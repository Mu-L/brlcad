/*                          C M D . H
 * BRL-CAD
 *
 * Copyright (c) 1993-2010 United States Government as represented by
 * the U.S. Army Research Laboratory.
 *
 * This library is free software; you can redistribute it and/or
 * modify it under the terms of the GNU Lesser General Public License
 * version 2.1 as published by the Free Software Foundation.
 *
 * This library is distributed in the hope that it will be useful, but
 * WITHOUT ANY WARRANTY; without even the implied warranty of
 * MERCHANTABILITY or FITNESS FOR A PARTICULAR PURPOSE.  See the GNU
 * Lesser General Public License for more details.
 *
 * You should have received a copy of the GNU Lesser General Public
 * License along with this file; see the file named COPYING for more
 * information.
 */
/** @addtogroup libbu */
/** @{ */
/** @file cmdhist.c
 *
 * @brief
 * Routines for maintaining a command history
 *
 * The history routines were borrowed from mged/history.c
 * and modified to work with command history objects.
 *
 */
/** @file cmdhist_obj.c
 *
 * A cmdhist object contains the attributes and
 * methods for maintaining command history.
 *
 */

#ifndef __CMD_H__
#define __CMD_H__

#include "common.h"

#ifdef HAVE_SYS_TIME_H
#  include <sys/time.h>
#endif
#include <time.h>
#include "bio.h" /* for timeval via windows.h */

#include "bu.h"

<<<<<<< HEAD

#define MAXARGS 50000
=======
>>>>>>> 9f0a25f8
#define CMD_NULL (int (*)(ClientData, Tcl_Interp *, int, const char **))NULL
#define CMDHIST_NULL (struct bu_cmdhist *)NULL
#define CMDHIST_OBJ_NULL (struct bu_cmdhist_obj *)NULL

struct bu_cmdhist {
    struct bu_list l;
    struct bu_vls h_command;
    struct timeval h_start;
    struct timeval h_finish;
    int h_status;
};

struct bu_cmdhist_obj {
    struct bu_list l;
    struct bu_vls cho_name;
    struct bu_cmdhist cho_head;
    struct bu_cmdhist *cho_curr;
};


/**
 * b u _ c m d
 *
 * This function is intended to be used for parsing subcommands.  If
 * the command is found in the array of commands, the associated
 * function is called. Otherwise, an error message is created and
 * added to interp.
 *
 * @param clientData	- data/state associated with the command
 * @param interp	- tcl interpreter wherein this command is registered
 * (Note - the result of the command is also stored here)
 * @param argc		- number of arguments in argv
 * @param argv		- command to execute and its arguments
 * @param cmds		- commands and related function pointers
 * @param cmd_index	- indicates which argv element holds the subcommand
 *
 * @return TCL_OK if successful, otherwise, TCL_ERROR.
 */
BU_EXPORT BU_EXTERN(int bu_cmd, (ClientData clientData, Tcl_Interp *interp, int argc, const char *argv[], struct bu_cmdtab *cmds, int cmd_index));

/**
 * b u _ r e g i s t e r _ c m d s
 *
 * This is a convenience routine for registering an array of commands
 * with a Tcl interpreter. Note - this is not intended for use by
 * commands with associated state (i.e. ClientData).
 *
 * @param interp - Tcl interpreter wherein to register the commands
 * @param cmds	 - commands and related function pointers
 *
 * @return
 * void
 */
BU_EXPORT BU_EXTERN(void bu_register_cmds, (Tcl_Interp *interp, struct bu_cmdtab *cmds));

/**
 * @brief
 * Prints out the command history.
 *
 * USAGE:
 * procname history [-delays] [-outfile filename]
 */
BU_EXPORT BU_EXTERN(int bu_cmdhist_history, (ClientData clientData, Tcl_Interp *interp, int argc, const char **argv));

/**
 * @brief
 * Add a command to the history list.
 *
 * USAGE:
 * procname add cmd
 */
BU_EXPORT BU_EXTERN(int bu_cmdhist_add, (ClientData clientData, Tcl_Interp *interp, int argc, const char **argv));

/**
 * Return the current command.
 *
 * USAGE:
 * procname curr
 */
BU_EXPORT BU_EXTERN(int bu_cmdhist_curr, (ClientData clientData, Tcl_Interp *interp, int argc, const char **argv));

/**
 * Set the current command to the next command.
 *
 * USAGE:
 * procname next
 */
BU_EXPORT BU_EXTERN(int bu_cmdhist_next, (ClientData clientData, Tcl_Interp *interp, int argc, const char **argv));

/**
 * Set the current command to the previous command.
 *
 * USAGE:
 * procname prev
 */
BU_EXPORT BU_EXTERN(int bu_cmdhist_prev, (ClientData clientData, Tcl_Interp *interp, int argc, const char **argv));

/**
 * @brief
 * Open a command history object.
 *
 * USAGE:
 * ch_open name
 */
BU_EXPORT BU_EXTERN(int cho_open_tcl, (ClientData clientData, Tcl_Interp *interp, int argc, char **argv));

#endif  /* __CMD_H__ */
/** @} */
/*
 * Local Variables:
 * mode: C
 * tab-width: 8
 * indent-tabs-mode: t
 * c-file-style: "stroustrup"
 * End:
 * ex: shiftwidth=4 tabstop=8
 */<|MERGE_RESOLUTION|>--- conflicted
+++ resolved
@@ -48,11 +48,7 @@
 
 #include "bu.h"
 
-<<<<<<< HEAD
-
 #define MAXARGS 50000
-=======
->>>>>>> 9f0a25f8
 #define CMD_NULL (int (*)(ClientData, Tcl_Interp *, int, const char **))NULL
 #define CMDHIST_NULL (struct bu_cmdhist *)NULL
 #define CMDHIST_OBJ_NULL (struct bu_cmdhist_obj *)NULL
