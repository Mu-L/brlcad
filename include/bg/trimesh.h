--- conflicted
+++ resolved
@@ -84,7 +84,7 @@
 BG_EXPORT extern int bg_trimesh_oriented(int vcnt, int fcnt, fastf_t *v, int *f);
 
 /**
- * Check if a mesh is toplogically solid. True if the mesh is closed,
+ * Check if a mesh is topologically solid. True if the mesh is closed,
  * manifold, and oriented.
  */
 BG_EXPORT extern int bg_trimesh_solid(int vcnt, int fcnt, fastf_t *v, int *f, int **bedges);
@@ -122,8 +122,6 @@
 
 BG_EXPORT extern struct bg_trimesh_halfedge * bg_trimesh_generate_edge_list(int fcnt, int *f);
 
-<<<<<<< HEAD
-=======
 /* Make an attempt at a trimesh intersection calculator that returns the sets
  * of faces intersecting and inside the other for each mesh. Doesn't attempt
  * a boolean evaluation, just characterizes faces */
@@ -190,7 +188,6 @@
 BG_EXPORT int
 bg_trimesh_pt_in(point_t tp, int num_faces, int *faces, int num_vertices, point_t *pts);
 
->>>>>>> 4c8d29e6
 __END_DECLS
 
 #endif  /* BG_TRIMESH_H */
