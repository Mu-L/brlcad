/*                      T R I M E S H . H
 * BRL-CAD
 *
<<<<<<< HEAD
 * Copyright (c) 2004-2018 United States Government as represented by
=======
 * Copyright (c) 2004-2020 United States Government as represented by
>>>>>>> 60304d81
 * the U.S. Army Research Laboratory.
 *
 * This library is free software; you can redistribute it and/or
 * modify it under the terms of the GNU Lesser General Public License
 * version 2.1 as published by the Free Software Foundation.
 *
 * This library is distributed in the hope that it will be useful, but
 * WITHOUT ANY WARRANTY; without even the implied warranty of
 * MERCHANTABILITY or FITNESS FOR A PARTICULAR PURPOSE.  See the GNU
 * Lesser General Public License for more details.
 *
 * You should have received a copy of the GNU Lesser General Public
 * License along with this file; see the file named COPYING for more
 * information.
 */

/*----------------------------------------------------------------------*/
/* @file trimesh.h */
/** @addtogroup trimesh */
/** @{ */

/**
 * @brief
 * Algorithms related to 3D meshes built from triangles.
 */

#ifndef BG_TRIMESH_H
#define BG_TRIMESH_H

#include "common.h"
#include "vmath.h"
#include "bg/defines.h"

__BEGIN_DECLS

struct bg_trimesh_halfedge {
    int va, vb;
    int flipped;
};

/* every pair of contiguous elements is the start and end vertex index of an edge */
struct bg_trimesh_edges {
    int count;
    int *edges;
};

struct bg_trimesh_faces {
    int count;
    int *faces;
};

struct bg_trimesh_solid_errors {
    struct bg_trimesh_faces degenerate;
    struct bg_trimesh_edges unmatched;
    struct bg_trimesh_edges excess;
    struct bg_trimesh_edges misoriented;
};

#define BG_TRIMESH_EDGES_INIT_NULL {0, NULL}
#define BG_TRIMESH_FACES_INIT_NULL {0, NULL}
#define BG_TRIMESH_SOLID_ERRORS_INIT_NULL {BG_TRIMESH_FACES_INIT_NULL, BG_TRIMESH_EDGES_INIT_NULL, BG_TRIMESH_EDGES_INIT_NULL, BG_TRIMESH_EDGES_INIT_NULL}

BG_EXPORT extern void bg_free_trimesh_edges(struct bg_trimesh_edges *edges);
BG_EXPORT extern void bg_free_trimesh_faces(struct bg_trimesh_faces *faces);
BG_EXPORT extern void bg_free_trimesh_solid_errors(struct bg_trimesh_solid_errors *errors);

/**
 * Check if a mesh is topologically closed and manifold. True if for
 * every edge, there is exactly one other edge with the same two end
 * vertices.
 */
BG_EXPORT extern int bg_trimesh_manifold_closed(int vcnt, int fcnt, fastf_t *v, int *f);

/**
 * Check if a mesh is consistently oriented. True if for every edge
 * that has exactly one matching edge, the two edges have opposite
 * orientations. Note that an open mesh can be oriented, but a
 * non-manifold mesh cannot.
 */
BG_EXPORT extern int bg_trimesh_oriented(int vcnt, int fcnt, fastf_t *v, int *f);

/**
<<<<<<< HEAD
 * Check if a mesh is toplogically solid. True if the mesh is closed,
=======
 * Check if a mesh is topologically solid. True if the mesh is closed,
>>>>>>> 60304d81
 * manifold, and oriented.
 */
BG_EXPORT extern int bg_trimesh_solid(int vcnt, int fcnt, fastf_t *v, int *f, int **bedges);

/* The below functions are for use as arguments to error tests. Given
 * a face/edge, they return true if the caller should continue
 * iterating through faces/edges, and false otherwise.
 *
 * The *_exit and *_continue functions just return false and true
 * respectively. The *_gather functions expect the data argument to
 * be a struct bg_trimesh_faces or struct bg_trimesh_edges with
 * pre-allocated members of the correct size and count members set to
 * 0, that they will populate.
 */
typedef int (*bg_face_error_func_t)(int face_idx, void *data);
typedef int (*bg_edge_error_funct_t)(struct bg_trimesh_halfedge *edge, void *data);

BG_EXPORT extern int bg_trimesh_face_exit(int face_idx, void *data);
BG_EXPORT extern int bg_trimesh_face_continue(int face_idx, void *data);
BG_EXPORT extern int bg_trimesh_face_gather(int face_idx, void *data);
BG_EXPORT extern int bg_trimesh_edge_exit(struct bg_trimesh_halfedge *edge, void *data);
BG_EXPORT extern int bg_trimesh_edge_continue(struct bg_trimesh_halfedge *edge, void *data);
BG_EXPORT extern int bg_trimesh_edge_gather(struct bg_trimesh_halfedge *edge, void *data);

/* These functions return 0 if no instances of the error are found.
 * Otherwise, they return the number of instances of the error found
 * before the error function argument returned false (at least 1).
 */
BG_EXPORT extern int bg_trimesh_degenerate_faces(int num_faces, int *fpoints, bg_face_error_func_t degenerate_func, void *data);
BG_EXPORT extern int bg_trimesh_unmatched_edges(int num_edges, struct bg_trimesh_halfedge *edge_list, bg_edge_error_funct_t error_edge_func, void *data);
BG_EXPORT extern int bg_trimesh_misoriented_edges(int num_edges, struct bg_trimesh_halfedge *edge_list, bg_edge_error_funct_t error_edge_func, void *data);
BG_EXPORT extern int bg_trimesh_excess_edges(int num_edges, struct bg_trimesh_halfedge *edge_list, bg_edge_error_funct_t error_edge_func, void *data);
BG_EXPORT extern int bg_trimesh_solid2(int vcnt, int fcnt, fastf_t *v, int *f, struct bg_trimesh_solid_errors *errors);
BG_EXPORT extern int bg_trimesh_hanging_nodes(int num_vertices, int num_faces, fastf_t *vertices, int *faces, struct bg_trimesh_solid_errors *errors);

BG_EXPORT extern struct bg_trimesh_halfedge * bg_trimesh_generate_edge_list(int fcnt, int *f);
<<<<<<< HEAD
=======

/* Make an attempt at a trimesh intersection calculator that returns the sets
 * of faces intersecting and inside the other for each mesh. Doesn't attempt
 * a boolean evaluation, just characterizes faces */
BG_EXPORT extern int
bg_trimesh_isect(
    int **faces_inside_1, int *num_faces_inside_1, int **faces_inside_2, int *num_faces_inside_2,
    int **faces_isect_1, int *num_faces_isect_1, int **faces_isect_2, int *num_faces_isect_2,
    int *faces_1, int num_faces_1, point_t *vertices_1, int num_vertices_1,
    int *faces_2, int num_faces_2, point_t *vertices_2, int num_vertices_2);


/**
 * @brief
 * Return trimesh information for a planar (2D) mesh that contains just the set
 * of points active in the mesh.
 *
 * @param[out] ofaces faces array for the new output mesh
 * @param[out] n_ofaces length of ofaces array
 * @param[out] opnts points array for the new output mesh
 * @param[out] n_opnts length of opnts array
 * @param[in] ifaces array of input trimesh
 * @param[in] n_ifaces size of input faces array
 * @param[in] ipnts array that holds the points defining the original trimesh
 *
 * @return -1 if error, number of faces in new trimesh if successful (should
 * match the original face count)
 */
BG_EXPORT extern int bg_trimesh_2d_gc(int **ofaces, int *n_ofaces, point2d_t **opnts, int *n_opnts,
	const int *ifaces, int n_ifaces, const point2d_t *ipnts);

/**
 * @brief
 * Return trimesh information for a 3D mesh that contains just the set
 * of points active in the mesh.
 *
 * @param[out] ofaces faces array for the new output mesh.
 * @param[out] n_ofaces length of ofaces array
 * @param[out] opnts points array for the new output mesh.
 * @param[out] n_opnts length of opnts array.
 * @param[in] ifaces array of input trimesh
 * @param[in] n_ifaces size of input faces array
 * @param[in] ipnts array that holds the points defining the original trimesh
 *
 * @return -1 if error, number of faces in new trimesh if successful (should
 * match the original face count)
 */
BG_EXPORT extern int bg_trimesh_3d_gc(int **ofaces, int *n_ofaces, point_t **opnts, int *n_opnts,
	const int *ifaces, int n_ifaces, const point_t *ipnts);


/**
 * @brief
 * Low level per-face contribution to inside/outside test, used if
 * calling codes prefer to construct their own test with their own
 * mesh containers.
 */
BG_EXPORT int
bg_ptm_triangle_chain(point_t v1, point_t v2, point_t v3, point_t tp, int *exact_flag);

/**
 * @brief
 * Report if point tp is inside or outside of the trimesh.
 */
BG_EXPORT int
bg_trimesh_pt_in(point_t tp, int num_faces, int *faces, int num_vertices, point_t *pts);
>>>>>>> 60304d81

__END_DECLS

#endif  /* BG_TRIMESH_H */
/** @} */
/*
 * Local Variables:
 * mode: C
 * tab-width: 8
 * indent-tabs-mode: t
 * c-file-style: "stroustrup"
 * End:
 * ex: shiftwidth=4 tabstop=8
 */<|MERGE_RESOLUTION|>--- conflicted
+++ resolved
@@ -1,11 +1,7 @@
 /*                      T R I M E S H . H
  * BRL-CAD
  *
-<<<<<<< HEAD
- * Copyright (c) 2004-2018 United States Government as represented by
-=======
  * Copyright (c) 2004-2020 United States Government as represented by
->>>>>>> 60304d81
  * the U.S. Army Research Laboratory.
  *
  * This library is free software; you can redistribute it and/or
@@ -88,11 +84,7 @@
 BG_EXPORT extern int bg_trimesh_oriented(int vcnt, int fcnt, fastf_t *v, int *f);
 
 /**
-<<<<<<< HEAD
- * Check if a mesh is toplogically solid. True if the mesh is closed,
-=======
  * Check if a mesh is topologically solid. True if the mesh is closed,
->>>>>>> 60304d81
  * manifold, and oriented.
  */
 BG_EXPORT extern int bg_trimesh_solid(int vcnt, int fcnt, fastf_t *v, int *f, int **bedges);
@@ -129,8 +121,6 @@
 BG_EXPORT extern int bg_trimesh_hanging_nodes(int num_vertices, int num_faces, fastf_t *vertices, int *faces, struct bg_trimesh_solid_errors *errors);
 
 BG_EXPORT extern struct bg_trimesh_halfedge * bg_trimesh_generate_edge_list(int fcnt, int *f);
-<<<<<<< HEAD
-=======
 
 /* Make an attempt at a trimesh intersection calculator that returns the sets
  * of faces intersecting and inside the other for each mesh. Doesn't attempt
@@ -197,7 +187,6 @@
  */
 BG_EXPORT int
 bg_trimesh_pt_in(point_t tp, int num_faces, int *faces, int num_vertices, point_t *pts);
->>>>>>> 60304d81
 
 __END_DECLS
 
