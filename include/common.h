--- conflicted
+++ resolved
@@ -91,12 +91,9 @@
 #  endif
 #endif
 
-<<<<<<< HEAD
-=======
 #define FMAX(a, b)	(((a)>(b))?(a):(b))
 #define FMIN(a, b)	(((a)<(b))?(a):(b))
 
->>>>>>> 5f0eecff
 #endif  /* __COMMON_H__ */
 /** @} */
 /*
