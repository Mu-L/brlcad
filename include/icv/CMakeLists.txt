--- conflicted
+++ resolved
@@ -8,10 +8,7 @@
   stat.h
   )
 BRLCAD_MANAGE_FILES(icv_headers ${INCLUDE_DIR}/brlcad/icv)
-<<<<<<< HEAD
-=======
 
->>>>>>> 60304d81
 CMAKEFILES(CMakeLists.txt)
 
 # Local Variables:
