/*                       B O O L E A N . H
 * BRL-CAD
 *
 * Copyright (c) 2007-2020 United States Government as represented by
 * the U.S. Army Research Laboratory.
 *
 * This library is free software; you can redistribute it and/or
 * modify it under the terms of the GNU Lesser General Public License
 * version 2.1 as published by the Free Software Foundation.
 *
 * This library is distributed in the hope that it will be useful, but
 * WITHOUT ANY WARRANTY; without even the implied warranty of
 * MERCHANTABILITY or FITNESS FOR A PARTICULAR PURPOSE.  See the GNU
 * Lesser General Public License for more details.
 *
 * You should have received a copy of the GNU Lesser General Public
 * License along with this file; see the file named COPYING for more
 * information.
 */
/** @addtogroup brep_boolean
 * @brief
 * Boolean Operations for  Non-Uniform Rational
 * B-Spline (NURBS) Boundary Representations.
 */
#ifndef BREP_BOOLEAN_H
#define BREP_BOOLEAN_H

#include "common.h"
#include "brep/defines.h"

/** @{ */
/** @file brep/boolean.h */

#ifdef __cplusplus

extern "C++" {

<<<<<<< HEAD
    enum op_type {
	BOOLEAN_UNION = 0,
	BOOLEAN_INTERSECT = 1,
	BOOLEAN_DIFF = 2
    };
=======
enum op_type {
    BOOLEAN_UNION = 0,
    BOOLEAN_INTERSECT = 1,
    BOOLEAN_DIFF = 2,
    BOOLEAN_XOR = 3
};
>>>>>>> 60304d81

/**
 * Evaluate NURBS boolean operations.
 *
 * @param brepO [out]
 * @param brepA [in]
 * @param brepB [in]
 * @param operation [in]
 */
extern BREP_EXPORT int
ON_Boolean(ON_Brep *brepO, const ON_Brep *brepA, const ON_Brep *brepB, op_type operation);

} /* extern C++ */
#endif

#endif  /* BREP_BOOLEAN_H */
/** @} */
/*
 * Local Variables:
 * mode: C
 * tab-width: 8
 * indent-tabs-mode: t
 * c-file-style: "stroustrup"
 * End:
 * ex: shiftwidth=4 tabstop=8
 */<|MERGE_RESOLUTION|>--- conflicted
+++ resolved
@@ -35,20 +35,11 @@
 
 extern "C++" {
 
-<<<<<<< HEAD
     enum op_type {
 	BOOLEAN_UNION = 0,
 	BOOLEAN_INTERSECT = 1,
 	BOOLEAN_DIFF = 2
     };
-=======
-enum op_type {
-    BOOLEAN_UNION = 0,
-    BOOLEAN_INTERSECT = 1,
-    BOOLEAN_DIFF = 2,
-    BOOLEAN_XOR = 3
-};
->>>>>>> 60304d81
 
 /**
  * Evaluate NURBS boolean operations.
