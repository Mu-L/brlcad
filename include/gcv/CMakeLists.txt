set(gcv_headers
  defines.h
  api.h
  util.h
  )
BRLCAD_MANAGE_FILES(gcv_headers ${INCLUDE_DIR}/brlcad/gcv)
<<<<<<< HEAD
=======

>>>>>>> 60304d81
CMAKEFILES(CMakeLists.txt)

# Local Variables:
# tab-width: 8
# mode: cmake
# indent-tabs-mode: t
# End:
# ex: shiftwidth=2 tabstop=8<|MERGE_RESOLUTION|>--- conflicted
+++ resolved
@@ -4,10 +4,7 @@
   util.h
   )
 BRLCAD_MANAGE_FILES(gcv_headers ${INCLUDE_DIR}/brlcad/gcv)
-<<<<<<< HEAD
-=======
 
->>>>>>> 60304d81
 CMAKEFILES(CMakeLists.txt)
 
 # Local Variables:
