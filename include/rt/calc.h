--- conflicted
+++ resolved
@@ -1,11 +1,7 @@
 /*                      C A L C . H
  * BRL-CAD
  *
-<<<<<<< HEAD
- * Copyright (c) 1993-2018 United States Government as represented by
-=======
  * Copyright (c) 1993-2020 United States Government as represented by
->>>>>>> 60304d81
  * the U.S. Army Research Laboratory.
  *
  * This library is free software; you can redistribute it and/or
@@ -32,20 +28,14 @@
 
 #include "common.h"
 
-<<<<<<< HEAD
-=======
 /* system headers */
 #include <stdio.h> /* for FILE */
 
->>>>>>> 60304d81
 /* interface headers */
 #include "vmath.h"
 #include "bu/vls.h"
 #include "bn/poly.h"
 #include "rt/defines.h"
-
-/* system headers */
-#include "bio.h" /* for FILE */
 
 __BEGIN_DECLS
 
