--- conflicted
+++ resolved
@@ -1,11 +1,7 @@
 /*                          N M G . H
  * BRL-CAD
  *
-<<<<<<< HEAD
- * Copyright (c) 1993-2018 United States Government as represented by
-=======
  * Copyright (c) 1993-2020 United States Government as represented by
->>>>>>> 60304d81
  * the U.S. Army Research Laboratory.
  *
  * This library is free software; you can redistribute it and/or
@@ -165,17 +161,10 @@
 				 const struct bn_tol *tol);
 RT_EXPORT extern struct rt_bot_internal *nmg_bot(struct shell *s,
 						 struct bu_list *vlfree,
-<<<<<<< HEAD
-                                                 const struct bn_tol *tol);
-RT_EXPORT extern struct rt_bot_internal *nmg_mdl_to_bot(struct model *m,
-       	                                                struct bu_list *vlfree,
-       	                                                const struct bn_tol *tol);
-=======
 						 const struct bn_tol *tol);
 RT_EXPORT extern struct rt_bot_internal *nmg_mdl_to_bot(struct model *m,
 							struct bu_list *vlfree,
 							const struct bn_tol *tol);
->>>>>>> 60304d81
 struct db_tree_state; /* forward declaration */
 RT_EXPORT extern union tree *nmg_booltree_leaf_tess(struct db_tree_state *tsp,
 						    const struct db_full_path *pathp,
