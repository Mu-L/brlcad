--- conflicted
+++ resolved
@@ -1,11 +1,7 @@
 /*                        G E O M . H
  * BRL-CAD
  *
-<<<<<<< HEAD
- * Copyright (c) 2004-2018 United States Government as represented by
-=======
  * Copyright (c) 2004-2020 United States Government as represented by
->>>>>>> 2965d039
  * the U.S. Army Research Laboratory.
  *
  * This library is free software; you can redistribute it and/or
@@ -963,18 +959,15 @@
 /*
  * ID_ANNO
  *
-<<<<<<< HEAD
- * Annotations are used to provide labels in-scene when viewing geometry. Leaders connect labels
- * to geometry objects or fixed points in space.
-=======
  * Annotations are used to provide labels in-scene when viewing
  * geometry. Leaders connect labels to geometry objects or fixed
  * points in space.
->>>>>>> 2965d039
- *
+ *
+ */
+
+/**
  * container for the annotation primitive
  */
-
 struct rt_ant {
     size_t count;			/**< @brief number of segments in the annotation */
     int *reverse;			/**< array of boolean flags indicating if the
@@ -983,36 +976,6 @@
 };
 
 /**
- * used by the annotation primitive
- */
-
-<<<<<<< HEAD
-struct txt_seg {
-    uint32_t magic;
-    int ref_pt;				/** reference point */
-    int pt_rel_pos;			/** flag describing the position relative to the ref_point */
-    struct bu_vls label;
-};
-
-struct rt_annot_internal
-{
-    uint32_t magic;
-    point_t V;				/**< @brief vertex, maps to the origin in the 2D system */
-    size_t vert_count;			/**< @brief number of vertices */
-    point2d_t *verts;			/**< @brief array of vertices that serve as control points */
-    struct rt_ant ant;			/**< @brief segments in the annotation */
-=======
-/**
- * container for the annotation primitive
- */
-struct rt_ant {
-    size_t count;			/**< @brief number of segments in the annotation */
-    int *reverse;			/**< array of boolean flags indicating if the
-					 * segment should be reversed */
-    void **segments;			/**< @brief array of annotation segment pointer */
-};
-
-/**
  * text labels used by the annotation primitive
  */
 struct txt_seg {
@@ -1020,24 +983,11 @@
     int ref_pt;				/** reference point */
     int rel_pos;			/** flag describing position relative to ref_pt */
     struct bu_vls label;
->>>>>>> 2965d039
 };
 
 /**
  * placement flags
  */
-<<<<<<< HEAD
-
-#define RT_ANNOT_POS_BL 1
-#define RT_ANNOT_POS_BC 2
-#define RT_ANNOT_POS_BR 3
-#define RT_ANNOT_POS_ML 4
-#define RT_ANNOT_POS_MC 5
-#define RT_ANNOT_POS_MR 6
-#define RT_ANNOT_POS_TL 7
-#define RT_ANNOT_POS_TC 8
-#define RT_ANNOT_POS_TR 9
-=======
 #define RT_TXT_POS_BL 1
 #define RT_TXT_POS_BC 2
 #define RT_TXT_POS_BR 3
@@ -1066,7 +1016,6 @@
     struct rt_ant ant;			/**< @brief segments in the annotation */
 };
 
->>>>>>> 2965d039
 
 
 #define RT_ANNOT_CK_MAGIC(_p) BU_CKMAG(_p, RT_ANNOT_INTERNAL_MAGIC, "rt_annot_internal")
