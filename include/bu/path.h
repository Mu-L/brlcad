/*                         P A T H . H
 * BRL-CAD
 *
 * Copyright (c) 2004-2022 United States Government as represented by
 * the U.S. Army Research Laboratory.
 *
 * This library is free software; you can redistribute it and/or
 * modify it under the terms of the GNU Lesser General Public License
 * version 2.1 as published by the Free Software Foundation.
 *
 * This library is distributed in the hope that it will be useful, but
 * WITHOUT ANY WARRANTY; without even the implied warranty of
 * MERCHANTABILITY or FITNESS FOR A PARTICULAR PURPOSE.  See the GNU
 * Lesser General Public License for more details.
 *
 * You should have received a copy of the GNU Lesser General Public
 * License along with this file; see the file named COPYING for more
 * information.
 */

#ifndef BU_PATH_H
#define BU_PATH_H

#include "common.h"

#include <stddef.h> /* for size_t */
#include <stdlib.h> /* for getenv */
#include <limits.h> /* for NAME_MAX */

#include "bu/defines.h"
#include "bu/magic.h"
#include "bu/vls.h"

__BEGIN_DECLS

/** @addtogroup bu_path
 *
 * @brief Routines for manipulating path strings.
 *
 * operating system and geometry
 * database path strings.
 *
 * Typically being used for operating system and geometry database
 * path strings, routines in this header do NOT have knowledge of or
 * access the filesystem.  They will not check for the presence or
 * absence of objects on disk or in a geometry database - they operate
 * only on the the path string itself.  Any validation of the path is
 * the responsibility of the caller or other routines.
 */
/** @{ */
/** @file bu/path.h */

/**
 * Given a string containing a hierarchical path, return a dynamic
 * string to the parent path.
 *
 * This function is similar if not identical to most dirname() BSD
 * system function implementations; but that system function cannot be
 * used due to significantly inconsistent behavior across platforms.
 *
 * This function always recognizes paths separated by a '/' (i.e.,
 * geometry paths) as well as whatever the native platform directory
 * separator may be.  It is assumed that all file and directory names
 * in the path will not contain a path separator, even if escaped.
 *
 * It is the caller's responsibility to bu_free() the pointer returned
 * from this routine.
 *
 * Examples of strings returned:
 *
 * Input String  | Output String
 * ------------- | -------------
 * /usr/dir/file | /usr/dir
 * /usr/dir/     | /usr
 * /usr/file     | /usr
 * /usr/         | /
 * /usr          | /
 * /             | /
 * .             | .
 * ..            | .
 * usr           | .
 * a/b           | a
 * a/            | .
 * ../a/b        | ../a
 *
 * This routine will return "." if other valid results are not available
 * but should never return NULL.
 */
BU_EXPORT extern char *bu_path_dirname(const char *path);


/**
 * A libbu re-implementation of basename() for cross-platform
 * compatibility.
 *
 * Given a string containing a hierarchically delimited path (e.g.,
 * /path/to/file), determine the file name portion after the last path
 * separator.
 *
 * This function is similar to most basename() BSD system function
 * implementations; but that system function cannot be used due to
 * significantly inconsistent behavior across platforms, particularly
 * with respect to memory allocation and threading behavior.
 *
 * This function always recognizes paths separated by a '/' (i.e.,
 * geometry paths) as well as whatever the native platform directory
 * separator may be.  It is assumed that all file and directory names
 * in the path do not contain a path separator.  That is, there is
 * currently no support for escaped characters.
 *
 * It is the caller's responsibility to provide a basename buffer with
 * enough memory for a string with length at least strlen(path) + 1
 * (for terminating nul) characters as that is the maximum possible
 * basename size.  If the basename output argument is NULL, then
 * dynamic memory will be returned and the caller is responsible for
 * releasing memory (via bu_free()), otherwise the caller-provided
 * basename pointer is returned and managed by the caller accordingly.
 *
 * Examples of strings returned:
 *
 * Input String  | Output String
 * ------------- | -------------
 * /usr/dir/file | file
 * /usr/dir/     | dir
 * /usr/         | usr
 * /usr          | usr
 * /             | /
 * .             | .
 * ..            | ..
 * usr           | usr
 * a/b           | b
 * a/            | a
 * ///           | /
 *
 */
BU_EXPORT extern char *bu_path_basename(const char *path, char *basename);


/**
 * Normalize a path according to rules used for realpath, but
 * without filesystem (or database object) validation.
 *
 * @return
 * A STATIC buffer is returned.  It is the caller's responsibility to
 * call bu_strdup() or make other provisions to save the returned
 * string, before calling again.
 */
BU_EXPORT extern const char *bu_path_normalize(const char *path);


/**
 * Components of a path recognized by bu_path_component(), identified
 * below in the context of the example path:
 *
 *     /dir1/dir2/file.ext
 */
typedef enum {
    BU_PATH_DIRNAME,           /*!< /dir1/dir2 */
    BU_PATH_BASENAME,          /*!< file.ext */
    BU_PATH_BASENAME_EXTLESS,  /*!< file */
    BU_PATH_EXT,               /*!< ext */
    BU_PATH_EXTLESS,           /*!< /dir1/dir2/file */
    BU_PATH_UNKNOWN            /*!< marks end of bu_path_component_t enums */
} bu_path_component_t;

/**
 * Identify components of a file path such as the filename (basename),
 * file extension, directory path (dirname) and more.
 *
 * Returns truthfully (non-zero) if the specified component type was
 * found in the provided path.  A copy of the component will be
 * written to the 'component' vls if non-NULL.
 */

BU_EXPORT extern int bu_path_component(struct bu_vls *component, const char *path, bu_path_component_t type);


/**
 * Generate an argv array from a path
 *
 * Given a path string, separate the path elements into a dynamically
 * allocated argv array with the path separators removed.  It is the
 * caller's responsibility to free the array that is returned as well
 * as all elements in the array using bu_argv_free() or manually
 * calling bu_free().
 */
BU_EXPORT extern char **bu_path_to_argv(const char *path, int *ac);

#define BU_PATH_MATCH_NOMATCH     1

#define BU_PATH_MATCH_NOESCAPE    0x01 /**< bu_path_match() flag:
					* Backslash is ordinary
					* character, not an escape
					* character.
					*/
#define BU_PATH_MATCH_PATHNAME    0x02 /**< bu_path_match() flag:
					* Match a slash in pathname
					* only with a slash in pattern
					* and not by an asterisk or a
					* question mark metacharacter,
					* nor by a bracket expression
					* containing a slash.
					*/
#define BU_PATH_MATCH_PERIOD      0x04 /**< bu_path_match() flag:
					* Leading period in pathname
					* has to be matched exactly by
					* a period in pattern.
					*/

#define BU_PATH_MATCH_LEADING_DIR 0x08 /**< bu_path_match() flag:
<<<<<<< HEAD
					* Ignore /<tail> after Imatch.
=======
					* Ignore /[tail] after Imatch.
>>>>>>> 031a9ea6
					*/

#define BU_PATH_MATCH_CASEFOLD    0x10 /**< bu_path_match() flag:
					* Case-insensitive
					* matching.
					*/
/**
 * Compares a string filename or pathname to a pattern.
 *
 * This is a portable implementation of the fnmatch() function as
 * specified in POSIX 1003.2-1992, section B.6.
 *
 * Returns 0 if a match is found or 1 otherwise.
 *
 */
BU_EXPORT extern int bu_path_match(const char *pattern, const char *pathname, int flags);


/** @} */

__END_DECLS

#endif  /* BU_PATH_H */

/*
 * Local Variables:
 * mode: C
 * tab-width: 8
 * indent-tabs-mode: t
 * c-file-style: "stroustrup"
 * End:
 * ex: shiftwidth=4 tabstop=8
 */<|MERGE_RESOLUTION|>--- conflicted
+++ resolved
@@ -208,11 +208,7 @@
 					*/
 
 #define BU_PATH_MATCH_LEADING_DIR 0x08 /**< bu_path_match() flag:
-<<<<<<< HEAD
-					* Ignore /<tail> after Imatch.
-=======
 					* Ignore /[tail] after Imatch.
->>>>>>> 031a9ea6
 					*/
 
 #define BU_PATH_MATCH_CASEFOLD    0x10 /**< bu_path_match() flag:
