--- conflicted
+++ resolved
@@ -493,7 +493,7 @@
 /* Add a new primitive id above here (this is will break v5 format)
  * XXX must update the non-geometric object id's below XXX
  */
-#define	ID_MAX_SOLID	39	/**< @brief Maximum defined ID_xxx for solids */
+#define	ID_MAX_SOLID	41	/**< @brief Maximum defined ID_xxx for solids */
 
 /*
  * Non-geometric objects
@@ -502,14 +502,16 @@
 #define ID_BINEXPM	32	/**< @brief Experimental binary */
 #define ID_BINUNIF	33	/**< @brief Uniform-array binary */
 #define ID_BINMIME	34	/**< @brief MIME-typed binary */
+#define ID_CONSTRAINT   39      /**< @brief Constraint object */
 
 /* XXX - superellipsoid should be 31, but is not v5 compatible */
 #define ID_SUPERELL	35	/**< @brief Superquadratic ellipsoid */
 #define ID_METABALL	36	/**< @brief Metaball */
 #define ID_BREP         37      /**< @brief B-rep object */
 #define ID_HYP		38	/**< @brief Hyperboloid of one sheet */
-
-#define ID_MAXIMUM	39	/**< @brief Maximum defined ID_xxx value */
+#define ID_REVOLVE	40	/**< @brief Solid of Revolutin */
+
+#define ID_MAXIMUM	41	/**< @brief Maximum defined ID_xxx value */
 
 /**
  * M A T E R _ I N F O
@@ -1104,18 +1106,10 @@
     struct bu_list	l;
     int			type;
     struct db_i	*	dbip;
-    struct bu_vls	wdb_name;	/**< @brief  database object name */
     struct db_tree_state	wdb_initial_tree_state;
     struct rt_tess_tol	wdb_ttol;
     struct bn_tol	wdb_tol;
     struct resource*	wdb_resp;
-
-    /* for catching log messages */
-    struct bu_vls	wdb_log;
-
-    void		*wdb_result;
-    struct bu_vls	wdb_result_str;
-    unsigned int	wdb_result_flags;
 
     /* variables for name prefixing */
     struct bu_vls	wdb_prestr;
@@ -1127,8 +1121,12 @@
     int			wdb_air_default;
     int			wdb_mat_default;/**< @brief  GIFT material code */
     int			wdb_los_default;/**< @brief  Line-of-sight estimate */
+
+    /* These members are marked for removal */
+    struct bu_vls	wdb_name;	/**< @brief  database object name */
     struct bu_observer	wdb_observers;
     Tcl_Interp *	wdb_interp;
+
 };
 
 #define RT_CHECK_WDB(_p)		BU_CKMAG(_p, RT_WDB_MAGIC, "rt_wdb")
@@ -1734,7 +1732,8 @@
 /**
  * R T _ P T _ N O D E
  *
- * Used by g_rpc.c and others to contain forward-linked lists of points.
+ * Used by rpc.c, ehy.c, epa.c, eto.c and rhc.c
+ * to contain forward-linked lists of points.
  */
 struct rt_pt_node {
     point_t p;			/**< @brief  a point */
@@ -1785,8 +1784,6 @@
 };
 
 /**
-<<<<<<< HEAD
-=======
  * Structures required for describing Parameters, parameter sets
  */
 
@@ -1839,7 +1836,6 @@
 };
 
 /**
->>>>>>> 168c07de
  * R T _ F U N C T A B
  *
  * Object-oriented interface to BRL-CAD geometry.
@@ -1961,6 +1957,7 @@
 			    
     void (*ft_make) BU_ARGS((const struct rt_functab *,
 			     struct rt_db_internal *, double /*diameter*/));
+    int (*ft_params) BU_ARGS((struct pc_pc_set *,const struct rt_db_internal */*ip*/));
 };
 
 RT_EXPORT extern const struct rt_functab rt_functab[];
@@ -2543,13 +2540,10 @@
 		     genptr_t gp,
 		     int id,
 		     double local2mm));
-<<<<<<< HEAD
-=======
 RT_EXPORT BU_EXTERN(void wdb_init,
 		    (struct rt_wdb *wdbp,
 		     struct db_i   *dbip,
 		     int           mode));
->>>>>>> 168c07de
 RT_EXPORT BU_EXTERN(void wdb_close,
 		    (struct rt_wdb *wdbp));
 RT_EXPORT BU_EXTERN(int wdb_import_from_path,
@@ -3392,7 +3386,7 @@
 RT_EXPORT BU_EXTERN(const char *rt_metaball_lookup_type_name,
 		    (const int id));
 
-/* g_rpc.c */
+/* rpc.c */
 RT_EXPORT BU_EXTERN(int rt_mk_parabola,
 		    (struct rt_pt_node *pts,
 		     fastf_t r,
@@ -4789,7 +4783,7 @@
 		     int *array_len));
 
 
-/* g_rhc.c */
+/* rhc.c */
 RT_EXPORT BU_EXTERN(int rt_mk_hyperbola,
 		    (struct rt_pt_node *pts,
 		     fastf_t r,
@@ -5905,6 +5899,13 @@
 		     fastf_t min_edge_length));
 #endif
 
+/* defined in pc_constraint.c */
+
+RT_EXPORT BU_EXTERN(int pc_constraint_export,(struct bu_external *ep, const struct rt_db_internal *ip, double local2mm,\
+		    const struct db_i *dbip, struct resource *resp));
+RT_EXPORT BU_EXTERN(int pc_constraint_import,(struct rt_db_internal *ip, const struct bu_external *ep, \
+		    const mat_t mat, const struct db_i *dbip, struct resource *resp, const int minor_type));
+RT_EXPORT BU_EXTERN(void pc_constraint_ifree,(struct rt_db_internal *ip, struct resource *resp));
 
 /*
  *  Constants provided and used by the RT library.
