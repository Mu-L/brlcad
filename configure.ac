dnl                    C O N F I G U R E . A C
dnl BRL-CAD
dnl
dnl Copyright (c) 2004-2008 United States Government as represented by
dnl the U.S. Army Research Laboratory.
dnl
dnl Redistribution and use in source and binary forms, with or without
dnl modification, are permitted provided that the following conditions
dnl are met:
dnl
dnl 1. Redistributions of source code must retain the above copyright
dnl notice, this list of conditions and the following disclaimer.
dnl
dnl 2. Redistributions in binary form must reproduce the above
dnl copyright notice, this list of conditions and the following
dnl disclaimer in the documentation and/or other materials provided
dnl with the distribution.
dnl
dnl 3. The name of the author may not be used to endorse or promote
dnl products derived from this software without specific prior written
dnl permission.
dnl
dnl THIS SOFTWARE IS PROVIDED BY THE AUTHOR ``AS IS'' AND ANY EXPRESS
dnl OR IMPLIED WARRANTIES, INCLUDING, BUT NOT LIMITED TO, THE IMPLIED
dnl WARRANTIES OF MERCHANTABILITY AND FITNESS FOR A PARTICULAR PURPOSE
dnl ARE DISCLAIMED. IN NO EVENT SHALL THE AUTHOR BE LIABLE FOR ANY
dnl DIRECT, INDIRECT, INCIDENTAL, SPECIAL, EXEMPLARY, OR CONSEQUENTIAL
dnl DAMAGES (INCLUDING, BUT NOT LIMITED TO, PROCUREMENT OF SUBSTITUTE
dnl GOODS OR SERVICES; LOSS OF USE, DATA, OR PROFITS; OR BUSINESS
dnl INTERRUPTION) HOWEVER CAUSED AND ON ANY THEORY OF LIABILITY,
dnl WHETHER IN CONTRACT, STRICT LIABILITY, OR TORT (INCLUDING
dnl NEGLIGENCE OR OTHERWISE) ARISING IN ANY WAY OUT OF THE USE OF THIS
dnl SOFTWARE, EVEN IF ADVISED OF THE POSSIBILITY OF SUCH DAMAGE.
dnl
dnl NOTE: BRL-CAD as a collective work is distributed under the LGPL.
dnl       BRL-CAD's build system is under the BSD license.
dnl       See the COPYING file for more details.
dnl
dnl $Id$
dnl
dnl ******************************************************************
dnl ***                  BRL-CAD's configure.ac                    ***
dnl ******************************************************************
dnl
dnl Herein lies the venerable GNU Build System configure template for
dnl BRL-CAD.  As best is reasonably possible, proper ordering and
dnl separation of tests and settings should be maintained per the
dnl recommended standard layout.  The tests should be added to the
dnl rather clearly labeled sections below so that they are as
dnl follows:
dnl
dnl     0) information on the package
dnl     1) check command-line arguments
dnl     2) check programs
dnl     3) check libraries
dnl     4) check headers
dnl     5) check types/structures
dnl     6) check compiler characteristics
dnl     7) check functions
dnl     8) check system services
dnl     9) output a summary
dnl
dnl Any useful build settings should be added to the output summary
dnl at the end.  Although it may be possible to check for certain
dnl features near the top in the command-line arguments section, any
dnl related tests should be delayed and placed into the appropriate
dnl check section.
dnl
dnl You should use enable/disable arguments for build settings and
dnl optional compilation components that are part of this package.
dnl You specify with/without arguments for components that are not a
dnl part of this package.
dnl
dnl Features of the GNU Autotools that would require an increase in
dnl the minimum version requirement are highly discouraged.  Likewise
dnl discouraged is rolling back support for versions released prior
dnl to the AC_PREREQ version shown below unless extensive testing has
dnl been performed.
dnl
dnl Strive to tame the chaos that is so easily achieved.
dnl

dnl minimum version of autoconf required.  should coincide with
dnl setting in autogen.sh script.
AC_PREREQ(2.52)

dnl See HACKING for details on how to properly update the version
define([MAJOR_VERSION], [patsubst(esyscmd([cat include/conf/MAJOR]), [
])])
define([MINOR_VERSION], [patsubst(esyscmd([cat include/conf/MINOR]), [
])])
define([PATCH_VERSION], [patsubst(esyscmd([cat include/conf/PATCH]), [
])])
define([CAD_VERSION], [patsubst([MAJOR_VERSION.MINOR_VERSION.PATCH_VERSION], [
])])

AC_INIT(BRL-CAD, [CAD_VERSION], [http://brlcad.org], brlcad)
AC_REVISION($Revision$)

AC_CONFIG_AUX_DIR(misc)

# keep track of cmd-line options for later
BC_ARG0="$0"
AC_SUBST(BC_ARG0)
BC_ARGS="$*"
AC_SUBST(BC_ARGS)

dnl just in case
PACKAGE_NAME="BRL-CAD"
AC_SUBST(PACKAGE_NAME)

BRLCAD_VERSION=CAD_VERSION
AC_SUBST(BRLCAD_VERSION)

# force locale setting to C so things like date output as expected
LC_ALL=C
LANG=C

CONFIG_DAY=`date +%d`
CONFIG_MONTH=`date +%m`
CONFIG_YEAR=`date +%Y`
CONFIG_DATE="${CONFIG_YEAR}${CONFIG_MONTH}${CONFIG_DAY}"
CONFIG_TS="`date -R 2>/dev/null || date +'%a, %d %b %Y %H:%M:%S %z' 2>/dev/null || date`" # try RFC 2822
AC_SUBST(CONFIG_DAY)
AC_SUBST(CONFIG_MONTH)
AC_SUBST(CONFIG_YEAR)
AC_SUBST(CONFIG_DATE)
AC_SUBST(CONFIG_TS)


# print out the title with a pretty box computed to wrap around
title="Configuring BRL-CAD Release $BRLCAD_VERSION, Build $CONFIG_DATE"
length="`echo x${title}x | wc -c`"
separator=""
while test $length -gt 1 ; do
    separator="${separator}*"
    length="`expr $length - 1`"
done

BC_BOLD
AC_MSG_RESULT([***${separator}***])
AC_MSG_RESULT([*** ${title} ***])
AC_MSG_RESULT([***${separator}***])
BC_UNBOLD

# necessary for proper file creation on nfs volumes
umask 022


# override the default autoconf cflags if user has not modified them
if test "x$CFLAGS" = "x" ; then
	# an unset CFLAGS var is set to "-O2 -g" during AC_PROG_CC, so
	# set it to something benign instead like whitespace
	CFLAGS=" "
fi
if test "x$CXXFLAGS" = "x" ; then
	# an unset CXXFLAGS var is set to "-O2 -g" during AC_PROG_CXX, so
	# set it to something benign instead like whitespace
	CXXFLAGS=" "
fi

# override the default (empty) yflags (yacc) if user has not modified them
if test "x$YFLAGS" = "x" ; then
	YFLAGS="-d"
fi
AC_SUBST(YFLAGS)

# cannot override LD directly, so warn about that (configure sets it)
if test "x$LD" != "x" ; then
	AC_MSG_WARN([LD cannot be set directly yet it seems to be set ($LD)])
	sleep 1
fi

# classify this machine
AC_CANONICAL_HOST
AC_CANONICAL_TARGET

# am_init_automake performs a ac_prog_install check so need to handle
# problematic /usr/brl/bin/install on irix
if test "x$build_vendor" = "xsgi" ; then
   PATH="`echo $PATH | sed 's/\/brl\/bin/bin/g'`"
fi

# sanity check, make sure we have sources where we expect them
AC_CONFIG_SRCDIR([src/librt/bool.c])

# where are we coming from and where are we going to.
# prefix is set to NONE until AC_OUTPUT unless --prefix is used
AC_PREFIX_DEFAULT([/usr/brlcad])

# set up the BRLCAD_ROOT installation path, sets bc_prefix
BC_BRLCAD_ROOT

# set up the BRLCAD_DATA install directory, sets bc_data_dir
#   e.g. /usr/local/share/brlcad/7.4.0
BC_BRLCAD_DATA

# if this is not a checkout, disable dependency tracking for a faster
# build. it's not likely that the user is doing development from a
# source release. at least they really should not given the extra
# steps that are necessary for making a proper useful diff.
AC_MSG_CHECKING([whether dependency tracking should be enabled])
if test -d $srcdir/CVS -o -d $srcdir/.svn ; then
	if test "x$enable_maintainer_mode" = "x" ; then
		enable_maintainer_mode="yes"
	fi
	if test "x$enable_dependency_tracking" = "x" ; then
		enable_dependency_tracking="yes"
	fi
	AC_MSG_RESULT([yes])
else
	if test "x$enable_maintainer_mode" = "x" ; then
		enable_maintainer_mode="no"
	fi
	if test "x$enable_dependency_tracking" = "x" ; then
		enable_dependency_tracking="no"
	fi
	AC_MSG_RESULT([no])
fi

# init the venerable automake only _once_ or incur the wrath of
# several automake bugs (like "aclocal-" and install detection)
AM_INIT_AUTOMAKE([1.6 dist-zip dist-bzip2])

# disables the build system dependency tracking by default for the
# automake and autoconf template files.
AM_MAINTAINER_MODE

# write out all of our definitions to this header
AM_CONFIG_HEADER([include/brlcad_config.h])

# load the tcl SC_* macros
builtin(include,src/other/tcl/unix/tcl.m4)

# automatically enable and load our configure cache file if available
BC_CONFIG_CACHE([config.cache.${host_os}.${ac_hostname}])


dnl ***********************
dnl *** Check arguments ***
dnl ***********************

#
# DOCUMENT NEW ARGUMENTS AND ALIASES IN THE "INSTALL" FILE.
#

BC_CONFIGURE_STAGE([arguments], [1 of 9])

dnl *** enable options ***

# enable everything
BC_ARG_ENABLE([everything], [almost-everything], [Turn on compilation of almost everything], [auto])

# only build benchmark
BC_ARG_ENABLE([only_benchmark], [only-benchmark], [Only build the components necessary for the benchmark], [no])

# only build librtserver
BC_ARG_ENABLE([only_rts], [only-rtserver], [Only build the components necessary for the raytrace server], [no])

# run-time debugging
BC_ARG_ENABLE([build_runtime_debug], [runtime-debug], [Enable run-time debug checking], [yes])

# enable 64-bit builds
BC_ARG_ENABLE([build_64bit], [64bit-build], [Enable 64-bit compilation mode], [auto])

# force enable/disable building of libregex
BC_ARG_ENABLE([build_regex], [regex-build], [Build the included regular expression library], [auto])

# force enable/disable building of libpng
BC_ARG_ENABLE([build_png], [png-build], [Build the included Portable Network Graphics library], [auto])

# force enable/disable building of zlib
BC_ARG_ENABLE([build_zlib], [zlib-build], [Build the included zlib compression library], [auto])

# force enable/disable building of utah raster toolkit
BC_ARG_ENABLE([build_urt], [urt-build], [Build the included Utah Raster Toolkit], [auto])

# force enable/disable building of openNURBS
BC_ARG_ENABLE([build_opennurbs], [opennurbs-build], [Build the included openNURBS library], [auto])

# force enable/disable building of termlib
BC_ARG_ENABLE([build_termlib], [termlib-build], [Build the included termlib library], [auto])

# force enable/disable building of Tcl
BC_ARG_ENABLE([build_tcl], [tcl-build], [Build the included Tcl], [auto])

# force enable/disable building of Tk
BC_ARG_ENABLE([build_tk], [tk-build], [Build the included Tk], [auto])

# force enable/disable building Tk using AquaTk (Mac OS X specific)
BC_ARG_ENABLE([build_aquatk], [aquatk-build], [Use Aqua windowing system on Mac OS X], [no])

# force enable/disable building of incrTcl
BC_ARG_ENABLE([build_itcl], [itcl-build], [Build the included incrTcl], [auto])

# force enable/disable building of iwidgets
BC_ARG_ENABLE([build_iwidgets], [iwidgets-install], [Install the included iwidgets], [auto])

# force enable/disable building of blt
BC_ARG_ENABLE([build_blt], [blt-build], [Build the included BLT], [auto])

# tkhtml3
BC_ARG_ENABLE([build_tkhtml3], [tkhtml3-build], [Build the included tkhtml3], [yes])

# tkimg
BC_ARG_ENABLE([build_tkimg], [tkimg-build], [Build the included tkImg], [auto])

# force enable/disable building of tnt
BC_ARG_ENABLE([build_tnt], [tnt-install], [Install the included Template Numerical Toolkit], [auto])

# jove
BC_ARG_ENABLE([build_jove], [jove-build], [Enable compilation of jove (optional)], [auto])

# endgame framework simulation module
BC_ARG_ENABLE([build_ef], [ef-build], [Enable compilation of Endgame Framework module (optional)], [no])

# unigraphics plugin
BC_ARG_ENABLE([build_ug], [unigraphics-build], [Enable compilation of Unigraphics importer (optional)], [no])

# example geometry
BC_ARG_ENABLE([install_geometry], [models-install], [Enable installation of example geometry models], [yes])

# enable building Docbook documentation
BC_ARG_ENABLE([build_docs], [documentation], [Enable compilation and installation of extra documentation], [auto])

# optimized
BC_ARG_ENABLE([use_optimized], [optimized], [Enable optimized compilation], [no])

# debug
BC_ARG_ENABLE([use_debug], [debug], [Enable debug symbols], [auto])

# profiling
BC_ARG_ENABLE([use_profiling], [profiling], [Enable profiling], [no])

# parallel
BC_ARG_ENABLE([build_parallel], [parallel], [Compile for SMP architectures], [yes])

# Sun dtrace
BC_ARG_ENABLE([use_dtrace], [dtrace], [Enable dtrace support], [no])

# verbosity
BC_ARG_ENABLE([build_verbose], [verbose], [Enable verbose compilation], [auto])

# warnings
BC_ARG_ENABLE([build_warnings], [warnings], [Enable verbose compilation warnings], [no])

# build progress status
BC_ARG_ENABLE([build_progress], [progress], [Enable verbose compilation progress], [no])


dnl *** with options ***

# provides convenience argument handlers for specifying CFLAGS,
# LDFLAGS, CPPFLAGS, and LIBS using --with argument handlers.
BC_WITH_FLAG_ARGS

# use the jdk
BC_ARG_WITH([with_java], [jdk], [Specify use of or path to the JDK for librtserver (optional)], [auto])

# use x11
BC_ARG_WITH([with_x11], [x11], [Specify use of or path to X11 (optional)], [auto])

# use opengl
BC_ARG_WITH([with_opengl], [ogl], [Specify use of or path to OpenGL (optional)], [auto])

# use wgl
BC_ARG_WITH([with_wgl], [wgl], [Specify use of or path to WindowsGL], [auto])

# use pro/engineer
BC_ARG_WITH([with_proe], [proe], [Specify build of Pro/ENGINEER plugin or path to Pro/ENGINEER installation (optional)], [no])

###
# argument aliases
# they need to go below here in order for --help to consolidate the
# blank line that it inserts to exactly one line in the right place.
#
# DOCUMENT NEW ARGUMENTS AND ALIASES IN THE "INSTALL" FILE.
###

# aliases for enabling configuration of everything (help uses almost-everything)
BC_ARG_ALIAS([everything], [all])
BC_ARG_ALIAS([everything], [all-build])
BC_ARG_ALIAS([everything], [build-all])
BC_ARG_ALIAS([everything], [all-builds])
BC_ARG_ALIAS([everything], [everything])
BC_ARG_ALIAS([everything], [everything-build])
BC_ARG_ALIAS([everything], [build-everything])

# aliases for building only the benchmark (help uses only-benchmark)
BC_ARG_ALIAS([only_benchmark], [only-bench])
BC_ARG_ALIAS([only_benchmark], [only-benchmarks])
BC_ARG_ALIAS([only_benchmark], [bench-only])
BC_ARG_ALIAS([only_benchmark], [benchmark-only])
BC_ARG_ALIAS([only_benchmark], [benchmarks-only])

# aliases for building only the raytrace server (help uses only-rtserver)
BC_ARG_ALIAS([only_rts], [only-rts])
BC_ARG_ALIAS([only_rts], [only-librtserver])
BC_ARG_ALIAS([only_rts], [rts-only])
BC_ARG_ALIAS([only_rts], [rtserver-only])
BC_ARG_ALIAS([only_rts], [librtserver-only])

# run-time debugging (help uses runtime-debug)
BC_ARG_ALIAS([build_runtime_debug], [run-time-debug])
BC_ARG_ALIAS([build_runtime_debug], [runtime-debugging])
BC_ARG_ALIAS([build_runtime_debug], [run-time-debugging])

# Docbook documentation (help uses documentation)
BC_ARG_ALIAS([build_docs], [documentation-install])
BC_ARG_ALIAS([build_docs], [docs])
BC_ARG_ALIAS([build_docs], [docs-install])

# 64-bit compilation (help uses 64bit-build)
BC_ARG_ALIAS([build_64bit], [64bit])
BC_ARG_ALIAS([build_64bit], [64])
BC_ARG_ALIAS([build_64bit], [64-build])
BC_ARG_ALIAS([build_64bit], [64-bit])
BC_ARG_ALIAS([build_64bit], [64-bit-build])

# force building libregex (help uses regex-build)
BC_ARG_ALIAS([build_regex], [regex])
BC_ARG_ALIAS([build_regex], [libregex])
BC_ARG_ALIAS([build_regex], [libregex-build])

# aliases to force building libpng (help uses png-build)
BC_ARG_ALIAS([build_png], [png])
BC_ARG_ALIAS([build_png], [libpng])
BC_ARG_ALIAS([build_png], [libpng-build])

# aliases to force building zlib (help uses zlib-build)
BC_ARG_ALIAS([build_zlib], [zlib])
BC_ARG_ALIAS([build_zlib], [libz])
BC_ARG_ALIAS([build_zlib], [libz-build])

# aliases to force building urt (help uses urt-build)
BC_ARG_ALIAS([build_urt], [urt])
BC_ARG_ALIAS([build_urt], [urtoolkit])
BC_ARG_ALIAS([build_urt], [urtoolkit-build])
BC_ARG_ALIAS([build_urt], [utahrle])
BC_ARG_ALIAS([build_urt], [utahrle-build])
BC_ARG_ALIAS([build_urt], [libutahrle])
BC_ARG_ALIAS([build_urt], [libutahrle-build])
BC_ARG_ALIAS([build_urt], [utah-raster-toolkit])
BC_ARG_ALIAS([build_urt], [utah-raster-toolkit-build])

# aliases to force building openNURBS (help uses opennurbs-build)
BC_ARG_ALIAS([build_opennurbs], [opennurbs])
BC_ARG_ALIAS([build_opennurbs], [libopennurbs])
BC_ARG_ALIAS([build_opennurbs], [libopennurbs-build])
BC_ARG_ALIAS([build_opennurbs], [open-nurbs])
BC_ARG_ALIAS([build_opennurbs], [open-nurbs-build])

# aliases to force building tcl (help uses tcl-build)
BC_ARG_ALIAS([build_tcl], [tcl])
BC_ARG_ALIAS([build_tcl], [libtcl])
BC_ARG_ALIAS([build_tcl], [libtcl-build])

# aliases to force building tk (help uses tk-build)
BC_ARG_ALIAS([build_tk], [tk])
BC_ARG_ALIAS([build_tk], [libtk])
BC_ARG_ALIAS([build_tk], [libtk-build])

# aliases to force building tkaqua (help uses aquatk-build)
BC_ARG_ALIAS([build_aquatk], [aquatk])
BC_ARG_ALIAS([build_aquatk], [aqua-tk])
BC_ARG_ALIAS([build_aquatk], [aqua-tk-build])
BC_ARG_ALIAS([build_aquatk], [tkaqua])
BC_ARG_ALIAS([build_aquatk], [tkaqua-build])
BC_ARG_ALIAS([build_aquatk], [tk-aqua-build])

# aliases to force building itcl (help uses itcl-build)
BC_ARG_ALIAS([build_itcl], [itcl])
BC_ARG_ALIAS([build_itcl], [itk])
BC_ARG_ALIAS([build_itcl], [itk-build])
BC_ARG_ALIAS([build_itcl], [libitcl])
BC_ARG_ALIAS([build_itcl], [libitcl-build])
BC_ARG_ALIAS([build_itcl], [libitk])
BC_ARG_ALIAS([build_itcl], [libitk-build])
BC_ARG_ALIAS([build_itcl], [incrtcl])
BC_ARG_ALIAS([build_itcl], [incrtcl-build])

# aliases to force building iwidgets (help uses iwidgets-install)
BC_ARG_ALIAS([build_iwidgets], [iwidgets])
BC_ARG_ALIAS([build_iwidgets], [iwidgets-build])

# aliases to force building blt (help uses blt-build)
BC_ARG_ALIAS([build_blt], [blt])
BC_ARG_ALIAS([build_blt], [libblt])
BC_ARG_ALIAS([build_blt], [libblt-build])

# aliases to force building tkhtml3 (help uses tkhtml3-build)
BC_ARG_ALIAS([build_tkhtml3], [tkhtml3])

# aliases to force building tkimg (help uses tkimg-build)
BC_ARG_ALIAS([build_tkimg], [tkimg])
BC_ARG_ALIAS([build_tkimg], [libtkimg])
BC_ARG_ALIAS([build_tkimg], [libtkimg-build])

# aliases to force building termlib (help uses termlib-build)
BC_ARG_ALIAS([build_termlib], [termlib])
BC_ARG_ALIAS([build_termlib], [termcap])
BC_ARG_ALIAS([build_termlib], [termcap-build])
BC_ARG_ALIAS([build_termlib], [libtermlib])
BC_ARG_ALIAS([build_termlib], [libtermlib-build])
BC_ARG_ALIAS([build_termlib], [libtermcap])
BC_ARG_ALIAS([build_termlib], [libtermcap-build])

# aliases to force building tnt (help uses tnt-install)
BC_ARG_ALIAS([build_tnt], [tnt])
BC_ARG_ALIAS([build_tnt], [tnt-build])
BC_ARG_ALIAS([build_tnt], [template-numerical-toolkit])
BC_ARG_ALIAS([build_tnt], [template-numerical-toolkit-build])
BC_ARG_ALIAS([build_tnt], [template-numerical-toolkit-install])

# jove aliases (help uses jove-build)
BC_ARG_ALIAS([build_jove], [jove])

# endgame framework module aliases (help uses ef-build)
BC_ARG_ALIAS([build_ef], [ef])
BC_ARG_ALIAS([build_ef], [endgameframework])
BC_ARG_ALIAS([build_ef], [endgameframework-build])
BC_ARG_ALIAS([build_ef], [endgame-framework])
BC_ARG_ALIAS([build_ef], [endgame-framework-build])

# unigraphics (NX) importer aliases (help uses unigraphics-build)
BC_ARG_ALIAS([build_ug], [unigraphics])
BC_ARG_ALIAS([build_ug], [ug])
BC_ARG_ALIAS([build_ug], [ug-build])
BC_ARG_ALIAS([build_ug], [nx])
BC_ARG_ALIAS([build_ug], [nx-build])

# install geometry aliases (help uses models-install)
BC_ARG_ALIAS([install_geometry], [models])
BC_ARG_ALIAS([install_geometry], [models-build])
BC_ARG_ALIAS([install_geometry], [geometry])
BC_ARG_ALIAS([install_geometry], [geometry-build])
BC_ARG_ALIAS([install_geometry], [geometry-install])

# optimized aliases (help uses optimized)
BC_ARG_ALIAS([use_optimized], [opt])
BC_ARG_ALIAS([use_optimized], [optimize])
BC_ARG_ALIAS([use_optimized], [optimization])
BC_ARG_ALIAS([use_optimized], [optimizations])

# debug aliases (help uses debug)
BC_ARG_ALIAS([use_debug], [debugging])

# profiling aliases (help uses profiling)
BC_ARG_ALIAS([use_profiling], [profile])
BC_ARG_ALIAS([use_profiling], [profiled])

# parallel aliases (help uses parallel)
BC_ARG_ALIAS([build_parallel], [parallel-build])
BC_ARG_ALIAS([build_parallel], [smp])
BC_ARG_ALIAS([build_parallel], [smp-build])

# verbose output (help uses verbose)
BC_ARG_ALIAS([build_verbose], [verbosity])
BC_ARG_ALIAS([build_verbose], [output-verbose])
BC_ARG_ALIAS([build_verbose], [verbose-output])
BC_ARG_ALIAS([build_verbose], [build-verbose])
BC_ARG_ALIAS([build_verbose], [verbose-build])

# verbose warning aliases (help uses warnings)
BC_ARG_ALIAS([build_warnings], [warning])
BC_ARG_ALIAS([build_warnings], [verbose-warnings])
BC_ARG_ALIAS([build_warnings], [warnings-verbose])
BC_ARG_ALIAS([build_warnings], [build-warnings])
BC_ARG_ALIAS([build_warnings], [warnings-build])

# verbose compilation progress status (help uses progress)
BC_ARG_ALIAS([build_progress], [verbose-progress])
BC_ARG_ALIAS([build_progress], [progress-verbose])
BC_ARG_ALIAS([build_progress], [build-progress])
BC_ARG_ALIAS([build_progress], [progress-build])

# with java aliases (help uses jdk)
BC_ARG_WITH_ALIAS([with_java], [java])

# with proe aliases
BC_ARG_WITH_ALIAS([with_proe], [proe])

# with x11 aliases (help uses x11)
BC_ARG_WITH_ALIAS([with_x11], [x])

# with opengl aliases (help uses ogl)
BC_ARG_WITH_ALIAS([with_opengl], [opengl])

# with wgl aliases (help uses wgl)
BC_ARG_WITH_ALIAS([with_wgl], [windowsgl])


###
# set up path searching
###

dnl automatically scan /usr/local (e.g. BSD uses /usr/local for ports)
BC_SEARCH_DIRECTORY([/usr/local])


###
# argument sanity checks and meta-argument settings
# here go checks to warn or abort when conflicting options specified
###

# handle enabling/disabling all the packages and codes that ship with
# the package.  if something is changed from a default, leave it alone
# so that the user may specify everything and then disable specific
# ones.  specifically only test yes/no as default 'auto' is to leave
# the options alone.
set_everything=""
if test "x$bc_everything" = "xyes" ; then
	set_everything=yes
elif test "x$bc_everything" = "xno" ; then
	set_everything=no
fi
if test "x$set_everything" != "x" ; then
	if test "x$bc_build_runtime_debug_set" = "xno" ; then
		bc_build_runtime_debug="$set_everything"
	fi
	if test "x$bc_build_regex_set" = "xno" ; then
		bc_build_regex="$set_everything"
	fi
	if test "x$bc_build_png_set" = "xno" ; then
		bc_build_png="$set_everything"
	fi
	if test "x$bc_build_zlib_set" = "xno" ; then
		bc_build_zlib="$set_everything"
	fi
	if test "x$bc_build_urt_set" = "xno" ; then
		bc_build_urt="$set_everything"
	fi
	if test "x$bc_build_opennurbs_set" = "xno" ; then
		bc_build_opennurbs="$set_everything"
	fi
	if test "x$bc_build_termlib_set" = "xno" ; then
		bc_build_termlib="$set_everything"
	fi
	if test "x$bc_build_tcl_set" = "xno" ; then
		bc_build_tcl="$set_everything"
	fi
	if test "x$bc_build_tk_set" = "xno" ; then
		bc_build_tk="$set_everything"
	fi
	if test "x$bc_build_itcl_set" = "xno" ; then
		bc_build_itcl="$set_everything"
	fi
	if test "x$bc_build_iwidgets_set" = "xno" ; then
		bc_build_iwidgets="$set_everything"
	fi
	if test "x$bc_build_blt_set" = "xno" ; then
		bc_build_blt="$set_everything"
	fi
	if test "x$bc_build_tkhtml3" = "xno" ; then
		bc_build_tkhtml3="$set_everything"
	fi
	if test "x$bc_build_tkimg_set" = "xno" ; then
		bc_build_tkimg="$set_everything"
	fi
	if test "x$bc_build_tnt_set" = "xno" ; then
		bc_build_tnt="$set_everything"
	fi
	if test "x$bc_build_jove_set" = "xno" ; then
		bc_build_jove="$set_everything"
	fi
	# Singe the Endgame Framework "simulation module" will only
	# compile if you have it installed, don't enable it even if
	# requesting everything.  fine to disable, though.
	if test "x$bc_build_ef_set" = "xno" ; then
		if test "x$set_everything" = "xno" ; then
			bc_build_ef=no
		fi
	fi
	# Since the Unigraphics importer is primarily tested on only one
	# platform and requires UGOPEN, don't enable it even if
	# requesting everything.  fine to disable, though.
	if test "x$bc_build_ug_set" = "xno" ; then
		if test "x$set_everything" = "xno" ; then
			bc_build_ug=no
		fi
	fi
fi


# make sure multiple "only" options were not given
if test "x$bc_only_benchmark" != "xno" ; then
	if test "x$bc_only_rts" != "xno" ; then
		AC_MSG_NOTICE([}}}}}}}}}}}}}}}}}}}}}}}}}}}}}}}}}}}}}}}}}}}}}}}}}}])
		AC_MSG_WARN([Requesting BOTH benchmark and librtserver "only"?])
		AC_MSG_WARN([Building both benchmark and librtserver])
		AC_MSG_NOTICE([{{{{{{{{{{{{{{{{{{{{{{{{{{{{{{{{{{{{{{{{{{{{{{{{{{])
		sleep 1
	fi
	if test "x$bc_everything" = "xyes" ; then
		AC_MSG_NOTICE([}}}}}}}}}}}}}}}}}}}}}}}}}}}}}}}}}}}}}}}}}}}}}}}}}}])
		AC_MSG_WARN([Requesting ONLY benchmark and EVERYTHING?])
		AC_MSG_WARN([Building everything])
		AC_MSG_NOTICE([{{{{{{{{{{{{{{{{{{{{{{{{{{{{{{{{{{{{{{{{{{{{{{{{{{])
		bc_only_benchmark=no
		sleep 1
	fi
fi

# the opengl interface is presently tied to the x11 interface
if test "x$bc_with_opengl" = "xyes" ; then
	if test "x$bc_with_x11" = "xno" ; then
		AC_MSG_NOTICE([}}}}}}}}}}}}}}}}}}}}}}}}}}}}}}}}}}}}}}}}}}}}}}}}}}])
		AC_MSG_WARN([OpenGL interface presently requires X11 support])
		AC_MSG_WARN([Presuming X11 availability for the OpenGL interface])
		AC_MSG_WARN([The X11 interface will not be built])
		AC_MSG_NOTICE([{{{{{{{{{{{{{{{{{{{{{{{{{{{{{{{{{{{{{{{{{{{{{{{{{{])
		sleep 1
	fi
fi

# turning on verbose means turning on progress and warning verbosity
if test "x$bc_build_verbose" = "xyes" ; then
	if test "x$bc_build_warnings_set" = "xno" ; then
		bc_build_warnings=yes
	fi
	if test "x$bc_build_progress_set" = "xno" ; then
		bc_build_progress=yes
	fi
fi

###
# argument summary printing
###

AC_MSG_CHECKING(whether to compile everything was requested)
AC_MSG_RESULT($bc_everything)

AC_MSG_CHECKING(whether to only build benchmark)
AC_MSG_RESULT($bc_only_benchmark)

AC_MSG_CHECKING(whether to only build the raytrace server)
AC_MSG_RESULT($bc_only_rts)

AC_MSG_CHECKING(whether to use run-time debug checks)
AC_MSG_RESULT($bc_build_runtime_debug)

AC_MSG_CHECKING(whether to compile and install Docbook documentation)
AC_MSG_RESULT($bc_build_docs)

AC_MSG_CHECKING(whether to compile in 64-bit mode)
AC_MSG_RESULT($bc_build_64bit)

AC_MSG_CHECKING(whether to build the regular expression library)
AC_MSG_RESULT($bc_build_regex)

AC_MSG_CHECKING(whether to build the PNG library)
AC_MSG_RESULT($bc_build_png)

AC_MSG_CHECKING(whether to build the zlib compression library)
AC_MSG_RESULT($bc_build_zlib)

AC_MSG_CHECKING(whether to build the Utah Raster Toolkit)
AC_MSG_RESULT($bc_build_urt)

AC_MSG_CHECKING(whether to build the openNURBS library)
AC_MSG_RESULT($bc_build_opennurbs)

AC_MSG_CHECKING(whether to build the Tcl library)
AC_MSG_RESULT($bc_build_tcl)

AC_MSG_CHECKING(whether to build the Tk library)
AC_MSG_RESULT($bc_build_tk)

AC_MSG_CHECKING(whether to use AquaTk)
AC_MSG_RESULT($bc_build_aquatk)

AC_MSG_CHECKING(whether to build the incrTcl library)
AC_MSG_RESULT($bc_build_itcl)

AC_MSG_CHECKING(whether to install the iwidgets library)
AC_MSG_RESULT($bc_build_iwidgets)

AC_MSG_CHECKING(whether to build the BLT library)
AC_MSG_RESULT($bc_build_blt)

AC_MSG_CHECKING(whether to build the tkhtml3 library)
AC_MSG_RESULT($bc_build_tkhtml3)

AC_MSG_CHECKING(whether to build the tkImg library)
AC_MSG_RESULT($bc_build_tkimg)

AC_MSG_CHECKING(whether to build the termlib library)
AC_MSG_RESULT($bc_build_termlib)

AC_MSG_CHECKING(whether to build the Template Numerical Toolkit)
AC_MSG_RESULT($bc_build_tnt)

AC_MSG_CHECKING(whether to compile jove or not)
AC_MSG_RESULT($bc_build_jove)

AC_MSG_CHECKING(whether to compile the Endgame Framework module)
AC_MSG_RESULT($bc_build_ef)

AC_MSG_CHECKING(whether to compile the Unigraphics importer)
AC_MSG_RESULT($bc_build_ug)

AC_MSG_CHECKING(whether to install example geometry databases)
AC_MSG_RESULT($bc_install_geometry)

AC_MSG_CHECKING(whether to enable optimized compilation)
AC_MSG_RESULT($bc_use_optimized)

AC_MSG_CHECKING(whether to disable debug mode compilation)
AC_MSG_RESULT($bc_use_debug)

AC_MSG_CHECKING(whether to enable profile mode compilation)
AC_MSG_RESULT($bc_use_profiling)

AC_MSG_CHECKING(whether to enable support for SMP architectures)
AC_MSG_RESULT($bc_build_parallel)

AC_MSG_CHECKING(whether to enable verbose output)
AC_MSG_RESULT($bc_build_verbose)

AC_MSG_CHECKING(whether to enable verbose compilation warnings)
AC_MSG_RESULT($bc_build_warnings)

AC_MSG_CHECKING(whether to enable verbose compilation progress)
AC_MSG_RESULT($bc_build_progress)

AC_MSG_CHECKING(whether to compile with the Java Development Kit)
AC_MSG_RESULT($bc_with_java)

AC_MSG_CHECKING(whether to compile the X11 interfaces)
AC_MSG_RESULT($bc_with_x11)

AC_MSG_CHECKING(whether to compile the OpenGL interfaces)
AC_MSG_RESULT($bc_with_opengl)

AC_MSG_CHECKING(whether to compile the WindowsGL interfaces)
AC_MSG_RESULT($bc_with_wgl)

AC_MSG_CHECKING(whether to compile the Pro/ENGINEER plugin)
AC_MSG_RESULT($bc_with_proe)


dnl **************************
dnl *** Check for programs ***
dnl **************************

BC_CONFIGURE_STAGE([programs], [2 of 9])

AC_LANG(C)

dnl added in autoconf 2.54 to define _GNU_SOURCE
dnl AC_GNU_SOURCE

AC_AIX
AC_MINIX

AC_PROG_CC
AM_PROG_CC_C_O

AC_PROG_CXX

AC_PROG_CPP
AC_REQUIRE_CPP

AC_PROG_AWK
AC_PROG_INSTALL
AC_PROG_LN_S
AC_PROG_MAKE_SET
AM_PROG_MKDIR_P

# automake 'requires' AM_PROG_LEX, not AC_PROG_LEX
AM_PROG_LEX
AC_PROG_YACC

# libtool's configuration check has a bug that causes a /lib/cpp
# sanity check failure if a C++ compiler is not installed.  This makes
# the sanity test pass regardless of whether there is a c++ compiler.
if test "x$CXXCPP" = "x" ; then
    if test "x$CPP" = "x" ; then
	CXXCPP="cpp"
    else
	CXXCPP="$CPP"
    fi
fi

dnl disable unnecessary libtool test for fortran
define([AC_LIBTOOL_LANG_F77_CONFIG], [:])dnl

# libtool shouldn't be generated until after LD is set
# XXX went poof in libtool 1.9 -- AC_PROG_LIBTOOL
# LT_INIT
AC_PROG_LIBTOOL
AC_SUBST(LIBTOOL_DEPS)

dnl verbose compilation progress
if test "x$bc_build_progress" != "xyes" ; then
    LIBTOOLFLAGS=--silent
    AC_SUBST(LIBTOOLFLAGS)
    # LIBTOOLFLAGS isn't often not enough;
    # tack --silent onto the LIBTOOL command.
    if test "x$LIBTOOL" != "x" ; then
	LIBTOOL="$LIBTOOL --silent"
    fi
fi

# xsltproc is needed for docbook processing, fop is needed for pdf generation
xsltproc_works=no
fop_works=no
if test "x$bc_build_docs" != "xno" ; then
    AC_PATH_PROG(XSLTPROC, xsltproc)
<<<<<<< HEAD
    if test "x$XSLTPROC" = "x" ; then
	XSLTPROC=:
    fi
    AC_SUBST(XSLTPROC)

    AC_PATH_PROG(APACHEFOP, fop)
    if test "x$APACHEFOP" = "x" ; then
	APACHEFOP=:
    fi
    AC_SUBST(APACHEFOP)
=======
    AC_PATH_PROG(APACHEFOP, fop)
>>>>>>> 8327f72d
fi

# AN_MAKEVAR([AR], [BC_PROG_AR])
# AN_PROGRAM([ar], [BC_PROG_AR])
# AC_DEFUN([BC_PROG_AR], [AC_CHECK_TOOL(AR, ar, :)])
# BC_PROG_AR

# XXX tests for ranlib may be required.  "ar ts" was used in cake for
# sgi and aix so more compensation may be required still.

dnl Libtool may need AR so try to find it
AC_PATH_PROG(AR, ar, [], $PATH:/usr/bin:/usr/local/bin:/usr/ccs/bin)
AC_SUBST(AR)

dnl check for basic shell facilities
AC_PATH_PROG(SH, sh)
AC_PATH_PROG(MV, mv)
AC_PATH_PROG(CP, cp)
AC_PATH_PROG(RM, rm)

if test "x$bc_with_dtrace" = "xyes" ; then
    AC_PATH_PROG(DTRACE, dtrace, bc_with_dtrace=no, [$PATH:/usr/sbin])
fi

dnl figure out which compiler is seems like we are using
dnl detected values include: gcc, mipspro, sunpro
dnl none of the tests should be compiler-specific, but it's good to
dnl know in the log which it seems we are using
compiler=unknown

dnl Determine whether we are using GCC
if test "x$GCC" = "xyes" ; then
    compiler=gnu
fi

dnl Determine whether we are using the MIPSpro compiler on SGI systems
if test "x$build_vendor" = "xsgi" ; then
    AC_MSG_CHECKING([whether we are using the MIPSpro compiler])
    using_mipspro=no
    AC_LINK_IFELSE([#if defined(sgi) && defined(_COMPILER_VERSION) && !defined(__GNUC__)
If we get here, we are using the MIPSPro compiler (and the link should fail).
#endif
int main() { return 0; }
    ], [using_mipspro=no], [using_mipspro=yes])
    AC_MSG_RESULT($using_mipspro)
    if test "x$using_mipspro" = "xyes" ; then
	compiler=sgi
    fi
fi

dnl Determine whether we are using the SUNWspro Sun Workshop compiler
if test "x$build_vendor" = "xsun" ; then
    AC_MSG_CHECKING([whether we are using the SUNWspro compiler])
    using_sunpro=no
    AC_LINK_IFELSE([#if defined(sun) && defined(__SUNPRO_C) && !defined(__GNUC__)
If we get here, we are using the SUNWspro compiler (and the link should fail).
#endif
int main() { return 0; }
    ], [using_sunpro=no], [using_sunpro=yes])
    AC_MSG_RESULT($using_sunpro)
    if test "x$using_sunpro" = "xyes" ; then
	AR="CC -xar"
	LD="CC -G"
	export AR LD
	compiler=sun
    fi
fi

AC_FUNC_ALLOCA

dnl if building jove wasn't specifically requested and wasn't
dnl disabled, see if there is either emacs or jove available.
dnl i.e. auto for jove is dependant on what is installed
BCEDITOR=""
if test "x$bc_build_jove" = "xauto" ; then
    AC_PATH_PROG(BCEDITOR, emacs, , $PATH)
    if test "x$BCEDITOR" = "x" ; then
	AC_PATH_PROG(BCEDITOR, jove, , $PATH)
    fi
fi


dnl ***************************
dnl *** Check for libraries ***
dnl ***************************

BC_CONFIGURE_STAGE([libraries], [3 of 9])

dnl check if there is a threading library that links, the order of
dnl these checks is consistent with libbu's bu_parallel()
dnl implementation preference.  this is usually in order of highest
dnl performing threading interface.
thread_link_works=no
LIBTHREAD=""
dnl try sgi sproc first
AC_CHECK_LIB(c, sproc, thread_link_works=yes ; LIBTHREAD="-lc",
    dnl try solaris threading
    [AC_CHECK_LIB(thread, thr_create, thread_link_works=yes ; LIBTHREAD="-lthread",
	dnl pthreading is a good default if none of the others are available
	dnl XXX need to test HPUX -- may require -lcma with pthreads
	[AC_CHECK_LIB(pthread, pthread_create, thread_link_works=yes ; LIBTHREAD="-lpthread",
	    dnl check if the BSD c_r threading library link works
	    [AC_CHECK_LIB(c_r, pthread_create, thread_link_works=yes ; LIBTHREAD="-pthread")]
	)]
    )]
)

dnl check whether we ended up with functioning posix threading.
AC_MSG_CHECKING([whether we are using POSIX threading])
posix_threading=no
PRELIBS="$LIBS"
LIBS="$LIBS $LIBTHREAD"
AC_TRY_LINK([#include <pthread.h>], [
    pthread_t th;
    pthread_join(th, 0);
    pthread_attr_init(0);
    pthread_cleanup_push(0,0);
    pthread_create(0,0,0,0);
    pthread_cleanup_pop(0);
], [posix_threading=yes])
LIBS="$PRELIBS"
AC_MSG_RESULT($posix_threading)

dnl check whether the CoreFoundation framework is available (used when
dnl linking against static tcl)
AC_MSG_CHECKING([whether -framework CoreFoundation is available])
framework_cf=no
FRAMEWORK_COREFOUNDATION=""
PRELIBS="$LIBS"
LIBS="$LIBS -Xlinker -framework -Xlinker CoreFoundation"
AC_TRY_LINK([#include <CoreFoundation/CoreFoundation.h>], [
CFBundleRef bref = CFBundleGetMainBundle();
], [framework_cf=yes ; FRAMEWORK_COREFOUNDATION="-Xlinker -framework -Xlinker CoreFoundation"])
LIBS="$PRELIBS"
AC_MSG_RESULT($framework_cf)
AC_SUBST(FRAMEWORK_COREFOUNDATION)

dnl check whether the Carbon framework is available (used for X11 focus)
AC_MSG_CHECKING([whether -framework Carbon is available])
framework_carbon=no
FRAMEWORK_CARBON=""
PRELIBS="$LIBS"
LIBS="$LIBS -Xlinker -framework -Xlinker Carbon"
AC_TRY_LINK([#include <Carbon/Carbon.h>], [
OSStatus status;
ProcessSerialNumber psn = {kNoProcess, kNoProcess};
CFStringRef processName = NULL;
GetCurrentProcess(&psn);
CopyProcessName(&psn, &processName);
if (processName != NULL) {
   CFShow(processName);
}
], [framework_carbon=yes ; FRAMEWORK_CARBON="-Xlinker -framework -Xlinker Carbon"])
LIBS="$PRELIBS"
AC_MSG_RESULT($framework_carbon)
AC_SUBST(FRAMEWORK_CARBON)

dnl check whether the JavaVM framework is available (used for librtserver)
AC_MSG_CHECKING([whether -framework JavaVM is available])
framework_javavm=no
FRAMEWORK_JAVAVM=""
PRELIBS="$LIBS"
LIBS="$LIBS -framework JavaVM"
AC_TRY_LINK([#include <JavaVM/jni.h>], [
JavaVM *jvm;
JNIEnv *env;
JavaVMInitArgs args;
jint i = JNI_GetDefaultJavaVMInitArgs(&args);
jboolean j = JNI_CreateJavaVM(&jvm, (void**)&env, &args);
if (j && jvm) {
  (*jvm)->DestroyJavaVM(jvm);
}
], [framework_javavm=yes ; FRAMEWORK_JAVAVM="-framework JavaVM"])
LIBS="$PRELIBS"
AC_MSG_RESULT($framework_javavm)
AC_SUBST(FRAMEWORK_JAVAVM)


dnl check for java
JAVA_CFLAGS="$FRAMEWORK_JAVAVM"
JAVA_LDFLAGS="-shrext .jnilib $FRAMEWORK_JAVAVM"
if test "x$bc_with_java" = "xyes" ; then
    if test "x$bc_with_java_val" = "xyes" ; then
	bc_with_java_val="/usr"
    fi
    if test "x$bc_with_java_val" != "x" ; then
	JAVA_CFLAGS="-I$bc_with_java_val/include -I$bc_with_java_val/include/`uname | tr [A-Z] [a-z]`"
	JAVA_LDFLAGS="-shrext .jnilib -L$bc_with_java_val/lib64 -L$bc_with_java_val/lib"
    fi
fi
AC_SUBST(JAVA_CFLAGS)
AC_SUBST(JAVA_LDFLAGS)


dnl find a curses or other terminal library
LIBTERMLIB=""
AC_CHECK_LIB(termlib, tputs, LIBTERMLIB="-ltermlib",
    [AC_CHECK_LIB(ncurses, tputs, LIBTERMLIB="-lncurses",
	[AC_CHECK_LIB(curses, tputs, LIBTERMLIB="-lcurses",
	    [AC_CHECK_LIB(termcap, tputs, LIBTERMLIB="-ltermcap",
		[AC_CHECK_LIB(terminfo, tputs, LIBTERMLIB="-lterminfo",
		    [AC_CHECK_LIB(tinfo, tputs, LIBTERMLIB="-ltinfo",
			[AC_CHECK_LIB(ocurses, tputs, LIBTERMLIB="-locurses")]
		    )]
		)]
	    )]
	)]
    )]
)

dnl *** X11 ***
if test "x$bc_with_x11" != "xno" ; then

    if test "x$bc_with_x11_val" != "x" ; then
        if test "x$bc_with_x11_val" != "xyes" ; then
	    if test "x$x_includes" = "xNONE"; then
		x_includes="$bc_with_x11_val/include"
		ac_x_includes="$x_includes"
	    fi
	    if test "x$x_libraries" = "xNONE"; then
		x_libraries="$bc_with_x11_val/lib"
		ac_x_libraries="$x_libraries"
	    fi
	fi
    fi

    dnl find X11 libraries.  sets X_CFLAGS, X_LIBS, and X_EXTRA_LIBS
    BC_SEARCH_DIRECTORY([/usr/X11], [X11])
    AC_PATH_XTRA
    if test "x$have_x" = "xyes" ; then
	AC_DEFINE(HAVE_X11_XLIB_H, 1, Define to 1 if you have the <X11/Xlib.h> header file.)
    fi

    dnl add X11 libraries that link to X_LIBS
    LIBX11=""
    LIBXEXT=""
    LIBXI=""

    PRELIBS="$LIBS"
    PRECPPFLAGS="$CPPFLAGS"

    CPPFLAGS="$CPPFLAGS $X_CFLAGS"

    LIBS="$LIBS $X_LIBS"
    AC_CHECK_LIB(X11, XCreateWindow, LIBX11="-lX11")

    LIBS="$LIBS $LIBX11"
    AC_CHECK_LIB(Xext, XShapeCombineMask, LIBXEXT="-lXext")

    LIBS="$LIBS $LIBXEXT"
    AC_CHECK_LIB(Xi, XGetExtensionVersion, LIBXI="-lXi")
    X_LIBS="$LIBS $LIBXI"

    # common for systems to not have Xi X11 input library .. warn
    # verbosely about that being a problem since the build will
    # probably fail in src/bwish with undefined references to
    # XFreeDeviceList, XOpenDevice, XSelectExtensionEvent, and
    # XListInputDevices.
    if test "x$LIBXI" = "x" ; then
	AC_MSG_NOTICE([}}}}}}}}}}}}}}}}}}}}}}}}}}}}}}}}}}}}}}}}}}}}}}}}}}])
	AC_MSG_WARN([X11 support is enabled but the Xi library was not found.])
	AC_MSG_WARN([This will likely result in a build failure.])
	AC_MSG_WARN([See config.log for details why (look for this comment)])
	AC_MSG_NOTICE([{{{{{{{{{{{{{{{{{{{{{{{{{{{{{{{{{{{{{{{{{{{{{{{{{{])
	sleep 5
    fi

    CPPFLAGS="$PRECPPFLAGS"
    LIBS="$PRELIBS"
fi

dnl check if a math library links
m_link_works=no
LIBM=""
AC_CHECK_LIB(m, cos, m_link_works=yes ; LIBM="-lm")

dnl detect a useable system regular expression library
regex_link_works=no
LIBREGEX=""
AC_CHECK_LIB(c, regcomp, regex_link_works=yes ; LIBREGEX="-lc",
    [AC_CHECK_LIB(regex, regcomp, regex_link_works=yes ; LIBREGEX="-lregex",
	[AC_CHECK_LIB(compat, regcomp, regex_link_works=yes ; LIBREGEX="-lcompat")]
    )]
)

dnl check if zlib library links
z_link_works=no
LIBZLIB=""
if test "x$bc_build_zlib" != "xyes" ; then
    AC_CHECK_LIB(z, deflate, z_link_works=yes ; LIBZLIB="-lz")
fi

dnl check if a png library links
png_link_works=no
LIBPNG=""
PRELIBS="$LIBS"
LIBS="$LIBS $LIBZLIB"
AC_CHECK_LIB(png, png_access_version_number, png_link_works=yes ; LIBPNG="-lpng $LIBZLIB")
LIBS="$PRELIBS"

dnl check if utahrle library links
utahrle_link_works=no
UTAHRLE=""
if test "x$bc_build_urt" != "xyes" ; then
    # checking for rle_hdr_init is NOT sufficient to get urt 3.x
    PRELIBS="$LIBS"
    LIBS="$LIBS $LIBM"
    AC_CHECK_LIB(utahrle, rle_getraw, utahrle_link_works=yes ; UTAHRLE="-lutahrle $LIBM",
	[AC_CHECK_LIB(rle, rle_getraw, utahrle_link_works=yes ; UTAHRLE="-lrle $LIBM")]
    )
    LIBS="$PRELIBS"
fi

dnl check if openNURBS library links
opennurbs_link_works=no
LIBOPENNURBS=""
if test "x$bc_build_opennurbs" != "xyes" ; then
    AC_CHECK_LIB(openNURBS, onmalloc, opennurbs_link_works=yes ; LIBOPENNURBS="-lopenNURBS")
fi

dnl check if libtcl library links
tcl_link_works=no
LIBTCL=""
AC_CHECK_LIB(tcl8.6, Tcl_Main, tcl_link_works=yes ; LIBTCL="-ltcl8.6",
    [AC_CHECK_LIB(tcl86, Tcl_Main, tcl_link_works=yes ; LIBTCL="-ltcl86",
	[AC_CHECK_LIB(tcl8.5, Tcl_Main, tcl_link_works=yes ; LIBTCL="-ltcl8.5",
	    [AC_CHECK_LIB(tcl85, Tcl_Main, tcl_link_works=yes ; LIBTCL="-ltcl85",
		[AC_CHECK_LIB(tcl8.4, Tcl_Main, tcl_link_works=yes ; LIBTCL="-ltcl8.4",
		    [AC_CHECK_LIB(tcl84, Tcl_Main, tcl_link_works=yes ; LIBTCL="-ltcl84",
			[AC_CHECK_LIB(tcl, Tcl_Main, tcl_link_works=yes ; LIBTCL="-ltcl")]
		    )]
	    	)]
	    )]
	)]
    )]
)

dnl check if libtclstub library links
tclstub_link_works=no
LIBTCLSTUB=""
AC_CHECK_LIB(tclstub8.6, Tcl_InitStubs, tclstub_link_works=yes ; LIBTCLSTUB="-ltclstub8.6",
    [AC_CHECK_LIB(tclstub86, Tcl_InitStubs, tclstub_link_works=yes ; LIBTCLSTUB="-ltclstub86",
	[AC_CHECK_LIB(tclstub8.5, Tcl_InitStubs, tclstub_link_works=yes ; LIBTCLSTUB="-ltclstub8.5",
	    [AC_CHECK_LIB(tclstub85, Tcl_InitStubs, tclstub_link_works=yes ; LIBTCLSTUB="-ltclstub85",
	    	[AC_CHECK_LIB(tclstub8.4, Tcl_InitStubs, tclstub_link_works=yes ; LIBTCLSTUB="-ltclstub8.4",
		    [AC_CHECK_LIB(tclstub84, Tcl_InitStubs, tclstub_link_works=yes ; LIBTCLSTUB="-ltclstub84",
			[AC_CHECK_LIB(tclstub, Tcl_InitStubs, tclstub_link_works=yes ; LIBTCLSTUB="-ltclstub")]
		    )]
		)]
	    )]
	)]
    )]
)

dnl check if libtk library links
tk_link_works=no
LIBTK=""
AC_CHECK_LIB(tk8.6, Tk_MainLoop, tk_link_works=yes ; LIBTK="-ltk8.6",
    [AC_CHECK_LIB(tk86, Tk_MainLoop, tk_link_works=yes ; LIBTK="-ltk86",
	[AC_CHECK_LIB(tk8.5, Tk_MainLoop, tk_link_works=yes ; LIBTK="-ltk8.5",
	    [AC_CHECK_LIB(tk85, Tk_MainLoop, tk_link_works=yes ; LIBTK="-ltk85",
		[AC_CHECK_LIB(tk8.4, Tk_MainLoop, tk_link_works=yes ; LIBTK="-ltk8.4",
		    [AC_CHECK_LIB(tk84, Tk_MainLoop, tk_link_works=yes ; LIBTK="-ltk84",
			[AC_CHECK_LIB(tk, Tk_MainLoop, tk_link_works=yes ; LIBTK="-ltk")]
		    )]
	        )]
	    )]
	)]
    )]
)

dnl check if libtkstub library links
tkstub_link_works=no
LIBTKSTUB=""
PRELIBS="$LIBS"
LIBS="$LIBS $LIBTCLSTUB"
AC_CHECK_LIB(tkstub8.6, Tk_InitStubs, tkstub_link_works=yes ; LIBTKSTUB="-ltkstub8.6",
    [AC_CHECK_LIB(tkstub86, Tk_InitStubs, tkstub_link_works=yes ; LIBTKSTUB="-ltkstub86",
	[AC_CHECK_LIB(tkstub8.5, Tk_InitStubs, tkstub_link_works=yes ; LIBTKSTUB="-ltkstub8.5",
	    [AC_CHECK_LIB(tkstub85, Tk_InitStubs, tkstub_link_works=yes ; LIBTKSTUB="-ltkstub85",
	    	[AC_CHECK_LIB(tkstub8.4, Tk_InitStubs, tkstub_link_works=yes ; LIBTKSTUB="-ltkstub8.4",
		    [AC_CHECK_LIB(tkstub84, Tk_InitStubs, tkstub_link_works=yes ; LIBTKSTUB="-ltkstub84",
			[AC_CHECK_LIB(tkstub, Tk_InitStubs, tkstub_link_works=yes ; LIBTKSTUB="-ltkstub")]
		    )]
		)]
	    )]
	)]
    )]
)
LIBS="$PRELIBS"

dnl check if libitcl library links
itcl_link_works=no
LIBITCL=""
AC_CHECK_LIB(itcl3.4, Itcl_Init, itcl_link_works=yes ; LIBITCL="-litcl3.4",
    [AC_CHECK_LIB(itcl34, Itcl_Init, itcl_link_works=yes ; LIBITCL="-litcl34",
	[AC_CHECK_LIB(itcl3.3, Itcl_Init, itcl_link_works=yes ; LIBITCL="-litcl3.3",
	    [AC_CHECK_LIB(itcl33, Itcl_Init, itcl_link_works=yes ; LIBITCL="-litcl33",
		[AC_CHECK_LIB(itcl3.2, Itcl_Init, itcl_link_works=yes ; LIBITCL="-litcl3.2",
		    [AC_CHECK_LIB(itcl32, Itcl_Init, itcl_link_works=yes ; LIBITCL="-litcl32",
			[AC_CHECK_LIB(itcl, Itcl_Init, itcl_link_works=yes ; LIBITCL="-litcl")]
		    )]
		)]
	    )]
	)]
    )]
)

dnl check if libitk library links
itk_link_works=no
LIBITK=""
AC_CHECK_LIB(itk3.4, Itk_Init, itk_link_works=yes ; LIBITK="-litk3.4",
    [AC_CHECK_LIB(itk34, Itk_Init, itk_link_works=yes ; LIBITK="-litk34",
	[AC_CHECK_LIB(itk3.3, Itk_Init, itk_link_works=yes ; LIBITK="-litk3.3",
	    [AC_CHECK_LIB(itk33, Itk_Init, itk_link_works=yes ; LIBITK="-litk33",
		[AC_CHECK_LIB(itk3.2, Itk_Init, itk_link_works=yes ; LIBITK="-litk3.2",
		    [AC_CHECK_LIB(itk32, Itk_Init, itk_link_works=yes ; LIBITK="-litk32",
			[AC_CHECK_LIB(itk, Itk_Init, itk_link_works=yes ; LIBITK="-litk")]
		    )]
		)]
	    )]
	)]
    )]
)

dnl check if a socket library links
socket_link_works=no
LIBSOCKET=""
AC_CHECK_LIB(socket, socket, socket_link_works=yes ; LIBSOCKET="-lsocket")

dnl check if a network socket library links
nsl_link_works=no
LIBNSL=""
AC_CHECK_LIB(nsl, gethostbyaddr, nsl_link_works=yes ; LIBNSL="-lnsl")

dnl check if a malloc library links
malloc_link_works=no
LIBMALLOC=""
AC_CHECK_LIB(c, mallopt, malloc_link_works=yes ; LIBMALLOC="-lc",
    [AC_CHECK_LIB(malloc, mallopt, malloc_link_works=yes ; LIBMALLOC="-lmalloc")]
)

dnl check if a mx library links
mx_link_works=no
LIBMX=""
AC_CHECK_LIB(mx, matherr, mx_link_works=yes ; LIBMX="-lmx")

dnl check if a dynamic link library links
dl_link_works=no
LIBDL=""
AC_CHECK_LIB(dl, dlopen, dl_link_works=yes ; LIBDL="-ldl")

dnl check if the SGI generic SCSI library links
ds_link_works=no
LIBDS=""
AC_CHECK_LIB(ds, dsopen, ds_link_works=yes ; LIBDS="-lds")

dnl check if an OpenGL graphics library links
gl_link_works=no
LIBGL=""
if test "x$bc_with_opengl" != "xno" ; then
    AC_CHECK_LIB(GL, glEnable, gl_link_works=yes ; LIBGL="$LIBGL -lGL",
	 [AC_CHECK_LIB(GL2, glEnable, gl_link_works=yes ; LIBGL="$LIBGL -lGL2")]
    )
    if test "x$gl_link_works" = "xno" ; then
	PRELDFLAGS="$LDFLAGS"
	PRELIBS="$LIBS"
	for bc_dir in "$ac_x_libraries" `echo "$ac_x_includes $ac_x_header_dirs" |
		sed s/include/lib/g` ; do

	    LDFLAGS="$PRELDFLAGS -L$bc_dir"
	    LIBS="$PRELIBS -lGL"
	    AC_LINK_IFELSE([AC_LANG_CALL([],[glEnable])],
		gl_link_works=yes ; LIBGL="-L$bc_dir -lGL" ; break)
	    LIBS="$PRELIBS -lGL2"
	    AC_LINK_IFELSE([AC_LANG_CALL([],[glEnable])],
		gl_link_works=yes ; LIBGL="-L$bc_dir -lGL2" ; break)
	done
	LDFLAGS="$PRELDFLAGS"
	LIBS="$PRELIBS"
    fi
fi

dnl check if the Windows WGL graphics library links
wgl_link_works=no
LIBWGL=""
if test "xbc_with_wgl" != "xno" ; then
    AC_CHECK_LIB(opengl32, glEnable, wgl_link_works=yes ; LIBWGL="-lopengl32")
fi

dnl check if the SGI graphics library links
sgigl_link_works=no
LIBSGIGL=""
AC_CHECK_LIB(gl, gconfig, sgigl_link_works=yes ; LIBSGIGL="-lgl")

dnl check if the Solaris lexer library links
l_link_works=no
LIBL=""
AC_CHECK_LIB(l, yyless, l_link_works=yes ; LIBL="-ll")

dnl check for the IRIX libgen library (for basename/dirname)
gen_link_works=no
LIGEN=""
AC_CHECK_LIB(gen, basename, gen_link_works=yes ; LIBGEN="-lgen")

dnl check if the standard c++ library links without checking for any particular symbol
dnl library is needed when linking c++ code against c code (e.g. openNURBS)
stdcxx_link_works=no
LIBSTDCXX=""
AC_CHECK_LIB(stdc++, main, stdcxx_link_works=yes ; LIBSTDCXX="-lstdc++",
	[PRELIBS="$LIBS"
	 LIBS="$LIBS $LIBM"
	 AC_CHECK_LIB(stdc++, main, stdcxx_link_works=yes ; LIBSTDCXX="-lstdc++ $LIBM"
	 LIBS="$PRELIBS"
	 )]
)


dnl *************************
dnl *** Check for headers ***
dnl *************************

BC_CONFIGURE_STAGE([headers], [4 of 9])

# C89 headers: assert.h, ctype.h, errno.h, float.h, limits.h, locale.h,
# math.h, setjmp.h, signal.h, stdarg.h, stddef.h, stdio.h, stdlib.h,
# string.h, time.h

# C95 headers: wchar.h, wctype.h, iso646.h

# C99 headers: complex.h, fenv.h, inttypes.h, stdbool.h, stdint.h,
# tgmath.h

# POSIX.1 headers includes C89, C95, and C99 plus the following:
# aio.h, arpa/inet.h, cpio.h, dirent.h, dlfcn.h, fcntl.h, fmtmsg.h,
# fnmatch.h, ftw.h, glob.h, grp.h, iconv.h, langinfo.h, libgen.h,
# monetary.h, mqueue.h, ndbm.h, net/if.h, netdb.h, netinet/in.h,
# netinet/tcp.h, nl_types.h, poll.h, pthread.h, pwd.h, regex.h,
# sched.h, search.h, semaphore.h, spawn.h, strings.h, stropts.h,
# sys/ipc.h, sys/mman.h, sys/msg.h, sys/resource.h, sys/select.h,
# sys/stat.h, sys/statvfs.h, sys/time.h, sys/timeb.h, sys/times.h,
# sys/types.h, sys/uio.h, sys/un.h, sys/utsname.h, sys/wait.h,
# syslog.h, tar.h, termios.h, trace.h, ucontext.h, ulimit.h, unistd.h,
# utime.h, utmpx.h, wordexp.h

AC_HEADER_STDC
AC_HEADER_DIRENT
AC_HEADER_SYS_WAIT
AC_CHECK_HEADERS( \
	Carbon/Carbon.h \
	curses.h \
	dslib.h \
	getopt.h \
	gl/device.h \
	grp.h \
	inttypes.h \
	io.h \
	libgen.h \
	memory.h \
	ncurses.h \
	netinet/in.h \
	poll.h \
	pthread.h \
	pwd.h \
	rle.h \
	sched.h \
	sgtty.h \
	stdint.h \
	sys/file.h \
	sys/_ioctl.h \
	sys/ioctl.h \
	sys/ioctl_compat.h \
	sys/machd.h \
	sys/mman.h \
	sys/param.h \
	sys/prctl.h \
	sys/select.h \
	sys/socket.h \
	sys/stat.h \
	sys/sysctl.h \
	sys/sysinfo.h \
	sys/sysmp.h \
	sys/time.h \
	sys/times.h \
	sys/types.h \
	sys/un.h \
	sys/wait.h \
	syslog.h \
	tcl.h \
	termcap.h \
	terminfo.h \
	termio.h \
	termios.h \
	termlib.h \
	tinfo.h \
	tk.h \
	ulocks.h \
	unistd.h \
	winsock.h \
)

if test "x$bc_with_dtrace" != "xno" ; then
    AC_CHECK_HEADER(sys/sdt.h,, [bc_with_dtrace=no])
fi

GL_CPPFLAGS=""
# optionally check for OpenGL headers
if test "x$bc_with_opengl" != "xno" -o "x$bc_with_wgl" != "xno" ; then
    gl_include_works=no

    AC_COMPILE_IFELSE([AC_LANG_SOURCE([@%:@include <GL/gl.h>])],
	[gl_include_works="yes"])
    AC_COMPILE_IFELSE([AC_LANG_SOURCE([@%:@include <GL/glx.h>])],
	[gl_include_works="yes"])

    PRECPPFLAGS="$CPPFLAGS"
    if test "x$gl_include_works" = "xno" ; then
	for bc_dir in "$ac_x_includes" `echo $ac_x_header_dirs` ; do
	    CPPFLAGS="$PRECPPFLAGS -I$bc_dir"
	    AC_COMPILE_IFELSE([AC_LANG_SOURCE([@%:@include <GL/gl.h>])],
		[gl_include_works="yes"])
	    AC_COMPILE_IFELSE([AC_LANG_SOURCE([@%:@include <GL/glx.h>])],
		[gl_include_works="yes"])
	    if test "x$gl_include_works" = "xyes" ; then
		GL_CPPFLAGS="-I$bc_dir"
		break
	    fi
	done
    fi
    AC_CHECK_HEADERS([GL/gl.h GL/glx.h])
    CPPFLAGS="$PRECPPFLAGS"

fi # bc_with_opengl

GL_CFLAGS=$GL_CPPFLAGS
AC_SUBST(GL_CFLAGS)

# optionally (yes or auto) check for vectorization headers for opennurbs
if test "x$bc_build_opennurbs" != "xno" ; then
    AC_CHECK_HEADERS( \
	emmintrin.h \
    )
fi # bc_build_opennurbs

AC_CHECK_HEADER(sys/sched.h,
		AC_DEFINE(HAVE_SYS_SCHED_H, 1, Define to 1 if you have the <sys/sched.h> header file.),,
		[
#ifdef HAVE_PTHREAD_H
#  include <pthread.h>
#endif
#include <sys/sched.h>
])

AC_CHECK_HEADER(sys/mount.h,
		AC_DEFINE(HAVE_SYS_MOUNT_H,1, Define to 1 if you have the <sys/mount.h> header file.),,
		[
#ifdef HAVE_SYS_PARAM_H
#  include <sys/param.h>
#endif
#include <sys/mount.h>
])

AC_CHECK_HEADER(term.h,
		AC_DEFINE(HAVE_TERM_H, 1, Define to 1 if you have the <term.h> header file.),,
		[
#if HAVE_NCURSES_H
#  include <ncurses.h>
#else
#  ifdef HAVE_CURSES_H
#    include <curses.h>
#  else
#    ifdef HAVE_TERMCAP_H
#      include <termcap.h>
#    else
#      ifdef HAVE_TERMINFO_H
#        include <terminfo.h>
#      else
#        ifdef HAVE_TINFO_H
#          include <tinfo.h>
#        endif
#      endif
#    endif
#  endif
#endif
#include <term.h>
])

found_regex_h=no
AC_CHECK_HEADER(regex.h,
		AC_DEFINE(HAVE_REGEX_H,1,[Define to 1 if you have the '<regex.h>' header file])
		found_regex_h=yes )


# check for java headers
if test "x$bc_with_java " != "xno" ; then
    PRECPPFLAGS="$CPPFLAGS"
    CPPFLAGS="$CPPFLAGS $JAVA_CFLAGS"
    found_jni_h=no
    AC_CHECK_HEADER(JavaVM/jni.h,
		    AC_DEFINE(HAVE_JAVAVM_JNI_H,1,[Define to 1 if you have the '<JavaVM/jni.h>' header file])
		    found_jni_h=yes)
    AC_CHECK_HEADER(jni.h,
		    AC_DEFINE(HAVE_JNI_H,1,[Define to 1 if you have the '<jni.h>' header file])
		    found_jni_h=yes )

    search_for_jni_h_more=no
    if test "x$found_jni_h" = "xno" ; then
	if test "x$bc_only_rts" = "xyes" ; then
	    search_for_jni_h_more=yes
	fi
    fi

    if test "x$search_for_jni_h_more" = "xyes" ; then
	# darwin systems may have a prior jni.h stashed away elsewhere
	macjvmdir=/System/Library/Frameworks/JavaVM.framework/Versions
	if test -d "$macjvmdir"  ; then
	    for dir in `ls $macjvmdir` ; do
		if test -d "$macjvmdir/$dir/Headers" ; then
		    JAVA_CFLAGS="$JAVA_CFLAGS -I$macjvmdir/$dir/Headers"
		    CPPFLAGS="$CPPFLAGS -I$macjvmdir/$dir/Headers"
		fi
	    done
	fi

	# try one last time to find jni.h (must disable cached result)
	unset ac_cv_header_jni_h
	AC_CHECK_HEADER(jni.h,
			AC_DEFINE(HAVE_JNI_H,
				  1,
				  [Define to 1 if you have the '<jni.h>' header file])
			found_jni_h=yes )

	if test "x$found_jni_h" != "xno" ; then
	    AC_MSG_NOTICE([}}}}}}}}}}}}}}}}}}}}}}}}}}}}}}}}}}}}}}}}}}}}}}}}}}])
	    AC_MSG_WARN([jni.h was found by hunting through the JavaVM framework])
	    AC_MSG_WARN([This means you probably need to install the latest Java SDK])
	    AC_MSG_WARN([Build will try to use what it found, but you should update])
	    AC_MSG_NOTICE([See http://developer.apple.com/java/ for updates])
	    AC_MSG_NOTICE([{{{{{{{{{{{{{{{{{{{{{{{{{{{{{{{{{{{{{{{{{{{{{{{{{{])
	    sleep 5
	fi
    fi # search_for_jni_h_more
    CPPFLAGS="$PRECPPFLAGS"
fi # bc_with_java

# check for proe headers
PROE_CFLAGS=""
if test "x$bc_with_proe" != "xno" ; then
   PRE_CFLAGS="$CFLAGS"
   found_protk_h=no
   if test "x$bc_with_proe" = "xyes" ; then
      if test "x$bc_with_proe_val" = "x" ; then
            found_proe_base=no
	    proe_base=/usr/local/ptc/proeWildfire3.0
	    if test -e "$proe_base" ; then
	       found_proe_base=yes
	       PROE_CFLAGS="-I$proe_base/protoolkit/includes -I$proe_base/prodevelop/includes"
	       CFLAGS="$CFLAGS $PROE_CFLAGS"
	       AC_CHECK_HEADER(ProToolkit.h,
			 AC_DEFINE(HAVE_PROTOOLKIT,1,[Define to 1 if you have Pro/TOOLKIT header files])
			 found_protk_h=yes)
	       if test "x$found_protk_h" = "xyes" ; then
		  bc_with_proe_val=$proe_base
		  PRO_ENGINEER_DIR=$bc_with_proe_val
		  AC_SUBST(PRO_ENGINEER_DIR)
	       fi
	    fi
      else
        PROE_CFLAGS="-I$bc_with_proe_val/protoolkit/includes -I$bc_with_proe_val/prodevelop/includes"
        CFLAGS="$CFLAGS $PROE_CFLAGS"
        AC_CHECK_HEADER(ProToolkit.h,
		        AC_DEFINE(HAVE_PROTOOLKIT,1,[Define to 1 if you have Pro/TOOLKIT header files])
		        found_protk_h=yes)
      fi
   fi
   CFLAGS="$PRE_CFLAGS"
fi


dnl **********************************
dnl *** Check for types/structures ***
dnl **********************************

BC_CONFIGURE_STAGE([types], [5 of 9])

dnl added in autoconf 2.55
dnl AC_HEADER_STDBOOL

AC_C_CHAR_UNSIGNED
AC_HEADER_STAT
AC_HEADER_TIME
AC_STRUCT_ST_BLOCKS
AC_STRUCT_ST_BLKSIZE
AC_CHECK_MEMBERS([struct stat.st_blksize])
AC_CHECK_MEMBERS([struct stat.st_rdev])
AC_STRUCT_TM
AC_TYPE_UID_T
AC_TYPE_MODE_T
AC_TYPE_OFF_T
AC_TYPE_PID_T
AC_TYPE_SIZE_T
AC_CHECK_TYPE(socklen_t, ,
    AC_DEFINE([socklen_t], [int], [Define to int if <sys/socket.h> nor <sys/types.h define socklen_t]),
    [
#ifdef HAVE_SYS_TYPES_H
#  include <sys/types.h>
#endif
#ifdef HAVE_SYS_SOCKET_H
#  include <sys/socket.h>
#endif
])


dnl ******************************************
dnl *** Check for compiler characteristics ***
dnl ******************************************

BC_CONFIGURE_STAGE([compiler], [6 of 9])

if test "xyes" = "xyes" ; then

    dnl try to use -pipe to speed up the compiles
    BC_COMPILER_AND_LINKER_RECOGNIZES([-pipe])


    dnl check for -fno-strict-aliasing
    dnl XXX - THIS FLAG IS REQUIRED if any level of optimization is
    dnl enabled with GCC as we do use aliasing and type-punning.
    BC_COMPILER_AND_LINKER_RECOGNIZES([-fno-strict-aliasing])

    dnl check for -fno-common (libtcl needs it on darwin)
    BC_COMPILER_AND_LINKER_RECOGNIZES([-fno-common])

    dnl check for -fexceptions
    dnl this is needed to resolve __Unwind_Resume when compiling and
    dnl linking against openNURBS in librt for some binaries, for
    dnl example rttherm (i.e. any -static binaries)
    BC_COMPILER_AND_LINKER_RECOGNIZES([-fexceptions], [fexceptions])
    if test "x$bc_fexceptions_works" = "xyes" ; then
       FEXCEPTIONS="-fexceptions"
       AC_SUBST(FEXCEPTIONS)
    fi

    dnl dynamic SSE optimizations for NURBS processing
dnl
dnl XXX disable the SSE flags for now as they can cause illegal instructions.
dnl     the test needs to also be tied to run-time functionality since gcc
dnl     may still output SSE instructions (e.g., for cross-compiling).
dnl
dnl     BC_COMPILER_AND_LINKER_RECOGNIZES([-msse], [msse], [nokeep])
dnl     MSSE=""
dnl     if test "x$bc_msse_works" = "xyes" ; then
dnl        MSSE="-msse"
dnl     fi
dnl     MSSE2=""
dnl     BC_COMPILER_AND_LINKER_RECOGNIZES([-msse2], [msse2], [nokeep])
dnl     if test "x$bc_msse2_works" = "xyes" ; then
dnl        MSSE2="-msse2"
dnl     fi
dnl     SSE="$MSSE $MSSE2"
dnl     AC_SUBST(SSE)

    dnl check for -search_paths_first linker flag.
    dnl prevent a false-positive where it can be treated as a -s and-e
    dnl linker option by adding a benign flag that should succeed.
    dnl this flag allows dylibs and archives to be found based on a
    dnl library path search order, not biasing a preference for dylibs.
    BC_LINKER_RECOGNIZES([-Wl,-search_paths_first -Wnewline-eof])

    dnl 64bit compilation flags
    if test "x$bc_build_64bit" = "xyes" ; then
	found_64bit_flag=no

	AC_MSG_CHECKING([if configure snuck on a 32bit flag to ld])
	PRELD="$LD"
	LD="`echo $LD | sed 's/32/64/'`"
	if test "x$LD" = "x$PRELD" ; then
		AC_MSG_RESULT(no)
	else
		AC_MSG_RESULT(yes)
	fi

	if test "x$found_64bit_flag" = "xno" ; then
		BC_COMPILER_AND_LINKER_RECOGNIZES([-64], [64_flag])
		if test "x$bc_64_flag_works" = "xyes" ; then
			found_64bit_flag=yes
		fi
	fi

	if test "x$found_64bit_flag" = "xno" ; then
		BC_COMPILER_AND_LINKER_RECOGNIZES([-mabi=64], [64_flag])
		if test "x$bc_64_flag_works" = "xyes" ; then
			found_64bit_flag=yes
		fi
	fi

	if test "x$found_64bit_flag" = "xno" ; then
		BC_COMPILER_AND_LINKER_RECOGNIZES([-m64], [64_flag])
		if test "x$bc_64_flag_works" = "xyes" ; then
			found_64bit_flag=yes
		fi
	fi

	if test "x$found_64bit_flag" = "xno" ; then
		BC_COMPILER_AND_LINKER_RECOGNIZES([-q64], [64_flag])
		if test "x$bc_64_flag_works" = "xyes" ; then
			found_64bit_flag=yes
		fi
	fi
    fi

# end check for automatic flags
fi

dnl profile flags
if test "x$bc_use_profiling" != "xno" ; then
	BC_COMPILER_AND_LINKER_RECOGNIZES([-pg], [profile_flag])
	if test "x$bc_profile_flag_works" = "xno" ; then
		# intel gprof compiler flag
		BC_COMPILER_AND_LINKER_RECOGNIZES([-p], [profile_flag])
	fi

	if test "x$bc_profile_flag_works" = "xno" ; then
		# no profiling
		if test "x$bc_use_profiling" = "xyes" ; then
			dnl profiling was requested, so abort
			AC_MSG_NOTICE([}}}}}}}}}}}}}}}}}}}}}}}}}}}}}}}}}}}}}}}}}}}}}}}}}}])
			AC_MSG_NOTICE([Profiling was enabled but could not find a profile flag])
			AC_MSG_ERROR([*** Don't know how to profile with this compiler ***])
		fi
		AC_MSG_WARN([Don't know how to profile with this compiler])
		sleep 1
	else
		# profiling works
		if test "x$bc_use_profiling" = "xauto" ; then
			# convert 'auto' to 'no' even though it works
			bc_use_profiling=no
		fi
	fi
fi

dnl debug flags
if test "x$bc_use_debug" != "xno" ; then
	BC_COMPILER_AND_LINKER_RECOGNIZES([-g], [debug_flag])
	if test "x$bc_debug_flag_works" = "xno" ; then
		# no debug
		if test "x$bc_use_debug" = "xyes" ; then
			dnl debug was requested, so abort
			AC_MSG_NOTICE([}}}}}}}}}}}}}}}}}}}}}}}}}}}}}}}}}}}}}}}}}}}}}}}}}}])
			AC_MSG_NOTICE([Debug was enabled but -g does not work])
			AC_MSG_ERROR([*** Don't know how to debug with this compiler ***])
		fi
		AC_MSG_WARN([Do not know how to debug with this compiler])
		sleep 1
	else
		# debug works
		if test "x$bc_use_debug" = "xauto" ; then
			# convert 'auto' to 'yes'
			bc_use_debug="yes"
		fi
	fi
fi

dnl optimization flags
if test "x$bc_use_optimized" != "xno" ; then
	BC_COMPILER_AND_LINKER_RECOGNIZES([-O3], [o3_flag])
	if test "x$bc_o3_flag_works" = "xno" ; then
		AC_MSG_WARN([Don't know how to compile optimized with this compiler])
		sleep 1
	fi


# XXX -fast seems to provoke stack corruption in the shadow
# computations, possible that the corruption is indeed valid and
# there's something that needs to be checked/changed.
#
#	BC_COMPILER_AND_LINKER_RECOGNIZES([-fast], [mac_opt_flag])
#	if test "x$bc_mac_opt_flag_works" = "xno" ; then
#		BC_COMPILER_AND_LINKER_RECOGNIZES([-fast -mcpu=7450], [mac_opt_flag])
#	fi
	if test "xdisabled" = "xyes" ; then
		extra_optimization_flag="-ffast-math -fstrength-reduce -fexpensive-optimizations -finline-functions"
		if test "x$bc_use_debug" = "xno" ; then
			dnl non-debug can omit the frame pointer, debug cannot
			extra_optimization_flag="$extra_optimization_flag -fomit-frame-pointer"
		else
			extra_optimization_flag="$extra_optimization_flag -fno-omit-frame-pointer"
		fi
		BC_COMPILER_AND_LINKER_RECOGNIZES([$extra_optimization_flag])
	fi
fi

dnl verbose warning flags (if yes or auto)
if test "x$bc_build_warnings" != "xno" ; then
	BC_COMPILER_AND_LINKER_RECOGNIZES([-W -Wall -Wundef -Wfloat-equal -Wshadow -Wunreachable-code -Winline -Wconversion], [warning])
	# XXX also of interest
	# -Wmissing-declarations -Wmissing-prototypes -Wstrict-prototypes -pedantic -ansi -Werror

	if test "x$bc_warning_flag_works" = "xno" ; then
		AC_MSG_WARN([Don't know how to output verbose warnings with this compiler])
		sleep 1
	fi
fi

# determine the minimum single-precision floating point tolerance
# value at compile time such that: 1.0 + value != 1.0
# ANSI defines this as FLT_EPSILON but float.h may not provide it.
BC_FLOAT_EPSILON

# determine the minimum double-precision floating point tolerance
# value at compile time such that: 1.0 + value != 1.0
# ANSI defines this as DBL_EPSILON but float.h may not provide it.
BC_DOUBLE_EPSILON

# determine whether the single-precision floating point implementation
# seems IEEE 754 compliant.
BC_COMPLIANT_FLOAT

# determine whether the double-precision floating point implementation
# seems IEEE 754 compliant.
BC_COMPLIANT_DOUBLE

# warn if either floating point compliance failed
if test "x$bc_compliant_float" = "xno" || test "x$bc_compliant_double" = "xno" ; then
    AC_MSG_NOTICE([}}}}}}}}}}}}}}}}}}}}}}}}}}}}}}}}}}}}}}}}}}}}}}}}}}])
    AC_MSG_WARN([The floating point implementation does not seem to be IEEE 754])
    AC_MSG_WARN([compliant.  The behavior of htond and htonf may be incorrect.])
    AC_MSG_NOTICE([{{{{{{{{{{{{{{{{{{{{{{{{{{{{{{{{{{{{{{{{{{{{{{{{{{])
    sleep 5
fi

dnl AC_C_PROTOTYPES
AM_C_PROTOTYPES

AC_C_CONST
AC_C_INLINE
AC_C_VOLATILE
AC_C_BIGENDIAN

# figure out what size pointers the compiler is actually generating
AC_CHECK_SIZEOF(int)
AC_CHECK_SIZEOF(long)
AC_CHECK_SIZEOF(long long)
AC_CHECK_SIZEOF(void *, 4)
pointer_size="$ac_cv_sizeof_void_p"

dnl Make sure that we can actually compile C code
BC_SANITY_CHECK([$CC compiler and flags for sanity])

dnl Make sure that we can actually compile C++ code
AC_LANG_PUSH([C++])
BC_SANITY_CHECK([$CXX compiler and flags for sanity])
AC_LANG_POP


dnl ***************************
dnl *** Check for functions ***
dnl ***************************

BC_CONFIGURE_STAGE([functions], [7 of 9])

AC_TYPE_SIGNAL

# specifically not checked for and not used:
#   access - security concerns

# specifically not checked for but used including any well-behaved
# C89/posix functions.  this includes:
#   stat

# specifically checked for even though C89 (provided by libsysv):
#   memset, strchr, strtok

# some C89 functions: assert, isalnum, isalpha, iscntrl, isdigit,
# isgraph, islower, isprint, ispunct, isspace, isupper, isxdigit,
# tolower, toupper, localeconv, setlocale, acos, asin, atan, atan2,
# ceil, cos, cosh, exp, fabs, floor, fmod, frexp, ldexp, log, log10,
# modf, pow, sin, sinh, sqrt, tan, longjmp, setjmp, raise, signal,
# va_arg, va_end, va_start, offsetof, clearerr, fclose, feof, ferror,
# fflush, fgetc, fgetpos, fgets, fopen, fprintf, fputc, fputs, fread,
# freopen, fscanf, fseek, fsetpos, fwrite, getc, getchar, gets,
# perror, printf, putc, putchar, puts, remove, rename, rewind, scanf,
# setbuf, setvbuf, sprintf, sscanf, tmpfile, tmpnam, ungetc, vprintf,
# vsprintf, abort, abs, atexit, atof, atoi, atol, bsearch, calloc,
# div, exit, free, ftell, getenv, labs, ldiv, malloc, mblen, mbtowcs,
# mbtowc, qsort, rand, realloc, sizeof, srand, strtod, strtol,
# strtoul, system, wctomb, wcstombs, memchr, memcmp, memcpy, memmove,
# memset, strcat, strchr, strcmp, strcoll, strcpy, strcspn, strerror,
# strlen, strncat, strncmp, strncpy, strpbrk, strrchr, strspn, strstr,
# strtok, strxfrm, asctime, clock, ctime, difftime, gmtime, localtime,
# mktime, strftime, time

AC_CHECK_FUNCS(\
	XQueryExtension \
	alarm \
	dlopen \
	drand48 \
	fchmod \
	fsync \
	geteuid \
	getegid \
	gethostname \
	getopt_long \
	getprogname \
	kill \
	lrand48 \
	memset \
	mkstemp \
	pipe \
	random \
	sbrk \
	setenv \
	setpgid \
	setpriority \
	setprogname \
	srand48 \
	strcasecmp \
	strchr \
	strdup \
	strlcat \
	strlcpy \
	strsep \
	strtok \
	sync \
	sysctl \
	sysmp \
	vfork \
	writev \
)
# strcasecmp checked for BLT

dnl *** check if basename() exists ***
AC_MSG_CHECKING([for basename])
PRELIBS="$LIBS"
LIBS="$LIBS $LIBGEN"
AC_TRY_RUN([
#ifdef HAVE_LIBGEN_H
#  include <libgen.h>
#endif
int main(int argc, char *argv[]) {
  (void)basename(argv[0]);
  return 0;
}],
[ AC_MSG_RESULT(yes)
  AC_DEFINE([HAVE_BASENAME], [1], [Define to 1 if you have the `basename' function.])
],
[ AC_MSG_RESULT(no) ])
LIBS="$PRELIBS"

dnl *** check if dirname() exists ***
AC_MSG_CHECKING([for dirname])
PRELIBS="$LIBS"
LIBS="$LIBS $LIBGEN"
AC_TRY_RUN([
#ifdef HAVE_LIBGEN_H
#  include <libgen.h>
#endif
int main(int argc, char *argv[]) {
  (void)dirname(argv[0]);
  return 0;
}],
[ AC_MSG_RESULT(yes)
  AC_DEFINE([HAVE_DIRNAME], [1], [Define to 1 if you have the `dirname' function.])
],
[ AC_MSG_RESULT(no) ])
LIBS="$PRELIBS"


dnl *********************************
dnl *** Check for system services ***
dnl *********************************

BC_CONFIGURE_STAGE([services], [8 of 9])

dnl *** check for bison/yacc or flex/lex ***
# scanner and parser are optionally needed for mged and other tools
# that utilize a parser.  if both are found, provide a make var so we
# can conditionally compile the parsers.
build_parsers=no
if test "x$ac_cv_prog_LEX" != "x" ; then
    if test "x$ac_cv_prog_YACC" != "x" ; then
	# we have both
	build_parsers=yes
    else
	AC_MSG_NOTICE([}}}}}}}}}}}}}}}}}}}}}}}}}}}}}}}}}}}}}}}}}}}}}}}}}}])
	AC_MSG_WARN([A YACC-style parser was not found so dependant portions])
	AC_MSG_WARN([of the package (various MGED commands) will be disabled.])
	AC_MSG_NOTICE([Installation of GNU Bison or Yacc before continuing is recommended.])
	AC_MSG_NOTICE([{{{{{{{{{{{{{{{{{{{{{{{{{{{{{{{{{{{{{{{{{{{{{{{{{{])
	sleep 5
    fi
else
    AC_MSG_NOTICE([}}}}}}}}}}}}}}}}}}}}}}}}}}}}}}}}}}}}}}}}}}}}}}}}}}])
    if test "x$ac_cv_prog_YACC" != "x" ; then
	AC_MSG_WARN([A LEX-style scanner was not found so dependant portions])
	AC_MSG_WARN([of the package (various MGED commands) will be disabled.])
	AC_MSG_NOTICE([Installation of GNU Flex or Lex before continuing is recommended.])
    else
	AC_MSG_WARN([Neither a YACC-style parser or a LEX-style scanner was found.])
	AC_MSG_WARN([Dependant portions of the package will be disabled.])
	AC_MSG_NOTICE([Installation of Bison/Yacc and Flex/Lex before continuing is recommended.])
    fi
    AC_MSG_NOTICE([{{{{{{{{{{{{{{{{{{{{{{{{{{{{{{{{{{{{{{{{{{{{{{{{{{])
    sleep 5
fi
AC_MSG_CHECKING([whether we have the essentials to make parsers])
if test "x$build_parsers" = "xyes" ; then
    AC_DEFINE(BC_WITH_PARSERS, 1, [Define to enable compilation of parsers])
    AC_MSG_RESULT(yes)
else
    AC_MSG_RESULT(no)
fi


dnl *** libpng ***
png_works=no
AC_MSG_CHECKING(for portable network graphics functionality)
PRELIBS="$LIBS"
LIBS="$LIBS $LIBPNG"
AC_TRY_RUN([
#include <png.h>
main() {
    int i = png_access_version_number();
    return 0;
}
], [png_works=yes])
LIBS="$PRELIBS"
AC_MSG_RESULT($png_works)

dnl figure out whether we need to build libpng
build_brlcad_png="no (using system)"
if test "x$bc_build_png" = "xyes" ; then
    build_brlcad_png=yes
else
    if test "x$bc_build_png" = "xno" ; then
	if test "x$png_works" != "xyes" ; then
	    AC_MSG_NOTICE([libpng was disabled, but no system png library was found])
	    AC_MSG_NOTICE([}}}}}}}}}}}}}}}}}}}}}}}}}}}}}}}}}}}}}}}}}}}}}}}}}}])
	    AC_MSG_NOTICE([Try adding --enable-png-build])
	    AC_MSG_ERROR([*** Building libpng was disabled, yet no system png library was found ***])
	fi
    else
	dnl automatic detection, we need to build if it won't run or won't link
	if test "x$png_works" = "xno" ; then
	    build_brlcad_png=yes
	elif test "x$png_link_works" = "xno" ; then
	    build_brlcad_png=yes
	fi
    fi
fi
AC_MSG_CHECKING(whether to build the included portable network graphics library)
PNG=""
PNG_CPPFLAGS=""
if test "x$build_brlcad_png" = "xyes" ; then
    PNG='${top_builddir}/src/other/libpng/libpng.la'
    PNG_CPPFLAGS='-I${top_srcdir}/src/other/libpng'
    AC_MSG_RESULT(yes)
else
    PNG="$LIBPNG"
    AC_MSG_RESULT(no)
fi
AC_SUBST(PNG)
AC_SUBST(PNG_CPPFLAGS)


dnl *** libregex ***
dnl See if regular expression support works
regex_works=no
AC_MSG_CHECKING(for regular expression functionality)
PRELIBS="$LIBS"
LIBS="$LIBS $LIBREGEX"
AC_TRY_RUN([
#ifdef HAVE_SYS_TYPES_H
#  include <sys/types.h>
#endif
#include <regex.h>
int main() {
    regex_t re;
    regcomp(&re, "abc", REG_EXTENDED);
    regexec(&re, "", 0, 0, 0);
    return 0;
}
], [regex_works=yes])
LIBS="$PRELIBS"
AC_MSG_RESULT($regex_works)

dnl figure out whether we need to build libregex
build_brlcad_regex="no (using system)"
if test "x$bc_build_regex" = "xyes" ; then
    build_brlcad_regex=yes
else
    if test "x$bc_build_regex" = "xno" ; then
	if test "x$regex_works" != "xyes" ; then
	    AC_MSG_NOTICE([libregex was disabled, but no system regular expression library was found])
	    AC_MSG_NOTICE([}}}}}}}}}}}}}}}}}}}}}}}}}}}}}}}}}}}}}}}}}}}}}}}}}}])
	    AC_MSG_NOTICE([Try adding --enable-regex-build])
	    AC_MSG_ERROR([*** Building libregex was disabled, yet no system regex was found ***])
	fi
    else
	dnl automatic detection
	if test "x$regex_works" = "xno" ; then
	    build_brlcad_regex=yes
	fi
    fi
fi
AC_MSG_CHECKING(whether to build the included regular expression library)
REGEX=""
REGEX_CPPFLAGS=""
if test "x$build_brlcad_regex" = "xyes" ; then
    REGEX='${top_builddir}/src/other/libregex/libregex.la'
    REGEX_CPPFLAGS='-I${top_srcdir}/src/other/libregex'
    AC_MSG_RESULT(yes)
else
    REGEX="$LIBREGEX"
    AC_MSG_RESULT(no)
fi
AC_SUBST(REGEX)
AC_SUBST(REGEX_CPPFLAGS)


dnl *** libz ***
dnl See if zlib library support works
zlib_works=no
AC_MSG_CHECKING(for zlib compression functionality)
PRELIBS="$LIBS"
LIBS="$LIBS $LIBZLIB"
AC_TRY_RUN([
#include <zlib.h>
int main () {
    char *zlibver = ZLIB_VERSION;
    return 0;
}
], [zlib_works=yes])
LIBS="$PRELIBS"
AC_MSG_RESULT($zlib_works)

dnl figure out whether we need to build libz
build_brlcad_zlib="no (using system)"
if test "x$bc_build_zlib" = "xyes" ; then
    build_brlcad_zlib=yes
else
    if test "x$bc_build_zlib" = "xno" ; then
	if test "x$zlib_works" != "xyes" ; then
	    AC_MSG_NOTICE([libz was disabled, but no system zlib compression library was found])
	    AC_MSG_NOTICE([}}}}}}}}}}}}}}}}}}}}}}}}}}}}}}}}}}}}}}}}}}}}}}}}}}])
	    AC_MSG_NOTICE([Try adding --enable-zlib-build])
	    AC_MSG_ERROR([*** Building libz was disabled, yet no system zlib compression library was found ***])
	fi
    else
	dnl automatic detection
	if test "x$zlib_works" = "xno" ; then
	    build_brlcad_zlib=yes
	fi
    fi
fi
AC_MSG_CHECKING(whether to build the included zlib compression library)
LIBZ=""
LIBZ_CPPFLAGS=""
if test "x$build_brlcad_zlib" = "xyes" ; then
    LIBZ='${top_builddir}/src/other/libz/libz.la'
    LIBZ_CPPFLAGS='-I${top_srcdir}/src/other/libz'
    AC_MSG_RESULT(yes)
else
    LIBZ="$LIBZLIB"
    AC_MSG_RESULT(no)
fi
AC_SUBST(LIBZ)
AC_SUBST(LIBZ_CPPFLAGS)


dnl *** X11 interface compilation ***
build_against_x11="no"
if test "x$bc_with_x11" != "xno" ; then
    x11_works=no
    AC_MSG_CHECKING(for X11 header functionality)
    PRELIBS="$LIBS"
    PRECPPFLAGS="$CPPFLAGS"
    CPPFLAGS="$CPPFLAGS $X_CFLAGS"
    AC_TRY_RUN([
#include <X11/Xlib.h>
main() {
    XPoint pt;
    pt.x = pt.y = 0;
    return pt.x;
}
    ],[x11_works=yes])
    AC_MSG_RESULT($x11_works)
    if test "x$x11_works" = "xyes" ; then
	LIBS="$LIBS $X_LIBS"
	AC_MSG_CHECKING(for X11 link functionality)
	AC_TRY_RUN([
#include <X11/Xlib.h>
main() {
    XModifierKeymap *xmkm;
    xmkm=XNewModifiermap(1);
    return xmkm==NULL;
}
	],,x11_works=no)
	AC_MSG_RESULT($x11_works)
    fi
    LIBS="$PRELIBS"
    CPPFLAGS="$PRECPPFLAGS"

    dnl figure out whether we need to build against X11
    if test "x$bc_with_x11" != "xno" ; then
	if test "x$bc_build_aquatk" = "xyes" ; then
	    X_LIBS=""
	    LIBGL=""
	    X_CFLAGS=""
	    build_against_opengl="no"
	    if test "x$bc_with_x11" = "xyes" ; then
		AC_MSG_ERROR([*** X11 was requested, but tk will be built for AquaTk ***])
	    fi
	else
	    if test "x$x11_works" = "xyes" ; then
		build_against_x11="yes"
	    else
		if test "x$bc_with_x11" = "xyes" ; then
		    AC_MSG_NOTICE([X11 was requested, but no system X11 libraries were found])
		    AC_MSG_NOTICE([}}}}}}}}}}}}}}}}}}}}}}}}}}}}}}}}}}}}}}}}}}}}}}}}}}])
		    AC_MSG_NOTICE([Try adding --without-x11])
		    AC_MSG_ERROR([*** Using X11 was requested, yet no system X11 was found ***])
		else
		    AC_MSG_NOTICE([X11 does not appear to be functionally available])
		fi
	    fi
	fi
    fi
fi
AC_SUBST(X_PREFIX)
AC_SUBST(X_CFLAGS)
AC_SUBST(X_LIBS)
AC_MSG_CHECKING(whether to build against X11)
AC_MSG_RESULT($build_against_x11)


dnl *** utah raster toolkit ***
dnl See if libutahrle seems to work
urt_works=no
AC_MSG_CHECKING(for Utah Raster Toolkit library functionality)
PRELIBS="$LIBS"
if test "x$utahrle_link_works" = "xyes" ; then
    LIBS="$LIBS $UTAHRLE"
fi
AC_TRY_RUN([
#ifdef HAVE_RLE_H
#  include <rle.h>
#endif
int main () {
    rle_hdr header = *rle_hdr_init( NULL );
    return 0;
}
], [urt_works=yes])
if test "x$utahrle_link_works" = "xyes" ; then
    LIBS="$PRELIBS"
fi
AC_MSG_RESULT($urt_works)

dnl figure out whether we need to build urt
build_brlcad_urt="no (using system)"
if test "x$bc_build_urt" = "xyes" ; then
    build_brlcad_urt=yes
else
    if test "x$bc_build_urt" = "xno" ; then
	if test "x$urt_works" != "xyes" ; then
	    AC_MSG_NOTICE([Utah Raster Toolkit was disabled, but no system URT/RLE library was found ***])
	    AC_MSG_NOTICE([}}}}}}}}}}}}}}}}}}}}}}}}}}}}}}}}}}}}}}}}}}}}}}}}}}])
	    AC_MSG_NOTICE([Try adding --enable-urt-build])
	    AC_MSG_ERROR([*** Utah Raster Toolkit was disabled, yet no usable RLE system library was found ***])
	fi
    else
	dnl automatic detection
	if test "x$urt_works" = "xno" ; then
	    build_brlcad_urt=yes
	fi
    fi
fi
AC_MSG_CHECKING(whether to build the Utah Raster Toolkit)
RLE=""
RLE_CPPFLAGS=""
if test "x$build_brlcad_urt" = "xyes" ; then
    RLE='${top_builddir}/src/other/libutahrle/libutahrle.la'
    RLE_CPPFLAGS='-I${top_srcdir}/src/other/libutahrle/include'
    AC_MSG_RESULT(yes)
else
    if test "x$utahrle_link_works" = "xyes" ; then
	RLE="$UTAHRLE"
    fi
    AC_MSG_RESULT(no)
fi
AC_SUBST(RLE)
AC_SUBST(RLE_CPPFLAGS)


dnl *** openNURBS ***
dnl See if openNURBS library support works
opennurbs_works=no
AC_MSG_CHECKING(for openNURBS functionality)
PRELIBS="$LIBS"
LIBS="$LIBS $LIBOPENNURBS $LIBZLIB"
AC_LANG_PUSH([C++])
AC_TRY_RUN([
#include <opennurbs.h>
int main () {
    int version = ON::Version();
    return 0;
}
], [opennurbs_works=yes])
AC_LANG_POP
LIBS="$PRELIBS"
AC_MSG_RESULT($opennurbs_works)

dnl figure out whether we need to build openNURBS
build_brlcad_opennurbs="no (using system)"
if test "x$bc_build_opennurbs" = "xyes" ; then
    build_brlcad_opennurbs=yes
else
    if test "x$bc_build_opennurbs" = "xno" ; then
	if test "x$opennurbs_works" != "xyes" ; then
	    AC_MSG_NOTICE([openNURBS was disabled, but no system openNURBS library was found])
	    AC_MSG_NOTICE([}}}}}}}}}}}}}}}}}}}}}}}}}}}}}}}}}}}}}}}}}}}}}}}}}}])
	    AC_MSG_NOTICE([Try adding --enable-opennurbs-build])
	    AC_MSG_ERROR([*** openNURBS was disabled, yet no usable system openNURBS was found ***])
	fi
    else
	dnl automatic detection
	if test "x$opennurbs_works" = "xno" ; then
	    build_brlcad_opennurbs=yes
	fi
    fi
fi
AC_MSG_CHECKING(whether to build the included openNURBS library)
OPENNURBS=""
OPENNURBS_CPPFLAGS='-I${top_srcdir}/src/other/openNURBS ${LIBZ_CPPFLAGS}'
if test "x$build_brlcad_opennurbs" = "xyes" ; then
    OPENNURBS='${top_builddir}/src/other/openNURBS/libopenNURBS.la ${LIBSTDCXX}'
    AC_MSG_RESULT(yes)
else
    OPENNURBS="$LIBOPENNURBS $LIBSTDCXX $LIBZ"	# produces "  " if we didn't find OpenNURBS
    AC_MSG_RESULT(no)
fi
AC_SUBST(OPENNURBS)
AC_SUBST(OPENNURBS_CPPFLAGS)


dnl *** Tcl ***
dnl See if libtcl seems to work
tcl_works=no
AC_MSG_CHECKING(for Tcl library functionality)
PRELIBS="$LIBS"
if test "x$tcl_link_works" = "xyes" ; then
    LIBS="$LIBS $LIBTCL"
fi
AC_TRY_RUN([
#ifdef HAVE_TCL_H
#  include <tcl.h>
#endif
#ifndef TCL_MAJOR_VERSION
#  error Unknown major version of Tcl
#endif
#ifndef TCL_MINOR_VERSION
#  error Unknown minor version of Tcl
#endif
#include <stdio.h>
int main() {
    Tcl_Time time;
    Tcl_Interp *interp;
    interp = Tcl_CreateInterp();
    if (Tcl_Init(interp) == TCL_ERROR) {
	fprintf(stderr, "Tcl_Init returned error\n");
	return 1;
    }
    /* Tcl_GetTime is an 8.4 symbol */
    Tcl_GetTime(&time);
#if TCL_MAJOR_VERSION < 8
    fprintf(stderr, "major version < 8\n");
    return 1;
#elif TCL_MAJOR_VERSION == 8 && TCL_MINOR_VERSION < 4
    fprintf(stderr, "minor version < 4\n");
    return 1;
#endif
    return 0;
}
], [tcl_works=yes])
if test "x$tcl_link_works" = "xyes" ; then
    LIBS="$PRELIBS"
fi
AC_MSG_RESULT($tcl_works)

dnl figure out whether we need to build Tcl
build_brlcad_tcl="no (using system)"
if test "x$bc_build_tcl" = "xyes" ; then
    build_brlcad_tcl=yes
else
    if test "x$bc_build_tcl" = "xno" ; then
	if test "x$tcl_works" = "xno" ; then
	    AC_MSG_NOTICE([libtcl was disabled, but no system Tcl library was found])
	    AC_MSG_NOTICE([}}}}}}}}}}}}}}}}}}}}}}}}}}}}}}}}}}}}}}}}}}}}}}}}}}])
	    AC_MSG_NOTICE([Try adding --enable-tcl-build])
	    AC_MSG_ERROR([*** Tcl was disabled, yet no usable libtcl system library was found ***])
	fi
    else
	dnl automatic detection
	if test "x$tcl_works" = "xno" ; then
	    build_brlcad_tcl=yes
	fi
    fi
fi

AC_MSG_CHECKING(whether to build Tcl)
TCL=""
TCLSTUB=""
TCL_CPPFLAGS=""
unset ac_cv_c_tclconfig
if test "x$build_brlcad_tcl" = "xyes" ; then
    TCL_VERSION="8.5"
    AC_MSG_RESULT(yes)
    case $host_os in
	 darwin*)
	     TCL='-L${top_builddir}/src/other/tcl/unix'" -ltcl${TCL_VERSION} $FRAMEWORK_COREFOUNDATION"
	     ;;
    	 *)
	     TCL='-L${top_builddir}/src/other/tcl/unix'" -ltcl${TCL_VERSION} ${LIBDL} ${LIBM}"
	     ;;
    esac
    TCLSTUB='-L${top_builddir}/src/other/tcl/unix'" -ltclstub${TCL_VERSION}"
    TCL_CPPFLAGS='-I${top_srcdir}/src/other/tcl/generic -I${top_srcdir}/src/other/tcl/unix'
else
    AC_MSG_RESULT(no)

    dnl find tclConfig.sh, add --with-tcl option, don't cache result for AC_CONFIG_SUBDIRS
    SC_PATH_TCLCONFIG
    # keep TCL_BIN_DIR, don't keep ac_cv_c_tclconfig
    unset ac_cv_c_tclconfig

    dnl If we're using the system Tcl, then we need to load
    dnl tclConfig.sh to get the TCL_VERSION and other vars.
    SC_LOAD_TCLCONFIG

    if test "x$tcl_link_works" = "xyes" ; then
	TCL="$LIBTCL"
    else
	AC_MSG_WARN([Unable to link against a system Tcl library])
	sleep 1
    fi
    if test "x$tclstub_link_works" = "xyes" ; then
	TCLSTUB="$LIBTCLSTUB"
    else
	AC_MSG_WARN([Unable to link against a system Tclstub library])
	sleep 1
    fi
fi
dnl AC_SUBST values are below after itcl sanity check


dnl *** Tk ***
dnl See if libtk seems to work
tk_works=no
AC_MSG_CHECKING(for Tk library functionality)
PRELIBS="$LIBS"
if test "x$tk_link_works" = "xyes" ; then
    LIBS="$LIBS $LIBTK $LIBTCL"
fi
AC_TRY_RUN([
#ifdef HAVE_TCL_H
#  include <tcl.h>
#endif
#ifdef HAVE_TK_H
#  include <tk.h>
#endif
#ifndef TK_MAJOR_VERSION
#  error Unknown major version of Tk
#endif
#ifndef TK_MINOR_VERSION
#  error Unknown minor version of Tk
#endif
#include <stdio.h>
int cow = 0;
Tk_ArgvInfo argtbl[] = {
    {"-h", TK_ARGV_CONSTANT, (char *)1, (char *)&cow, "cow."},
    {NULL, TK_ARGV_END, NULL, NULL, NULL}};
int main() {
    Tcl_Interp *interp;
    const char *arg[5] = {".", "xview", "moveto", "1.0", NULL};
    int argl = 1, cow = 0;
    interp = Tcl_CreateInterp();
#define ATTEMPT(try,fail) if(try) { fprintf(stderr, fail": %s\n", \
	interp->result); return -1; }
    ATTEMPT(Tcl_Init(interp) == TCL_ERROR,"Tcl_Init returned error");
    ATTEMPT(Tk_ParseArgv(interp, NULL, &argl, arg, argtbl,
 	TK_ARGV_DONT_SKIP_FIRST_ARG) != TCL_OK, "Tk_ParseArgv");
#if TK_MAJOR_VERSION < 8
    fprintf(stderr, "major version < 8  (it's %d)\n", TK_MAJOR_VERSION);
    return 4;
#elif TK_MAJOR_VERSION == 8 && TK_MINOR_VERSION < 4
    fprintf(stderr, "minor version < 4  (it's %d)\n", TK_MINOR_VERSION);
    return 5;
#endif
    return 0;
}
], [tk_works=yes])
if test "x$tk_link_works" = "xyes" ; then
    LIBS="$PRELIBS"
fi
AC_MSG_RESULT($tk_works)

dnl figure out whether we need to build Tk
build_brlcad_tk="no (using system)"
build_against_tk=$tk_works
if test "x$bc_build_tk" = "xyes" ; then
    build_brlcad_tk=yes
else
    if test "x$bc_build_tk" = "xno" ; then
	if test "x$tk_works" = "xno" ; then
	    AC_MSG_NOTICE([libtk was disabled, but no system Tk library was found])
	    AC_MSG_NOTICE([}}}}}}}}}}}}}}}}}}}}}}}}}}}}}}}}}}}}}}}}}}}}}}}}}}])
	    AC_MSG_NOTICE([Try adding --enable-tk-build])
	    AC_MSG_ERROR([*** Tk was disabled, yet no usable libtk system library was found ***])
	fi
    else
	dnl automatic detection
	if test "x$tk_works" = "xno" ; then
	    build_brlcad_tk=yes
	fi
    fi
fi
AC_MSG_CHECKING(whether to build Tk)
TK=""
TKSTUB=""
TK_CPPFLAGS=""
unset ac_cv_c_tkconfig
if test "x$build_brlcad_tk" = "xyes" ; then
    TK_VERSION="8.5"
    build_against_tk="yes"
    AC_MSG_RESULT(yes)
    TK='-L${top_builddir}/src/other/tk/unix'" -ltk${TCL_VERSION}"
    TKSTUB='-L${top_builddir}/src/other/tk/unix'" -ltkstub${TK_VERSION}"
    TK_CPPFLAGS='-I${top_srcdir}/src/other/tk/generic -I${top_srcdir}/src/other/tk/unix -I${top_srcdir}/src/other/tk/win'
    if test "x$bc_build_aquatk" = "xyes" ; then
	TK_CPPFLAGS="$TK_CPPFLAGS "'-I${top_srcdir}/src/other/tk/xlib'
    fi
else
    AC_MSG_RESULT(no)

    dnl find tkConfig.sh, add --with-tk option, don't cache result for AC_CONFIG_SUBDIRS
    SC_PATH_TKCONFIG
    # keep TK_BIN_DIR, don't keep ac_cv_c_tkconfig
    unset ac_cv_c_tkconfig

    dnl If we're using the system Tk, then we need to load
    dnl tkConfig.sh to get the TK_VERSION and other vars.
    SC_LOAD_TKCONFIG

    if test "x$tk_link_works" = "xyes" ; then
	TK="$LIBTK"
    else
	AC_MSG_WARN([Unable to link against a system Tk library])
	sleep 1
    fi
    if test "x$tkstub_link_works" = "xyes" ; then
	TKSTUB="$LIBTKSTUB"
    else
	AC_MSG_WARN([Unable to link against a system Tkstub library])
	sleep 1
    fi
fi
dnl AC_SUBST values are below after itcl sanity check


dnl *** incrTcl ***
dnl See if libitcl and libitk seem to work, make sure it's not dependant upon libtcl
itcl_works=no
AC_MSG_CHECKING(for incrTcl library functionality)
PRELIBS="$LIBS"
if test "x$itcl_link_works" = "xyes" ; then
    LIBS="$LIBS $LIBITCL $LIBTCL"
fi
AC_TRY_RUN([
#include <itcl.h>
#ifndef ITCL_MAJOR_VERSION
#  error Unknown major version of incrTcl
#endif
#ifndef ITCL_MINOR_VERSION
#  error Unknown minor version of incrTcl
#endif
#include <stdio.h>
int main() {
    Itcl_Stack stack;
    Itcl_InitStack(&stack);
#if ITCL_MAJOR_VERSION < 3
    fprintf(stderr, "major version < 3\n");
    return 1;
#elif ITCL_MAJOR_VERSION == 3 && ITCL_MINOR_VERSION < 2
    fprintf(stderr, "minorversion < 2\n");
    return 1;
#endif
    return 0;
}
], [itcl_works=yes])
if test "x$itcl_link_works" = "xyes" ; then
    LIBS="$PRELIBS"
fi
AC_MSG_RESULT($itcl_works)

dnl figure out whether we need to build incrTcl
build_brlcad_itcl="no (using system)"
if test "x$bc_build_itcl" = "xyes" ; then
    build_brlcad_itcl=yes
else
    if test "x$bc_build_itcl" = "xno" ; then
	if test "x$itcl_works" = "xno" ; then
	    AC_MSG_NOTICE([incrTcl was disabled, but no system incrTcl library was found])
	    AC_MSG_NOTICE([}}}}}}}}}}}}}}}}}}}}}}}}}}}}}}}}}}}}}}}}}}}}}}}}}}])
	    AC_MSG_NOTICE([Try adding --enable-itcl-build])
	    AC_MSG_ERROR([*** incrTcl was disabled, yet no usable libitcl system library was found ***])
	fi
    else
	dnl automatic detection
	if test "x$itcl_works" = "xno" ; then
	    build_brlcad_itcl=yes
	fi
    fi
fi
AC_MSG_CHECKING(whether to build incrTcl)

dnl itcl/itk
ITCL=""
ITK=""
ITCL_CPPFLAGS=""
ITK_CPPFLAGS=""
ITCL_VERSION=3.4
case $host_os in
     *netbsd-*|*freebsd-[[1-3]]*.*|*openbsd-[[1-3]]*|*sunos4*)
	 # some OS's don't like dots in the lib name
	 ITCL_VERSION="`echo ${ITCL_VERSION} | tr -d .`"
	 ;;
esac
AC_SUBST(ITCL_VERSION)
if test "x$build_brlcad_itcl" = "xyes" ; then
    ITCL='${top_builddir}/src/other/incrTcl/libitcl.la'
    ITK='${top_builddir}/src/other/incrTcl/libitk.la'
    ITCL_CPPFLAGS='-I${top_srcdir}/src/other/incrTcl/itcl/generic'
    ITK_CPPFLAGS='-I${top_srcdir}/src/other/incrTcl/itk/generic'
    AC_MSG_RESULT(yes)
else
    if test "x$itcl_link_works" = "xyes" ; then
	ITCL="$LIBITCL"
	ITK="$LIBITK"
    fi
    AC_MSG_RESULT(no)
fi
AC_SUBST(ITCL)
AC_SUBST(ITK)
AC_SUBST(ITCL_CPPFLAGS)
AC_SUBST(ITK_CPPFLAGS)
AC_SUBST(LIBITCL)
AC_SUBST(LIBITK)

# XXX need incrTcl's configure for the proper .so/.dylib value
ITCL_LIB_FILE="libitcl${ITCL_VERSION}.a"
ITK_LIB_FILE="libitk${ITCL_VERSION}.a"
AC_SUBST(ITCL_LIB_FILE)
AC_SUBST(ITK_LIB_FILE)


dnl *** tcl+itcl sanity ***
dnl See if the tcl we're using is compatible with the incrTcl we're using.
dnl Our incrTcl is latest sources that make it only work with 8.5+
if test "x$TCL" = "x$LIBTCL" ; then
    if test "x$ITCL" != "x$LIBITCL" && test "x$TCL_VERSION" != "x8.5" ; then
	# apparently want to use system tcl with non-system incrTcl
	# is that sane? probably not until 8.5 is everywhere.
	AC_MSG_NOTICE([}}}}}}}}}}}}}}}}}}}}}}}}}}}}}}}}}}}}}}}}}}}}}}}}}}])
	AC_MSG_WARN([Unable to find a system incrTcl compatible with the available system Tcl])
	AC_MSG_WARN([Enabling compilation of both Tcl and incrTcl])
	AC_MSG_NOTICE([{{{{{{{{{{{{{{{{{{{{{{{{{{{{{{{{{{{{{{{{{{{{{{{{{{])
	# nope!
	build_brlcad_tcl="yes"
	build_brlcad_tk="yes"
	TCL_VERSION="8.5"
	TK_VERSION="8.5"

	case $host_os in
	    darwin*)
		TCL='-L${top_builddir}/src/other/tcl/unix'" -ltcl${TCL_VERSION} $FRAMEWORK_COREFOUNDATION"
		;;
	    *)
		TCL='-L${top_builddir}/src/other/tcl/unix'" -ltcl${TCL_VERSION} ${LIBDL} ${LIBM}"
		;;
	esac
	TCLSTUB='-L${top_builddir}/src/other/tcl/unix'" -ltclstub${TCL_VERSION}"
	TCL_CPPFLAGS='-I${top_srcdir}/src/other/tcl/generic -I${top_srcdir}/src/other/tcl/unix'

	TK='-L${top_builddir}/src/other/tk/unix'" -ltk${TK_VERSION}"
	TKSTUB='-L${top_builddir}/src/other/tk/unix'" -ltkstub${TK_VERSION}"
	TK_CPPFLAGS='-I${top_srcdir}/src/other/tk/generic -I${top_srcdir}/src/other/tk/unix -I${top_srcdir}/src/other/tk/win'
	if test "x$bc_build_aquatk" = "xyes" ; then
	    TK_CPPFLAGS="$TK_CPPFLAGS "'-I${top_srcdir}/src/other/tk/xlib'
	fi
    fi
fi
AC_SUBST(TCL)
AC_SUBST(TCLSTUB)
AC_SUBST(TCL_CPPFLAGS)
AC_SUBST(TCL_VERSION)
AC_SUBST(LIBTCL)
AC_SUBST(TK)
AC_SUBST(TKSTUB)
AC_SUBST(TK_CPPFLAGS)
AC_SUBST(TK_VERSION)
AC_SUBST(LIBTK)


dnl *** iwidgets ***
dnl See if the iwidgets are available
iwidgets_works=no
AC_MSG_CHECKING(for iwidgets functionality)
PRELIBS="$LIBS"
if test "x$tcl_link_works" = "xyes" ; then
    LIBS="$LIBS $LIBTCL $LIBITCL"
fi
dnl this test is probably not sufficient if iwidgets is not locateable
dnl in the tcl auto_path.
AC_TRY_RUN([
#ifdef HAVE_TCL_H
#  include <tcl.h>
#endif
int main() {
    int res = TCL_OK;
    Tcl_Interp *interp;
    const char *cmd = "package require Iwidgets";
    char *b = NULL;
    interp = Tcl_CreateInterp();
    if (Tcl_Init(interp) == TCL_ERROR) {
	printf("TCL interpreter failed to init: %s\n", interp->result);
	return 1;
    }
    if (Itcl_Init(interp) == TCL_ERROR) {
	printf("ITCL interp failed to initaliaze: %s\n", interp->result);
	return 1;
    }
    res = Tcl_Eval(interp, cmd);
    if ( res != TCL_OK) {
	printf("Failed to load Iwidgets: %s\n", interp->result);
	if(Tcl_Eval(interp, "package names") == TCL_ERROR)
	    return 1;
	while(b=strtok(b?NULL:interp->result," "))
	  if(!strncmp(b,"Iwidgets",8))
	    return 0;
        return 1;
    }
    return 0;
}
], [iwidgets_works=yes])
if test "x$tcl_link_works" = "xyes" ; then
    LIBS="$PRELIBS"
fi
AC_MSG_RESULT($iwidgets_works)

dnl figure out whether we need to install the iwidgets package
build_brlcad_iwidgets="no (using system)"
if test "x$bc_build_iwidgets" = "xyes" ; then
    build_brlcad_iwidgets=yes
else
    if test "x$bc_build_iwidgets" = "xno" ; then
	if test "x$iwidgets_works" = "xno" ; then
	    AC_MSG_NOTICE([iwidgets was disabled, but no system iwidgets package was found])
	    AC_MSG_NOTICE([}}}}}}}}}}}}}}}}}}}}}}}}}}}}}}}}}}}}}}}}}}}}}}}}}}])
	    AC_MSG_NOTICE([Try adding --enable-iwidgets-build])
	    AC_MSG_ERROR([*** iwidgets was disabled, yet no usable iwidgets system package was found ***])
	fi
    else
	dnl automatic detection
	if test "x$iwidgets_works" = "xno" ; then
	    build_brlcad_iwidgets=yes
	fi
    fi
fi
AC_MSG_CHECKING(whether to install iwidgets)
AC_MSG_RESULT($build_brlcad_iwidgets)
IWIDGETS_VERSION="4.0.1"
AC_DEFINE_UNQUOTED([IWIDGETS_VERSION], "$IWIDGETS_VERSION", "Version of iWidgets")
AC_SUBST(IWIDGETS_VERSION)


dnl *** BLT ***
dnl figure out whether we need to build BLT
BLT_VERSION="2.4"
BLT_SUFFIX="`echo ${BLT_VERSION} | tr -d .`"
case $host_os in
     *netbsd-*|*freebsd-[[1-3]]*.*|*openbsd-[[1-3]]*|*sunos4*)
	 # some OS's don't like dots in the lib name
	 BLT_VERSION=$BLT_SUFFIX
	 ;;
esac
AC_SUBST(BLT_VERSION)
AC_SUBST(BLT_SUFFIX)
BLT_LIBRARY="${BRLCAD_ROOT}/lib/blt${BLT_VERSION}"
AC_SUBST(BLT_LIBRARY)
AC_MSG_CHECKING(whether to build libblt)
if test "x$build_against_x11" = "xno" ; then
    # BLT *requires* X11
    bc_built_blt=no
fi
if test ! "x$bc_build_blt" = "xno" ; then
    build_brlcad_blt=yes
    BLT='${top_builddir}/src/other/blt/libBLT${BLT_SUFFIX}.la'
    AC_MSG_RESULT(yes)
else
    build_brlcad_blt=no
    BLT=""
    AC_MSG_RESULT(no)
fi
AC_SUBST(BLT)


dnl *** tkhtml3 ***
dnl figure out whether we need to build tkhtml3
TKHTML3_VERSION="alpha16"
AC_SUBST(TKHTML3_VERSION)
AC_MSG_CHECKING(whether to build tkhtml3)
if test ! "x$bc_build_tkhtml3" = "xno" ; then
    build_brlcad_tkhtml3=yes
    AC_MSG_RESULT(yes)
else
    build_brlcad_tkhtml3=no
    TKHTML3=""
    AC_MSG_RESULT(no)
fi
AC_SUBST(TKHTML3)


dnl *** tkImg ***
dnl figure out whether we need to build tkImg
TKIMG_VERSION="1.3"
case $host_os in
     *netbsd-*|*freebsd-[[1-3]]*.*|*openbsd-[[1-3]]*|*sunos4*)
	 # some OS's don't like dots in the lib name
	 TKIMG_VERSION="`echo ${TKIMG_VERSION} | tr -d .`"
	 ;;
esac
AC_SUBST(TKIMG_VERSION)
AC_MSG_CHECKING(whether to build tkimg)
if test ! "x$bc_build_tkimg" = "xno" ; then
    build_brlcad_tkimg=yes
    TKIMG='${top_builddir}/src/other/tkimg/tkimg${TKIMG_VERSION}.la'
    AC_MSG_RESULT(yes)
else
    build_brlcad_tkimg=no
    TKIMG=""
    AC_MSG_RESULT(no)
fi
AC_SUBST(TKIMG)


dnl *** TNT ***
dnl See if template numerical toolkit works
tnt_works=no
AC_MSG_CHECKING(for TNT w/JAMA functionality)
AC_LANG_PUSH(C++)
AC_TRY_RUN([
#include <stdio.h>
#include <jama_lu.h>
int main () {
    Array2D<double> matrix = Array2D<double>(2,2);
    matrix[0][0] = matrix[1][0] = 1.0;
    matrix[0][1] = matrix[1][1] = 0.0;
    JAMA::LU<double> decomposition = JAMA::LU<double>(matrix);
    if (decomposition.isNonsingular()) {
	printf("JAMA:LU decomposition returned non-singular on a singular matrix\n");
	return 1;
    }
    return 0;
}
], [tnt_works=yes])
AC_LANG_POP(C++)
AC_MSG_RESULT($tnt_works)

dnl figure out whether we need to build libz
build_brlcad_tnt="no (using system)"
if test "x$bc_build_tnt" = "xyes" ; then
    build_brlcad_tnt=yes
else
    if test "x$bc_build_tnt" = "xno" ; then
	if test "x$tnt_works" != "xyes" ; then
	    AC_MSG_NOTICE([TNT was disabled, but no suitable system TNT was found])
	    AC_MSG_NOTICE([}}}}}}}}}}}}}}}}}}}}}}}}}}}}}}}}}}}}}}}}}}}}}}}}}}])
	    AC_MSG_NOTICE([Try adding --enable-tnt-build])
	    AC_MSG_ERROR([*** Use of the included TNT was disabled, yet no system TNT was found ***])
	fi
    else
	dnl automatic detection
	if test "x$tnt_works" = "xno" ; then
	    build_brlcad_tnt=yes
	fi
    fi
fi
AC_MSG_CHECKING(whether to use the included Template Numerical Toolkit)
TNT_CPPFLAGS=""
if test "x$build_brlcad_tnt" = "xyes" ; then
    TNT_CPPFLAGS='-I${top_srcdir}/src/other/tnt'
    AC_MSG_RESULT(yes)
else
    AC_MSG_RESULT(no)
fi
AC_SUBST(TNT_CPPFLAGS)


dnl *** libthread ***
AC_MSG_CHECKING(for threading library availability)
AC_MSG_RESULT($thread_link_works)
AC_SUBST(LIBTHREAD)

AC_MSG_CHECKING(if pthreading works)
thread_works=no
AC_TRY_RUN([
#ifdef HAVE_PTHREAD_H
#  include <pthread.h>
#endif
void *thread_hook(void *arg) {
    return NULL;
}
main () {
    pthread_t thread;
    pthread_create(&thread, (void *)0, thread_hook, (void *)0);
    pthread_join(thread, NULL);
    return 0;
}
], [thread_works=yes])
AC_MSG_RESULT($thread_works)


dnl *** libtermlib ***
dnl See if termlib library support works
termlib_works=no
AC_MSG_CHECKING(for termlib functionality)
PRELIBS="$LIBS"
LIBS="$LIBS $LIBTERMLIB"
AC_TRY_RUN([
#ifdef HAVE_TERMLIB_H
#  include <termlib.h>
#else
#  if HAVE_NCURSES_H
#    include <ncurses.h>
#  else
#    ifdef HAVE_CURSES_H
#      include <curses.h>
#    else
#      ifdef HAVE_TERMCAP_H
#        include <termcap.h>
#      else
#        ifdef HAVE_TERMINFO_H
#          include <terminfo.h>
#        else
#          ifdef HAVE_TINFO_H
#            include <tinfo.h>
#          endif
#        endif
#      endif
#    endif
#  endif
#  if HAVE_TERM_H
#    include <term.h>
#  endif
#endif
int main () {
    char buffer[2048] = {0};
    int result = tgetent(buffer, "vt100");
    return 0;
}
], [termlib_works=yes])
LIBS="$PRELIBS"
AC_MSG_RESULT($termlib_works)

dnl figure out whether we need to build libtermlib
build_brlcad_termlib="no (using system)"
if test "x$bc_build_termlib" = "xyes" ; then
    build_brlcad_termlib=yes
else
    if test "x$bc_build_termlib" = "xno" ; then
	if test "x$termlib_works" != "xyes" ; then
	    AC_MSG_NOTICE([termlib was disabled, but no system terminal library was found])
	    AC_MSG_NOTICE([}}}}}}}}}}}}}}}}}}}}}}}}}}}}}}}}}}}}}}}}}}}}}}}}}}])
	    AC_MSG_NOTICE([Try adding --enable-termlib-build])
	    AC_MSG_ERROR([*** Building termlib was disabled, yet no system termcap or curses library was found ***])
	fi
    else
	dnl automatic detection
	if test "x$termlib_works" = "xno" ; then
	    build_brlcad_termlib=yes
	fi
    fi
fi
AC_MSG_CHECKING(whether to build the included termlib library)
TERMLIB=""
TERMLIB_CPPFLAGS=""
if test "x$build_brlcad_termlib" = "xyes" ; then
    TERMLIB='${top_builddir}/src/other/libtermlib/libtermlib.la'
    TERMLIB_CPPFLAGS='-I${top_srcdir}/src/other/libtermlib'
    AC_MSG_RESULT(yes)
else
    TERMLIB="$LIBTERMLIB"
    AC_MSG_RESULT(no)
fi
AC_SUBST(TERMLIB)
AC_SUBST(TERMLIB_CPPFLAGS)

dnl *** Boost ***
dnl Header only Library requiring no build
BOOST_CPPFLAGS='-I${top_srcdir}/src/other'
AC_SUBST(BOOST_CPPFLAGS)

dnl *** libm ***
AC_MSG_CHECKING(whether to link with the system math library)
AC_MSG_RESULT($m_link_works)
AC_SUBST(LIBM)

dnl *** libsocket ***
AC_MSG_CHECKING(for system socket library availability)
AC_MSG_RESULT([$socket_link_works])
AC_SUBST(LIBSOCKET)

dnl *** libnsl ***
AC_MSG_CHECKING(for system network socket library availablity)
AC_MSG_RESULT([$nsl_link_works])
AC_SUBST(LIBNSL)

dnl *** libmalloc ***
AC_MSG_CHECKING(for system malloc library availability)
AC_MSG_RESULT([$malloc_link_works])
AC_SUBST(LIBMALLOC)

dnl *** libmx ***
AC_MSG_CHECKING(for system mx library availability)
AC_MSG_RESULT([$mx_link_works])
AC_SUBST(LIBMX)

dnl *** libdl ***
AC_MSG_CHECKING(for system dynamic linker library availability)
AC_MSG_RESULT([$dl_link_works])
AC_SUBST(LIBDL)

dnl *** libds ***
AC_MSG_CHECKING(for SGI /dev/scsi library availability)
AC_MSG_RESULT([$ds_link_works])
AC_SUBST(LIBDS)

dnl *** libgl ***
AC_MSG_CHECKING(for OpenGL library availability)
AC_MSG_RESULT($gl_link_works)
AC_SUBST(LIBGL)

dnl *** libopengl32 ***
AC_MSG_CHECKING(for WindowsGL library availability)
AC_MSG_RESULT($wgl_link_works)
AC_SUBST(LIBWGL)

dnl *** sgigl ***
AC_MSG_CHECKING(for SGI graphics library availability)
AC_MSG_RESULT($sgigl_link_works)
AC_SUBST(LIBSGIGL)
if test "x$sgigl_link_works" = "xyes" ; then
    AC_DEFINE(HAS_SGIGL, 1, Irix GL is present.)
fi

dnl *** libl Solaris lexer library ***
AC_MSG_CHECKING(for Solaris lexer library availability)
AC_MSG_RESULT($l_link_works)
AC_SUBST(LIBL)

dnl *** libgen IRIX dirname/basename library ***
AC_MSG_CHECKING(for libgen library availability)
AC_MSG_RESULT($gen_link_works)
AC_SUBST(LIBGEN)

dnl *** libregex ***
AC_MSG_CHECKING(for system regular expression library availability)
AC_MSG_RESULT($regex_link_works)
AC_SUBST(LIBREGEX)

dnl *** libpng ***
AC_MSG_CHECKING(for system portable network graphics availability)
AC_MSG_RESULT($png_link_works)
AC_SUBST(LIBPNG)

dnl *** openNURBS library ***
AC_MSG_CHECKING(for system openNURBS library availability)
AC_MSG_RESULT($opennurbs_link_works)
AC_SUBST(LIBOPENNURBS)

dnl *** libstdc++ C++ library ***
AC_MSG_CHECKING(whether the Standard C++ library is available)
AC_MSG_RESULT($stdcxx_link_works)
AC_SUBST(LIBSTDCXX)

if test "x$bc_with_dtrace" = "xyes" ; then
    AC_DEFINE(USE_DTRACE, 1, [Are we building with DTrace support?])
    DTRACE_SRC="\${DTRACE_SRC}"
    DTRACE_HDR="\${DTRACE_HDR}"
    DTRACE_OBJ="\${DTRACE_OBJ}"
    AC_SUBST(DTRACE_SRC)
    AC_SUBST(DTRACE_HDR)
    AC_SUBST(DTRACE_OBJ)
fi

dnl *** 64-bit compilation ***
dnl figure out whether we are building 64-bit
build_brlcad_64bit="no"
if test "x$bc_build_64bit" = "xyes" ; then
    if test "x$pointer_size" != "x8" ; then
	AC_MSG_NOTICE([}}}}}}}}}}}}}}}}}}}}}}}}}}}}}}}}}}}}}}}}}}}}}}}}}}])
	AC_MSG_NOTICE([Try removing --enable-64bit-build or modifying the CFLAGS/LDFLAGS])
	AC_MSG_ERROR([*** Building 64-bit was requested, yet the build seems to be non-64-bit ***])
    fi
    build_brlcad_64bit=yes
else
    if test "x$bc_build_64bit" = "xno" ; then
	if test "x$pointer_size" = "x8" ; then
	    AC_MSG_NOTICE([}}}}}}}}}}}}}}}}}}}}}}}}}}}}}}}}}}}}}}}}}}}}}}}}}}])
	    AC_MSG_NOTICE([Try removing --disable-64bit-build or modifying the CFLAGS/LDFLAGS])
	    AC_MSG_ERROR([*** Building non-64-bit was requested, yet the build seems to be 64-bit ***])
	fi
    fi

    dnl automatic detection
    if test "x$pointer_size" = "x8" ; then
	build_brlcad_64bit="yes"
    elif test "x$pointer_size" = "x4" ; then
	build_brlcad_64bit="no (32-bit)"
    elif test "x$pointer_size" = "x2" ; then
	build_brlcad_64bit="no (16-bit)"
    elif test "x$pointer_size" = "x1" ; then
	build_brlcad_64bit="no (8-bit)"
    else
	AC_MSG_WARN([Unknown pointer size: $pointer_size])
	sleep 5
    fi
fi


dnl *** Jove compilation ***
build_brlcad_jove=no
if test "x$bc_build_jove" = "xyes" ; then
    build_brlcad_jove=yes
elif test "x$bc_build_jove" = "xno" ; then
    build_brlcad_jove=no	# body for the sake of body
else
    # enable jove if no suitable system emacs/jove was found
    if test "x$BCEDITOR" = "x" ; then
	build_brlcad_jove=yes
    fi
fi


dnl *** Java interface compilation ***
build_against_java=no
if test "x$bc_with_java" != "xno" ; then
    AC_MSG_CHECKING(for Java functionality)
    if test "x$found_jni_h" = "xno" ; then
	if test "x$bc_only_rts" != "xno" ; then
	    AC_MSG_RESULT(no)
	    AC_MSG_NOTICE([searching more extensively])
	    AC_MSG_NOTICE([}}}}}}}}}}}}}}}}}}}}}}}}}}}}}}}}}}}}}}}}}}}}}}}}}}])
	    AC_MSG_NOTICE([Try adding --with-jdk=/path/to/jdk to find jni.h])
	    AC_MSG_ERROR([*** Cannot locate jni.h for building librtserver ***])
	fi
	if test "x$bc_with_java" = "xyes" ; then
	    AC_MSG_RESULT(no)
	    AC_MSG_NOTICE([searching more extensively])
	    AC_MSG_NOTICE([}}}}}}}}}}}}}}}}}}}}}}}}}}}}}}}}}}}}}}}}}}}}}}}}}}])
	    AC_MSG_ERROR([Failed to locate a functioning jni.h for Java])
	fi

	if test "x$bc_with_java" != "xauto" ; then
	    AC_MSG_NOTICE([}}}}}}}}}}}}}}}}}}}}}}}}}}}}}}}}}}}}}}}}}}}}}}}}}}])
	    AC_MSG_WARN([Unable to locate a functioning Java])
	    AC_MSG_WARN([Compilation of librtserver will be disabled])
	    AC_MSG_NOTICE([{{{{{{{{{{{{{{{{{{{{{{{{{{{{{{{{{{{{{{{{{{{{{{{{{{])
	    sleep 1
	fi
	AC_MSG_RESULT(no)
    else # found_jni_h
	if test "x$bc_with_java" = "xauto" ; then
	    build_against_java=yes
	else
	    build_against_java="yes ($bc_with_java_val)"
	fi
	AC_MSG_RESULT(yes)
    fi # found_jni_h
fi # bc_with_java


dnl *** Pro/ENGINEER installation / plugin compilation ***
build_against_proe=no
if test "x$bc_with_proe" != "xno" ; then
    if test "x$pointer_size" != "x4" ; then
	AC_MSG_RESULT(no)
	AC_MSG_WARN([The Pro/E plugin must be built as a 32-bit library. Please disable 64-bit builds and set appropriate C/CXXFLAGS])
	sleep 1
    else
	AC_MSG_CHECKING(for Pro/ENGINEER installation)
	if test "x$found_protk_h" = "xno" ; then
	    AC_MSG_RESULT(no)
	    if test "x$bc_with_proe" = "xyes" ; then
		AC_MSG_NOTICE([}}}}}}}}}}}}}}}}}}}}}}}}}}}}}}}}}}}}}}}}}}}}}}}}}}])
		AC_MSG_WARN([Unable to locate ProToolkit.h. Make sure your installation of Pro/E also has Pro/TOOLKIT])
		AC_MSG_NOTICE([{{{{{{{{{{{{{{{{{{{{{{{{{{{{{{{{{{{{{{{{{{{{{{{{{{])
		sleep 5
	    fi
	    if test "x$bc_with_proe" = "xauto" ; then
		AC_MSG_NOTICE([}}}}}}}}}}}}}}}}}}}}}}}}}}}}}}}}}}}}}}}}}}}}}}}}}}])
		AC_MSG_WARN([Pro/E was not installed in the standard place (/usr/local/ptc/proeWildfire3.0).])
		AC_MSG_WARN([Try adding --with-proe=/path/to/proe to find the ProToolkit.h])
		AC_MSG_WARN([Compilation of Pro/ENGINEER plugin will be disabled])
		AC_MSG_NOTICE([{{{{{{{{{{{{{{{{{{{{{{{{{{{{{{{{{{{{{{{{{{{{{{{{{{])
		sleep 5
	    fi
	else
	    if test "x$bc_with_proe" = "xauto" ; then
		build_against_proe=yes
	    else
		build_against_proe="yes ($bc_with_proe_val)"
	    fi
	    AC_MSG_RESULT(yes)
	fi
    fi
fi


dnl *** OpenGL interface compilation ***
build_against_opengl="no"
if test "x$bc_with_opengl" != "xno" ; then
    AC_MSG_CHECKING(for OpenGL functionality)
    opengl_works=no
    PRELIBS="$LIBS"
    PRECPPFLAGS="$CPPFLAGS"
    LIBS="$LIBS $LIBGL"
    CPPFLAGS="$CPPFLAGS $GL_CPPFLAGS"
    AC_TRY_RUN([
#ifdef HAVE_GL_GL_H
#  include <GL/gl.h>
#endif
main(int argc, char *argv[]) {
    GLboolean values;
    void (*func)() = glBegin;
    if (GL_FALSE || argc > 1) {
	func(GL_POINTS);
	glGetBooleanv(GL_DEPTH_TEST, &values);
	glEnd();
    }
    return 0;
}
    ], [opengl_works=yes])
    LIBS="$PRELIBS"
    CPPFLAGS="$PRECPPFLAGS"
    AC_MSG_RESULT($opengl_works)

    dnl figure out whether we need to build against opengl
    if test "x$opengl_works" = "xyes" ; then
	build_against_opengl="yes"
    else
	if test "x$bc_with_opengl" = "xyes" ; then
	    AC_MSG_NOTICE([OpenGL was requested, but no system OpenGL libraries were found])
	    AC_MSG_NOTICE([}}}}}}}}}}}}}}}}}}}}}}}}}}}}}}}}}}}}}}}}}}}}}}}}}}])
	    AC_MSG_NOTICE([Try adding --without-opengl])
	    AC_MSG_ERROR([*** Using OpenGL was requested, yet no system OpenGL was found ***])
	else
	    AC_MSG_NOTICE([OpenGL does not appear to be functionally available])
	fi
    fi
fi # bc_with_opengl
AC_MSG_CHECKING(whether to build against OpenGL)
AC_MSG_RESULT($build_against_opengl)


dnl *** WindowsGL interface compilation ***
build_against_wgl="no"
if test "x$bc_with_wgl" != "xno" ; then
    AC_MSG_CHECKING(for WindowsGL functionality)
    wgl_works=no
    PRELIBS="$LIBS"
    LIBS="$LIBS $LIBWGL"
    AC_TRY_RUN([
#ifdef HAVE_GL_GL_H
#  include <GL/gl.h>
#endif
main(int argc, char *argv[]) {
    GLboolean values;
    void (*func)() = glBegin;
    if (GL_FALSE || argc > 1) {
        func(GL_POINTS);
	glGetBooleanv(GL_DEPTH_TEST, &values);
	glEnd();
    }
    return 0;
}
    ], [wgl_works=yes])
    LIBS="$PRELIBS"
    AC_MSG_RESULT($wgl_works)

    dnl figure out whether we need to build against wgl
    if test "x$wgl_works" = "xyes" ; then
	build_against_wgl="yes"
    else
	if test "x$bc_with_wgl" = "xyes" ; then
	    AC_MSG_NOTICE([WindowsGL was requested, but no system WGL OpenGL libraries were found])
	    AC_MSG_NOTICE([}}}}}}}}}}}}}}}}}}}}}}}}}}}}}}}}}}}}}}}}}}}}}}}}}}])
	    AC_MSG_NOTICE([Try adding --without-wgl])
	    AC_MSG_ERROR([*** Using WindowsGL was requested, yet no system WGL OpenGL was found ***])
	else
	    AC_MSG_NOTICE([WindowsGL does not appear to be functionally available])
	fi
    fi
fi # bc_with_wgl
AC_MSG_CHECKING(whether to build against WindowsGL)
AC_MSG_RESULT($build_against_wgl)

dnl *** Knobs availability ***
dials_and_buttons=no
AC_MSG_CHECKING(for SGI dials and buttons support)
AC_TRY_RUN([
#ifdef HAVE_GL_DEVICE_H
#  include <gl/device.h>
#endif
main () {
    if (DIAL0 | DIAL1 | DIAL2 | DIAL3) {
	return 0;
    }
    return 1;
}
], [dials_and_buttons=yes])
if test "x$dials_and_buttons" = "xyes" ; then
    AC_DEFINE(IR_KNOBS, 8, [Turn on SGI knobs])
    AC_DEFINE(IR_BUTTONS, 32, [Turn on SGI buttons])
fi
AC_MSG_RESULT($dials_and_buttons)


dnl *** Docbook functionality ***
docbook_processing=no
docbook_pdf_processing=no
if test "x$bc_build_docs" != "xno" ; then
    if test "x$bc_build_docs" = "xyes" ; then
	if test "x$XSLTPROC" = "x" ; then
	    AC_MSG_NOTICE([}}}}}}}}}}}}}}}}}}}}}}}}}}}}}}}}}}}}}}}}}}}}}}}}}}])
	    AC_MSG_WARN([Extra documentation is enabled but xsltproc was not found])
	    AC_MSG_ERROR([*** Don't know how to generate documentation without xsltproc ***])
	fi
    fi

    if test "x$XSLTPROC" = "x" ; then
        docbook_processing=no
	XSLTPROC=:
    fi
    if test "x$APACHEFOP" != "x" ; then
	docbook_pdf_processing=yes
        docbook_processing="yes (man/html/pdf)"
    else
        docbook_processing="yes (man/html only)"
	APACHEFOP=:
    fi
fi
AC_SUBST(XSLTPROC)
AC_SUBST(APACHEFOP)
AC_MSG_CHECKING(for Docbook processing functionality)
AC_MSG_RESULT($docbook_processing)
AC_MSG_CHECKING(for Docbook pdf generation functionality)
AC_MSG_RESULT($docbook_pdf_processing)

# XXX nasty temp hack for backwards cake compatibility. code needs to be fixed.
if test "x$host_os" = "xirix6.5" ; then
    # XXX the code that relies on this will be going away, but until then..
    if test "x$build_brlcad_64bit" = "xyes" ; then
	CFLAGS="$CFLAGS -DIRIX64=65"
    else
	CFLAGS="$CFLAGS -DIRIX=6"
    fi
fi

dnl search the BRL-CAD include directory (required for non-srcdir builds).
dnl should come after the system services checks otherwise or our headers
dnl may conflict.
CPPFLAGS="$CPPFLAGS -DBRLCADBUILD=1 -I\${top_srcdir}/include $OPENNURBS_CPPFLAGS"

# make sure ECHO and ECHO_N got defined and substituted
if test "x$ECHO" = "x" ; then
    ECHO=echo
    AC_MSG_NOTICE([ECHO was not defined by configure so defining manually])
fi
AC_SUBST(ECHO)
AC_SUBST(ECHO_N)


dnl **************************************
dnl *** Configure Makefiles and output ***
dnl **************************************

BC_CONFIGURE_STAGE([output], [9 of 9])

# remove surrounding whitspace
CFLAGS="`echo $CFLAGS`"
CXXFLAGS="`echo $CXXFLAGS`"
CPPFLAGS="`echo $CPPFLAGS`"
LDFLAGS="`echo $LDFLAGS`"
LIBS="`echo $LIBS`"

AM_CONDITIONAL(BUILD_TCL, [test "x$build_brlcad_tcl" = "xyes"])
AM_CONDITIONAL(BUILD_TK, [test "x$build_brlcad_tk" = "xyes"])
AM_CONDITIONAL(BUILD_ITCL, [test "x$build_brlcad_itcl" = "xyes"])
AM_CONDITIONAL(BUILD_IWIDGETS, [test "x$build_brlcad_iwidgets" = "xyes"])
AM_CONDITIONAL(BUILD_BLT, [test "x$build_brlcad_blt" = "xyes"])
AM_CONDITIONAL(BUILD_TKHTML3, [test "x$build_brlcad_tkhtml3" = "xyes"])
AM_CONDITIONAL(BUILD_TKIMG, [test "x$build_brlcad_tkimg" = "xyes"])
AM_CONDITIONAL(BUILD_PNG, [test "x$build_brlcad_png" = "xyes"])
AM_CONDITIONAL(BUILD_REGEX, [test "x$build_brlcad_regex" = "xyes"])
AM_CONDITIONAL(BUILD_ZLIB, [test "x$build_brlcad_zlib" = "xyes"])
AM_CONDITIONAL(BUILD_URT, [test "x$build_brlcad_urt" = "xyes"])
AM_CONDITIONAL(BUILD_OPENNURBS, [test "x$build_brlcad_opennurbs" = "xyes"])
AM_CONDITIONAL(BUILD_TERMLIB, [test "x$build_brlcad_termlib" = "xyes"])
AM_CONDITIONAL(BUILD_TNT, [test "x$build_brlcad_tnt" = "xyes"])
AM_CONDITIONAL(BUILD_JOVE, [test "x$build_brlcad_jove" = "xyes"])
AM_CONDITIONAL(BUILD_EF, [test "x$bc_build_ef" = "xyes"])
AM_CONDITIONAL(BUILD_CUBIT, [test "x$bc_build_cubit" = "xyes"])
AM_CONDITIONAL(BUILD_UG, [test "x$bc_build_ug" = "xyes"])

# libfb and libdm interfaces
AM_CONDITIONAL(WITH_X11, [test "x$build_against_x11" != "xno"])
AM_CONDITIONAL(WITH_OPENGL, [test "x$build_against_opengl" != "xno" && test "x$build_against_x11" != "xno"])
AM_CONDITIONAL(WITH_WGL, [test "x$build_against_wgl" != "xno"])
AM_CONDITIONAL(WITH_TK, [test "xyes" = "xno"])
#AM_CONDITIONAL(WITH_TK, [test "x$build_against_tk" != "xno"])

AM_CONDITIONAL(WITH_JAVA, [test "x$build_against_java" != "xno"])
AM_CONDITIONAL(WITH_PROE, [test "x$build_against_proe" != "xno"])
AM_CONDITIONAL(WITH_PARSERS, [test "x$build_parsers" != "xno"])

AM_CONDITIONAL(BUILD_DOCS, [test "x$docbook_processing" != "xno"])
AM_CONDITIONAL(BUILD_PDF_DOCS, [test "x$docbook_pdf_processing" != "xno"])
AM_CONDITIONAL(INSTALL_MODELS, [test "x$bc_install_geometry" = "xyes"])
AM_CONDITIONAL(ONLY_BENCHMARK, [test "x$bc_only_benchmark" != "xno"])
AM_CONDITIONAL(ONLY_RTS, [test "x$bc_only_rts" != "xno"])


dnl Any combination of the different optimizations listed below may individually be
dnl optionally turned off by commenting out the unwanted defines in the config file.
dnl
dnl NO_BOMBING_MACROS
dnl      turns off many macros in h/bu.h and h/bn.h that check a condition (such as a
dnl      magic number) and bu_bomb on failure.  note that turning this flag on will
dnl      remove the debug capability to catch fatal runtime erros (bugs) and exit
dnl      gracefully.
dnl NO_MAGIC_CHECKING
dnl      turns off allocation of (some) variables and calls to check magic numbers.
dnl      note that this will hinder memory corrupting bug detection.
dnl NO_BADRAY_CHECKING
dnl      is a risky optimization to turn off checking in librt/shoot.c for bad rays
dnl      passed in to the expensive shootray() routine.
dnl NO_DEBUG_CHECKING
dnl      is an optimization that replaces instances of rt_g.debug in if statements
dnl      where checking for a debug level occurs (in order to output a debug message)
dnl      with the integer constant 0.  note that turning this flag on will remove the
dnl      capability to output debug messages and commands that take a debug-level args
dnl      will not output as expected.  see h/raytrace.h for the implementation details.

if test "x$bc_build_runtime_debug" = "xno" ; then
	AC_MSG_NOTICE([}}}}}}}}}}}}}}}}}}}}}}}}}}}}}}}}}}}}}}}}}}}}}}}}}}])
	AC_MSG_WARN([While disabling run-time debugging should increase])
	AC_MSG_WARN([performance, it will likewise remove several])
	AC_MSG_WARN([data-protection safeguards that are in place to])
	AC_MSG_WARN([minimize the possibility of corrupted data files])
	AC_MSG_WARN([in the inevitable event of a user encountering a bug.])
	AC_MSG_WARN([You have been warned.  Proceed at your own risk.])
	AC_MSG_NOTICE([{{{{{{{{{{{{{{{{{{{{{{{{{{{{{{{{{{{{{{{{{{{{{{{{{{])
	sleep 5
	AC_DEFINE(NO_BOMBING_MACROS, 1, [Define to not do anything for macros that only bomb on a fatal error])
	AC_DEFINE(NO_MAGIC_CHECKING, 1, [Define to not perform magic number checking])
	AC_DEFINE(NO_BADRAY_CHECKING, 1, [Define to not check for divide by zero during ray shots])
	AC_DEFINE(NO_DEBUG_CHECKING, 1, [Define to not provide run-time debug facilities via rt_g.debug])
fi

dnl compile-time debug
if test "x$bc_use_debug" != "xno" ; then
	AC_DEFINE(DEBUG, 1, [Define to enable compile-time debug code])
else
	AC_DEFINE(NDEBUG, 1, [Define to indicate non-debug code (assert utilizes)])
fi

dnl SMP-aware (i.e. PARALLEL) build
if test "x$bc_build_parallel" != "xno" ; then
	AC_DEFINE(PARALLEL, 1, [Define to enable SMP architecture parallel computation support ])
fi


#
# set up the BRL-CAD libraries
#

BN='${top_builddir}/src/libbn/libbn.la'
BU='${top_builddir}/src/libbu/libbu.la'
CURSOR='${top_builddir}/src/libcursor/libcursor.la'
DM='${top_builddir}/src/libdm/libdm.la'
FB='${top_builddir}/src/libfb/libfb.la'
FFT='${top_builddir}/src/libfft/libfft.la'
GCV='${top_builddir}/src/libgcv/libgcv.la'
GED='${top_builddir}/src/libged/libged.la'
MULTISPECTRAL='${top_builddir}/src/libmultispectral/libmultispectral.la'
OPTICAL='${top_builddir}/src/liboptical/liboptical.la'
ORLE='${top_builddir}/src/liborle/liborle.la'
PC='${top_builddir}/src/libpc/libpc.la'
PKG='${top_builddir}/src/libpkg/libpkg.la'
RT='${top_builddir}/src/librt/librt.la'
SYSV='${top_builddir}/src/libsysv/libsysv.la'
TCLCAD='${top_builddir}/src/libtclcad/libtclcad.la'
TERMIO='${top_builddir}/src/libtermio/libtermio.la'
WDB='${top_builddir}/src/libwdb/libwdb.la'
BRLCAD='${top_builddir}/src/libbrlcad.la'

ORLE_LIBS=
PKG_LIBS="${LIBSOCKET} ${LIBNSL}"
SYSV_LIBS=
TERMIO_LIBS="${TERMLIB}"
CURSOR_LIBS="${TERMLIB}"
FFT_LIBS="${LIBM}"
BU_LIBS="${TCL} ${PNG} ${LIBM} ${LIBMALLOC} ${LIBTHREAD}"
BN_LIBS="${BU} ${BU_LIBS} ${TCL} ${LIBM}"
RT_LIBS="${BN} ${BN_LIBS} ${BU} ${BU_LIBS} ${REGEX} ${LIBM} ${SYSV} ${OPENNURBS}"
GCV_LIBS="${RT} ${RT_LIBS} ${BN} ${BN_LIBS} ${BU} ${BU_LIBS}"
GED_LIBS="${WDB} ${RT} ${RT_LIBS} ${BN} ${BN_LIBS} ${BU} ${BU_LIBS} ${PNG} ${TCL} ${REGEX}"
WDB_LIBS="${RT} ${RT_LIBS} ${BN} ${BN_LIBS} ${BU} ${BU_LIBS}"
FB_LIBS="${BU} ${BU_LIBS} ${PKG} ${TCL} ${SOCKET} ${NSL}" # additional/optional FB_LIBS: ${TK} ${X_LIBS} ${LIBGL}
OPTICAL_LIBS="${RT} ${RT_LIBS} ${BN} ${BN_LIBS} ${BU} ${BU_LIBS} ${TCL}"
MULTISPECTRAL_LIBS="${OPTICAL} ${OPTICAL_LIBS} ${RT} ${RT_LIBS} ${BN} ${BN_LIBS} ${BU} ${BU_LIBS}"
PC_LIBS="${LIBSTDCXX} ${BU} ${BU_LIBS}"
DM_LIBS="${GED} ${GED_LIBS} ${RT} ${RT_LIBS} ${FB} ${FB_LIBS} ${PNG} ${TK} ${X_LIBS} ${FRAMEWORK_CARBON}"
TCLCAD_LIBS="${GED} ${GED_LIBS} ${DM} ${DM_LIBS} ${FB} ${FB_LIBS} ${ITK} ${ITCL} ${TK} ${TCLSTUB} ${BLT} ${TCL}"
BRLCAD_LIBS="${GED} ${GED_LIBS} ${WDB} ${WDB_LIBS} ${RT} ${RT_LIBS} ${BN} ${BN_LIBS} ${BU} ${BU_LIBS}"

AC_SUBST(BN)
AC_SUBST(BU)
AC_SUBST(CURSOR)
AC_SUBST(DM)
AC_SUBST(FB)
AC_SUBST(FFT)
AC_SUBST(GCV)
AC_SUBST(GED)
AC_SUBST(MULTISPECTRAL)
AC_SUBST(OPTICAL)
AC_SUBST(ORLE)
AC_SUBST(PKG)
AC_SUBST(PC)
AC_SUBST(RT)
AC_SUBST(SYSV)
AC_SUBST(TCLCAD)
AC_SUBST(TERMIO)
AC_SUBST(WDB)
AC_SUBST(BRLCAD)

AC_SUBST(BN_LIBS)
AC_SUBST(BU_LIBS)
AC_SUBST(CURSOR_LIBS)
AC_SUBST(DM_LIBS)
AC_SUBST(FB_LIBS)
AC_SUBST(FFT_LIBS)
AC_SUBST(GCV_LIBS)
AC_SUBST(GED_LIBS)
AC_SUBST(MULTISPECTRAL_LIBS)
AC_SUBST(OPTICAL_LIBS)
AC_SUBST(ORLE_LIBS)
AC_SUBST(PC_LIBS)
AC_SUBST(PKG_LIBS)
AC_SUBST(RT_LIBS)
AC_SUBST(SYSV_LIBS)
AC_SUBST(TCLCAD_LIBS)
AC_SUBST(TERMIO_LIBS)
AC_SUBST(WDB_LIBS)
AC_SUBST(BRLCAD_LIBS)


# if compiling with the MIPSpro 7.3 compiler, there is a bug when
# trying to link using an rpath longer than 256 that causes the linker
# to core dump.
AM_CONDITIONAL(LINK_STATIC_REQUIRED, [test "x$build_vendor" = "xsgi" -a "x$compiler" = "xsgi" ])

dnl XXX - hack for justins g.c file
AM_CONDITIONAL(HAVE_BRLCAD, true)
AM_CONDITIONAL(HAVE_DOXYGEN, false)

dnl sample applications
SAMPLE_APPLICATIONS_DIR='${BRLCAD_DATA}/sample_applications'
AC_SUBST(SAMPLE_APPLICATIONS_DIR)

# stash the top builddir before configuring subdirectories
bc_top_builddir="$ac_top_builddir"

# stash the current configuration args before adding additional ones
# for subconfigure
bc_configure_args="$ac_configure_args"

dnl the way to turn on debug for tcl/tk configure
if test "x$bc_use_debug" != "xno" ; then
   ac_configure_args="$ac_configure_args --enable-symbols"
fi

dnl configure Tcl
if test "x$build_brlcad_tcl" = "xyes" ; then
    TCL_PATH="$PWD/${ac_top_builddir}/src/other/tcl/unix"
    ac_configure_args="$ac_configure_args --with-tcl=\"$TCL_PATH\""
    AC_CONFIG_SUBDIRS([src/other/tcl/unix])
    TCL_PATH="`echo ${TCL_PATH} | sed 's/\\/\\//\\//g;s/\\//\\\\\\//g'`"
fi
AC_SUBST(TCL_PATH)

dnl configure Tk
if test "x$build_brlcad_tk" = "xyes" ; then
    if test "x$bc_build_aquatk" = "xyes" ; then
	ac_configure_args="$ac_configure_args --enable-aqua --disable-xft"
    fi
    TK_PATH="$PWD/${ac_top_builddir}/src/other/tk/unix"
    ac_configure_args="$ac_configure_args --with-tk=\"$TK_PATH\""
    AC_CONFIG_SUBDIRS([src/other/tk/unix])
    TK_PATH="`echo ${TK_PATH} | sed 's/\\/\\//\\//g;s/\\//\\\\\\//g'`"
fi
AC_SUBST(TK_PATH)

dnl configure enigma
AC_CONFIG_SUBDIRS([misc/enigma])

dnl configure tkhtml3
if test "x$bc_build_tkhtml3" = "xyes" ; then
    AC_CONFIG_SUBDIRS([src/other/tkhtml3])
fi

AC_CONFIG_FILES([
	Makefile
	bench/Makefile
	regress/Makefile
	db/Makefile
	db/include/Makefile
	doc/Makefile
	doc/book/Makefile
	doc/docbook/Makefile
        doc/docbook/articles/Makefile
	doc/docbook/articles/build_pattern/Makefile
	doc/docbook/articles/build_pattern/en/Makefile
	doc/docbook/articles/build_pattern/build_pattern_images/Makefile
	doc/docbook/articles/build_region/Makefile
	doc/docbook/articles/build_region/en/Makefile
	doc/docbook/articles/build_region/build_region_images/Makefile
	doc/docbook/articles/ebm_primitive/Makefile
	doc/docbook/articles/ebm_primitive/en/Makefile
	doc/docbook/articles/ebm_primitive/ebm_primitive_images/Makefile
	doc/docbook/articles/mgedrc/Makefile
	doc/docbook/articles/mgedrc/en/Makefile
	doc/docbook/articles/mgedrc/mgedrc_images/Makefile
	doc/docbook/articles/nirt/Makefile
	doc/docbook/articles/nirt/en/Makefile
	doc/docbook/articles/nirt/nirt_images/Makefile
	doc/docbook/articles/pipes/Makefile
	doc/docbook/articles/pipes/en/Makefile
	doc/docbook/articles/pipes/pipe_images/Makefile
	doc/docbook/articles/projection_shader/Makefile
	doc/docbook/articles/projection_shader/en/Makefile
	doc/docbook/articles/projection_shader/projection_shader_images/Makefile
	doc/docbook/articles/oed/Makefile
	doc/docbook/articles/oed/en/Makefile
	doc/docbook/articles/oed/oed_images/Makefile
	doc/docbook/articles/tire/Makefile
	doc/docbook/articles/tire/en/Makefile
	doc/docbook/articles/tire/tire_images/Makefile
	doc/docbook/books/Makefile
	doc/docbook/books/tutorial_series/Makefile
	doc/docbook/books/tutorial_series/en/Makefile
	doc/docbook/books/tutorial_series/volumeIII_images/Makefile
	doc/docbook/lessons/Makefile
	doc/docbook/lessons/mged/Makefile
	doc/docbook/lessons/mged/en/Makefile
	doc/docbook/lessons/mged/L001_imgs/Makefile
	doc/docbook/lessons/mged/L002_imgs/Makefile
	doc/docbook/lessons/mged/L004_imgs/Makefile
	doc/docbook/lessons/mged/L005_imgs/Makefile
	doc/docbook/lessons/mged/L006_imgs/Makefile
	doc/docbook/lessons/mged/L007_imgs/Makefile
	doc/docbook/lessons/mged/L008_imgs/Makefile
	doc/docbook/lessons/mged/L009_imgs/Makefile
	doc/docbook/lessons/mged/L010_imgs/Makefile
	doc/docbook/lessons/mged/L011_imgs/Makefile
	doc/docbook/lessons/mged/L012_imgs/Makefile
	doc/docbook/lessons/mged/L013_imgs/Makefile
	doc/docbook/lessons/mged/L014_imgs/Makefile
	doc/docbook/lessons/mged/L015_imgs/Makefile
	doc/docbook/lessons/mged/L016_imgs/Makefile
	doc/docbook/system/Makefile
	doc/docbook/system/man1/Makefile
	doc/docbook/system/man1/en/Makefile
	doc/html/Makefile
	doc/html/ReleaseNotes/Makefile
	doc/html/ReleaseNotes/Rel5.0/Makefile
	doc/html/ReleaseNotes/Rel5.0/Summary/Makefile
	doc/html/ReleaseNotes/Rel6.0/Makefile
	doc/html/manuals/Anim_Tutorial/Makefile
	doc/html/manuals/Makefile
	doc/html/manuals/archer/Makefile
	doc/html/manuals/cadwidgets/Makefile
	doc/html/manuals/libbu/Makefile
	doc/html/manuals/libdm/Makefile
	doc/html/manuals/librt/Makefile
	doc/html/manuals/mged/Makefile
	doc/html/manuals/mged/animmate/Makefile
	doc/html/manuals/shaders/Makefile
	doc/legal/Makefile
	doc/pad_file.xml
	include/Makefile
	include/conf/Makefile
	m4/Makefile
	misc/Makefile
	misc/archlinux/Makefile
	misc/brlcad-config
	misc/brlcad.spec
	misc/debian/Makefile
	misc/debian/changelog
	misc/macosx/Makefile
	misc/macosx/Resources/Makefile
	misc/macosx/Resources/ReadMe.rtfd/Makefile
	misc/macosx/Resources/Welcome.rtfd/Makefile
	misc/nsis/Makefile
	misc/pkgconfig/Makefile
	misc/pkgconfig/libbn.pc
	misc/pkgconfig/libbrlcad.pc
	misc/pkgconfig/libbu.pc
	misc/pkgconfig/libdm.pc
	misc/pkgconfig/libfb.pc
	misc/pkgconfig/libfft.pc
	misc/pkgconfig/libged.pc
	misc/pkgconfig/libgcv.pc
	misc/pkgconfig/libmultispectral.pc
	misc/pkgconfig/liboptical.pc
	misc/pkgconfig/libpc.pc
	misc/pkgconfig/libpkg.pc
	misc/pkgconfig/librt.pc
	misc/pkgconfig/libwdb.pc
	misc/win32-msvc/Dll/Makefile
	misc/win32-msvc/Makefile
	misc/win32-msvc8/Makefile
	misc/win32-msvc9/Makefile
	pix/Makefile
	sh/Makefile
	src/Makefile
	src/adrt/Makefile
	src/adrt/bench/Makefile
	src/adrt/doc/Makefile
	src/adrt/isst/Makefile
	src/adrt/libcommon/Makefile
	src/adrt/librender/Makefile
	src/adrt/libtexture/Makefile
	src/adrt/libtie/Makefile
	src/adrt/libtienet/Makefile
	src/adrt/libutil/Makefile
	src/adrt/master/Makefile
	src/adrt/misc/Makefile
	src/adrt/rise/Makefile
	src/adrt/scripts/Makefile
	src/adrt/slave/Makefile
	src/anim/Makefile
	src/archer/Makefile
	src/archer/plugins/Commands/Makefile
	src/archer/plugins/Core/Makefile
	src/archer/plugins/Makefile
	src/archer/plugins/Utility/Makefile
	src/archer/plugins/Wizards/Makefile
	src/archer/plugins/Wizards/tankwizardIA/Makefile
	src/archer/plugins/Wizards/tankwizardIA/images/Makefile
	src/brlman/Makefile
	src/brlman/awf
	src/brlman/brlman
	src/burst/Makefile
	src/bwish/Makefile
	src/canon/Makefile
	src/conv/Makefile
	src/conv/comgeom/Makefile
	src/conv/dxf/Makefile
	src/conv/iges/Makefile
	src/conv/intaval/Makefile
	src/conv/jack/Makefile
	src/conv/off/Makefile
	src/conv/patch/Makefile
	src/conv/3dm/Makefile
	src/external/Makefile
	src/external/Cubit/Makefile
	src/external/EndgameFramework/Makefile
	src/external/ProEngineer/Makefile
	src/external/ProEngineer/mk
	src/external/ProEngineer/protk.dat
	src/external/Unigraphics/Makefile
	src/fb/Makefile
	src/fbed/Makefile
	src/fbserv/Makefile
	src/gtools/Makefile
	src/gtools/beset/Makefile
	src/halftone/Makefile
	src/irprep/Makefile
	src/java/Makefile
	src/java/mil/Makefile
	src/java/mil/army/Makefile
	src/java/mil/army/arl/Makefile
	src/java/mil/army/arl/brlcad/Makefile
	src/lgt/Makefile
	src/libbn/Makefile
	src/libbu/Makefile
	src/libcursor/Makefile
	src/libdm/Makefile
	src/libfb/Makefile
	src/libfft/Makefile
	src/libgcv/Makefile
	src/libged/Makefile
	src/libmultispectral/Makefile
	src/liboptical/Makefile
	src/liborle/Makefile
	src/libpc/Makefile
	src/libpkg/Makefile
	src/librt/Makefile
	src/librtserver/Makefile
	src/libsysv/Makefile
	src/libtclcad/Makefile
	src/libtermio/Makefile
	src/libwdb/Makefile
	src/mged/Makefile
	src/mged/points/Makefile
	src/mk/Makefile
	src/nirt/Makefile
	src/nirt/sfiles/Makefile
	src/other/Makefile
	src/other/URToolkit/Makefile
	src/other/URToolkit/cnv/Makefile
	src/other/URToolkit/cnv/rletoabA62/Makefile
	src/other/URToolkit/cnv/rletogif/Makefile
	src/other/URToolkit/man/Makefile
	src/other/URToolkit/tools/Makefile
	src/other/URToolkit/tools/clock/Makefile
	src/other/awf/Makefile
	src/other/blt/Makefile
	src/other/blt/cf/Makefile
	src/other/blt/demos/Makefile
	src/other/blt/demos/bitmaps/Makefile
	src/other/blt/examples/Makefile
	src/other/blt/html/Makefile
	src/other/blt/library/Makefile
	src/other/blt/library/dd_protocols/Makefile
	src/other/blt/library/pkgIndex.tcl
	src/other/blt/man/Makefile
	src/other/blt/src/Makefile
	src/other/blt/win/Makefile
	src/other/incrTcl/Makefile
	src/other/incrTcl/doc/Makefile
	src/other/incrTcl/itcl/Makefile
	src/other/incrTcl/itcl/doc/Makefile
	src/other/incrTcl/itcl/generic/Makefile
	src/other/incrTcl/itcl/library/Makefile
	src/other/incrTcl/itcl/pkgIndex.tcl
	src/other/incrTcl/itk/Makefile
	src/other/incrTcl/itk/doc/Makefile
	src/other/incrTcl/itk/generic/Makefile
	src/other/incrTcl/itk/library/Makefile
	src/other/incrTcl/itk/pkgIndex.tcl
	src/other/incrTcl/tools/Makefile
	src/other/iwidgets/Makefile
	src/other/iwidgets/doc/Makefile
	src/other/iwidgets/generic/Makefile
	src/other/iwidgets/iwidgets.tcl
	src/other/iwidgets/pkgIndex.tcl
	src/other/jove/Makefile
	src/other/jove/teach-jove
	src/other/libpng/Makefile
	src/other/libregex/Makefile
	src/other/libtermlib/Makefile
	src/other/libutahrle/Makefile
	src/other/libutahrle/include/Makefile
	src/other/libz/Makefile
	src/other/openNURBS/Makefile
	src/other/tcl/Makefile
	src/other/tk/Makefile
	src/other/tkimg/Makefile
	src/other/tkimg/base/Makefile
	src/other/tkimg/png/Makefile
	src/other/tkimg/pngtcl/Makefile
	src/other/tkimg/zlibtcl/Makefile
	src/other/tnt/Makefile
	src/proc-db/Makefile
	src/remrt/Makefile
	src/rt/Makefile
	src/rttherm/Makefile
	src/sig/Makefile
	src/tab/Makefile
	src/tclscripts/Makefile
	src/tclscripts/archer/Makefile
	src/tclscripts/archer/images/Makefile
	src/tclscripts/archer/images/Themes/Makefile
	src/tclscripts/archer/images/Themes/Crystal/Makefile
	src/tclscripts/archer/images/Themes/Crystal_Large/Makefile
	src/tclscripts/archer/images/Themes/Windows/Makefile
	src/tclscripts/geometree/Makefile
	src/tclscripts/lib/Makefile
	src/tclscripts/mged/Makefile
	src/tclscripts/nirt/Makefile
	src/tclscripts/pl-dm/Makefile
	src/tclscripts/rtwizard/Makefile
	src/tclscripts/rtwizard/examples/Makefile
	src/tclscripts/rtwizard/examples/PictureTypeA/Makefile
	src/tclscripts/rtwizard/examples/PictureTypeB/Makefile
	src/tclscripts/rtwizard/examples/PictureTypeC/Makefile
	src/tclscripts/rtwizard/examples/PictureTypeD/Makefile
	src/tclscripts/rtwizard/examples/PictureTypeE/Makefile
	src/tclscripts/rtwizard/examples/PictureTypeF/Makefile
	src/tclscripts/rtwizard/lib/Makefile
	src/tclscripts/sdialogs/Makefile
	src/tclscripts/sdialogs/scripts/Makefile
	src/tclscripts/swidgets/Makefile
	src/tclscripts/swidgets/images/Makefile
	src/tclscripts/swidgets/scripts/Makefile
	src/tclscripts/util/Makefile
	src/util/Makefile
	src/vas4/Makefile
	src/vdeck/Makefile
	src/vfont/Makefile
])

AC_OUTPUT

# ac_top_builddir and other variables are modified after AC_OUTPUT so
# plan accordingly and save them beforehand.
ac_configure_args="$bc_configure_args"

# patch libtool if it has one of several common bugs and/or busted
# default configurations (e.g. Debian)
BC_PATCH_LIBTOOL


dnl
dnl Expand the variables for summary reporting
dnl
prefix=`eval "echo $prefix"`
prefix=`eval "echo $prefix"`
bindir=`eval "echo $bindir"`
bindir=`eval "echo $bindir"`
sysconfdir=`eval "echo $sysconfdir"`
sysconfdir=`eval "echo $sysconfdir"`
mandir=`eval "echo $mandir"`
mandir=`eval "echo $mandir"`
datadir=`eval "echo $datadir"`
datadir=`eval "echo $datadir"`

dnl
dnl Compute configuration time elapsed
dnl
if test -x "${srcdir}/sh/elapsed.sh" ; then
	time_elapsed="`${srcdir}/sh/elapsed.sh $CONFIG_TS`"
else
	time_elapsed="unknown"
fi


# AC_OUTPUT won't update the brlcad_config.h.in template timestamp if
# the file is unchanged.  forcibly update the timestamp so autoheader
# doesn't try to invoke.
if test ! "x`cat include/brlcad_config.h.in`" = "x" ; then
    touch include/brlcad_config.h.in
fi


dnl **********************
dnl *** Report Summary ***
dnl **********************

AC_MSG_RESULT([Done.])
AC_MSG_RESULT([])
BC_BOLD
AC_MSG_RESULT([BRL-CAD Release $BRLCAD_VERSION, Build $CONFIG_DATE])
BC_UNBOLD
AC_MSG_RESULT([])
AC_MSG_RESULT([             Prefix: ${bc_prefix}])
AC_MSG_RESULT([           Binaries: ${bindir}])
AC_MSG_RESULT([       Manual pages: ${mandir}])
AC_MSG_RESULT([Configuration files: ${sysconfdir}])
AC_MSG_RESULT([Data resource files: ${bc_data_dir}])
if test ! "x$BC_ARGS" = "x" ; then
AC_MSG_RESULT([Options & variables: $BC_ARGS])
fi
AC_MSG_RESULT([])
AC_MSG_RESULT([CC       = ${CC}])
AC_MSG_RESULT([CXX      = ${CXX}])
if test ! "x$CFLAGS" = "x" ; then
AC_MSG_RESULT([CFLAGS   = ${CFLAGS}])
fi
if test ! "x$CXXFLAGS" = "x" ; then
AC_MSG_RESULT([CXXFLAGS = ${CXXFLAGS}])
fi
if test ! "x$CPPFLAGS" = "x" ; then
AC_MSG_RESULT([CPPFLAGS = ${CPPFLAGS}])
fi
if test ! "x$LDFLAGS" = "x" ; then
AC_MSG_RESULT([LDFLAGS  = ${LDFLAGS}])
fi
if test ! "x$LIBS" = "x" ; then
AC_MSG_RESULT([LIBS     = ${LIBS}])
fi
AC_MSG_RESULT([])
AC_MSG_RESULT([Build Tcl ............................: $build_brlcad_tcl])
AC_MSG_RESULT([Build Tk .............................: $build_brlcad_tk])
AC_MSG_RESULT([Build Itcl/Itk .......................: $build_brlcad_itcl])
AC_MSG_RESULT([Build IWidgets .......................: $build_brlcad_iwidgets])
AC_MSG_RESULT([Build BLT ............................: $build_brlcad_blt])
AC_MSG_RESULT([Build tkhtml3 ........................: $build_brlcad_tkhtml3])
AC_MSG_RESULT([Build tkImg ..........................: $build_brlcad_tkimg])
AC_MSG_RESULT([Build libpng .........................: $build_brlcad_png])
AC_MSG_RESULT([Build libregex .......................: $build_brlcad_regex])
AC_MSG_RESULT([Build zlib ...........................: $build_brlcad_zlib])
AC_MSG_RESULT([Build termlib ........................: $build_brlcad_termlib])
AC_MSG_RESULT([Build Utah Raster Toolkit.............: $build_brlcad_urt])
AC_MSG_RESULT([Build Template Numerical Toolkit......: $build_brlcad_tnt])
AC_MSG_RESULT([Build openNURBS.......................: $build_brlcad_opennurbs])
AC_MSG_RESULT([Build jove ...........................: $build_brlcad_jove])
AC_MSG_RESULT([])
AC_MSG_RESULT([X11 support (optional)................: $build_against_x11])
AC_MSG_RESULT([OpenGL support (optional).............: $build_against_opengl])
AC_MSG_RESULT([librtserver JDK support (optional)....: $build_against_java])
AC_MSG_RESULT([Enable run-time debugging (optional)..: $bc_build_runtime_debug])
AC_MSG_RESULT([])
AC_MSG_RESULT([Build 64-bit release .................: $build_brlcad_64bit])
AC_MSG_RESULT([Build optimized release ..............: $bc_use_optimized])
AC_MSG_RESULT([Build debug release ..................: $bc_use_debug])
AC_MSG_RESULT([Build profile release ................: $bc_use_profiling])
AC_MSG_RESULT([Build SMP-capable release ............: $bc_build_parallel])
AC_MSG_RESULT([Build static libraries ...............: $enable_static])
AC_MSG_RESULT([Build shared/dynamic libraries .......: $enable_shared])
AC_MSG_RESULT([Print verbose compilation warnings ...: $bc_build_warnings])
AC_MSG_RESULT([Print verbose compilation progress ...: $bc_build_progress])
AC_MSG_RESULT([])
AC_MSG_RESULT([Only build benchmark suite ...........: $bc_only_benchmark])
AC_MSG_RESULT([Only build librtserver ...............: $bc_only_rts])
AC_MSG_RESULT([Install example geometry models ......: $bc_install_geometry])
AC_MSG_RESULT([Install extra docs ...................: $docbook_processing])
AC_MSG_RESULT([])
if test "x$time_elapsed" != "xunknown" ; then
AC_MSG_RESULT([Elapsed configuration time ...........: $time_elapsed])
fi
AC_MSG_RESULT([---])
AC_MSG_RESULT([$0 complete, type 'make' to begin building])
AC_MSG_RESULT([])

# Local Variables:
# tab-width: 8
# mode: autoconf
# sh-indentation: 4
# sh-basic-offset: 4
# indent-tabs-mode: t
# End:
# ex: shiftwidth=4 tabstop=8<|MERGE_RESOLUTION|>--- conflicted
+++ resolved
@@ -907,20 +907,7 @@
 fop_works=no
 if test "x$bc_build_docs" != "xno" ; then
     AC_PATH_PROG(XSLTPROC, xsltproc)
-<<<<<<< HEAD
-    if test "x$XSLTPROC" = "x" ; then
-	XSLTPROC=:
-    fi
-    AC_SUBST(XSLTPROC)
-
     AC_PATH_PROG(APACHEFOP, fop)
-    if test "x$APACHEFOP" = "x" ; then
-	APACHEFOP=:
-    fi
-    AC_SUBST(APACHEFOP)
-=======
-    AC_PATH_PROG(APACHEFOP, fop)
->>>>>>> 8327f72d
 fi
 
 # AN_MAKEVAR([AR], [BC_PROG_AR])
