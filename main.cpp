#include "pch.h"

bool readParameters(int argc, char** argv, Options &opt);
void generateReport(Options opt);
void handleFolder(Options& opt);

int main(int argc, char **argv) {
    Options options;
    if (readParameters(argc, argv, options)) {
        if (options.getIsFolder()) {
            handleFolder(options);
        } else {
            generateReport(options);
        }
    }
}

/**
 * Takes in a list of parameters and updates program variables accordingly
 * 
 * @argc the number of parameters
 * @argv the list of parameters
 * @opt options to be used in report generation
 * @h flag for help
 * @f flag for filepath specification
 * 
 * @returns if the given parameters are valid.
 */
bool readParameters(int argc, char** argv, Options &opt)
{
    /*
    * A list of parameters is as follows:
    * p = filepath
    * w = width of output and window
    * l = length of output and window
    * F = path specified is a folder of models
    * g = GUI output
    * f = filename of png export
    * E = folder name of png export
    */

    bool h = false; // user requested help
    bool hasFile = 0; // user specified filepath
    bool hasFolder = false; // user specified filepath

    int opts;


<<<<<<< HEAD
    while ((opts = bu_getopt(argc, argv, "g?cOop:F:P:f:n:T:E:N:Z:t:")) != -1) {
=======
    while ((opts = bu_getopt(argc, argv, "g?OoZp:F:P:f:n:T:E:N:l:m:c:")) != -1) {
>>>>>>> bd6d2286
        switch (opts) {
            case 'p':
                hasFile = true;
                opt.setFilepath(bu_optarg);
                break;
            case 'P':
                opt.setPPI(atoi(bu_optarg));
                break;
            case 'F':
                hasFolder = true;
                opt.setIsFolder();
                opt.setFolder(bu_optarg);
                break;
            case 'E':
                opt.setExportFolder(bu_optarg);
                break;
            case 'g':
                opt.setOpenGUI();
                break;
            case 'f':
                opt.setExportToFile();
                opt.setFileName(bu_optarg);
                break;
            case 'n':
                opt.setName(bu_optarg);
                break;
            case 'T':
                opt.setTemppath(bu_optarg);
                break;
            case 'c':
                opt.setClassification(bu_optarg);
                break;
            case 'o':
                opt.setOrientationRightLeft(true);
                break;
            case 'O':
                opt.setOrientationZYUp(true);
                break;
            case 'N':
                opt.setNotes(bu_optarg);
                break;
            case 'Z':
                opt.setOverrideImages();
                break;
<<<<<<< HEAD
            case 't':
                opt.setTopComp(bu_optarg);
                std::cout << "Top component: " << opt.getTopComp() << std::endl;
=======
            case 'l':
                opt.setUnitLength(bu_optarg);
                break;
            case 'm':
                opt.setUnitMass(bu_optarg);
>>>>>>> bd6d2286
                break;
            case '?':
                h = true;
                break;
            default:
                std::cerr << "Unknown option\n";
                break;
        } 
    } 

    if (h) {
        bu_log("\nUsage:  %s [options] -p path/to/model.g\n", argv[0]);
        bu_log("\nOptions:\n");
        bu_log("    p = filepath\n");
        bu_log("    P = pixels per inch, default is 300ppi\n");
        bu_log("    F = path specified is a folder of models\n");
        bu_log("    E = path to folder to export reports. Used for processing folder of models\n");
        bu_log("    g = GUI output\n");
        bu_log("    f = filepath of png export, MUST end in .png\n");
        bu_log("    n = name of preparer, to be used in report\n");
        bu_log("    T = temporary directory to store intermediate files\n");
        bu_log("    c = classification of a file, to be displayed in uppercase on top and bottom of report. If the classification is \"confidential\", the header and footer will be red.\n");
        bu_log("    o = orientation of the file, default is right hand, flag will change orientation output to left hand");
        bu_log("    O = orientation of the file, default is +Z-up, flag will change orientation output to +Y-up");
        bu_log("    N = notes that a user would like to add to be specified in the report");
        bu_log("    Z = option to re-use pre-made renders in the output folder.  Should only be used when running on the same model multiple times.");
<<<<<<< HEAD
        bu_log("    t = option to specify the top component of the report. Useful when there are multiple tops");
=======
        bu_log("    l = override the default length units in a file.");
        bu_log("    m = override the default mass units in a file.");
>>>>>>> bd6d2286
        return false;
    }
    //If user has no arguments or did not specify filepath, give shortened help
    else if (argc < 2 || (hasFolder == hasFile)) {
        bu_log("\nUsage:  %s [options] -p path/to/model.g\n", argv[0]);
        bu_log("\nPlease specify the path to the file for report generation, use flag \"-?\" to see all options\n");
        return false;
    }

    return true;
}

/**
 * Checks if we are processing a folder of models
*/
void handleFolder(Options& options) {
    int cnt = 1;
    for (const auto & entry : std::filesystem::directory_iterator(options.getFolder())) {
        options.setFilepath(entry.path().string());
        options.setExportToFile();
        std::string filename = options.getFilepath();
        filename = filename.substr(filename.find_last_of("/\\") + 1);
        filename = filename.substr(0, filename.find_last_of("."));
        std::cout << "Processing: " << filename << std::endl;
        std::string exportPath = options.getExportFolder() + "/" + filename + "_report.png";
        options.setFileName(exportPath);
        generateReport(options);
        std::cout << "Finished Processing: " << cnt++ << std::endl;
    }
} 

/**
 * Calls the necessary functions to generate the reports. 
 * 
 * @opt options to be used in report generation
 */
void generateReport(Options opt)
{
    // create image frame
    IFPainter img(opt.getLength(), opt.getWidth());

    // create information gatherer
    InformationGatherer info(&opt);

    // read in all information from model file
    if (!info.gatherInformation(opt.getName()))
    {
        std::cerr << "Error on Information Gathering.  Report Generation skipped..." << std::endl;
        return;
    }

    // Define commonly used ratio variables
    int margin = opt.getWidth() / 150;
    int header_footer_height = opt.getLength() / 25;
    int padding = opt.getLength() / 250;
    int border_px = 3;
    int vvHeight = (opt.getLength() - 2*header_footer_height - 2*margin) / 3;
    

    // Has same height and width as V&V Checks, offset X by V&V checks width
    // makeHeirarchySection(img, info, XY_margin + vvSectionWidth + (opt.getLength() / 250), vvOffsetY, vvSectionWidth, vvSectionHeight, opt);

    // define the position of all sections in the report
    Position imagePosition(0,0,opt.getWidth(), opt.getLength());
    Position topSection(margin, margin, imagePosition.width() - 2*margin, header_footer_height);
    Position bottomSection(margin, imagePosition.bottom() - header_footer_height - margin, imagePosition.width() - 2*margin, header_footer_height);
    Position hierarchySection(imagePosition.right() - imagePosition.thirdWidth() - margin, imagePosition.height() - margin - header_footer_height - padding - vvHeight, imagePosition.thirdWidth(), vvHeight);
    Position fileSection(imagePosition.right() - imagePosition.sixthWidth() - margin, topSection.bottom() + padding, imagePosition.sixthWidth(), hierarchySection.top() - topSection.bottom() - padding);
    Position renderSection(margin, topSection.bottom() + padding, fileSection.left() - margin - padding, bottomSection.top() - topSection.bottom() - 2*padding);
    


    // draw all sections
    makeTopSection(img, info, topSection.x(), topSection.y(), topSection.width(), topSection.height());
    makeBottomSection(img, info, bottomSection.x(), bottomSection.y(), bottomSection.width(), bottomSection.height());
    makeFileInfoSection(img, info, fileSection.x(), fileSection.y(), fileSection.width(), fileSection.height(), opt);
    makeRenderSection(img, info, renderSection.x(), renderSection.y(), renderSection.width(), renderSection.height(), opt);
    makeHeirarchySection(img, info, hierarchySection.x(), hierarchySection.y(), hierarchySection.width(), hierarchySection.height(), opt);
    
    // paint renderings

    // optionally, display the scene
    if (opt.getOpenGUI()) {
        img.openInGUI();
    }

    // optionally, export the image
    if (opt.getExportToFile()) {
        img.exportToFile(opt.getFileName());
    }
}<|MERGE_RESOLUTION|>--- conflicted
+++ resolved
@@ -46,11 +46,9 @@
     int opts;
 
 
-<<<<<<< HEAD
-    while ((opts = bu_getopt(argc, argv, "g?cOop:F:P:f:n:T:E:N:Z:t:")) != -1) {
-=======
-    while ((opts = bu_getopt(argc, argv, "g?OoZp:F:P:f:n:T:E:N:l:m:c:")) != -1) {
->>>>>>> bd6d2286
+
+    while ((opts = bu_getopt(argc, argv, "g?OoZp:F:P:f:n:T:E:N:l:m:c:t:")) != -1) {
+
         switch (opts) {
             case 'p':
                 hasFile = true;
@@ -95,17 +93,14 @@
             case 'Z':
                 opt.setOverrideImages();
                 break;
-<<<<<<< HEAD
             case 't':
                 opt.setTopComp(bu_optarg);
                 std::cout << "Top component: " << opt.getTopComp() << std::endl;
-=======
             case 'l':
                 opt.setUnitLength(bu_optarg);
                 break;
             case 'm':
                 opt.setUnitMass(bu_optarg);
->>>>>>> bd6d2286
                 break;
             case '?':
                 h = true;
@@ -132,12 +127,9 @@
         bu_log("    O = orientation of the file, default is +Z-up, flag will change orientation output to +Y-up");
         bu_log("    N = notes that a user would like to add to be specified in the report");
         bu_log("    Z = option to re-use pre-made renders in the output folder.  Should only be used when running on the same model multiple times.");
-<<<<<<< HEAD
         bu_log("    t = option to specify the top component of the report. Useful when there are multiple tops");
-=======
         bu_log("    l = override the default length units in a file.");
         bu_log("    m = override the default mass units in a file.");
->>>>>>> bd6d2286
         return false;
     }
     //If user has no arguments or did not specify filepath, give shortened help
