<<<<<<< HEAD
/.deps
/.libs
/Makefile
/Makefile.in
/Makefile
/Makefile.in
/build_pattern
/build_region
/ebm_primitive
/mgedrc
/nirt
/oed
/pipes
/projection_shader
/tire
/Makefile
/Makefile.in
/tutorial_series
/Makefile
/Makefile.in
/mged

/Makefile.in
/Makefile
/Makefile
/Makefile.in
/awf
/brlman
/brlman.sh
/.deps
/Makefile
/Makefile.in
/expparse.c
/expparse.h
/expscan.c
/fedex
/symlink
/AUTHORS
/COPYING
/ChangeLog
/INSTALL
/Makefile
/Makefile.in
/NEWS
/Tcl-Info.plist
/Tclsh-Info.plist
/autom4te.cache
/config.log
/config.status
/configure
/libtcl*
/tclConfig.sh
/tclsh
/AUTHORS
/COPYING
/ChangeLog
/INSTALL
/Makefile
/Makefile.in
/NEWS
/Tk-Info.plist
/Wish-Info.plist
/autom4te.cache
/config.log
/config.status
/configure
/libtclstub8.5.*
/libtk*
/tkConfig.sh
/wish
=======
/*.1
/*.html
>>>>>>> 7acaf97a
<|MERGE_RESOLUTION|>--- conflicted
+++ resolved
@@ -1,75 +1,187 @@
-<<<<<<< HEAD
+/fop.xconf
+/*.html
+/*.html
+/*.html
+/*.html
+/*.1
+/*.html
+/.deps
+/.libs
+/3dm-g
+/Makefile
+/Makefile.in
+/asc-nmg
+/asc2g
+/asc2pix
+/bot-bldxf
+/bot-raw
+/bot-stl
+/bot_dump
+/bot_shell-vtk
+/comgeom-g
+/conv-vg2g
+/cy-g
+/dbupgrade
+/dem-g
+/dxf-g
+/enf-g
+/euclid-g
+/euclid_format
+/euclid_unformat
+/fast4-g
+/g-acad
+/g-adrt
+/g-dxf
+/g-egg
+/g-euclid
+/g-euclid1
+/g-jack
+/g-nff
+/g-nmg
+/g-obj
+/g-off
+/g-shell.rect
+/g-stl
+/g-tankill
+/g-var
+/g-vrml
+/g-x3d
+/g-xxx
+/g-xxx_facets
+/g2asc
+/g4-g5
+/g5-g4
+/jack-g
+/nastran-g
+/nmg-bot
+/nmg-rib
+/nmg-sgp
+/obj-g
+/off-g
+/patch-g
+/pix2asc
+/ply-g
+/poly-bot
+/proe-g
+/rpatch
+/stl-g
+/tankill-g
+/viewpoint-g
+/walk_example
+/Makefile
+/Makefile.in
+/.deps
+/step-g
+/Makefile
+/Makefile.in
+/compile
+/config.guess
+/config.sub
+/depcomp
+/install-sh
+/ltmain.sh
+/missing
+/mkinstalldirs
+/ylwrap
 /.deps
 /.libs
 /Makefile
 /Makefile.in
+/bottest
+/brep_cube
+/brep_simple
+/brepintersect
+/breplicator
+/brickwall
+/coil
+/clutter
+/contours
+/csgbrep
+/fence
+/globe
+/human
+/kurt
+/lens
+/masonry
+/metaball
+/mkbuilding
+/molecule
+/nmgmodel
+/picket_fence
+/pipe
+/pipetest
+/pix2g
+/pyramid
+/rawbot
+/room
+/sketch
+/sphflake
+/spltest
+/surfaceintersect
+/tea
+/tea_nmg
+/terrain
+/tire
+/torii
+/tube
+/vegitation
+/wdb_example
+/.deps
+/.libs
 /Makefile
 /Makefile.in
-/build_pattern
-/build_region
-/ebm_primitive
-/mgedrc
-/nirt
-/oed
-/pipes
-/projection_shader
+/bolt
+/coil
+/fence
+/gastank
+/handle
+/human
+/picket_fence
 /tire
+/window
+/window_frame
+/wire
+/.deps
+/.libs
 /Makefile
 /Makefile.in
-/tutorial_series
-/Makefile
-/Makefile.in
-/mged
-
-/Makefile.in
-/Makefile
-/Makefile
-/Makefile.in
-/awf
-/brlman
-/brlman.sh
-/.deps
-/Makefile
-/Makefile.in
-/expparse.c
-/expparse.h
-/expscan.c
-/fedex
-/symlink
-/AUTHORS
-/COPYING
-/ChangeLog
-/INSTALL
-/Makefile
-/Makefile.in
-/NEWS
-/Tcl-Info.plist
-/Tclsh-Info.plist
-/autom4te.cache
-/config.log
-/config.status
-/configure
-/libtcl*
-/tclConfig.sh
-/tclsh
-/AUTHORS
-/COPYING
-/ChangeLog
-/INSTALL
-/Makefile
-/Makefile.in
-/NEWS
-/Tk-Info.plist
-/Wish-Info.plist
-/autom4te.cache
-/config.log
-/config.status
-/configure
-/libtclstub8.5.*
-/libtk*
-/tkConfig.sh
-/wish
-=======
-/*.1
-/*.html
->>>>>>> 7acaf97a
+/a-d
+/bw-d
+/c-d
+/d-a
+/d-bw
+/d-f
+/d-i
+/d-u
+/d2-c
+/damdf
+/dauto
+/dauto2
+/dconv
+/ddisp
+/dfft
+/dmod
+/dpeak
+/dsel
+/dstat
+/dstats
+/dwin
+/f-d
+/f-i
+/fhor
+/i-a
+/i-d
+/i-f
+/ihist
+/imod
+/istat
+/istats
+/smod
+/syn
+/u-a
+/u-bw
+/u-d
+/u-f
+/umod
+/ustat
+/ustats