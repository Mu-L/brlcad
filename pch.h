--- conflicted
+++ resolved
@@ -10,11 +10,8 @@
 #include <cstdlib>
 #include <string>
 #include <fstream>
-<<<<<<< HEAD
 #include <vector>
-=======
 #include <ctime>
->>>>>>> 30cf31cd
 
 // BRL-CAD header files
 #include "bu/getopt.h"
