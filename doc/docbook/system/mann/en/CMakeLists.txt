--- conflicted
+++ resolved
@@ -1,241 +1,3 @@
-<<<<<<< HEAD
-SET(docbook_mann_EN
-	3ptarb.xml
-	B.xml
-	E.xml
-	M.xml
-	Z.xml
-	adc.xml
-	ae.xml
-	alias-pix.xml
-	all_sf.xml
-	analyze.xml
-	anim_cascade.xml
-	anim_fly.xml
-	anim_hardtrack.xml
-	anim_keyread.xml
-	anim_lookat.xml
-	anim_offset.xml
-	anim_orient.xml
-	animmate.xml
-	apropos.xml
-	aproposdevel.xml
-	aproposlib.xml
-	arb.xml
-	arced.xml
-	area.xml
-	arot.xml
-	attach.xml
-	attr.xml
-	autoview.xml
-	bb.xml
-	bev.xml
-	bo.xml
-	bolt.xml
-	bot_condense.xml
-	bot_decimate.xml
-	bot_face_fuse.xml
-	bot_face_sort.xml
-	bot_vertex_fuse.xml
-	build_region.xml
-	c.xml
-	cat.xml
-	center.xml
-	color.xml
-	comb_color.xml
-	copyeval.xml
-	copymat.xml
-	cp.xml
-	cpi.xml
-	d.xml
-	dall.xml
-	db.xml
-	db_glob.xml
-	dbconcat.xml
-	debugbu.xml
-	debugdir.xml
-	debuglib.xml
-	debugmem.xml
-	debugnmg.xml
-	decompose.xml
-	delay.xml
-	dm.xml
-	draw.xml
-	dup.xml
-	e_command.xml
-	e_muves.xml
-	eac.xml
-	echo.xml
-	edcodes.xml
-	edcolor.xml
-	edcomb.xml
-	edgedir.xml
-	edit.xml
-	edit_translate.xml
-	edmater.xml
-	em.xml
-	eqn.xml
-	erase.xml
-	erase_all.xml
-	ev.xml
-	exists.xml
-	exit.xml
-	expand.xml
-	export_body.xml
-	extrude.xml
-	eye_pt.xml
-	facedef.xml
-	facetize.xml
-	find.xml
-	fracture.xml
-	g.xml
-	garbage_collect.xml
-	gastank.xml
-	gqa.xml
-	gui.xml
-	handle.xml
-	help.xml
-	helpdevel.xml
-	helplib.xml
-	hide.xml
-	history.xml
-	i.xml
-	idents.xml
-	ill.xml
-	in.xml
-	inside.xml
-	item.xml
-	journal.xml
-	keep.xml
-	keypoint.xml
-	kill.xml
-	killall.xml
-	killtree.xml
-	knob.xml
-	l.xml
-	l_muves.xml
-	labelvert.xml
-	listeval.xml
-	lm.xml
-	loadtk.xml
-	lookat.xml
-	ls.xml
-	make.xml
-	make_bb.xml
-	mater.xml
-	matpick.xml
-	memprint.xml
-	mirface.xml
-	mrot.xml
-	mv.xml
-	mvall.xml
-	nirt.xml
-	nmg_collapse.xml
-	nmg_simplify.xml
-	oed.xml
-	opendb.xml
-	orientation.xml
-	orot.xml
-	oscale.xml
-	overlay.xml
-	p.xml
-	pathlist.xml
-	paths.xml
-	permute.xml
-	picket_fence.xml
-	plot.xml
-	prcolor.xml
-	prefix.xml
-	press.xml
-	preview.xml
-	prj_add.xml
-	ps.xml
-	push.xml
-	put_comb.xml
-	putmat.xml
-	q.xml
-	qorot.xml
-	qray.xml
-	query_ray.xml
-	quit.xml
-	qvrot.xml
-	r.xml
-	rcc-blend.xml
-	rcc-cap.xml
-	rcc-tgc.xml
-	rcc-tor.xml
-	rcodes.xml
-	read_muves.xml
-	red.xml
-	redraw_vlist.xml
-	refresh.xml
-	regdebug.xml
-	regdef.xml
-	regions.xml
-	release.xml
-	rfarb.xml
-	rm.xml
-	rmater.xml
-	rmats.xml
-	rot.xml
-	rotobj.xml
-	rpp-arch.xml
-	rpp-cap.xml
-	rrt.xml
-	rt.xml
-	rtcheck.xml
-	rtwizard.xml
-	savekey.xml
-	saveview.xml
-	sca.xml
-	search.xml
-	sed.xml
-	setview.xml
-	shader.xml
-	shell.xml
-	showmats.xml
-	size.xml
-	solids.xml
-	sph-part.xml
-	status.xml
-	summary.xml
-	sv.xml
-	sync.xml
-	t.xml
-	t_muves.xml
-	ted.xml
-	title.xml
-	tol.xml
-	tops.xml
-	tor-rcc.xml
-	tra.xml
-	track.xml
-	translate.xml
-	tree.xml
-	units.xml
-	vars.xml
-	vdraw.xml
-	view.xml
-	viewsize.xml
-	vnirt.xml
-	vquery_ray.xml
-	vrmgr.xml
-	vrot.xml
-	wcodes.xml
-	whatid.xml
-	which_shader.xml
-	whichair.xml
-	whichid.xml
-	who.xml
-	window.xml
-	window_frame.xml
-	wire.xml
-	wmater.xml
-	x.xml
-	xpush.xml
-	zoom.xml
-	)
-=======
 set(docbook_mann_EN
   3ptarb.xml
   B.xml
@@ -474,18 +236,28 @@
   xpush.xml
   zoom.xml
   )
->>>>>>> beb05185
-
-SET(docbook_mann_INTRO
-	Introduction.xml
-	)
-
-DOCBOOK_TO_HTML(mann docbook_mann_EN html/mann/en)
-DOCBOOK_TO_HTML(mann docbook_mann_INTRO html/mann/en)
-DOCBOOK_TO_MAN(mann docbook_mann_EN n nged man/mann)
-
-IF(BRLCAD_EXTRADOCS_PDF_MAN)
-	DOCBOOK_TO_PDF(mann docbook_mann_EN pdf/mann/en)
-ENDIF(BRLCAD_EXTRADOCS_PDF_MAN)
-
-CMAKEFILES(Makefile.am)+
+set(docbook_mann_INTRO
+  Introduction.xml
+  )
+
+# Some DocBook man pages generate multiple output files, if they
+# describe more than one command.  Those files need special
+# handling, since the CMake logic has no way to know about the
+# extra outputs without being told.
+set_source_files_properties(gr.xml PROPERTIES EXTRA_MAN_OUTPUTS "dg.nged")
+
+DOCBOOK_TO_HTML(mann docbook_mann_EN html/mann/en "")
+DOCBOOK_TO_HTML(mann docbook_mann_INTRO html/mann/en "")
+DOCBOOK_TO_MAN(mann docbook_mann_EN n nged man/mann "")
+
+if(BRLCAD_EXTRADOCS_PDF_MAN)
+  DOCBOOK_TO_PDF(mann docbook_mann_EN pdf/mann/en "")
+endif(BRLCAD_EXTRADOCS_PDF_MAN)
+
+# Local Variables:
+# tab-width: 8
+# mode: cmake
+# indent-tabs-mode: t
+# End:
+# ex: shiftwidth=2 tabstop=8