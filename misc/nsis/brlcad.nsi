--- conflicted
+++ resolved
@@ -3,60 +3,7 @@
 ;--------------------------------
 ;BRL-CAD Version Variables
 
-<<<<<<< HEAD
-Var MAJOR
-Var MINOR
-Var PATCH
-Var VERSION
-
-Section
-ClearErrors
-IfFileExists ..\..\..\include\conf\MAJOR major_found
-  Messagebox MB_OK "Unable to find MAJOR version file in ..\..\..\include\conf"
-  Abort
-major_found:
-FileOpen $0 ..\..\..\include\conf\MAJOR r
-IfErrors major
-FileRead $0 $MAJOR
-FileClose $0
-Goto major_done
-major:
-StrCpy $MAJOR 'XX'
-major_done:
-
-ClearErrors
-IfFileExists ..\..\..\include\conf\MINOR minor_found
-  Messagebox MB_OK "Unable to find MINOR version file in ..\..\..\include\conf"
-  Abort
-minor_found:
-FileOpen $0 ..\..\..\include\conf\MINOR r
-IfErrors minor
-FileRead $0 $MINOR
-FileClose $0
-Goto minor_done
-minor:
-StrCpy $MINOR 'XX'
-minor_done:
-
-ClearErrors
-IfFileExists ..\..\..\include\conf\PATCH patch_found
-  Messagebox MB_OK "Unable to find PATCH version file in ..\..\..\include\conf"
-  Abort
-patch_found:
-FileOpen $0 ..\..\..\include\conf\PATCH r
-IfErrors patch
-FileRead $0 $PATCH
-FileClose $0
-Goto patch_done
-patch:
-StrCpy $PATCH 'XX'
-patch_done:
-
-StrCpy $VERSION "$MAJOR.$MINOR.$PATCH"
-SectionEnd
-=======
 !include VERSION.txt
->>>>>>> 5f0eecff
 
 ;--------------------------------
 ;Include Modern UI
@@ -71,11 +18,7 @@
   Var /GLOBAL PROG_FILES
 
   ReadEnvStr $PROG_FILES "PROGRAMFILES"
-<<<<<<< HEAD
-  StrCpy $INSTDIR "$PROG_FILES\BRL-CAD\$VERSION"
-=======
   StrCpy $INSTDIR "$PROG_FILES\BRL-CAD\${VERSION}"
->>>>>>> 5f0eecff
 FunctionEnd
 
 ; Tack on BRL-CAD if it's not already there
@@ -97,16 +40,6 @@
   Name "BRL-CAD"
 
   ; The file to write
-<<<<<<< HEAD
-  OutFile "BRL-CAD_$VERSION.exe"
-
-  ; The default installation directory
-  InstallDir $PROGRAMFILES\BRL-CAD\$VERSION
-
-  ; Registry key to check for directory (so if you install again, it will 
-  ; overwrite the old one automatically)
-  InstallDirRegKey HKLM "Software\BRL-CAD $VERSION" "Install_Dir"
-=======
   OutFile "BRL-CAD_${VERSION}.exe"
 
   ; The default installation directory
@@ -115,7 +48,6 @@
   ; Registry key to check for directory (so if you install again, it will 
   ; overwrite the old one automatically)
   InstallDirRegKey HKLM "Software\BRL-CAD ${VERSION}" "Install_Dir"
->>>>>>> 5f0eecff
 
   ; Make it look pretty in XP
   XPStyle on
@@ -152,11 +84,7 @@
 ; Pages
 
   ;Welcome page configuration
-<<<<<<< HEAD
-  !define MUI_WELCOMEPAGE_TEXT "This wizard will guide you through the installation of BRL-CAD $VERSION.\r\n\r\nBRL-CAD is a powerful cross-platform open source solid modeling system.\r\n\r\nSelect Next to continue."
-=======
   !define MUI_WELCOMEPAGE_TEXT "This wizard will guide you through the installation of BRL-CAD ${VERSION}.\r\n\r\nBRL-CAD is a powerful cross-platform open source solid modeling system.\r\n\r\nSelect Next to continue."
->>>>>>> 5f0eecff
 
   !insertmacro MUI_PAGE_WELCOME
   !insertmacro MUI_PAGE_LICENSE "..\..\COPYING"
@@ -165,11 +93,7 @@
 
   ;Start Menu Folder Page Configuration
   !define MUI_STARTMENUPAGE_REGISTRY_ROOT "HKLM" 
-<<<<<<< HEAD
-  !define MUI_STARTMENUPAGE_REGISTRY_KEY "Software\BRL-CAD\$VERSION" 
-=======
   !define MUI_STARTMENUPAGE_REGISTRY_KEY "Software\BRL-CAD\${VERSION}" 
->>>>>>> 5f0eecff
   !define MUI_STARTMENUPAGE_REGISTRY_VALUENAME "Start Menu Folder"
 
   !insertmacro MUI_PAGE_STARTMENU Application $STARTMENU_FOLDER
@@ -226,20 +150,6 @@
   File /r "..\..\brlcadInstall\share\*"
 
   ; Write the installation path into the registry
-<<<<<<< HEAD
-  WriteRegStr HKLM "SOFTWARE\BRL-CAD $VERSION" "Install_Dir" "$INSTDIR"
-
-  ; Write the uninstall keys for Windows
-  WriteRegStr HKLM "Software\Microsoft\Windows\CurrentVersion\Uninstall\BRL-CAD $VERSION" "DisplayName" "BRL-CAD $VERSION"
-  WriteRegStr HKLM "Software\Microsoft\Windows\CurrentVersion\Uninstall\BRL-CAD $VERSION" "DisplayVersion" "$VERSION"
-  WriteRegStr HKLM "Software\Microsoft\Windows\CurrentVersion\Uninstall\BRL-CAD $VERSION" "VersionMajor" "$MAJOR"
-  WriteRegStr HKLM "Software\Microsoft\Windows\CurrentVersion\Uninstall\BRL-CAD $VERSION" "VersionMinor" "$MINOR"
-  WriteRegStr HKLM "Software\Microsoft\Windows\CurrentVersion\Uninstall\BRL-CAD $VERSION" "InstallLocation" '"$INSTDIR"'
-  WriteRegStr HKLM "Software\Microsoft\Windows\CurrentVersion\Uninstall\BRL-CAD $VERSION" "URLInfoAbout" "http://brlcad.org"
-  WriteRegStr HKLM "Software\Microsoft\Windows\CurrentVersion\Uninstall\BRL-CAD $VERSION" "URLUpdateInfo" "http://brlcad.org"
-  WriteRegStr HKLM "Software\Microsoft\Windows\CurrentVersion\Uninstall\BRL-CAD $VERSION" "HelpLink" "http://irc.brlcad.org"
-  WriteRegStr HKLM "Software\Microsoft\Windows\CurrentVersion\Uninstall\BRL-CAD $VERSION" "UninstallString" '"$INSTDIR\uninstall.exe"'
-=======
   WriteRegStr HKLM "SOFTWARE\BRL-CAD ${VERSION}" "Install_Dir" "$INSTDIR"
 
   ; Write the uninstall keys for Windows
@@ -252,13 +162,12 @@
   WriteRegStr HKLM "Software\Microsoft\Windows\CurrentVersion\Uninstall\BRL-CAD ${VERSION}" "URLUpdateInfo" "http://brlcad.org"
   WriteRegStr HKLM "Software\Microsoft\Windows\CurrentVersion\Uninstall\BRL-CAD ${VERSION}" "HelpLink" "http://irc.brlcad.org"
   WriteRegStr HKLM "Software\Microsoft\Windows\CurrentVersion\Uninstall\BRL-CAD ${VERSION}" "UninstallString" '"$INSTDIR\uninstall.exe"'
->>>>>>> 5f0eecff
 
   ;Create uninstaller
   WriteUninstaller "uninstall.exe"
 
 
-  StrCpy $BRLCAD_DATA_DIR "$INSTDIR\share\brlcad\$VERSION"
+  StrCpy $BRLCAD_DATA_DIR "$INSTDIR\share\brlcad\${VERSION}"
 
   ; Create desktop icons
   SetOutPath $INSTDIR
@@ -330,13 +239,8 @@
 Section "Uninstall"
   
   ; Remove registry keys
-<<<<<<< HEAD
-  DeleteRegKey HKLM "Software\Microsoft\Windows\CurrentVersion\Uninstall\BRL-CAD $VERSION"
-  DeleteRegKey HKLM "SOFTWARE\BRL-CAD $VERSION"
-=======
   DeleteRegKey HKLM "Software\Microsoft\Windows\CurrentVersion\Uninstall\BRL-CAD ${VERSION}"
   DeleteRegKey HKLM "SOFTWARE\BRL-CAD ${VERSION}"
->>>>>>> 5f0eecff
 
   !insertmacro MUI_STARTMENU_GETFOLDER Application $MUI_TEMP
 
