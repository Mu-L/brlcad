--- conflicted
+++ resolved
@@ -11,11 +11,7 @@
 
 set(UTIL_LOCAL_INCLUDE_DIRS
   ${CMAKE_CURRENT_SOURCE_DIR}
-<<<<<<< HEAD
   ${UTAHRLE_INCLUDE_DIRS}
-=======
-  ${UTAHRLE_INCLUDE_DIR}
->>>>>>> 935c2668
   ${PNG_INCLUDE_DIRS}
   )
 
