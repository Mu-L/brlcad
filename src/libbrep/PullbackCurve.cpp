/*               P U L L B A C K C U R V E . C P P
 * BRL-CAD
 *
 * Copyright (c) 2009-2014 United States Government as represented by
 * the U.S. Army Research Laboratory.
 *
 * This library is free software; you can redistribute it and/or
 * modify it under the terms of the GNU Lesser General Public License
 * version 2.1 as published by the Free Software Foundation.
 *
 * This library is distributed in the hope that it will be useful, but
 * WITHOUT ANY WARRANTY; without even the implied warranty of
 * MERCHANTABILITY or FITNESS FOR A PARTICULAR PURPOSE.  See the GNU
 * Lesser General Public License for more details.
 *
 * You should have received a copy of the GNU Lesser General Public
 * License along with this file; see the file named COPYING for more
 * information.
 */
/** @file step/PullbackCurve.cpp
 *
 * Pull curve back into UV space from 3D space
 *
 */

#include "common.h"

#include "vmath.h"
#include "dvec.h"

#include <assert.h>
#include <vector>
#include <list>
#include <limits>
#include <set>
#include <map>
#include <string>

#include "brep.h"
#include "bu.h"

/* interface header */
#include "PullbackCurve.h"

#define RANGE_HI 0.55
#define RANGE_LO 0.45
#define UNIVERSAL_SAMPLE_COUNT 1001

/* FIXME: duplicated with opennurbs_ext.cpp */
class BSpline
{
public:
    int p; // degree
    int m; // num_knots-1
    int n; // num_samples-1 (aka number of control points)
    std::vector<double> params;
    std::vector<double> knots;
    ON_2dPointArray controls;
};

bool
isFlat(const ON_2dPoint& p1, const ON_2dPoint& m, const ON_2dPoint& p2, double flatness)
{
    ON_Line line = ON_Line(ON_3dPoint(p1), ON_3dPoint(p2));
    return line.DistanceTo(ON_3dPoint(m)) <= flatness;
}

void
utah_ray_planes(const ON_Ray &r, ON_3dVector &p1, double &p1d, ON_3dVector &p2, double &p2d)
{
    ON_3dPoint ro(r.m_origin);
    ON_3dVector rdir(r.m_dir);
    double rdx, rdy, rdz;
    double rdxmag, rdymag, rdzmag;

    rdx = rdir.x;
    rdy = rdir.y;
    rdz = rdir.z;

    rdxmag = fabs(rdx);
    rdymag = fabs(rdy);
    rdzmag = fabs(rdz);

    if (rdxmag > rdymag && rdxmag > rdzmag)
	p1 = ON_3dVector(rdy, -rdx, 0);
    else
	p1 = ON_3dVector(0, rdz, -rdy);
    p1.Unitize();

    p2 = ON_CrossProduct(p1, rdir);

    p1d = -(p1 * ro);
    p2d = -(p2 * ro);
}


enum seam_direction
seam_direction(ON_2dPoint uv1, ON_2dPoint uv2)
{
    if (NEAR_EQUAL(uv1.x, 0.0, PBC_TOL) && NEAR_EQUAL(uv2.x, 0.0, PBC_TOL)) {
	return WEST_SEAM;
    } else if (NEAR_EQUAL(uv1.x, 1.0, PBC_TOL) && NEAR_EQUAL(uv2.x, 1.0, PBC_TOL)) {
	return EAST_SEAM;
    } else if (NEAR_EQUAL(uv1.y, 0.0, PBC_TOL) && NEAR_EQUAL(uv2.y, 0.0, PBC_TOL)) {
	return SOUTH_SEAM;
    } else if (NEAR_EQUAL(uv1.y, 1.0, PBC_TOL) && NEAR_EQUAL(uv2.y, 1.0, PBC_TOL)) {
	return NORTH_SEAM;
    } else {
	return UNKNOWN_SEAM_DIRECTION;
    }
}


ON_BOOL32
GetDomainSplits(
	const ON_Surface *surf,
	const ON_Interval &u_interval,
	const ON_Interval &v_interval,
	ON_Interval domSplits[2][2]
        )
{
    ON_3dPoint min, max;
    ON_Interval dom[2];
    double length[2];

    // initialize intervals
    for (int i = 0; i < 2; i++) {
	for (int j = 0; j < 2; j++) {
	    domSplits[i][j] = ON_Interval::EmptyInterval;
	}
    }

    min[0] = u_interval.m_t[0];
    min[1] = v_interval.m_t[0];
    max[0] = u_interval.m_t[1];
    max[1] = v_interval.m_t[1];

    for (int i=0; i<2; i++) {
	if (surf->IsClosed(i)) {
	    dom[i] = surf->Domain(i);
	    length[i] = dom[i].Length();
	    if ((max[i] - min[i]) >= length[i]) {
		domSplits[i][0] = dom[i];
	    } else {
		double minbound = min[i];
		double maxbound = max[i];
		while (minbound < dom[i].m_t[0]) {
		    minbound += length[i];
		    maxbound += length[i];
		}
		while (minbound > dom[i].m_t[1]) {
		    minbound -= length[i];
		    maxbound -= length[i];
		}
		if (maxbound > dom[i].m_t[1]) {
		    domSplits[i][0].m_t[0] = minbound;
		    domSplits[i][0].m_t[1] = dom[i].m_t[1];
		    domSplits[i][1].m_t[0] = dom[i].m_t[0];
		    domSplits[i][1].m_t[1] = maxbound - length[i];
		} else {
		    domSplits[i][0].m_t[0] = minbound;
		    domSplits[i][0].m_t[1] = maxbound;
		}
	    }
	} else {
	    domSplits[i][0].m_t[0] = min[i];
	    domSplits[i][0].m_t[1] = max[i];
	}
    }

    return true;
}


/*
 * Wrapped OpenNURBS 'EvNormal()' because it fails when at surface singularity
 * but not on edge of domain. If fails and at singularity this wrapper will
 * reevaluate at domain edge.
 */
ON_BOOL32
surface_EvNormal( // returns false if unable to evaluate
	 const ON_Surface *surf,
         double s, double t, // evaluation parameters (s,t)
         ON_3dPoint& point,  // returns value of surface
         ON_3dVector& normal, // unit normal
         int side,       // optional - determines which side to evaluate from
                         //         0 = default
                         //         1 from NE quadrant
                         //         2 from NW quadrant
                         //         3 from SW quadrant
                         //         4 from SE quadrant
         int* hint       // optional - evaluation hint (int[2]) used to speed
                         //            repeated evaluations
         )
{
    ON_BOOL32 rc = false;

    if (!(rc=surf->EvNormal(s, t, point, normal, side, hint))) {
	side = IsAtSingularity(surf, s, t, PBC_SEAM_TOL);// 0 = south, 1 = east, 2 = north, 3 = west
	if (side >= 0) {
	    ON_Interval u = surf->Domain(0);
	    ON_Interval v = surf->Domain(1);
	    if (side == 0) {
		rc=surf->EvNormal(u.m_t[0], v.m_t[0], point, normal, side, hint);
	    } else if (side == 1) {
		rc=surf->EvNormal(u.m_t[1], v.m_t[1], point, normal, side, hint);
	    } else if (side == 2) {
		rc=surf->EvNormal(u.m_t[1], v.m_t[1], point, normal, side, hint);
	    } else if (side == 3) {
		rc=surf->EvNormal(u.m_t[0], v.m_t[0], point, normal, side, hint);
	    }
	} else {
	    /*
	     * brute force and try to solve from each side of the surface domain
	     */
	    ON_Interval u = surf->Domain(0);
	    ON_Interval v = surf->Domain(1);
	    for(int iside=1; iside <= 4; iside++) {
		rc=surf->EvNormal(s, t, point, normal, iside, hint);
		if (rc)
		    break;
	    }
	}
    }
    return rc;
}


static bool locals_initialized[MAX_PSW] = {false};
static ON_RevSurface *rev_surface[MAX_PSW] = {NULL};
static ON_NurbsSurface *nurbs_surface[MAX_PSW] = {NULL};
static ON_Extrusion *extr_surface[MAX_PSW] = {NULL};
static ON_PlaneSurface *plane_surface[MAX_PSW] = {NULL};
static ON_SumSurface *sum_surface[MAX_PSW] = {NULL};
static ON_SurfaceProxy *proxy_surface[MAX_PSW] = {NULL};

ON_BOOL32
surface_GetBoundingBox(
	const ON_Surface *surf,
	const ON_Interval &u_interval,
	const ON_Interval &v_interval,
        ON_BoundingBox& bbox,
	ON_BOOL32 bGrowBox
        )
{
    int p = bu_parallel_id();

    if (!locals_initialized[p]) {
	bu_semaphore_acquire(BU_SEM_MALLOC);
	rev_surface[p] = ON_RevSurface::New();
	nurbs_surface[p] = ON_NurbsSurface::New();
	extr_surface[p] = new ON_Extrusion();
	plane_surface[p] = new ON_PlaneSurface();
	sum_surface[p] = ON_SumSurface::New();
	proxy_surface[p] = new ON_SurfaceProxy();
	locals_initialized[p] = true;
	bu_semaphore_release(BU_SEM_MALLOC);
    }

    ON_Interval domSplits[2][2] = { { ON_Interval::EmptyInterval, ON_Interval::EmptyInterval }, { ON_Interval::EmptyInterval, ON_Interval::EmptyInterval }};
    if (!GetDomainSplits(surf,u_interval,v_interval,domSplits)) {
	return false;
    }

    bool growcurrent = bGrowBox;
    for (int i=0; i<2; i++) {
	if (domSplits[0][i] == ON_Interval::EmptyInterval)
	    continue;

	for (int j=0; j<2; j++) {
	    if (domSplits[1][j] != ON_Interval::EmptyInterval) {
		if (dynamic_cast<ON_RevSurface * >(const_cast<ON_Surface *>(surf)) != NULL) {
		    *rev_surface[p] = *dynamic_cast<ON_RevSurface * >(const_cast<ON_Surface *>(surf));
		    if (rev_surface[p]->Trim(0, domSplits[0][i]) && rev_surface[p]->Trim(1, domSplits[1][j])) {
			if (!rev_surface[p]->GetBoundingBox(bbox, growcurrent)) {
			    return false;
			}
			growcurrent = true;
		    }
		} else if (dynamic_cast<ON_NurbsSurface * >(const_cast<ON_Surface *>(surf)) != NULL) {
		    *nurbs_surface[p] = *dynamic_cast<ON_NurbsSurface * >(const_cast<ON_Surface *>(surf));
		    if (nurbs_surface[p]->Trim(0, domSplits[0][i]) && nurbs_surface[p]->Trim(1, domSplits[1][j])) {
			if (!nurbs_surface[p]->GetBoundingBox(bbox, growcurrent)) {
			    return false;
			}
		    }
		    growcurrent = true;
		} else if (dynamic_cast<ON_Extrusion * >(const_cast<ON_Surface *>(surf)) != NULL) {
		    *extr_surface[p] = *dynamic_cast<ON_Extrusion * >(const_cast<ON_Surface *>(surf));
		    if (extr_surface[p]->Trim(0, domSplits[0][i]) && extr_surface[p]->Trim(1, domSplits[1][j])) {
			if (!extr_surface[p]->GetBoundingBox(bbox, growcurrent)) {
			    return false;
			}
		    }
		    growcurrent = true;
		} else if (dynamic_cast<ON_PlaneSurface * >(const_cast<ON_Surface *>(surf)) != NULL) {
		    *(plane_surface[p]) = *dynamic_cast<ON_PlaneSurface * >(const_cast<ON_Surface *>(surf));
		    if (plane_surface[p]->Trim(0, domSplits[0][i]) && plane_surface[p]->Trim(1, domSplits[1][j])) {
			if (!plane_surface[p]->GetBoundingBox(bbox, growcurrent)) {
			    return false;
			}
		    }
		    growcurrent = true;
		} else if (dynamic_cast<ON_SumSurface * >(const_cast<ON_Surface *>(surf)) != NULL) {
		    *sum_surface[p] = *dynamic_cast<ON_SumSurface * >(const_cast<ON_Surface *>(surf));
		    if (sum_surface[p]->Trim(0, domSplits[0][i]) && sum_surface[p]->Trim(1, domSplits[1][j])) {
			if (!sum_surface[p]->GetBoundingBox(bbox, growcurrent)) {
			    return false;
			}
		    }
		    growcurrent = true;
		} else if (dynamic_cast<ON_SurfaceProxy * >(const_cast<ON_Surface *>(surf)) != NULL) {
		    *proxy_surface[p] = *dynamic_cast<ON_SurfaceProxy * >(const_cast<ON_Surface *>(surf));
		    if (proxy_surface[p]->Trim(0, domSplits[0][i]) && proxy_surface[p]->Trim(1, domSplits[1][j])) {
			if (!proxy_surface[p]->GetBoundingBox(bbox, growcurrent)) {
			    return false;
			}
		    }
		    growcurrent = true;
		} else {
		    std::cerr << "Unknown Surface Type" << std::endl;
		}
	    }
	}
    }

    return true;
}


ON_BOOL32
face_GetBoundingBox(
	const ON_BrepFace &face,
        ON_BoundingBox& bbox,
	ON_BOOL32 bGrowBox
        )
{
    const ON_Surface *surf = face.SurfaceOf();

    // may be a smaller trimmed subset of surface so worth getting
    // face boundary
    bool growcurrent = bGrowBox;
    ON_3dPoint min, max;
    for (int li = 0; li < face.LoopCount(); li++) {
	for (int ti = 0; ti < face.Loop(li)->TrimCount(); ti++) {
	    ON_BrepTrim *trim = face.Loop(li)->Trim(ti);
	    trim->GetBoundingBox(min, max, growcurrent);
	    growcurrent = true;
	}
    }

    ON_Interval u_interval(min.x, max.x);
    ON_Interval v_interval(min.y, max.y);
    if (!surface_GetBoundingBox(surf, u_interval,v_interval,bbox,growcurrent)) {
	return false;
    }

    return true;
}


ON_BOOL32
surface_GetIntervalMinMaxDistance(
        const ON_3dPoint& p,
        ON_BoundingBox &bbox,
        double &min_distance,
        double &max_distance
        )
{
	min_distance = bbox.MinimumDistanceTo(p);
	max_distance = bbox.MaximumDistanceTo(p);
	return true;
}


ON_BOOL32
surface_GetIntervalMinMaxDistance(
	const ON_Surface *surf,
        const ON_3dPoint& p,
	const ON_Interval &u_interval,
	const ON_Interval &v_interval,
        double &min_distance,
        double &max_distance
        )
{
    ON_BoundingBox bbox;

    if (surface_GetBoundingBox(surf,u_interval,v_interval,bbox, false)) {
	min_distance = bbox.MinimumDistanceTo(p);

	max_distance = bbox.MaximumDistanceTo(p);
	return true;
    }
    return false;
}


double
surface_GetOptimalNormalUSplit(const ON_Surface *surf, const ON_Interval &u_interval, const ON_Interval &v_interval,double tol)
{
    ON_3dVector normal[4];
    double u = u_interval.Mid();

    if ((normal[0] = surf->NormalAt(u_interval.m_t[0],v_interval.m_t[0])) &&
	(normal[2] = surf->NormalAt(u_interval.m_t[0],v_interval.m_t[1]))) {
	double step = u_interval.Length()/2.0;
	double stepdir = 1.0;
	u = u_interval.m_t[0] + stepdir * step;

	while (step > tol) {
	    if ((normal[1] = surf->NormalAt(u,v_interval.m_t[0])) &&
		(normal[3] = surf->NormalAt(u,v_interval.m_t[1]))) {
		    double udot_1 = normal[0] * normal[1];
		    double udot_2 = normal[2] * normal[3];
		    if ((udot_1 < 0.0) || (udot_2 < 0.0)) {
			stepdir = -1.0;
		    } else {
			stepdir = 1.0;
		    }
		    step = step / 2.0;
		    u = u + stepdir * step;
	    }
	}
    }
    return u;
}


double
surface_GetOptimalNormalVSplit(const ON_Surface *surf, const ON_Interval &u_interval, const ON_Interval &v_interval,double tol)
{
    ON_3dVector normal[4];
    double v = v_interval.Mid();

    if ((normal[0] = surf->NormalAt(u_interval.m_t[0],v_interval.m_t[0])) &&
	(normal[1] = surf->NormalAt(u_interval.m_t[1],v_interval.m_t[0]))) {
	double step = v_interval.Length()/2.0;
	double stepdir = 1.0;
	v = v_interval.m_t[0] + stepdir * step;

	while (step > tol) {
	    if ((normal[2] = surf->NormalAt(u_interval.m_t[0],v)) &&
		(normal[3] = surf->NormalAt(u_interval.m_t[1],v))) {
		double vdot_1 = normal[0] * normal[2];
		double vdot_2 = normal[1] * normal[3];
		if ((vdot_1 < 0.0) || (vdot_2 < 0.0)) {
		    stepdir = -1.0;
		} else {
		    stepdir = 1.0;
		}
		step = step / 2.0;
		v = v + stepdir * step;
	    }
	}
    }
    return v;
}


//forward for cyclic
double surface_GetClosestPoint3dFirstOrderByRange(const ON_Surface *surf,const ON_3dPoint& p,const ON_Interval& u_range,
        const ON_Interval& v_range,double current_closest_dist,ON_2dPoint& p2d,ON_3dPoint& p3d,double same_point_tol, double within_distance_tol,int level);

double surface_GetClosestPoint3dFirstOrderSubdivision(const ON_Surface *surf,
        const ON_3dPoint& p, const ON_Interval &u_interval, double u, const ON_Interval &v_interval, double v,
        double current_closest_dist, ON_2dPoint& p2d, ON_3dPoint& p3d,
        double same_point_tol, double within_distance_tol, int level)
{
    double min_distance = 0;
    double max_distance = 0;
    ON_Interval new_u_interval = u_interval;
    ON_Interval new_v_interval = v_interval;

    for (int iu = 0; iu < 2; iu++) {
	new_u_interval.m_t[iu] = u_interval.m_t[iu];
	new_u_interval.m_t[1 - iu] = u;
	for (int iv = 0; iv < 2; iv++) {
	    new_v_interval.m_t[iv] = v_interval.m_t[iv];
	    new_v_interval.m_t[1 - iv] = v;
	    if (surface_GetIntervalMinMaxDistance(surf, p, new_u_interval,new_v_interval, min_distance, max_distance)) {
		double distance = DBL_MAX;
		if ((min_distance < current_closest_dist) && NEAR_ZERO(min_distance,within_distance_tol)) {
		    /////////////////////////////////////////
		    // Could check normals and CV angles here
		    /////////////////////////////////////////
		    ON_3dVector normal[4];
		    if ((normal[0] = surf->NormalAt(new_u_interval.m_t[0],new_v_interval.m_t[0])) &&
			(normal[1] = surf->NormalAt(new_u_interval.m_t[1],new_v_interval.m_t[0])) &&
			(normal[2] = surf->NormalAt(new_u_interval.m_t[0],new_v_interval.m_t[1])) &&
			(normal[3] = surf->NormalAt(new_u_interval.m_t[1],new_v_interval.m_t[1]))) {

			    double udot_1 = normal[0] * normal[1];
			    double udot_2 = normal[2] * normal[3];
			    double vdot_1 = normal[0] * normal[2];
			    double vdot_2 = normal[1] * normal[3];

			    if ((udot_1 < 0.0) || (udot_2 < 0.0) || (vdot_1 < 0.0) || (vdot_2 < 0.0)) {
				double u_split,v_split;
				if ((udot_1 < 0.0) || (udot_2 < 0.0)) {
				    //get optimal U split
				    u_split = surface_GetOptimalNormalUSplit(surf,new_u_interval,new_v_interval,same_point_tol);
				} else {
				    u_split = new_u_interval.Mid();
				}
				if ((vdot_1 < 0.0) || (vdot_2 < 0.0)) {
				    //get optimal V split
				    v_split = surface_GetOptimalNormalVSplit(surf,new_u_interval,new_v_interval,same_point_tol);
				} else {
				    v_split = new_v_interval.Mid();
				}
				distance = surface_GetClosestPoint3dFirstOrderSubdivision(surf,p,new_u_interval,u_split,new_v_interval,v_split,current_closest_dist,p2d,p3d,same_point_tol,within_distance_tol,level++);
				if (distance < current_closest_dist) {
				    current_closest_dist = distance;
				    if (current_closest_dist < same_point_tol)
					return current_closest_dist;
				}
			    } else {
				distance = surface_GetClosestPoint3dFirstOrderByRange(surf,p,new_u_interval,new_v_interval,current_closest_dist,p2d,p3d,same_point_tol,within_distance_tol,level++);
				if (distance < current_closest_dist) {
				    current_closest_dist = distance;
				    if (current_closest_dist < same_point_tol)
					return current_closest_dist;
				}
			    }
		    }
		}
	    }
	}
    }
    return current_closest_dist;
}


double
surface_GetClosestPoint3dFirstOrderByRange(
	const ON_Surface *surf,
        const ON_3dPoint& p,
        const ON_Interval& u_range,
        const ON_Interval& v_range,
        double current_closest_dist,
        ON_2dPoint& p2d,
        ON_3dPoint& p3d,
        double same_point_tol,
        double within_distance_tol,
        int level
        )
{
    ON_3dPoint p0;
    ON_2dPoint p2d0;
    ON_3dVector ds, dt, dss, dst, dtt;
    ON_2dPoint working_p2d;
    ON_3dPoint working_p3d;
    ON_3dPoint P;
    ON_3dVector Ds, Dt, Dss, Dst, Dtt;
    bool notdone = true;
    double previous_distance = DBL_MAX;
    double distance;
    int errcnt = 0;

    p2d0.x = u_range.Mid();
    p2d0.y = v_range.Mid();

    while (notdone && (surf->Ev2Der(p2d0.x, p2d0.y, p0, ds, dt, dss, dst, dtt))) {
	if ((distance = p0.DistanceTo(p)) >= previous_distance) {
	    if (++errcnt <= 10) {
		p2d0 = (p2d0 + working_p2d) / 2.0;
		continue;
	    } else {
		///////////////////////////
		// Don't Subdivide just not getting any closer
		///////////////////////////
		/*
		double distance =
		        surface_GetClosestPoint3dFirstOrderSubdivision(surf, p,
		                u_range, u_range.Mid(), v_range, v_range.Mid(),
		                current_closest_dist, p2d, p3d, tol, level++);
		if (distance < current_closest_dist) {
		    current_closest_dist = distance;
		    if (current_closest_dist < tol)
			return current_closest_dist;
		}
		*/
		break;
	    }
	} else {
	    if (distance < current_closest_dist) {
		current_closest_dist = distance;
		p3d = p0;
		p2d = p2d0;
		if (current_closest_dist < same_point_tol)
		    return current_closest_dist;
	    }
	    previous_distance = distance;
	    working_p3d = p0;
	    working_p2d = p2d0;
	    errcnt = 0;
	}
	ON_3dVector N = ON_CrossProduct(ds, dt);
	N.Unitize();
	ON_Plane plane(p0, N);
	ON_3dPoint q = plane.ClosestPointTo(p);
	ON_2dVector pullback;
	ON_3dVector vector = q - p0;
	double vlength = vector.Length();

	if (vlength > 0.0) {
	    if (ON_Pullback3dVector(vector, 0.0, ds, dt, dss, dst, dtt,
		    pullback)) {
		p2d0 = p2d0 + pullback;
		if (!u_range.Includes(p2d0.x, false)) {
		    int i = (u_range.m_t[0] <= u_range.m_t[1]) ? 0 : 1;
		    p2d0.x =
			    (p2d0.x < u_range.m_t[i]) ?
			            u_range.m_t[i] : u_range.m_t[1 - i];
		}
		if (!v_range.Includes(p2d0.y, false)) {
		    int i = (v_range.m_t[0] <= v_range.m_t[1]) ? 0 : 1;
		    p2d0.y =
			    (p2d0.y < v_range.m_t[i]) ?
			            v_range.m_t[i] : v_range.m_t[1 - i];
		}
	    } else {
		///////////////////////////
		// Subdivide and go again
		///////////////////////////
		notdone = false;
		distance =
		        surface_GetClosestPoint3dFirstOrderSubdivision(surf, p,
		                u_range, u_range.Mid(), v_range, v_range.Mid(),
		                current_closest_dist, p2d, p3d, same_point_tol, within_distance_tol, level++);
		if (distance < current_closest_dist) {
		    current_closest_dist = distance;
		    if (current_closest_dist < same_point_tol)
			return current_closest_dist;
		}
		break;
	    }
	} else {
	    // can't get any closer
	    notdone = false;
	    break;
	}
    }
    if (previous_distance < current_closest_dist) {
	current_closest_dist = previous_distance;
	p3d = working_p3d;
	p2d = working_p2d;
    }

    return current_closest_dist;
}


bool surface_GetClosestPoint3dFirstOrder(
	const ON_Surface *surf,
        const ON_3dPoint& p,
        ON_2dPoint& p2d,
        ON_3dPoint& p3d,
        double &current_distance,
        int quadrant,	// optional - determines which quadrant to evaluate from
				//         0 = default
				//         1 from NE quadrant
				//         2 from NW quadrant
				//         3 from SW quadrant
				//         4 from SE quadrant
        double same_point_tol,
        double within_distance_tol
        )
{
    ON_3dPoint p0;
    ON_2dPoint p2d0;
    ON_3dVector ds, dt, dss, dst, dtt;
    ON_3dVector T, K;
    bool rc = false;

    static const ON_Surface *prev_surface = NULL;
    static int prev_u_spancnt = 0;
    static int u_spancnt = 0;
    static int v_spancnt = 0;
    static double *uspan = NULL;
    static double *vspan = NULL;
    static ON_BoundingBox **bbox = NULL;
    static double umid = 0.0;
    static int umid_index = 0;
    static double vmid = 0.0;
    static int vmid_index = 0;

    current_distance = DBL_MAX;

    int prec = std::cerr.precision();
    std::cerr.precision(15);


    if (prev_surface != surf) {
	if (uspan)
	    delete [] uspan;
	if (vspan)
	    delete [] vspan;
	if (bbox) {
	    for( int i = 0 ; i < (prev_u_spancnt + 2) ; i++ )
		delete [] bbox[i] ;
	    delete [] bbox;
	}
	u_spancnt = prev_u_spancnt = surf->SpanCount(0);
	v_spancnt = surf->SpanCount(1);
	// adding 2 here because going to divide at midpoint
	uspan = new double[u_spancnt + 2];
	vspan = new double[v_spancnt + 2];
	bbox = new ON_BoundingBox *[(u_spancnt + 2)];
	for( int i = 0 ; i < (u_spancnt + 2) ; i++ )
	    bbox[i] = new ON_BoundingBox [v_spancnt + 2];

	if (surf->GetSpanVector(0, uspan) && surf->GetSpanVector(1, vspan)) {
	    prev_surface = surf;
	    umid = surf->Domain(0).Mid();
	    umid_index = u_spancnt/2;
	    for (int u_span_index = 0; u_span_index < u_spancnt + 1;u_span_index++) {
		if (NEAR_EQUAL(uspan[u_span_index],umid,same_point_tol)) {
		    umid_index = u_span_index;
		    break;
		} else if (uspan[u_span_index] > umid) {
		    for (u_span_index = u_spancnt + 1; u_span_index > 0;u_span_index--) {
			if (uspan[u_span_index-1] < umid) {
			    uspan[u_span_index] = umid;
			    umid_index = u_span_index;
			    u_spancnt++;
			    u_span_index = u_spancnt+1;
			    break;
			} else {
			    uspan[u_span_index] = uspan[u_span_index-1];
			}
		    }
		}
	    }
	    vmid = surf->Domain(1).Mid();
	    vmid_index = v_spancnt/2;
	    for (int v_span_index = 0; v_span_index < v_spancnt + 1;v_span_index++) {
		if (NEAR_EQUAL(vspan[v_span_index],vmid,same_point_tol)) {
		    vmid_index = v_span_index;
		    break;
		} else if (vspan[v_span_index] > vmid) {
		    for (v_span_index = v_spancnt + 1; v_span_index > 0;v_span_index--) {
			if (vspan[v_span_index-1] < vmid) {
			    vspan[v_span_index] = vmid;
			    vmid_index = v_span_index;
			    v_spancnt++;
			    v_span_index = v_spancnt+1;
			    break;
			} else {
			    vspan[v_span_index] = vspan[v_span_index-1];
			}
		    }
		}
	    }
	    for (int u_span_index = 1; u_span_index < u_spancnt + 1;
		    u_span_index++) {
		for (int v_span_index = 1; v_span_index < v_spancnt + 1;
			v_span_index++) {
		    ON_Interval u_interval(uspan[u_span_index - 1],
			    uspan[u_span_index]);
		    ON_Interval v_interval(vspan[v_span_index - 1],
			    vspan[v_span_index]);

		    if (!surface_GetBoundingBox(surf,u_interval,v_interval,bbox[u_span_index-1][v_span_index-1], false)) {
			std::cerr << "Error computing bounding box for surface interval" << std::endl;
		    }
		}
	    }
	} else {
	    prev_surface = NULL;
	}
    }
    if (prev_surface == surf) {
	if (quadrant == 0) {
	    for (int u_span_index = 1; u_span_index < u_spancnt + 1;
		    u_span_index++) {
		for (int v_span_index = 1; v_span_index < v_spancnt + 1;
			v_span_index++) {
		    ON_Interval u_interval(uspan[u_span_index - 1],
			    uspan[u_span_index]);
		    ON_Interval v_interval(vspan[v_span_index - 1],
			    vspan[v_span_index]);
		    double min_distance,max_distance;

		    int level = 1;
		    if (surface_GetIntervalMinMaxDistance(p,bbox[u_span_index-1][v_span_index-1],min_distance,max_distance)) {
			if ((min_distance < current_distance) && NEAR_ZERO(min_distance,within_distance_tol)) {
			    /////////////////////////////////////////
			    // Could check normals and CV angles here
			    /////////////////////////////////////////
			    double distance = surface_GetClosestPoint3dFirstOrderSubdivision(surf,p,u_interval,u_interval.Mid(),v_interval,v_interval.Mid(),current_distance,p2d,p3d,same_point_tol,within_distance_tol,level++);
			    if (distance < current_distance) {
				current_distance = distance;
				if (current_distance < same_point_tol) {
				    rc = true;
				    goto cleanup;
				}
			    }
			}
		    }
		}
	    }
	    if (current_distance < within_distance_tol) {
		rc = true;
		goto cleanup;
	    }
	} else if (quadrant == 1) {
	    if (surf->IsClosed(0)) { //NE,SE,NW.SW
		//         1 from NE quadrant
		for (int u_span_index = umid_index+1; u_span_index < u_spancnt + 1; u_span_index++) {
		    for (int v_span_index = vmid_index+1; v_span_index < v_spancnt + 1; v_span_index++) {
			ON_Interval u_interval(uspan[u_span_index - 1],
				uspan[u_span_index]);
			ON_Interval v_interval(vspan[v_span_index - 1],
				vspan[v_span_index]);
			double min_distance,max_distance;

			int level = 1;
			if (surface_GetIntervalMinMaxDistance(p,bbox[u_span_index-1][v_span_index-1],min_distance,max_distance)) {
			    if ((min_distance < current_distance) && NEAR_ZERO(min_distance,within_distance_tol)) {
				/////////////////////////////////////////
				// Could check normals and CV angles here
				/////////////////////////////////////////
				double distance = surface_GetClosestPoint3dFirstOrderSubdivision(surf,p,u_interval,u_interval.Mid(),v_interval,v_interval.Mid(),current_distance,p2d,p3d,same_point_tol,within_distance_tol,level++);
				if (distance < current_distance) {
				    current_distance = distance;
				    if (current_distance < same_point_tol) {
					rc = true;
					goto cleanup;
				    }
				}
			    }
			}
		    }
		}
		//         4 from SE quadrant
		for (int u_span_index = umid_index+1; u_span_index < u_spancnt + 1; u_span_index++) {
		    for (int v_span_index = 1; v_span_index < vmid_index+1; v_span_index++) {
			ON_Interval u_interval(uspan[u_span_index - 1],
				uspan[u_span_index]);
			ON_Interval v_interval(vspan[v_span_index - 1],
				vspan[v_span_index]);
			double min_distance,max_distance;

			int level = 1;
			if (surface_GetIntervalMinMaxDistance(p,bbox[u_span_index-1][v_span_index-1],min_distance,max_distance)) {
			    if ((min_distance < current_distance) && NEAR_ZERO(min_distance,within_distance_tol)) {
				/////////////////////////////////////////
				// Could check normals and CV angles here
				/////////////////////////////////////////
				double distance = surface_GetClosestPoint3dFirstOrderSubdivision(surf,p,u_interval,u_interval.Mid(),v_interval,v_interval.Mid(),current_distance,p2d,p3d,same_point_tol,within_distance_tol,level++);
				if (distance < current_distance) {
				    current_distance = distance;
				    if (current_distance < same_point_tol) {
					rc = true;
					goto cleanup;
				    }
				}
			    }
			}
		    }
		}
		//         2 from NW quadrant
		for (int u_span_index = 1; u_span_index < umid_index+1; u_span_index++) {
		    for (int v_span_index = vmid_index+1; v_span_index < v_spancnt + 1; v_span_index++) {
			ON_Interval u_interval(uspan[u_span_index - 1],
				uspan[u_span_index]);
			ON_Interval v_interval(vspan[v_span_index - 1],
				vspan[v_span_index]);
			double min_distance,max_distance;

			int level = 1;
			if (surface_GetIntervalMinMaxDistance(p,bbox[u_span_index-1][v_span_index-1],min_distance,max_distance)) {
			    if ((min_distance < current_distance) && NEAR_ZERO(min_distance,within_distance_tol)) {
				/////////////////////////////////////////
				// Could check normals and CV angles here
				/////////////////////////////////////////
				double distance = surface_GetClosestPoint3dFirstOrderSubdivision(surf,p,u_interval,u_interval.Mid(),v_interval,v_interval.Mid(),current_distance,p2d,p3d,same_point_tol,within_distance_tol,level++);
				if (distance < current_distance) {
				    current_distance = distance;
				    if (current_distance < same_point_tol) {
					rc = true;
					goto cleanup;
				    }
				}
			    }
			}
		    }
		}
		//         3 from SW quadrant
		for (int u_span_index = 1; u_span_index < umid_index+1; u_span_index++) {
		    for (int v_span_index = 1; v_span_index < vmid_index+1; v_span_index++) {
			ON_Interval u_interval(uspan[u_span_index - 1],
				uspan[u_span_index]);
			ON_Interval v_interval(vspan[v_span_index - 1],
				vspan[v_span_index]);
			double min_distance,max_distance;

			int level = 1;
			if (surface_GetIntervalMinMaxDistance(p,bbox[u_span_index-1][v_span_index-1],min_distance,max_distance)) {
			    if ((min_distance < current_distance) && NEAR_ZERO(min_distance,within_distance_tol)) {
				/////////////////////////////////////////
				// Could check normals and CV angles here
				/////////////////////////////////////////
				double distance = surface_GetClosestPoint3dFirstOrderSubdivision(surf,p,u_interval,u_interval.Mid(),v_interval,v_interval.Mid(),current_distance,p2d,p3d,same_point_tol,within_distance_tol,level++);
				if (distance < current_distance) {
				    current_distance = distance;
				    if (current_distance < same_point_tol) {
					rc = true;
					goto cleanup;
				    }
				}
			    }
			}
		    }
		}
	    } else { //NE,NW,SW,SE
		//         1 from NE quadrant
		for (int u_span_index = umid_index+1; u_span_index < u_spancnt + 1; u_span_index++) {
		    for (int v_span_index = vmid_index+1; v_span_index < v_spancnt + 1; v_span_index++) {
			ON_Interval u_interval(uspan[u_span_index - 1],
				uspan[u_span_index]);
			ON_Interval v_interval(vspan[v_span_index - 1],
				vspan[v_span_index]);
			double min_distance,max_distance;

			int level = 1;
			if (surface_GetIntervalMinMaxDistance(p,bbox[u_span_index-1][v_span_index-1],min_distance,max_distance)) {
			    if ((min_distance < current_distance) && NEAR_ZERO(min_distance,within_distance_tol)) {
				/////////////////////////////////////////
				// Could check normals and CV angles here
				/////////////////////////////////////////
				double distance = surface_GetClosestPoint3dFirstOrderSubdivision(surf,p,u_interval,u_interval.Mid(),v_interval,v_interval.Mid(),current_distance,p2d,p3d,same_point_tol,within_distance_tol,level++);
				if (distance < current_distance) {
				    current_distance = distance;
				    if (current_distance < same_point_tol) {
					rc = true;
					goto cleanup;
				    }
				}
			    }
			}
		    }
		}
		//         2 from NW quadrant
		for (int u_span_index = 1; u_span_index < umid_index+1; u_span_index++) {
		    for (int v_span_index = vmid_index+1; v_span_index < v_spancnt + 1; v_span_index++) {
			ON_Interval u_interval(uspan[u_span_index - 1],
				uspan[u_span_index]);
			ON_Interval v_interval(vspan[v_span_index - 1],
				vspan[v_span_index]);
			double min_distance,max_distance;

			int level = 1;
			if (surface_GetIntervalMinMaxDistance(p,bbox[u_span_index-1][v_span_index-1],min_distance,max_distance)) {
			    if ((min_distance < current_distance) && NEAR_ZERO(min_distance,within_distance_tol)) {
				/////////////////////////////////////////
				// Could check normals and CV angles here
				/////////////////////////////////////////
				double distance = surface_GetClosestPoint3dFirstOrderSubdivision(surf,p,u_interval,u_interval.Mid(),v_interval,v_interval.Mid(),current_distance,p2d,p3d,same_point_tol,within_distance_tol,level++);
				if (distance < current_distance) {
				    current_distance = distance;
				    if (current_distance < same_point_tol) {
					rc = true;
					goto cleanup;
				    }
				}
			    }
			}
		    }
		}
		//         3 from SW quadrant
		for (int u_span_index = 1; u_span_index < umid_index+1; u_span_index++) {
		    for (int v_span_index = 1; v_span_index < vmid_index+1; v_span_index++) {
			ON_Interval u_interval(uspan[u_span_index - 1],
				uspan[u_span_index]);
			ON_Interval v_interval(vspan[v_span_index - 1],
				vspan[v_span_index]);
			double min_distance,max_distance;

			int level = 1;
			if (surface_GetIntervalMinMaxDistance(p,bbox[u_span_index-1][v_span_index-1],min_distance,max_distance)) {
			    if ((min_distance < current_distance) && NEAR_ZERO(min_distance,within_distance_tol)) {
				/////////////////////////////////////////
				// Could check normals and CV angles here
				/////////////////////////////////////////
				double distance = surface_GetClosestPoint3dFirstOrderSubdivision(surf,p,u_interval,u_interval.Mid(),v_interval,v_interval.Mid(),current_distance,p2d,p3d,same_point_tol,within_distance_tol,level++);
				if (distance < current_distance) {
				    current_distance = distance;
				    if (current_distance < same_point_tol) {
					rc = true;
					goto cleanup;
				    }
				}
			    }
			}
		    }
		}
		//         4 from SE quadrant
		for (int u_span_index = umid_index+1; u_span_index < u_spancnt + 1; u_span_index++) {
		    for (int v_span_index = 1; v_span_index < vmid_index+1; v_span_index++) {
			ON_Interval u_interval(uspan[u_span_index - 1],
				uspan[u_span_index]);
			ON_Interval v_interval(vspan[v_span_index - 1],
				vspan[v_span_index]);
			double min_distance,max_distance;

			int level = 1;
			if (surface_GetIntervalMinMaxDistance(p,bbox[u_span_index-1][v_span_index-1],min_distance,max_distance)) {
			    if ((min_distance < current_distance) && NEAR_ZERO(min_distance,within_distance_tol)) {
				/////////////////////////////////////////
				// Could check normals and CV angles here
				/////////////////////////////////////////
				double distance = surface_GetClosestPoint3dFirstOrderSubdivision(surf,p,u_interval,u_interval.Mid(),v_interval,v_interval.Mid(),current_distance,p2d,p3d,same_point_tol,within_distance_tol,level++);
				if (distance < current_distance) {
				    current_distance = distance;
				    if (current_distance < same_point_tol) {
					rc = true;
					goto cleanup;
				    }
				}
			    }
			}
		    }
		}
	    }
	    if (current_distance < within_distance_tol) {
		rc = true;
		goto cleanup;
	    }
	} else if (quadrant == 2) {
	    if (surf->IsClosed(0)) { // NW,SW,NE,SE
		//         2 from NW quadrant
		for (int u_span_index = 1; u_span_index < umid_index+1; u_span_index++) {
		    for (int v_span_index = vmid_index+1; v_span_index < v_spancnt + 1; v_span_index++) {
			ON_Interval u_interval(uspan[u_span_index - 1],
				uspan[u_span_index]);
			ON_Interval v_interval(vspan[v_span_index - 1],
				vspan[v_span_index]);
			double min_distance,max_distance;

			int level = 1;
			if (surface_GetIntervalMinMaxDistance(p,bbox[u_span_index-1][v_span_index-1],min_distance,max_distance)) {
			    if ((min_distance < current_distance) && NEAR_ZERO(min_distance,within_distance_tol)) {
				/////////////////////////////////////////
				// Could check normals and CV angles here
				/////////////////////////////////////////
				double distance = surface_GetClosestPoint3dFirstOrderSubdivision(surf,p,u_interval,u_interval.Mid(),v_interval,v_interval.Mid(),current_distance,p2d,p3d,same_point_tol,within_distance_tol,level++);
				if (distance < current_distance) {
				    current_distance = distance;
				    if (current_distance < same_point_tol) {
					rc = true;
					goto cleanup;
				    }
				}
			    }
			}
		    }
		}
		//         3 from SW quadrant
		for (int u_span_index = 1; u_span_index < umid_index+1; u_span_index++) {
		    for (int v_span_index = 1; v_span_index < vmid_index+1; v_span_index++) {
			ON_Interval u_interval(uspan[u_span_index - 1],
				uspan[u_span_index]);
			ON_Interval v_interval(vspan[v_span_index - 1],
				vspan[v_span_index]);
			double min_distance,max_distance;

			int level = 1;
			if (surface_GetIntervalMinMaxDistance(p,bbox[u_span_index-1][v_span_index-1],min_distance,max_distance)) {
			    if ((min_distance < current_distance) && NEAR_ZERO(min_distance,within_distance_tol)) {
				/////////////////////////////////////////
				// Could check normals and CV angles here
				/////////////////////////////////////////
				double distance = surface_GetClosestPoint3dFirstOrderSubdivision(surf,p,u_interval,u_interval.Mid(),v_interval,v_interval.Mid(),current_distance,p2d,p3d,same_point_tol,within_distance_tol,level++);
				if (distance < current_distance) {
				    current_distance = distance;
				    if (current_distance < same_point_tol) {
					rc = true;
					goto cleanup;
				    }
				}
			    }
			}
		    }
		}
		//         1 from NE quadrant
		for (int u_span_index = umid_index+1; u_span_index < u_spancnt + 1; u_span_index++) {
		    for (int v_span_index = vmid_index+1; v_span_index < v_spancnt + 1; v_span_index++) {
			ON_Interval u_interval(uspan[u_span_index - 1],
				uspan[u_span_index]);
			ON_Interval v_interval(vspan[v_span_index - 1],
				vspan[v_span_index]);
			double min_distance,max_distance;

			int level = 1;
			if (surface_GetIntervalMinMaxDistance(p,bbox[u_span_index-1][v_span_index-1],min_distance,max_distance)) {
			    if ((min_distance < current_distance) && NEAR_ZERO(min_distance,within_distance_tol)) {
				/////////////////////////////////////////
				// Could check normals and CV angles here
				/////////////////////////////////////////
				double distance = surface_GetClosestPoint3dFirstOrderSubdivision(surf,p,u_interval,u_interval.Mid(),v_interval,v_interval.Mid(),current_distance,p2d,p3d,same_point_tol,within_distance_tol,level++);
				if (distance < current_distance) {
				    current_distance = distance;
				    if (current_distance < same_point_tol) {
					rc = true;
					goto cleanup;
				    }
				}
			    }
			}
		    }
		}
		//         4 from SE quadrant
		for (int u_span_index = umid_index+1; u_span_index < u_spancnt + 1; u_span_index++) {
		    for (int v_span_index = 1; v_span_index < vmid_index+1; v_span_index++) {
			ON_Interval u_interval(uspan[u_span_index - 1],
				uspan[u_span_index]);
			ON_Interval v_interval(vspan[v_span_index - 1],
				vspan[v_span_index]);
			double min_distance,max_distance;

			int level = 1;
			if (surface_GetIntervalMinMaxDistance(p,bbox[u_span_index-1][v_span_index-1],min_distance,max_distance)) {
			    if ((min_distance < current_distance) && NEAR_ZERO(min_distance,within_distance_tol)) {
				/////////////////////////////////////////
				// Could check normals and CV angles here
				/////////////////////////////////////////
				double distance = surface_GetClosestPoint3dFirstOrderSubdivision(surf,p,u_interval,u_interval.Mid(),v_interval,v_interval.Mid(),current_distance,p2d,p3d,same_point_tol,within_distance_tol,level++);
				if (distance < current_distance) {
				    current_distance = distance;
				    if (current_distance < same_point_tol) {
					rc = true;
					goto cleanup;
				    }
				}
			    }
			}
		    }
		}
	    } else { // NW,NE,SW,SE
		//         2 from NW quadrant
		for (int u_span_index = 1; u_span_index < umid_index+1; u_span_index++) {
		    for (int v_span_index = vmid_index+1; v_span_index < v_spancnt + 1; v_span_index++) {
			ON_Interval u_interval(uspan[u_span_index - 1],
				uspan[u_span_index]);
			ON_Interval v_interval(vspan[v_span_index - 1],
				vspan[v_span_index]);
			double min_distance,max_distance;

			int level = 1;
			if (surface_GetIntervalMinMaxDistance(p,bbox[u_span_index-1][v_span_index-1],min_distance,max_distance)) {
			    if ((min_distance < current_distance) && NEAR_ZERO(min_distance,within_distance_tol)) {
				/////////////////////////////////////////
				// Could check normals and CV angles here
				/////////////////////////////////////////
				double distance = surface_GetClosestPoint3dFirstOrderSubdivision(surf,p,u_interval,u_interval.Mid(),v_interval,v_interval.Mid(),current_distance,p2d,p3d,same_point_tol,within_distance_tol,level++);
				if (distance < current_distance) {
				    current_distance = distance;
				    if (current_distance < same_point_tol) {
					rc = true;
					goto cleanup;
				    }
				}
			    }
			}
		    }
		}
		//         1 from NE quadrant
		for (int u_span_index = umid_index+1; u_span_index < u_spancnt + 1; u_span_index++) {
		    for (int v_span_index = vmid_index+1; v_span_index < v_spancnt + 1; v_span_index++) {
			ON_Interval u_interval(uspan[u_span_index - 1],
				uspan[u_span_index]);
			ON_Interval v_interval(vspan[v_span_index - 1],
				vspan[v_span_index]);
			double min_distance,max_distance;

			int level = 1;
			if (surface_GetIntervalMinMaxDistance(p,bbox[u_span_index-1][v_span_index-1],min_distance,max_distance)) {
			    if ((min_distance < current_distance) && NEAR_ZERO(min_distance,within_distance_tol)) {
				/////////////////////////////////////////
				// Could check normals and CV angles here
				/////////////////////////////////////////
				double distance = surface_GetClosestPoint3dFirstOrderSubdivision(surf,p,u_interval,u_interval.Mid(),v_interval,v_interval.Mid(),current_distance,p2d,p3d,same_point_tol,within_distance_tol,level++);
				if (distance < current_distance) {
				    current_distance = distance;
				    if (current_distance < same_point_tol) {
					rc = true;
					goto cleanup;
				    }
				}
			    }
			}
		    }
		}
		//         3 from SW quadrant
		for (int u_span_index = 1; u_span_index < umid_index+1; u_span_index++) {
		    for (int v_span_index = 1; v_span_index < vmid_index+1; v_span_index++) {
			ON_Interval u_interval(uspan[u_span_index - 1],
				uspan[u_span_index]);
			ON_Interval v_interval(vspan[v_span_index - 1],
				vspan[v_span_index]);
			double min_distance,max_distance;

			int level = 1;
			if (surface_GetIntervalMinMaxDistance(p,bbox[u_span_index-1][v_span_index-1],min_distance,max_distance)) {
			    if ((min_distance < current_distance) && NEAR_ZERO(min_distance,within_distance_tol)) {
				/////////////////////////////////////////
				// Could check normals and CV angles here
				/////////////////////////////////////////
				double distance = surface_GetClosestPoint3dFirstOrderSubdivision(surf,p,u_interval,u_interval.Mid(),v_interval,v_interval.Mid(),current_distance,p2d,p3d,same_point_tol,within_distance_tol,level++);
				if (distance < current_distance) {
				    current_distance = distance;
				    if (current_distance < same_point_tol) {
					rc = true;
					goto cleanup;
				    }
				}
			    }
			}
		    }
		}
		//         4 from SE quadrant
		for (int u_span_index = umid_index+1; u_span_index < u_spancnt + 1; u_span_index++) {
		    for (int v_span_index = 1; v_span_index < vmid_index+1; v_span_index++) {
			ON_Interval u_interval(uspan[u_span_index - 1],
				uspan[u_span_index]);
			ON_Interval v_interval(vspan[v_span_index - 1],
				vspan[v_span_index]);
			double min_distance,max_distance;

			int level = 1;
			if (surface_GetIntervalMinMaxDistance(p,bbox[u_span_index-1][v_span_index-1],min_distance,max_distance)) {
			    if ((min_distance < current_distance) && NEAR_ZERO(min_distance,within_distance_tol)) {
				/////////////////////////////////////////
				// Could check normals and CV angles here
				/////////////////////////////////////////
				double distance = surface_GetClosestPoint3dFirstOrderSubdivision(surf,p,u_interval,u_interval.Mid(),v_interval,v_interval.Mid(),current_distance,p2d,p3d,same_point_tol,within_distance_tol,level++);
				if (distance < current_distance) {
				    current_distance = distance;
				    if (current_distance < same_point_tol) {
					rc = true;
					goto cleanup;
				    }
				}
			    }
			}
		    }
		}
	    }
	    if (current_distance < within_distance_tol) {
		rc = true;
		goto cleanup;
	    }
	} else if (quadrant == 3) {
	    if (surf->IsClosed(0)) { // SW,NW,SE,NE
		//         3 from SW quadrant
		for (int u_span_index = 1; u_span_index < umid_index+1; u_span_index++) {
		    for (int v_span_index = 1; v_span_index < vmid_index+1; v_span_index++) {
			ON_Interval u_interval(uspan[u_span_index - 1],
				uspan[u_span_index]);
			ON_Interval v_interval(vspan[v_span_index - 1],
				vspan[v_span_index]);
			double min_distance,max_distance;

			int level = 1;
			if (surface_GetIntervalMinMaxDistance(p,bbox[u_span_index-1][v_span_index-1],min_distance,max_distance)) {
			    if ((min_distance < current_distance) && NEAR_ZERO(min_distance,within_distance_tol)) {
				/////////////////////////////////////////
				// Could check normals and CV angles here
				/////////////////////////////////////////
				double distance = surface_GetClosestPoint3dFirstOrderSubdivision(surf,p,u_interval,u_interval.Mid(),v_interval,v_interval.Mid(),current_distance,p2d,p3d,same_point_tol,within_distance_tol,level++);
				if (distance < current_distance) {
				    current_distance = distance;
				    if (current_distance < same_point_tol) {
					rc = true;
					goto cleanup;
				    }
				}
			    }
			}
		    }
		}
		//         2 from NW quadrant
		for (int u_span_index = 1; u_span_index < umid_index+1; u_span_index++) {
		    for (int v_span_index = vmid_index+1; v_span_index < v_spancnt + 1; v_span_index++) {
			ON_Interval u_interval(uspan[u_span_index - 1],
				uspan[u_span_index]);
			ON_Interval v_interval(vspan[v_span_index - 1],
				vspan[v_span_index]);
			double min_distance,max_distance;

			int level = 1;
			if (surface_GetIntervalMinMaxDistance(p,bbox[u_span_index-1][v_span_index-1],min_distance,max_distance)) {
			    if ((min_distance < current_distance) && NEAR_ZERO(min_distance,within_distance_tol)) {
				/////////////////////////////////////////
				// Could check normals and CV angles here
				/////////////////////////////////////////
				double distance = surface_GetClosestPoint3dFirstOrderSubdivision(surf,p,u_interval,u_interval.Mid(),v_interval,v_interval.Mid(),current_distance,p2d,p3d,same_point_tol,within_distance_tol,level++);
				if (distance < current_distance) {
				    current_distance = distance;
				    if (current_distance < same_point_tol) {
					rc = true;
					goto cleanup;
				    }
				}
			    }
			}
		    }
		}
		//         4 from SE quadrant
		for (int u_span_index = umid_index+1; u_span_index < u_spancnt + 1; u_span_index++) {
		    for (int v_span_index = 1; v_span_index < vmid_index+1; v_span_index++) {
			ON_Interval u_interval(uspan[u_span_index - 1],
				uspan[u_span_index]);
			ON_Interval v_interval(vspan[v_span_index - 1],
				vspan[v_span_index]);
			double min_distance,max_distance;

			int level = 1;
			if (surface_GetIntervalMinMaxDistance(p,bbox[u_span_index-1][v_span_index-1],min_distance,max_distance)) {
			    if ((min_distance < current_distance) && NEAR_ZERO(min_distance,within_distance_tol)) {
				/////////////////////////////////////////
				// Could check normals and CV angles here
				/////////////////////////////////////////
				double distance = surface_GetClosestPoint3dFirstOrderSubdivision(surf,p,u_interval,u_interval.Mid(),v_interval,v_interval.Mid(),current_distance,p2d,p3d,same_point_tol,within_distance_tol,level++);
				if (distance < current_distance) {
				    current_distance = distance;
				    if (current_distance < same_point_tol) {
					rc = true;
					goto cleanup;
				    }
				}
			    }
			}
		    }
		}
		//         1 from NE quadrant
		for (int u_span_index = umid_index+1; u_span_index < u_spancnt + 1; u_span_index++) {
		    for (int v_span_index = vmid_index+1; v_span_index < v_spancnt + 1; v_span_index++) {
			ON_Interval u_interval(uspan[u_span_index - 1],
				uspan[u_span_index]);
			ON_Interval v_interval(vspan[v_span_index - 1],
				vspan[v_span_index]);
			double min_distance,max_distance;

			int level = 1;
			if (surface_GetIntervalMinMaxDistance(p,bbox[u_span_index-1][v_span_index-1],min_distance,max_distance)) {
			    if ((min_distance < current_distance) && NEAR_ZERO(min_distance,within_distance_tol)) {
				/////////////////////////////////////////
				// Could check normals and CV angles here
				/////////////////////////////////////////
				double distance = surface_GetClosestPoint3dFirstOrderSubdivision(surf,p,u_interval,u_interval.Mid(),v_interval,v_interval.Mid(),current_distance,p2d,p3d,same_point_tol,within_distance_tol,level++);
				if (distance < current_distance) {
				    current_distance = distance;
				    if (current_distance < same_point_tol) {
					rc = true;
					goto cleanup;
				    }
				}
			    }
			}
		    }
		}
	    } else { // SW,SE,NW,NE
		//         3 from SW quadrant
		for (int u_span_index = 1; u_span_index < umid_index+1; u_span_index++) {
		    for (int v_span_index = 1; v_span_index < vmid_index+1; v_span_index++) {
			ON_Interval u_interval(uspan[u_span_index - 1],
				uspan[u_span_index]);
			ON_Interval v_interval(vspan[v_span_index - 1],
				vspan[v_span_index]);
			double min_distance,max_distance;

			int level = 1;
			if (surface_GetIntervalMinMaxDistance(p,bbox[u_span_index-1][v_span_index-1],min_distance,max_distance)) {
			    if ((min_distance < current_distance) && NEAR_ZERO(min_distance,within_distance_tol)) {
				/////////////////////////////////////////
				// Could check normals and CV angles here
				/////////////////////////////////////////
				double distance = surface_GetClosestPoint3dFirstOrderSubdivision(surf,p,u_interval,u_interval.Mid(),v_interval,v_interval.Mid(),current_distance,p2d,p3d,same_point_tol,within_distance_tol,level++);
				if (distance < current_distance) {
				    current_distance = distance;
				    if (current_distance < same_point_tol) {
					rc = true;
					goto cleanup;
				    }
				}
			    }
			}
		    }
		}
		//         4 from SE quadrant
		for (int u_span_index = umid_index+1; u_span_index < u_spancnt + 1; u_span_index++) {
		    for (int v_span_index = 1; v_span_index < vmid_index+1; v_span_index++) {
			ON_Interval u_interval(uspan[u_span_index - 1],
				uspan[u_span_index]);
			ON_Interval v_interval(vspan[v_span_index - 1],
				vspan[v_span_index]);
			double min_distance,max_distance;

			int level = 1;
			if (surface_GetIntervalMinMaxDistance(p,bbox[u_span_index-1][v_span_index-1],min_distance,max_distance)) {
			    if ((min_distance < current_distance) && NEAR_ZERO(min_distance,within_distance_tol)) {
				/////////////////////////////////////////
				// Could check normals and CV angles here
				/////////////////////////////////////////
				double distance = surface_GetClosestPoint3dFirstOrderSubdivision(surf,p,u_interval,u_interval.Mid(),v_interval,v_interval.Mid(),current_distance,p2d,p3d,same_point_tol,within_distance_tol,level++);
				if (distance < current_distance) {
				    current_distance = distance;
				    if (current_distance < same_point_tol) {
					rc = true;
					goto cleanup;
				    }
				}
			    }
			}
		    }
		}
		//         2 from NW quadrant
		for (int u_span_index = 1; u_span_index < umid_index+1; u_span_index++) {
		    for (int v_span_index = vmid_index+1; v_span_index < v_spancnt + 1; v_span_index++) {
			ON_Interval u_interval(uspan[u_span_index - 1],
				uspan[u_span_index]);
			ON_Interval v_interval(vspan[v_span_index - 1],
				vspan[v_span_index]);
			double min_distance,max_distance;

			int level = 1;
			if (surface_GetIntervalMinMaxDistance(p,bbox[u_span_index-1][v_span_index-1],min_distance,max_distance)) {
			    if ((min_distance < current_distance) && NEAR_ZERO(min_distance,within_distance_tol)) {
				/////////////////////////////////////////
				// Could check normals and CV angles here
				/////////////////////////////////////////
				double distance = surface_GetClosestPoint3dFirstOrderSubdivision(surf,p,u_interval,u_interval.Mid(),v_interval,v_interval.Mid(),current_distance,p2d,p3d,same_point_tol,within_distance_tol,level++);
				if (distance < current_distance) {
				    current_distance = distance;
				    if (current_distance < same_point_tol) {
					rc = true;
					goto cleanup;
				    }
				}
			    }
			}
		    }
		}
		//         1 from NE quadrant
		for (int u_span_index = umid_index+1; u_span_index < u_spancnt + 1; u_span_index++) {
		    for (int v_span_index = vmid_index+1; v_span_index < v_spancnt + 1; v_span_index++) {
			ON_Interval u_interval(uspan[u_span_index - 1],
				uspan[u_span_index]);
			ON_Interval v_interval(vspan[v_span_index - 1],
				vspan[v_span_index]);
			double min_distance,max_distance;

			int level = 1;
			if (surface_GetIntervalMinMaxDistance(p,bbox[u_span_index-1][v_span_index-1],min_distance,max_distance)) {
			    if ((min_distance < current_distance) && NEAR_ZERO(min_distance,within_distance_tol)) {
				/////////////////////////////////////////
				// Could check normals and CV angles here
				/////////////////////////////////////////
				double distance = surface_GetClosestPoint3dFirstOrderSubdivision(surf,p,u_interval,u_interval.Mid(),v_interval,v_interval.Mid(),current_distance,p2d,p3d,same_point_tol,within_distance_tol,level++);
				if (distance < current_distance) {
				    current_distance = distance;
				    if (current_distance < same_point_tol) {
					rc = true;
					goto cleanup;
				    }
				}
			    }
			}
		    }
		}
	    }
	    if (current_distance < within_distance_tol) {
		rc = true;
		goto cleanup;
	    }
	} else if (quadrant == 4) {
	    if (surf->IsClosed(0)) { // SE,NE,SW,NW
		//         4 from SE quadrant
		for (int u_span_index = umid_index+1; u_span_index < u_spancnt + 1; u_span_index++) {
		    for (int v_span_index = 1; v_span_index < vmid_index+1; v_span_index++) {
			ON_Interval u_interval(uspan[u_span_index - 1],
				uspan[u_span_index]);
			ON_Interval v_interval(vspan[v_span_index - 1],
				vspan[v_span_index]);
			double min_distance,max_distance;

			int level = 1;
			if (surface_GetIntervalMinMaxDistance(p,bbox[u_span_index-1][v_span_index-1],min_distance,max_distance)) {
			    if ((min_distance < current_distance) && NEAR_ZERO(min_distance,within_distance_tol)) {
				/////////////////////////////////////////
				// Could check normals and CV angles here
				/////////////////////////////////////////
				double distance = surface_GetClosestPoint3dFirstOrderSubdivision(surf,p,u_interval,u_interval.Mid(),v_interval,v_interval.Mid(),current_distance,p2d,p3d,same_point_tol,within_distance_tol,level++);
				if (distance < current_distance) {
				    current_distance = distance;
				    if (current_distance < same_point_tol) {
					rc = true;
					goto cleanup;
				    }
				}
			    }
			}
		    }
		}
		//         1 from NE quadrant
		for (int u_span_index = umid_index+1; u_span_index < u_spancnt + 1; u_span_index++) {
		    for (int v_span_index = vmid_index+1; v_span_index < v_spancnt + 1; v_span_index++) {
			ON_Interval u_interval(uspan[u_span_index - 1],
				uspan[u_span_index]);
			ON_Interval v_interval(vspan[v_span_index - 1],
				vspan[v_span_index]);
			double min_distance,max_distance;

			int level = 1;
			if (surface_GetIntervalMinMaxDistance(p,bbox[u_span_index-1][v_span_index-1],min_distance,max_distance)) {
			    if ((min_distance < current_distance) && NEAR_ZERO(min_distance,within_distance_tol)) {
				/////////////////////////////////////////
				// Could check normals and CV angles here
				/////////////////////////////////////////
				double distance = surface_GetClosestPoint3dFirstOrderSubdivision(surf,p,u_interval,u_interval.Mid(),v_interval,v_interval.Mid(),current_distance,p2d,p3d,same_point_tol,within_distance_tol,level++);
				if (distance < current_distance) {
				    current_distance = distance;
				    if (current_distance < same_point_tol) {
					rc = true;
					goto cleanup;
				    }
				}
			    }
			}
		    }
		}
		//         3 from SW quadrant
		for (int u_span_index = 1; u_span_index < umid_index+1; u_span_index++) {
		    for (int v_span_index = 1; v_span_index < vmid_index+1; v_span_index++) {
			ON_Interval u_interval(uspan[u_span_index - 1],
				uspan[u_span_index]);
			ON_Interval v_interval(vspan[v_span_index - 1],
				vspan[v_span_index]);
			double min_distance,max_distance;

			int level = 1;
			if (surface_GetIntervalMinMaxDistance(p,bbox[u_span_index-1][v_span_index-1],min_distance,max_distance)) {
			    if ((min_distance < current_distance) && NEAR_ZERO(min_distance,within_distance_tol)) {
				/////////////////////////////////////////
				// Could check normals and CV angles here
				/////////////////////////////////////////
				double distance = surface_GetClosestPoint3dFirstOrderSubdivision(surf,p,u_interval,u_interval.Mid(),v_interval,v_interval.Mid(),current_distance,p2d,p3d,same_point_tol,within_distance_tol,level++);
				if (distance < current_distance) {
				    current_distance = distance;
				    if (current_distance < same_point_tol) {
					rc = true;
					goto cleanup;
				    }
				}
			    }
			}
		    }
		}
		//         2 from NW quadrant
		for (int u_span_index = 1; u_span_index < umid_index+1; u_span_index++) {
		    for (int v_span_index = vmid_index+1; v_span_index < v_spancnt + 1; v_span_index++) {
			ON_Interval u_interval(uspan[u_span_index - 1],
				uspan[u_span_index]);
			ON_Interval v_interval(vspan[v_span_index - 1],
				vspan[v_span_index]);
			double min_distance,max_distance;

			int level = 1;
			if (surface_GetIntervalMinMaxDistance(p,bbox[u_span_index-1][v_span_index-1],min_distance,max_distance)) {
			    if ((min_distance < current_distance) && NEAR_ZERO(min_distance,within_distance_tol)) {
				/////////////////////////////////////////
				// Could check normals and CV angles here
				/////////////////////////////////////////
				double distance = surface_GetClosestPoint3dFirstOrderSubdivision(surf,p,u_interval,u_interval.Mid(),v_interval,v_interval.Mid(),current_distance,p2d,p3d,same_point_tol,within_distance_tol,level++);
				if (distance < current_distance) {
				    current_distance = distance;
				    if (current_distance < same_point_tol) {
					rc = true;
					goto cleanup;
				    }
				}
			    }
			}
		    }
		}
	    } else { // SE,SW,NE,NW
		//         4 from SE quadrant
		for (int u_span_index = umid_index+1; u_span_index < u_spancnt + 1; u_span_index++) {
		    for (int v_span_index = 1; v_span_index < vmid_index+1; v_span_index++) {
			ON_Interval u_interval(uspan[u_span_index - 1],
				uspan[u_span_index]);
			ON_Interval v_interval(vspan[v_span_index - 1],
				vspan[v_span_index]);
			double min_distance,max_distance;

			int level = 1;
			if (surface_GetIntervalMinMaxDistance(p,bbox[u_span_index-1][v_span_index-1],min_distance,max_distance)) {
			    if ((min_distance < current_distance) && NEAR_ZERO(min_distance,within_distance_tol)) {
				/////////////////////////////////////////
				// Could check normals and CV angles here
				/////////////////////////////////////////
				double distance = surface_GetClosestPoint3dFirstOrderSubdivision(surf,p,u_interval,u_interval.Mid(),v_interval,v_interval.Mid(),current_distance,p2d,p3d,same_point_tol,within_distance_tol,level++);
				if (distance < current_distance) {
				    current_distance = distance;
				    if (current_distance < same_point_tol) {
					rc = true;
					goto cleanup;
				    }
				}
			    }
			}
		    }
		}
		//         3 from SW quadrant
		for (int u_span_index = 1; u_span_index < umid_index+1; u_span_index++) {
		    for (int v_span_index = 1; v_span_index < vmid_index+1; v_span_index++) {
			ON_Interval u_interval(uspan[u_span_index - 1],
				uspan[u_span_index]);
			ON_Interval v_interval(vspan[v_span_index - 1],
				vspan[v_span_index]);
			double min_distance,max_distance;

			int level = 1;
			if (surface_GetIntervalMinMaxDistance(p,bbox[u_span_index-1][v_span_index-1],min_distance,max_distance)) {
			    if ((min_distance < current_distance) && NEAR_ZERO(min_distance,within_distance_tol)) {
				/////////////////////////////////////////
				// Could check normals and CV angles here
				/////////////////////////////////////////
				double distance = surface_GetClosestPoint3dFirstOrderSubdivision(surf,p,u_interval,u_interval.Mid(),v_interval,v_interval.Mid(),current_distance,p2d,p3d,same_point_tol,within_distance_tol,level++);
				if (distance < current_distance) {
				    current_distance = distance;
				    if (current_distance < same_point_tol) {
					rc = true;
					goto cleanup;
				    }
				}
			    }
			}
		    }
		}
		//         1 from NE quadrant
		for (int u_span_index = umid_index+1; u_span_index < u_spancnt + 1; u_span_index++) {
		    for (int v_span_index = vmid_index+1; v_span_index < v_spancnt + 1; v_span_index++) {
			ON_Interval u_interval(uspan[u_span_index - 1],
				uspan[u_span_index]);
			ON_Interval v_interval(vspan[v_span_index - 1],
				vspan[v_span_index]);
			double min_distance,max_distance;

			int level = 1;
			if (surface_GetIntervalMinMaxDistance(p,bbox[u_span_index-1][v_span_index-1],min_distance,max_distance)) {
			    if ((min_distance < current_distance) && NEAR_ZERO(min_distance,within_distance_tol)) {
				/////////////////////////////////////////
				// Could check normals and CV angles here
				/////////////////////////////////////////
				double distance = surface_GetClosestPoint3dFirstOrderSubdivision(surf,p,u_interval,u_interval.Mid(),v_interval,v_interval.Mid(),current_distance,p2d,p3d,same_point_tol,within_distance_tol,level++);
				if (distance < current_distance) {
				    current_distance = distance;
				    if (current_distance < same_point_tol) {
					rc = true;
					goto cleanup;
				    }
				}
			    }
			}
		    }
		}
		//         2 from NW quadrant
		for (int u_span_index = 1; u_span_index < umid_index+1; u_span_index++) {
		    for (int v_span_index = vmid_index+1; v_span_index < v_spancnt + 1; v_span_index++) {
			ON_Interval u_interval(uspan[u_span_index - 1],
				uspan[u_span_index]);
			ON_Interval v_interval(vspan[v_span_index - 1],
				vspan[v_span_index]);
			double min_distance,max_distance;

			int level = 1;
			if (surface_GetIntervalMinMaxDistance(p,bbox[u_span_index-1][v_span_index-1],min_distance,max_distance)) {
			    if ((min_distance < current_distance) && NEAR_ZERO(min_distance,within_distance_tol)) {
				/////////////////////////////////////////
				// Could check normals and CV angles here
				/////////////////////////////////////////
				double distance = surface_GetClosestPoint3dFirstOrderSubdivision(surf,p,u_interval,u_interval.Mid(),v_interval,v_interval.Mid(),current_distance,p2d,p3d,same_point_tol,within_distance_tol,level++);
				if (distance < current_distance) {
				    current_distance = distance;
				    if (current_distance < same_point_tol) {
					rc = true;
					goto cleanup;
				    }
				}
			    }
			}
		    }
		}
	    }
	    if (current_distance < within_distance_tol) {
		rc = true;
		goto cleanup;
	    }
	}
    }
cleanup:
    std::cerr.precision(prec);
    return rc;
}


bool trim_GetClosestPoint3dFirstOrder(
	const ON_BrepTrim& trim,
        const ON_3dPoint& p,
        ON_2dPoint& p2d,
        double& t,
        double& distance,
        const ON_Interval* interval,
        double same_point_tol,
        double within_distance_tol
        )
{
    bool rc = false;
    const ON_Surface *surf = trim.SurfaceOf();

    double t0 = interval->Mid();
    ON_3dPoint p3d;
    ON_3dPoint p0;
    ON_3dVector ds,dt,dss,dst,dtt;
    ON_3dVector T,K;
    int prec = std::cerr.precision();
    ON_BoundingBox tight_bbox;
    std::vector<ON_BoundingBox> bbox;
    std::cerr.precision(15);

    ON_Curve *c = trim.Brep()->m_C2[trim.m_c2i];
    ON_NurbsCurve N;
    if ( 0 == c->GetNurbForm(N) )
      return false;
    if ( N.m_order < 2 || N.m_cv_count < N.m_order )
      return false;

    p2d = trim.PointAt(t);
    int quadrant = 0;     // optional - determines which quadrant to evaluate from
                          //         0 = default
                          //         1 from NE quadrant
                          //         2 from NW quadrant
                          //         3 from SW quadrant
                          //         4 from SE quadrant
    ON_Interval u_interval = surf->Domain(0);
    ON_Interval v_interval = surf->Domain(1);
    if (p2d.y > v_interval.Mid()) {
	// North quadrants -> 1 or 2;
	if (p2d.x > u_interval.Mid()) {
	    quadrant = 1; // NE
	} else {
	    quadrant = 2; //NW
	}
    } else {
	// South quadrants -> 3 or 4;
	if (p2d.x > u_interval.Mid()) {
	    quadrant = 4; // SE
	} else {
	    quadrant = 3; //SW
	}
    }
    if (surface_GetClosestPoint3dFirstOrder(surf,p,p2d,p3d,distance,quadrant,same_point_tol,within_distance_tol)) {
	ON_BezierCurve B;
	bool bGrowBox = false;
	ON_3dVector d1,d2;
	double max_dist_to_closest_pt = DBL_MAX;
	ON_Interval *span_interval = new ON_Interval[N.m_cv_count - N.m_order + 1];
	double *min_distance = new double[N.m_cv_count - N.m_order + 1];
	double *max_distance = new double[N.m_cv_count - N.m_order + 1];
	bool *skip = new bool[N.m_cv_count - N.m_order + 1];
	bbox.resize(N.m_cv_count - N.m_order + 1);
	for ( int span_index = 0; span_index <= N.m_cv_count - N.m_order; span_index++ )
	{
	    skip[span_index] = true;
	  if ( !(N.m_knot[span_index + N.m_order-2] < N.m_knot[span_index + N.m_order-1]) )
	    continue;

	  // check for span out of interval
	  int i = (interval->m_t[0] <= interval->m_t[1]) ? 0 : 1;
	  if ( N.m_knot[span_index + N.m_order-2] > interval->m_t[1-i] )
	    continue;
	  if ( N.m_knot[span_index + N.m_order-1] < interval->m_t[i] )
	    continue;

	  if ( !N.ConvertSpanToBezier( span_index, B ) )
	    continue;
	  ON_Interval bi = B.Domain();
	  if ( !B.GetTightBoundingBox(tight_bbox,bGrowBox,NULL) )
	    continue;
	  bbox[span_index] = tight_bbox;
	  d1 = tight_bbox.m_min - p2d;
	  d2 = tight_bbox.m_max - p2d;
	  min_distance[span_index] = tight_bbox.MinimumDistanceTo(p2d);

	  if (min_distance[span_index] > max_dist_to_closest_pt) {
	      max_distance[span_index] = DBL_MAX;
	      continue;
	  }
	  skip[span_index] = false;
	  span_interval[span_index].m_t[0] = ((N.m_knot[span_index + N.m_order-2]) < interval->m_t[i]) ? interval->m_t[i] : N.m_knot[span_index + N.m_order-2];
	  span_interval[span_index].m_t[1] = ((N.m_knot[span_index + N.m_order-1]) > interval->m_t[1 -i]) ? interval->m_t[1 -i] : (N.m_knot[span_index + N.m_order-1]);
	  ON_3dPoint d1sq(d1.x*d1.x,d1.y*d1.y,0.0),d2sq(d2.x*d2.x,d2.y*d2.y,0.0);
	  double distancesq;
	  if (d1sq.x < d2sq.x) {
	    if (d1sq.y < d2sq.y) {
		if ((d1sq.x + d2sq.y) < (d2sq.x + d1sq.y)) {
		    distancesq = d1sq.x + d2sq.y;
		} else {
		    distancesq = d2sq.x + d1sq.y;
		}
	    } else {
		if ((d1sq.x + d1sq.y) < (d2sq.x + d2sq.y)) {
		    distancesq = d1sq.x + d1sq.y;
		} else {
		    distancesq = d2sq.x + d2sq.y;
		}
	    }
	  } else {
	    if (d1sq.y < d2sq.y) {
		if ((d1sq.x + d1sq.y) < (d2sq.x + d2sq.y)) {
		    distancesq = d1sq.x + d1sq.y;
		} else {
		    distancesq = d2sq.x + d2sq.y;
		}
	    } else {
		if ((d1sq.x + d2sq.y) < (d2sq.x + d1sq.y)) {
		    distancesq = d1sq.x + d2sq.y;
		} else {
		    distancesq = d2sq.x + d1sq.y;
		}
	    }
	  }
	  max_distance[span_index] = sqrt(distancesq);
	  if (max_distance[span_index] < max_dist_to_closest_pt) {
	      max_dist_to_closest_pt = max_distance[span_index];
	  }
	  if (max_distance[span_index] < min_distance[span_index]) {
	      // should only be here for near equal fuzz
	      min_distance[span_index] = max_distance[span_index];
	  }
	}
	for ( int span_index = 0; span_index <= N.m_cv_count - N.m_order; span_index++ )
	{

	  if ( skip[span_index] )
	    continue;

	  if (min_distance[span_index] > max_dist_to_closest_pt) {
	      skip[span_index] = true;
	      continue;
	  }

	}

	ON_3dPoint q;
	ON_3dPoint point;
	double closest_distance = DBL_MAX;
	double closestT = DBL_MAX;
	for ( int span_index = 0; span_index <= N.m_cv_count - N.m_order; span_index++ )
	{
	    if (skip[span_index]) {
		continue;
	    }
	    t0 = span_interval[span_index].Mid();
	    bool closestfound = false;
	    bool notdone = true;
<<<<<<< HEAD
	    double current_distance = DBL_MAX;
=======
	    double span_distance = DBL_MAX;
>>>>>>> 85e43be8
	    double previous_distance = DBL_MAX;
	    ON_3dVector firstDervative, secondDervative;
	    while (notdone
		    && trim.Ev2Der(t0, point, firstDervative, secondDervative)
		    && ON_EvCurvature(firstDervative, secondDervative, T, K)) {
		ON_Line line(point, point + 100.0 * T);
		q = line.ClosestPointTo(p2d);
		double delta_t = (firstDervative * (q - point))
		        / (firstDervative * firstDervative);
		double new_t0 = t0 + delta_t;
		if (!span_interval[span_index].Includes(new_t0, false)) {
		    // limit to interval
		    int i = (span_interval[span_index].m_t[0] <= span_interval[span_index].m_t[1]) ? 0 : 1;
		    new_t0 =
			    (new_t0 < span_interval[span_index].m_t[i]) ?
				    span_interval[span_index].m_t[i] : span_interval[span_index].m_t[1 - i];
		}
		delta_t = new_t0 - t0;
		t0 = new_t0;
		point = trim.PointAt(t0);
<<<<<<< HEAD
		current_distance = point.DistanceTo(p2d);
		if (current_distance < previous_distance) {
		    closestfound = true;
		    closestT = t0;
		    previous_distance = current_distance;
=======
		span_distance = point.DistanceTo(p2d);
		if (span_distance < previous_distance) {
		    closestfound = true;
		    closestT = t0;
		    previous_distance = span_distance;
>>>>>>> 85e43be8
		    if (fabs(delta_t) < same_point_tol) {
			notdone = false;
		    }
		} else {
		    notdone = false;
		}
	    }
<<<<<<< HEAD
	    if (closestfound && (current_distance < closest_distance)) {
		closest_distance = current_distance;
=======
	    if (closestfound && (span_distance < closest_distance)) {
		closest_distance = span_distance;
>>>>>>> 85e43be8
		rc = true;
		t = closestT;
	    }
	}
	delete [] span_interval;
	delete [] min_distance;
	delete [] max_distance;
	delete [] skip;

    }
    std::cerr.precision(prec);

    return rc;
}


bool
toUV(PBCData& data, ON_2dPoint& out_pt, double t, double knudge = 0.0)
{
    ON_3dPoint pointOnCurve = data.curve->PointAt(t);
    ON_3dPoint knudgedPointOnCurve = data.curve->PointAt(t + knudge);

    ON_2dPoint uv;
    if (data.surftree->getSurfacePoint((const ON_3dPoint&)pointOnCurve, uv, (const ON_3dPoint&)knudgedPointOnCurve, BREP_EDGE_MISS_TOLERANCE) > 0) {
	out_pt.Set(uv.x, uv.y);
	return true;
    } else {
	return false;
    }
}


bool
toUV(brlcad::SurfaceTree *surftree, const ON_Curve *curve, ON_2dPoint& out_pt, double t, double knudge = 0.0)
{
    if (!surftree)
	return false;

    const ON_Surface *surf = surftree->getSurface();
    if (!surf)
	return false;

    ON_3dPoint pointOnCurve = curve->PointAt(t);
    ON_3dPoint knudgedPointOnCurve = curve->PointAt(t + knudge);
    ON_3dVector dt;
    curve->Ev1Der(t, pointOnCurve, dt);
    ON_3dVector tangent = curve->TangentAt(t);
    //data.surf->GetClosestPoint(pointOnCurve, &a, &b, 0.0001);
    ON_Ray r(pointOnCurve, tangent);
    plane_ray pr;
    brep_get_plane_ray(r, pr);
    ON_3dVector p1;
    double p1d;
    ON_3dVector p2;
    double p2d;

    utah_ray_planes(r, p1, p1d, p2, p2d);

    VMOVE(pr.n1, p1);
    pr.d1 = p1d;
    VMOVE(pr.n2, p2);
    pr.d2 = p2d;

    try {
	pt2d_t uv;
	ON_2dPoint uv2d = surftree->getClosestPointEstimate(knudgedPointOnCurve);
	move(uv, uv2d);

	ON_3dVector dir = surf->NormalAt(uv[0], uv[1]);
	dir.Reverse();
	ON_Ray ray(pointOnCurve, dir);
	brep_get_plane_ray(ray, pr);
	//know use this as guess to iterate to closer solution
	pt2d_t Rcurr;
	pt2d_t new_uv;
	ON_3dPoint pt;
	ON_3dVector su, sv;
#ifdef SHOW_UNUSED
	bool found = false;
#endif
	fastf_t Dlast = MAX_FASTF;
	for (int i = 0; i < 10; i++) {
	    brep_r(surf, pr, uv, pt, su, sv, Rcurr);
	    fastf_t d = v2mag(Rcurr);
	    if (d < BREP_INTERSECTION_ROOT_EPSILON) {
		TRACE1("R:" << ON_PRINT2(Rcurr));
#ifdef SHOW_UNUSED
		found = true;
		break;
#endif
	    } else if (d > Dlast) {
#ifdef SHOW_UNUSED
		found = false; //break;
#endif
		break;
		//return brep_edge_check(found, sbv, face, surf, ray, hits);
	    }
	    brep_newton_iterate(pr, Rcurr, su, sv, uv, new_uv);
	    move(uv, new_uv);
	    Dlast = d;
	}

///////////////////////////////////////
	out_pt.Set(uv[0], uv[1]);
	return true;
    } catch (...) {
	return false;
    }
}


double
randomPointFromRange(PBCData& data, ON_2dPoint& out, double lo, double hi)
{
    assert(lo < hi);
    double random_pos = drand48() * (RANGE_HI - RANGE_LO) + RANGE_LO;
    double newt = random_pos * (hi - lo) + lo;
    assert(toUV(data, out, newt));
    return newt;
}


bool
sample(PBCData& data,
       double t1,
       double t2,
       const ON_2dPoint& p1,
       const ON_2dPoint& p2)
{
    ON_2dPoint m;
    double t = randomPointFromRange(data, m, t1, t2);
    if (!data.segments.empty()) {
	ON_2dPointArray * samples = data.segments.back();
	if (isFlat(p1, m, p2, data.flatness)) {
	    samples->Append(p2);
	} else {
	    sample(data, t1, t, p1, m);
	    sample(data, t, t2, m, p2);
	}
	return true;
    }
    return false;
}


void
generateKnots(BSpline& bspline)
{
    int num_knots = bspline.m + 1;
    bspline.knots.resize(num_knots);
    for (int i = 0; i <= bspline.p; i++) {
	bspline.knots[i] = 0.0;
    }
    for (int i = bspline.m - bspline.p; i <= bspline.m; i++) {
	bspline.knots[i] = 1.0;
    }
    for (int i = 1; i <= bspline.n - bspline.p; i++) {
	bspline.knots[bspline.p + i] = (double)i / (bspline.n - bspline.p + 1.0);
    }
}


int
getKnotInterval(BSpline& bspline, double u)
{
    int k = 0;
    while (u >= bspline.knots[k]) k++;
    k = (k == 0) ? k : k - 1;
    return k;
}

ON_NurbsCurve*
interpolateLocalCubicCurve(ON_2dPointArray &Q)
{
    int num_samples = Q.Count();
    int num_segments = Q.Count() - 1;
    int qsize = num_samples + 4;
    std::vector < ON_2dVector > qarray(qsize);

    for (int i = 1; i < Q.Count(); i++) {
	qarray[i + 1] = Q[i] - Q[i - 1];
    }
    qarray[1] = 2.0 * qarray[2] - qarray[3];
    qarray[0] = 2.0 * qarray[1] - qarray[2];

    qarray[num_samples + 1] = 2 * qarray[num_samples] - qarray[num_samples - 1];
    qarray[num_samples + 2] = 2 * qarray[num_samples + 1] - qarray[num_samples];
    qarray[num_samples + 3] = 2 * qarray[num_samples + 2] - qarray[num_samples + 1];

    std::vector < ON_2dVector > T(num_samples);
    std::vector<double> A(num_samples);
    for (int k = 0; k < num_samples; k++) {
	ON_3dVector a = ON_CrossProduct(qarray[k], qarray[k + 1]);
	ON_3dVector b = ON_CrossProduct(qarray[k + 2], qarray[k + 3]);
	double alength = a.Length();
	if (NEAR_ZERO(alength, PBC_TOL)) {
	    A[k] = 1.0;
	} else {
	    A[k] = (a.Length()) / (a.Length() + b.Length());
	}
	T[k] = (1.0 - A[k]) * qarray[k + 1] + A[k] * qarray[k + 2];
	T[k].Unitize();
    }
    std::vector < ON_2dPointArray > P(num_samples - 1);
    ON_2dPointArray control_points;
    control_points.Append(Q[0]);
    for (int i = 1; i < num_samples; i++) {
	ON_2dPoint P0 = Q[i - 1];
	ON_2dPoint P3 = Q[i];
	ON_2dVector T0 = T[i - 1];
	ON_2dVector T3 = T[i];

	double a, b, c;

	ON_2dVector vT0T3 = T0 + T3;
	ON_2dVector dP0P3 = P3 - P0;
	a = 16.0 - vT0T3.Length() * vT0T3.Length();
	b = 12.0 * (dP0P3 * vT0T3);
	c = -36.0 * dP0P3.Length() * dP0P3.Length();

	double alpha = (-b + sqrt(b * b - 4.0 * a * c)) / (2.0 * a);

	ON_2dPoint P1 = P0 + (1.0 / 3.0) * alpha * T0;
	control_points.Append(P1);
	ON_2dPoint P2 = P3 - (1.0 / 3.0) * alpha * T3;
	control_points.Append(P2);
	P[i - 1].Append(P0);
	P[i - 1].Append(P1);
	P[i - 1].Append(P2);
	P[i - 1].Append(P3);
    }
    control_points.Append(Q[num_samples - 1]);

    std::vector<double> u(num_segments + 1);
    u[0] = 0.0;
    for (int k = 0; k < num_segments; k++) {
	u[k + 1] = u[k] + 3.0 * (P[k][1] - P[k][0]).Length();
    }
    int degree = 3;
    int n = control_points.Count();
    int p = degree;
    int m = n + p - 1;
    int dimension = 2;
    ON_NurbsCurve* c = ON_NurbsCurve::New(dimension, false, degree + 1, n);
    c->ReserveKnotCapacity(m);
    for (int i = 0; i < degree; i++) {
	c->SetKnot(i, 0.0);
    }
    for (int i = 1; i < num_segments; i++) {
	double knot_value = u[i] / u[num_segments];
	c->SetKnot(degree + 2 * (i - 1), knot_value);
	c->SetKnot(degree + 2 * (i - 1) + 1, knot_value);
    }
    for (int i = m - p; i < m; i++) {
	c->SetKnot(i, 1.0);
    }

    // insert the control points
    for (int i = 0; i < n; i++) {
	ON_3dPoint pnt = control_points[i];
	c->SetCV(i, pnt);
    }
    return c;
}

ON_NurbsCurve*
interpolateLocalCubicCurve(const ON_3dPointArray &Q)
{
    int num_samples = Q.Count();
    int num_segments = Q.Count() - 1;
    int qsize = num_samples + 3;
    std::vector<ON_3dVector> qarray(qsize + 1);
    ON_3dVector *q = &qarray[1];

    for (int i = 1; i < Q.Count(); i++) {
	q[i] = Q[i] - Q[i - 1];
    }
    q[0] = 2.0 * q[1] - q[2];
    q[-1] = 2.0 * q[0] - q[1];

    q[num_samples] = 2 * q[num_samples - 1] - q[num_samples - 2];
    q[num_samples + 1] = 2 * q[num_samples] - q[num_samples - 1];
    q[num_samples + 2] = 2 * q[num_samples + 1] - q[num_samples];

    std::vector<ON_3dVector> T(num_samples);
    std::vector<double> A(num_samples);
    for (int k = 0; k < num_samples; k++) {
	ON_3dVector avec = ON_CrossProduct(q[k - 1], q[k]);
	ON_3dVector bvec = ON_CrossProduct(q[k + 1], q[k + 2]);
	double alength = avec.Length();
	if (NEAR_ZERO(alength, PBC_TOL)) {
	    A[k] = 1.0;
	} else {
	    A[k] = (avec.Length()) / (avec.Length() + bvec.Length());
	}
	T[k] = (1.0 - A[k]) * q[k] + A[k] * q[k + 1];
	T[k].Unitize();
    }
    std::vector<ON_3dPointArray> P(num_samples - 1);
    ON_3dPointArray control_points;
    control_points.Append(Q[0]);
    for (int i = 1; i < num_samples; i++) {
	ON_3dPoint P0 = Q[i - 1];
	ON_3dPoint P3 = Q[i];
	ON_3dVector T0 = T[i - 1];
	ON_3dVector T3 = T[i];

	double a, b, c;

	ON_3dVector vT0T3 = T0 + T3;
	ON_3dVector dP0P3 = P3 - P0;
	a = 16.0 - vT0T3.Length() * vT0T3.Length();
	b = 12.0 * (dP0P3 * vT0T3);
	c = -36.0 * dP0P3.Length() * dP0P3.Length();

	double alpha = (-b + sqrt(b * b - 4.0 * a * c)) / (2.0 * a);

	ON_3dPoint P1 = P0 + (1.0 / 3.0) * alpha * T0;
	control_points.Append(P1);
	ON_3dPoint P2 = P3 - (1.0 / 3.0) * alpha * T3;
	control_points.Append(P2);
	P[i - 1].Append(P0);
	P[i - 1].Append(P1);
	P[i - 1].Append(P2);
	P[i - 1].Append(P3);
    }
    control_points.Append(Q[num_samples - 1]);

    std::vector<double> u(num_segments + 1);
    u[0] = 0.0;
    for (int k = 0; k < num_segments; k++) {
	u[k + 1] = u[k] + 3.0 * (P[k][1] - P[k][0]).Length();
    }
    int degree = 3;
    int n = control_points.Count();
    int p = degree;
    int m = n + p - 1;
    int dimension = 3;
    ON_NurbsCurve* c = ON_NurbsCurve::New(dimension, false, degree + 1, n);
    c->ReserveKnotCapacity(m);
    for (int i = 0; i < degree; i++) {
	c->SetKnot(i, 0.0);
    }
    for (int i = 1; i < num_segments; i++) {
	double knot_value = u[i] / u[num_segments];
	c->SetKnot(degree + 2 * (i - 1), knot_value);
	c->SetKnot(degree + 2 * (i - 1) + 1, knot_value);
    }
    for (int i = m - p; i < m; i++) {
	c->SetKnot(i, 1.0);
    }

    // insert the control points
    for (int i = 0; i < n; i++) {
	ON_3dPoint pnt = control_points[i];
	c->SetCV(i, pnt);
    }
    return c;
}


ON_NurbsCurve*
newNURBSCurve(BSpline& spline, int dimension = 3)
{
    // we now have everything to complete our spline
    ON_NurbsCurve* c = ON_NurbsCurve::New(dimension,
					  false,
					  spline.p + 1,
					  spline.n + 1);
    c->ReserveKnotCapacity(spline.knots.size() - 2);
    for (unsigned int i = 1; i < spline.knots.size() - 1; i++) {
	c->m_knot[i - 1] = spline.knots[i];
    }

    for (int i = 0; i < spline.controls.Count(); i++) {
	c->SetCV(i, ON_3dPoint(spline.controls[i]));
    }

    return c;
}


ON_Curve*
interpolateCurve(ON_2dPointArray &samples)
{
    ON_NurbsCurve* nurbs;

    if (samples.Count() == 2)
	// build a line
	return new ON_LineCurve(samples[0], samples[1]);

    // local vs. global interpolation for large point sampled curves
    nurbs = interpolateLocalCubicCurve(samples);

    return nurbs;
}


int
IsAtSeam(const ON_Surface *surf, int dir, double u, double v, double tol)
{
    int rc = 0;
    if (!surf->IsClosed(dir))
	return rc;

    double p = (dir) ? v : u;
    if (NEAR_EQUAL(p, surf->Domain(dir)[0], tol) || NEAR_EQUAL(p, surf->Domain(dir)[1], tol))
	rc += (dir + 1);

    return rc;
}

/*
 *  Similar to openNURBS's surf->IsAtSeam() function but uses tolerance to do a near check versus
 *  the floating point equality used by openNURBS.
 * rc = 0 Not on seam, 1 on East/West seam(umin/umax), 2 on North/South seam(vmin/vmax), 3 seam on both U/V boundaries
 */
int
IsAtSeam(const ON_Surface *surf, double u, double v, double tol)
{
    int rc = 0;
    int i;
    for (i = 0; i < 2; i++) {
	rc += IsAtSeam(surf, i, u, v, tol);
    }

    return rc;
}

int
IsAtSeam(const ON_Surface *surf, int dir, const ON_2dPoint &pt, double tol)
{
    int rc = 0;
    ON_2dPoint unwrapped_pt = UnwrapUVPoint(surf,pt,tol);
    rc = IsAtSeam(surf,dir,unwrapped_pt.x,unwrapped_pt.y,tol);

    return rc;
}

/*
 *  Similar to IsAtSeam(surf,u,v,tol) function but takes a ON_2dPoint
 *  and unwraps any closed seam extents before passing on IsAtSeam(surf,u,v,tol)
 */
int
IsAtSeam(const ON_Surface *surf, const ON_2dPoint &pt, double tol)
{
    int rc = 0;
    ON_2dPoint unwrapped_pt = UnwrapUVPoint(surf,pt,tol);
    rc = IsAtSeam(surf,unwrapped_pt.x,unwrapped_pt.y,tol);

    return rc;
}


int
IsAtSingularity(const ON_Surface *surf, double u, double v, double tol)
{
    // 0 = south, 1 = east, 2 = north, 3 = west
    //std::cerr << "IsAtSingularity = u, v - " << u << ", " << v << std::endl;
    //std::cerr << "surf->Domain(0) - " << surf->Domain(0)[0] << ", " << surf->Domain(0)[1] << std::endl;
    //std::cerr << "surf->Domain(1) - " << surf->Domain(1)[0] << ", " << surf->Domain(1)[1] << std::endl;
    if (NEAR_EQUAL(u, surf->Domain(0)[0], tol)) {
	if (surf->IsSingular(3))
	    return 3;
    } else if (NEAR_EQUAL(u, surf->Domain(0)[1], tol)) {
	if (surf->IsSingular(1))
	    return 1;
    }
    if (NEAR_EQUAL(v, surf->Domain(1)[0], tol)) {
	if (surf->IsSingular(0))
	    return 0;
    } else if (NEAR_EQUAL(v, surf->Domain(1)[1], tol)) {
	if (surf->IsSingular(2))
	    return 2;
    }
    return -1;
}

int
IsAtSingularity(const ON_Surface *surf, const ON_2dPoint &pt, double tol)
{
    int rc = 0;
    ON_2dPoint unwrapped_pt = UnwrapUVPoint(surf,pt,tol);
    rc = IsAtSingularity(surf,unwrapped_pt.x,unwrapped_pt.y,tol);

    return rc;
}

ON_2dPointArray *
pullback_samples(PBCData* data,
		 double t,
		 double s)
{
    if (!data)
	return NULL;

    const ON_Curve* curve = data->curve;
    const ON_Surface* surf = data->surf;
    ON_2dPointArray *samples = new ON_2dPointArray();
    int numKnots = curve->SpanCount();
    double *knots = new double[numKnots + 1];
    curve->GetSpanVector(knots);

    int istart = 0;
    while (t >= knots[istart])
	istart++;

    if (istart > 0) {
	istart--;
	knots[istart] = t;
    }

    int istop = numKnots;
    while (s <= knots[istop])
	istop--;

    if (istop < numKnots) {
	istop++;
	knots[istop] = s;
    }

    int samplesperknotinterval;
    int degree = curve->Degree();

    if (degree > 1) {
	samplesperknotinterval = 3 * degree;
    } else {
	samplesperknotinterval = 18 * degree;
    }
    ON_2dPoint pt;
    ON_3dPoint p = ON_3dPoint::UnsetPoint;
    ON_3dPoint p3d = ON_3dPoint::UnsetPoint;
    double distance;
    for (int i = istart; i <= istop; i++) {
	if (i <= numKnots / 2) {
	    if (i > 0) {
		double delta = (knots[i] - knots[i - 1]) / (double) samplesperknotinterval;
		for (int j = 1; j < samplesperknotinterval; j++) {
		    p = curve->PointAt(knots[i - 1] + j * delta);
		    p3d = ON_3dPoint::UnsetPoint;
		    if (surface_GetClosestPoint3dFirstOrder(surf,p,pt,p3d,distance,0,BREP_SAME_POINT_TOLERANCE,BREP_EDGE_MISS_TOLERANCE)) {
			samples->Append(pt);
		    }
		}
	    }
	    p = curve->PointAt(knots[i]);
	    p3d = ON_3dPoint::UnsetPoint;
	    if (surface_GetClosestPoint3dFirstOrder(surf,p,pt,p3d,distance,0,BREP_SAME_POINT_TOLERANCE,BREP_EDGE_MISS_TOLERANCE)) {
		samples->Append(pt);
	    }
	} else {
	    if (i > 0) {
		double delta = (knots[i] - knots[i - 1]) / (double) samplesperknotinterval;
		for (int j = 1; j < samplesperknotinterval; j++) {
		    p = curve->PointAt(knots[i - 1] + j * delta);
		    p3d = ON_3dPoint::UnsetPoint;
		    if (surface_GetClosestPoint3dFirstOrder(surf,p,pt,p3d,distance,0,BREP_SAME_POINT_TOLERANCE,BREP_EDGE_MISS_TOLERANCE)) {
			samples->Append(pt);
		    }
		}
		p = curve->PointAt(knots[i]);
		p3d = ON_3dPoint::UnsetPoint;
		if (surface_GetClosestPoint3dFirstOrder(surf,p,pt,p3d,distance,0,BREP_SAME_POINT_TOLERANCE,BREP_EDGE_MISS_TOLERANCE)) {
		    samples->Append(pt);
		}
	    }
	}
    }
    delete[] knots;
    return samples;
}


/*
 *  Unwrap 2D UV point values to within actual surface UV. Points often wrap around the closed seam.
 */
ON_2dPoint
UnwrapUVPoint(const ON_Surface *surf,const ON_2dPoint &pt, double tol)
{
    ON_2dPoint p = pt;
    for (int i=0; i<2; i++) {
      if (!surf->IsClosed(i))
        continue;
      while (p[i] < surf->Domain(i).m_t[0] - tol) {
	  double length = surf->Domain(i).Length();
	  if (i<=0) {
	      p.x = p.x + length;
	  } else {
	      p.y = p.y + length;
	  }
      }
      while (p[i] >= surf->Domain(i).m_t[1] + tol) {
	  double length = surf->Domain(i).Length();
	  if (i<=0) {
	      p.x = p.x - length;
	  } else {
	      p.y = p.y - length;
	  }
      }
    }

    return p;
}


double
DistToNearestClosedSeam(const ON_Surface *surf,const ON_2dPoint &pt)
{
    double dist = -1.0;
    ON_2dPoint unwrapped_pt = UnwrapUVPoint(surf,pt);
    for (int i=0; i<2; i++) {
      if (!surf->IsClosed(i))
        continue;
      dist = fabs(unwrapped_pt[i] - surf->Domain(i)[0]);
      V_MIN(dist,fabs(surf->Domain(i)[1]-unwrapped_pt[i]));
    }
    return dist;
}


void
GetClosestExtendedPoint(const ON_Surface *surf,ON_2dPoint &pt,ON_2dPoint &prev_pt, double UNUSED(tol)) {
    if (surf->IsClosed(0)) {
	double length = surf->Domain(0).Length();
	double delta=pt.x-prev_pt.x;

	/* FIXME: looks like tol should be taken into consideration
	 * here when comparing delta against the length.
	 */
	while (fabs(delta) > length/2.0) {
	    if (delta > length/2.0) {
		pt.x = pt.x - length;
		delta=pt.x-prev_pt.x;
	    } else {
		pt.x = pt.x + length;
		delta=pt.x - prev_pt.x;
	    }
	}
    }

    if (surf->IsClosed(1)) {
	double length = surf->Domain(1).Length();
	double delta=pt.y-prev_pt.y;

	/* FIXME: looks like tol should be taken into consideration
	 * here when comparing delta against the length.
	 */
	while (fabs(delta) > length/2.0) {
	    if (delta > length/2.0) {
		pt.y = pt.y - length;
		delta=pt.y - prev_pt.y;
	    } else {
		pt.y = pt.y + length;
		delta=pt.y -prev_pt.y;
	    }
	}
    }
}


/*
 *  Simple check to determine if two consecutive points pulled back from 3d curve sampling
 *  to 2d UV parameter space crosses the seam of the closed UV. The assumption here is that
 *  the sampling of the 3d curve is a small fraction of the UV domain.
 *
 *  // dir  - 0 = not crossing, 1 = south/east bound, 2 = north/west bound
 */
bool
ConsecutivePointsCrossClosedSeam(const ON_Surface *surf,const ON_2dPoint &pt,const ON_2dPoint &prev_pt, int &udir, int &vdir, double tol)
{
    bool rc = false;

    /*
     * if one of the points is at a seam then not crossing
     */
    int dir =0;
    ON_2dPoint unwrapped_pt = UnwrapUVPoint(surf,pt);
    ON_2dPoint unwrapped_prev_pt = UnwrapUVPoint(surf,prev_pt);

    if (!IsAtSeam(surf,dir,pt,tol) && !IsAtSeam(surf,dir,prev_pt,tol)) {
	udir = vdir = 0;
	if (surf->IsClosed(0)) {
	    double delta=unwrapped_pt.x-unwrapped_prev_pt.x;
	    if (fabs(delta) > surf->Domain(0).Length()/2.0) {
		if (delta < 0.0) {
		    udir = 1; // east bound
		} else {
		    udir= 2; // west bound
		}
		rc = true;
	    }
	}
    }
    dir = 1;
    if (!IsAtSeam(surf,dir,pt,tol) && !IsAtSeam(surf,dir,prev_pt,tol)) {
	if (surf->IsClosed(1)) {
	    double delta=unwrapped_pt.y-unwrapped_prev_pt.y;
	    if (fabs(delta) > surf->Domain(1).Length()/2.0) {
		if (delta < 0.0) {
		    vdir = 2; // north bound
		} else {
		    vdir= 1; // south bound
		}
		rc = true;
	    }
	}
    }

    return rc;
}

/*
 *  If within UV tolerance to a seam force force to actually seam value so surface
 *  seam function can be used.
 */
void
ForceToClosestSeam(const ON_Surface *surf, ON_2dPoint &pt, double tol)
{
    int seam;
    ON_2dPoint unwrapped_pt = UnwrapUVPoint(surf,pt,tol);
    ON_2dVector wrap = ON_2dVector::ZeroVector;
    ON_Interval dom[2] = { ON_Interval::EmptyInterval, ON_Interval::EmptyInterval };
    double length[2] = { ON_UNSET_VALUE, ON_UNSET_VALUE};

    for (int i=0; i<2; i++) {
	dom[i] = surf->Domain(i);
	length[i] = dom[i].Length();
	if (!surf->IsClosed(i))
	    continue;
	if (pt[i] > (dom[i].m_t[1] + tol)) {
	  ON_2dPoint p = pt;
	  while (p[i] > (dom[i].m_t[1] + tol)) {
	      p[i] -= length[i];
	      wrap[i] += 1.0;
	  }
	} else if (pt[i] < (dom[i].m_t[0] - tol)) {
	  ON_2dPoint p = pt;
	  while (p[i] < (dom[i].m_t[0] - tol)) {
	      p[i] += length[i];
	      wrap[i] -= 1.0;
	  }
	}
	wrap[i] = wrap[i] * length[i];
    }

    if ((seam=IsAtSeam(surf, unwrapped_pt, tol)) > 0) {
	if (seam == 1) { // east/west seam
	    if (fabs(unwrapped_pt.x - dom[0].m_t[0]) < length[0]/2.0) {
		unwrapped_pt.x = dom[0].m_t[0]; // on east swap to west seam
	    } else {
		unwrapped_pt.x = dom[0].m_t[1]; // on west swap to east seam
	    }
	} else if (seam == 2) { // north/south seam
	    if (fabs(unwrapped_pt.y - dom[1].m_t[0]) < length[1]/2.0) {
		unwrapped_pt.y = dom[1].m_t[0]; // on north swap to south seam
	    } else {
		unwrapped_pt.y = dom[1].m_t[1]; // on south swap to north seam
	    }
	} else { //on both seams
	    if (fabs(unwrapped_pt.x - dom[0].m_t[0]) < length[0]/2.0) {
		unwrapped_pt.x = dom[0].m_t[0]; // on east swap to west seam
	    } else {
		unwrapped_pt.x = dom[0].m_t[1]; // on west swap to east seam
	    }
	    if (fabs(pt.y - dom[1].m_t[0]) < length[1]/2.0) {
		unwrapped_pt.y = dom[1].m_t[0]; // on north swap to south seam
	    } else {
		unwrapped_pt.y = dom[1].m_t[1]; // on south swap to north seam
	    }
	}
    }
    pt = unwrapped_pt + wrap;
}


/*
 *  If point lies on a seam(s) swap to opposite side of UV.
 *  hint = 1 swap E/W, 2 swap N/S or default 3 swap both
 */
void
SwapUVSeamPoint(const ON_Surface *surf, ON_2dPoint &p, int hint)
{
    int seam;
    ON_Interval dom[2];
    dom[0] = surf->Domain(0);
    dom[1] = surf->Domain(1);

    if ((seam=surf->IsAtSeam(p.x,p.y)) > 0) {
	if (seam == 1) { // east/west seam
	    if (fabs(p.x - dom[0].m_t[0]) > dom[0].Length()/2.0) {
		p.x = dom[0].m_t[0]; // on east swap to west seam
	    } else {
		p.x = dom[0].m_t[1]; // on west swap to east seam
	    }
	} else if (seam == 2) { // north/south seam
	    if (fabs(p.y - dom[1].m_t[0]) > dom[1].Length()/2.0) {
		p.y = dom[1].m_t[0]; // on north swap to south seam
	    } else {
		p.y = dom[1].m_t[1]; // on south swap to north seam
	    }
	} else { //on both seams check hint 1=east/west only, 2=north/south, 3 = both
	    if (hint == 1) {
		if (fabs(p.x - dom[0].m_t[0]) > dom[0].Length()/2.0) {
		    p.x = dom[0].m_t[0]; // on east swap to west seam
		} else {
		    p.x = dom[0].m_t[1]; // on west swap to east seam
		}
	    } else if (hint == 2) {
		if (fabs(p.y - dom[1].m_t[0]) > dom[1].Length()/2.0) {
		    p.y = dom[1].m_t[0]; // on north swap to south seam
		} else {
		    p.y = dom[1].m_t[1]; // on south swap to north seam
		}
	    } else {
		if (fabs(p.x - dom[0].m_t[0]) > dom[0].Length()/2.0) {
		    p.x = dom[0].m_t[0]; // on east swap to west seam
		} else {
		    p.x = dom[0].m_t[1]; // on west swap to east seam
		}
		if (fabs(p.y - dom[1].m_t[0]) > dom[1].Length()/2.0) {
		    p.y = dom[1].m_t[0]; // on north swap to south seam
		} else {
		    p.y = dom[1].m_t[1]; // on south swap to north seam
		}
	    }
	}
    }
}


/*
 *  Find where Pullback of 3d curve crosses closed seam of surface UV
 */
bool
Find3DCurveSeamCrossing(PBCData &data,double t0,double t1, double UNUSED(offset),double &seam_t,ON_2dPoint &from,ON_2dPoint &to,double tol)
{
    bool rc = true;
    const ON_Surface *surf = data.surf;

    // quick bail out is surface not closed
    if (surf->IsClosed(0) || surf->IsClosed(1)) {
	ON_2dPoint p0_2d = ON_2dPoint::UnsetPoint;
	ON_2dPoint p1_2d = ON_2dPoint::UnsetPoint;
	ON_3dPoint p0_3d = data.curve->PointAt(t0);
	ON_3dPoint p1_3d = data.curve->PointAt(t1);
	ON_Interval dom[2];
	double p0_distance;
	double p1_distance;

	dom[0] = surf->Domain(0);
	dom[1] = surf->Domain(1);

	ON_3dPoint check_pt_3d = ON_3dPoint::UnsetPoint;
	int udir=0;
	int vdir=0;
	if (surface_GetClosestPoint3dFirstOrder(surf,p0_3d,p0_2d,check_pt_3d,p0_distance,0,BREP_SAME_POINT_TOLERANCE,BREP_EDGE_MISS_TOLERANCE) &&
		surface_GetClosestPoint3dFirstOrder(surf,p1_3d,p1_2d,check_pt_3d,p1_distance,0,BREP_SAME_POINT_TOLERANCE,BREP_EDGE_MISS_TOLERANCE) ) {
	    if (ConsecutivePointsCrossClosedSeam(surf,p0_2d,p1_2d,udir,vdir,tol)) {
		ON_2dPoint p_2d;
		//lets check to see if p0 || p1 are already on a seam
		int seam0=0;
		if ((seam0 = IsAtSeam(surf,p0_2d, tol)) > 0) {
		    ForceToClosestSeam(surf, p0_2d, tol);
		}
		int seam1 = 0;
		if ((seam1 = IsAtSeam(surf,p1_2d, tol)) > 0) {
		    ForceToClosestSeam(surf, p1_2d, tol);
		}
		if (seam0 > 0 ) {
		    if (seam1 > 0) { // both p0 & p1 on seam shouldn't happen report error and return false
			rc = false;
		    } else { // just p0 on seam
			from = to = p0_2d;
			seam_t = t0;
			SwapUVSeamPoint(surf, to);
		    }
		} else if (seam1 > 0) { // only p1 on seam
		    from = to = p1_2d;
		    seam_t = t1;
		    SwapUVSeamPoint(surf, from);
		} else { // crosses the seam somewhere in between the two points
		    bool seam_not_found = true;
		    while(seam_not_found) {
			double d0 = DistToNearestClosedSeam(surf,p0_2d);
			double d1 = DistToNearestClosedSeam(surf,p1_2d);
			if ((d0 > 0.0) && (d1 > 0.0)) {
			    double t = t0 + (t1 - t0)*(d0/(d0+d1));
			    int seam;
			    ON_3dPoint p_3d = data.curve->PointAt(t);
			    double distance;

			    if (surface_GetClosestPoint3dFirstOrder(surf,p_3d,p_2d,check_pt_3d,distance,0,BREP_SAME_POINT_TOLERANCE,BREP_EDGE_MISS_TOLERANCE)) {
				if ((seam=IsAtSeam(surf,p_2d, tol)) > 0) {
				    ForceToClosestSeam(surf, p_2d, tol);
				    from = to = p_2d;
				    seam_t = t;
				    if (p0_2d.DistanceTo(p_2d) < p1_2d.DistanceTo(p_2d)) {
					SwapUVSeamPoint(surf, to);
				    } else {
					SwapUVSeamPoint(surf, from);
				    }
				    seam_not_found=false;
				    rc = true;
				} else {
				    if (ConsecutivePointsCrossClosedSeam(surf,p0_2d,p_2d,udir,vdir,tol)) {
					p1_2d = p_2d;
					t1 = t;
				    } else if (ConsecutivePointsCrossClosedSeam(surf,p_2d,p1_2d,udir,vdir,tol)) {
					p0_2d = p_2d;
					t0=t;
				    } else {
					seam_not_found=false;
					rc = false;
				    }
				}
			    } else {
				seam_not_found=false;
				rc = false;
			    }
			} else {
			    seam_not_found=false;
			    rc = false;
			}
		    }
		}
	    }
	}
    }

    return rc;
}


/*
 *  Find where 2D trim curve crosses closed seam of surface UV
 */
bool
FindTrimSeamCrossing(const ON_BrepTrim &trim,double t0,double t1,double &seam_t,ON_2dPoint &from,ON_2dPoint &to,double tol)
{
    bool rc = true;
    const ON_Surface *surf = trim.SurfaceOf();

    // quick bail out is surface not closed
    if (surf->IsClosed(0) || surf->IsClosed(1)) {
	ON_2dPoint p0 = trim.PointAt(t0);
	ON_2dPoint p1 = trim.PointAt(t1);
	ON_Interval dom[2];
	dom[0] = surf->Domain(0);
	dom[1] = surf->Domain(1);

	p0 = UnwrapUVPoint(surf,p0);
	p1 = UnwrapUVPoint(surf,p1);

        int udir=0;
        int vdir=0;
	if (ConsecutivePointsCrossClosedSeam(surf,p0,p1,udir,vdir,tol)) {
	    ON_2dPoint p;
	    //lets check to see if p0 || p1 are already on a seam
	    int seam0=0;
	    if ((seam0 = IsAtSeam(surf,p0, tol)) > 0) {
		ForceToClosestSeam(surf, p0, tol);
	    }
	    int seam1 = 0;
	    if ((seam1 = IsAtSeam(surf,p1, tol)) > 0) {
		ForceToClosestSeam(surf, p1, tol);
	    }
	    if (seam0 > 0 ) {
		if (seam1 > 0) { // both p0 & p1 on seam shouldn't happen report error and return false
		    rc = false;
		} else { // just p0 on seam
		    from = to = p0;
		    seam_t = t0;
		    SwapUVSeamPoint(surf, to);
		}
	    } else if (seam1 > 0) { // only p1 on seam
		from = to = p1;
		seam_t = t1;
		SwapUVSeamPoint(surf, from);
	    } else { // crosses the seam somewhere in between the two points
		bool seam_not_found = true;
		while (seam_not_found) {
		    double d0 = DistToNearestClosedSeam(surf,p0);
		    double d1 = DistToNearestClosedSeam(surf,p1);
		    if ((d0 > tol) && (d1 > tol)) {
			double t = t0 + (t1 - t0)*(d0/(d0+d1));
			int seam;
			p = trim.PointAt(t);
			if ((seam=IsAtSeam(surf,p, tol)) > 0) {
			    ForceToClosestSeam(surf, p, tol);
			    from = to = p;
			    seam_t = t;

			    if (p0.DistanceTo(p) < p1.DistanceTo(p)) {
				SwapUVSeamPoint(surf, to);
			    } else {
				SwapUVSeamPoint(surf, from);
			    }
			    seam_not_found=false;
			    rc = true;
			} else {
			    if (ConsecutivePointsCrossClosedSeam(surf,p0,p,udir,vdir,tol)) {
				p1 = p;
				t1 = t;
			    } else if (ConsecutivePointsCrossClosedSeam(surf,p,p1,udir,vdir,tol)) {
				p0 = p;
				t0=t;
			    } else {
				seam_not_found=false;
				rc = false;
			    }
			}
		    } else {
			seam_not_found=false;
			rc = false;
		    }
		}
	    }
	}
    }

    return rc;
}


void
pullback_samples_from_closed_surface(PBCData* data,
		 double t,
		 double s)
{
    if (!data)
	return;

    if (!data->surf || !data->curve)
	return;

    const ON_Curve* curve= data->curve;
    const ON_Surface *surf = data->surf;

    ON_2dPointArray *samples= new ON_2dPointArray();
    size_t numKnots = curve->SpanCount();
    double *knots = new double[numKnots+1];

    curve->GetSpanVector(knots);

    size_t istart = 0;
    while ((istart < (numKnots+1)) && (t >= knots[istart]))
	istart++;

    if (istart > 0) {
	knots[--istart] = t;
    }

    size_t istop = numKnots;
    while ((istop > 0) && (s <= knots[istop]))
	istop--;

    if (istop < numKnots) {
	knots[++istop] = s;
    }

    size_t degree = curve->Degree();
    size_t samplesperknotinterval=18*degree;

    ON_2dPoint pt;
    ON_2dPoint prev_pt;
    double prev_t = knots[istart];
    double offset = 0.0;
    double delta;
    for (size_t i=istart; i<istop; i++) {
	delta = (knots[i+1] - knots[i])/(double)samplesperknotinterval;
	if (i <= numKnots/2) {
	    offset = PBC_FROM_OFFSET;
	} else {
	    offset = -PBC_FROM_OFFSET;
	}
	for (size_t j=0; j<=samplesperknotinterval; j++) {
	    if ((j == samplesperknotinterval) && (i < istop - 1))
		continue;

	    double curr_t = knots[i]+j*delta;
	    if (curr_t < (s-t)/2.0) {
		offset = PBC_FROM_OFFSET;
	    } else {
		offset = -PBC_FROM_OFFSET;
	    }
	    ON_3dPoint p = curve->PointAt(curr_t);
	    ON_3dPoint p3d = ON_3dPoint::UnsetPoint;
	    double distance;
	    if (surface_GetClosestPoint3dFirstOrder(surf,p,pt,p3d,distance,0,BREP_SAME_POINT_TOLERANCE,BREP_EDGE_MISS_TOLERANCE)) {
		if (IsAtSeam(surf,pt,PBC_SEAM_TOL) > 0) {
		    ForceToClosestSeam(surf, pt, PBC_SEAM_TOL);
		}
		if ((i == istart) && (j == 0)) {
		    // first point just append and set reference in prev_pt
		    samples->Append(pt);
		    prev_pt = pt;
		    prev_t = curr_t;
		    continue;
		}
		int udir= 0;
		int vdir= 0;
		if (ConsecutivePointsCrossClosedSeam(surf,pt,prev_pt,udir,vdir,PBC_SEAM_TOL)) {
		    int pt_seam = surf->IsAtSeam(pt.x,pt.y);
		    int prev_pt_seam = surf->IsAtSeam(prev_pt.x,prev_pt.y);
		    if ( pt_seam > 0) {
			if ((prev_pt_seam > 0) && (samples->Count() == 1)) {
			    samples->Empty();
			    SwapUVSeamPoint(surf, prev_pt,pt_seam);
			    samples->Append(prev_pt);
			} else {
			    if (pt_seam == 3) {
				if (prev_pt_seam == 1) {
				    pt.x = prev_pt.x;
				    if (ConsecutivePointsCrossClosedSeam(surf,pt,prev_pt,udir,vdir,PBC_SEAM_TOL)) {
					SwapUVSeamPoint(surf, pt, 2);
				    }
				} else if (prev_pt_seam == 2) {
				    pt.y = prev_pt.y;
				    if (ConsecutivePointsCrossClosedSeam(surf,pt,prev_pt,udir,vdir,PBC_SEAM_TOL)) {
					SwapUVSeamPoint(surf, pt, 1);
				    }
				}
			    } else {
				SwapUVSeamPoint(surf, pt, prev_pt_seam);
			    }
			}
		    } else if (prev_pt_seam > 0) {
			if (samples->Count() == 1) {
			    samples->Empty();
			    SwapUVSeamPoint(surf, prev_pt);
			    samples->Append(prev_pt);
			}
		    } else if (data->curve->IsClosed()) {
			ON_2dPoint from,to;
			double seam_t;
			if (Find3DCurveSeamCrossing(*data,prev_t,curr_t,offset,seam_t,from,to,PBC_TOL)) {
			    samples->Append(from);
			    data->segments.push_back(samples);
			    samples= new ON_2dPointArray();
			    samples->Append(to);
			    prev_pt = to;
			    prev_t = seam_t;
			} else {
			    std::cout << "Can not find seam crossing...." << std::endl;
			}
		    }
		}
		samples->Append(pt);

		prev_pt = pt;
		prev_t = curr_t;
	    }
	}
    }
    delete [] knots;

    if (samples != NULL) {
	data->segments.push_back(samples);

	int numsegs = data->segments.size();

	if (numsegs > 1) {
	    if (curve->IsClosed()) {
		ON_2dPointArray *reordered_samples= new ON_2dPointArray();
		// must have walked over seam but have closed curve so reorder stitching
		int seg = 0;
		for (std::list<ON_2dPointArray *>::reverse_iterator rit=data->segments.rbegin(); rit!=data->segments.rend(); ++seg) {
		    samples = *rit;
		    if (seg < numsegs-1) { // since end points should be repeated
			reordered_samples->Append(samples->Count()-1,(const ON_2dPoint *)samples->Array());
		    } else {
			reordered_samples->Append(samples->Count(),(const ON_2dPoint *)samples->Array());
		    }
		    data->segments.erase((++rit).base());
		    rit = data->segments.rbegin();
		    delete samples;
		}
		data->segments.clear();
		data->segments.push_back(reordered_samples);

	    } else {
		//punt for now
	    }
	}
    }

    return;
}


PBCData *
pullback_samples(const ON_Surface* surf,
		 const ON_Curve* curve,
		 double tolerance,
		 double flatness)
{
    if (!surf)
	return NULL;

    PBCData *data = new PBCData;
    data->tolerance = tolerance;
    data->flatness = flatness;
    data->curve = curve;
    data->surf = surf;
    data->surftree = NULL;

    double tmin, tmax;
    data->curve->GetDomain(&tmin, &tmax);

    if (surf->IsClosed(0) || surf->IsClosed(1)) {
	if ((tmin < 0.0) && (tmax > 0.0)) {
	    ON_2dPoint uv = ON_2dPoint::UnsetPoint;
	    ON_3dPoint p = curve->PointAt(0.0);
	    ON_3dPoint p3d = ON_3dPoint::UnsetPoint;
	    double distance;
	    int quadrant = 0; // optional - 0 = default, 1 from NE quadrant, 2 from NW quadrant, 3 from SW quadrant, 4 from SE quadrant
	    if (surface_GetClosestPoint3dFirstOrder(surf,p,uv,p3d,distance,quadrant,BREP_SAME_POINT_TOLERANCE,BREP_EDGE_MISS_TOLERANCE)) {
		if (IsAtSeam(surf, uv, PBC_SEAM_TOL) > 0) {
		    ON_2dPointArray *samples1 = pullback_samples(data, tmin, 0.0);
		    ON_2dPointArray *samples2 = pullback_samples(data, 0.0, tmax);
		    if (samples1 != NULL) {
			data->segments.push_back(samples1);
		    }
		    if (samples2 != NULL) {
			data->segments.push_back(samples2);
		    }
		} else {
		    ON_2dPointArray *samples = pullback_samples(data, tmin, tmax);
		    if (samples != NULL) {
			data->segments.push_back(samples);
		    }
		}
	    } else {
		std::cerr << "pullback_samples:Error: cannot evaluate curve at parameter 0.0" << std::endl;
		delete data;
		return NULL;
	    }
	} else {
	    pullback_samples_from_closed_surface(data, tmin, tmax);
	}
    } else {
	ON_2dPointArray *samples = pullback_samples(data, tmin, tmax);
	if (samples != NULL) {
	    data->segments.push_back(samples);
	}
    }
    return data;
}


ON_Curve*
refit_edge(const ON_BrepEdge* edge, double UNUSED(tolerance))
{
    double edge_tolerance = 0.01;
    ON_Brep *brep = edge->Brep();
#ifdef SHOW_UNUSED
    ON_3dPoint start = edge->PointAtStart();
    ON_3dPoint end = edge->PointAtEnd();
#endif

    ON_BrepTrim& trim1 = brep->m_T[edge->m_ti[0]];
    ON_BrepTrim& trim2 = brep->m_T[edge->m_ti[1]];
    ON_BrepFace *face1 = trim1.Face();
    ON_BrepFace *face2 = trim2.Face();
    const ON_Surface *surface1 = face1->SurfaceOf();
    const ON_Surface *surface2 = face2->SurfaceOf();
    bool removeTrimmed = false;
    brlcad::SurfaceTree *st1 = new brlcad::SurfaceTree(face1, removeTrimmed);
    brlcad::SurfaceTree *st2 = new brlcad::SurfaceTree(face2, removeTrimmed);

    ON_Curve *curve = brep->m_C3[edge->m_c3i];
    double t0, t1;
    curve->GetDomain(&t0, &t1);
    ON_Plane plane;
    curve->FrameAt(t0, plane);
#ifdef SHOW_UNUSED
    ON_3dPoint origin = plane.Origin();
    ON_3dVector xaxis = plane.Xaxis();
    ON_3dVector yaxis = plane.Yaxis();
    ON_3dVector zaxis = plane.zaxis;
    ON_3dPoint px = origin + xaxis;
    ON_3dPoint py = origin + yaxis;
    ON_3dPoint pz = origin + zaxis;
#endif

    int numKnots = curve->SpanCount();
    double *knots = new double[numKnots + 1];
    curve->GetSpanVector(knots);

    int samplesperknotinterval;
    int degree = curve->Degree();

    if (degree > 1) {
	samplesperknotinterval = 3 * degree;
    } else {
	samplesperknotinterval = 18 * degree;
    }
    ON_2dPoint pt;
    double t = 0.0;
    ON_3dPoint pointOnCurve;
    ON_3dPoint knudgedPointOnCurve;
    for (int i = 0; i <= numKnots; i++) {
	if (i <= numKnots / 2) {
	    if (i > 0) {
		double delta = (knots[i] - knots[i - 1]) / (double) samplesperknotinterval;
		for (int j = 1; j < samplesperknotinterval; j++) {
		    t = knots[i - 1] + j * delta;
		    pointOnCurve = curve->PointAt(t);
		    knudgedPointOnCurve = curve->PointAt(t + PBC_TOL);

		    ON_3dPoint point = pointOnCurve;
		    ON_3dPoint knudgepoint = knudgedPointOnCurve;
		    ON_3dPoint ps1;
		    ON_3dPoint ps2;
		    bool found = false;
		    double dist;
		    while (!found) {
			ON_2dPoint uv;
			if (st1->getSurfacePoint((const ON_3dPoint&) point, uv, (const ON_3dPoint&) knudgepoint, edge_tolerance) > 0) {
			    ps1 = surface1->PointAt(uv.x, uv.y);
			    if (st2->getSurfacePoint((const ON_3dPoint&) point, uv, (const ON_3dPoint&) knudgepoint, edge_tolerance) > 0) {
				ps2 = surface2->PointAt(uv.x, uv.y);
			    }
			}
			dist = ps1.DistanceTo(ps2);
			if (NEAR_ZERO(dist, PBC_TOL)) {
			    point = ps1;
			    found = true;
			} else {
			    ON_3dVector v1 = ps1 - point;
			    ON_3dVector v2 = ps2 - point;
			    knudgepoint = point;
			    ON_3dVector deltav = v1 + v2;
			    if (NEAR_ZERO(deltav.Length(), PBC_TOL)) {
				found = true; // as close as we are going to get
			    } else {
				point = point + v1 + v2;
			    }
			}
		    }
		}
	    }
	    t = knots[i];
	    pointOnCurve = curve->PointAt(t);
	    knudgedPointOnCurve = curve->PointAt(t + PBC_TOL);
	    ON_3dPoint point = pointOnCurve;
	    ON_3dPoint knudgepoint = knudgedPointOnCurve;
	    ON_3dPoint ps1;
	    ON_3dPoint ps2;
	    bool found = false;
	    double dist;

	    while (!found) {
		ON_2dPoint uv;
		if (st1->getSurfacePoint((const ON_3dPoint&) point, uv, (const ON_3dPoint&) knudgepoint, edge_tolerance) > 0) {
		    ps1 = surface1->PointAt(uv.x, uv.y);
		    if (st2->getSurfacePoint((const ON_3dPoint&) point, uv, (const ON_3dPoint&) knudgepoint, edge_tolerance) > 0) {
			ps2 = surface2->PointAt(uv.x, uv.y);
		    }
		}
		dist = ps1.DistanceTo(ps2);
		if (NEAR_ZERO(dist, PBC_TOL)) {
		    point = ps1;
		    found = true;
		} else {
		    ON_3dVector v1 = ps1 - point;
		    ON_3dVector v2 = ps2 - point;
		    knudgepoint = point;
		    ON_3dVector deltav = v1 + v2;
		    if (NEAR_ZERO(deltav.Length(), PBC_TOL)) {
			found = true; // as close as we are going to get
		    } else {
			point = point + v1 + v2;
		    }
		}
	    }
	} else {
	    if (i > 0) {
		double delta = (knots[i] - knots[i - 1]) / (double) samplesperknotinterval;
		for (int j = 1; j < samplesperknotinterval; j++) {
		    t = knots[i - 1] + j * delta;
		    pointOnCurve = curve->PointAt(t);
		    knudgedPointOnCurve = curve->PointAt(t - PBC_TOL);

		    ON_3dPoint point = pointOnCurve;
		    ON_3dPoint knudgepoint = knudgedPointOnCurve;
		    ON_3dPoint ps1;
		    ON_3dPoint ps2;
		    bool found = false;
		    double dist;

		    while (!found) {
			ON_2dPoint uv;
			if (st1->getSurfacePoint((const ON_3dPoint&) point, uv, (const ON_3dPoint&) knudgepoint, edge_tolerance) > 0) {
			    ps1 = surface1->PointAt(uv.x, uv.y);
			    if (st2->getSurfacePoint((const ON_3dPoint&) point, uv, (const ON_3dPoint&) knudgepoint, edge_tolerance) > 0) {
				ps2 = surface2->PointAt(uv.x, uv.y);
			    }
			}
			dist = ps1.DistanceTo(ps2);
			if (NEAR_ZERO(dist, PBC_TOL)) {
			    point = ps1;
			    found = true;
			} else {
			    ON_3dVector v1 = ps1 - point;
			    ON_3dVector v2 = ps2 - point;
			    knudgepoint = point;
			    ON_3dVector deltav = v1 + v2;
			    if (NEAR_ZERO(deltav.Length(), PBC_TOL)) {
				found = true; // as close as we are going to get
			    } else {
				point = point + v1 + v2;
			    }
			}
		    }
		}
		t = knots[i];
		pointOnCurve = curve->PointAt(t);
		knudgedPointOnCurve = curve->PointAt(t - PBC_TOL);
		ON_3dPoint point = pointOnCurve;
		ON_3dPoint knudgepoint = knudgedPointOnCurve;
		ON_3dPoint ps1;
		ON_3dPoint ps2;
		bool found = false;
		double dist;

		while (!found) {
		    ON_2dPoint uv;
		    if (st1->getSurfacePoint((const ON_3dPoint&) point, uv, (const ON_3dPoint&) knudgepoint, edge_tolerance) > 0) {
			ps1 = surface1->PointAt(uv.x, uv.y);
			if (st2->getSurfacePoint((const ON_3dPoint&) point, uv, (const ON_3dPoint&) knudgepoint, edge_tolerance) > 0) {
			    ps2 = surface2->PointAt(uv.x, uv.y);
			}
		    }
		    dist = ps1.DistanceTo(ps2);
		    if (NEAR_ZERO(dist, PBC_TOL)) {
			point = ps1;
			found = true;
		    } else {
			ON_3dVector v1 = ps1 - point;
			ON_3dVector v2 = ps2 - point;
			knudgepoint = point;
			ON_3dVector deltav = v1 + v2;
			if (NEAR_ZERO(deltav.Length(), PBC_TOL)) {
			    found = true; // as close as we are going to get
			} else {
			    point = point + v1 + v2;
			}
		    }
		}
	    }
	}
    }
    delete [] knots;


    return NULL;
}


bool
has_singularity(const ON_Surface *surf)
{
    bool ret = false;
    if (UNLIKELY(!surf)) return ret;
    // 0 = south, 1 = east, 2 = north, 3 = west
    for (int i = 0; i < 4; i++) {
	if (surf->IsSingular(i)) {
	    /*
	      switch (i) {
	      case 0:
	      std::cout << "Singular South" << std::endl;
	      break;
	      case 1:
	      std::cout << "Singular East" << std::endl;
	      break;
	      case 2:
	      std::cout << "Singular North" << std::endl;
	      break;
	      case 3:
	      std::cout << "Singular West" << std::endl;
	      }
	    */
	    ret = true;
	}
    }
    return ret;
}


bool is_closed(const ON_Surface *surf)
{
    bool ret = false;
    if (UNLIKELY(!surf)) return ret;
    // dir 0 = "s", 1 = "t"
    for (int i = 0; i < 2; i++) {
	if (surf->IsClosed(i)) {
//			switch (i) {
//			case 0:
//				std::cout << "Closed in U" << std::endl;
//				break;
//			case 1:
//				std::cout << "Closed in V" << std::endl;
//			}
	    ret = true;
	}
    }
    return ret;
}


bool
check_pullback_closed(std::list<PBCData*> &pbcs)
{
    std::list<PBCData*>::iterator d = pbcs.begin();
    if ((*d) == NULL || (*d)->surf == NULL)
	return false;

    const ON_Surface *surf = (*d)->surf;

    //TODO:
    // 0 = U, 1 = V
    if (surf->IsClosed(0) && surf->IsClosed(1)) {
	//TODO: need to check how torus UV looks to determine checks
	std::cerr << "Is this some kind of torus????" << std::endl;
    } else if (surf->IsClosed(0)) {
	//check_pullback_closed_U(pbcs);
	std::cout << "check closed in U" << std::endl;
    } else if (surf->IsClosed(1)) {
	//check_pullback_closed_V(pbcs);
	std::cout << "check closed in V" << std::endl;
    }
    return true;
}


bool
check_pullback_singular_east(std::list<PBCData*> &pbcs)
{
    std::list<PBCData *>::iterator cs = pbcs.begin();
    if ((*cs) == NULL || (*cs)->surf == NULL)
	return false;

    const ON_Surface *surf = (*cs)->surf;
    double umin, umax;
    ON_2dPoint *prev = NULL;

    surf->GetDomain(0, &umin, &umax);
    std::cout << "Umax: " << umax << std::endl;
    while (cs != pbcs.end()) {
	PBCData *data = (*cs);
	std::list<ON_2dPointArray *>::iterator si = data->segments.begin();
	int segcnt = 0;
	while (si != data->segments.end()) {
	    ON_2dPointArray *samples = (*si);
	    std::cerr << std::endl << "Segment:" << ++segcnt << std::endl;
	    if (true) {
		int ilast = samples->Count() - 1;
		std::cerr << std::endl << 0 << "- " << (*samples)[0].x << ", " << (*samples)[0].y << std::endl;
		std::cerr << ilast << "- " << (*samples)[ilast].x << ", " << (*samples)[ilast].y << std::endl;
	    } else {
		for (int i = 0; i < samples->Count(); i++) {
		    if (NEAR_EQUAL((*samples)[i].x, umax, PBC_TOL)) {
			if (prev != NULL) {
			    std::cerr << "prev - " << prev->x << ", " << prev->y << std::endl;
			}
			std::cerr << i << "- " << (*samples)[i].x << ", " << (*samples)[i].y << std::endl << std::endl;
		    }
		    prev = &(*samples)[i];
		}
	    }
	    si ++;
	}
	cs++;
    }
    return true;
}


bool
check_pullback_singular(std::list<PBCData*> &pbcs)
{
    std::list<PBCData*>::iterator d = pbcs.begin();
    if ((*d) == NULL || (*d)->surf == NULL)
	return false;

    const ON_Surface *surf = (*d)->surf;
    int cnt = 0;

    for (int i = 0; i < 4; i++) {
	if (surf->IsSingular(i)) {
	    cnt++;
	}
    }
    if (cnt > 2) {
	//TODO: I don't think this makes sense but check out
	std::cerr << "Is this some kind of sickness????" << std::endl;
	return false;
    } else if (cnt == 2) {
	if (surf->IsSingular(0) && surf->IsSingular(2)) {
	    std::cout << "check singular North-South" << std::endl;
	} else if (surf->IsSingular(1) && surf->IsSingular(2)) {
	    std::cout << "check singular East-West" << std::endl;
	} else {
	    //TODO: I don't think this makes sense but check out
	    std::cerr << "Is this some kind of sickness????" << std::endl;
	    return false;
	}
    } else {
	if (surf->IsSingular(0)) {
	    std::cout << "check singular South" << std::endl;
	} else if (surf->IsSingular(1)) {
	    std::cout << "check singular East" << std::endl;
	    if (check_pullback_singular_east(pbcs)) {
		return true;
	    }
	} else if (surf->IsSingular(2)) {
	    std::cout << "check singular North" << std::endl;
	} else if (surf->IsSingular(3)) {
	    std::cout << "check singular West" << std::endl;
	}
    }
    return true;
}


#ifdef _DEBUG_TESTING_
void
print_pullback_data(std::string str, std::list<PBCData*> &pbcs, bool justendpoints)
{
    std::list<PBCData*>::iterator cs = pbcs.begin();
    int trimcnt = 0;
    if (justendpoints) {
	// print out endpoints before
	std::cerr << "EndPoints " << str << ":" << std::endl;
	while (cs != pbcs.end()) {
	    PBCData *data = (*cs);
	    if (!data || !data->surf)
		continue;

	    const ON_Surface *surf = data->surf;
	    std::list<ON_2dPointArray *>::iterator si = data->segments.begin();
	    int segcnt = 0;
	    while (si != data->segments.end()) {
		ON_2dPointArray *samples = (*si);
		std::cerr << std::endl << "  Segment:" << ++segcnt << std::endl;
		int ilast = samples->Count() - 1;
		std::cerr << "    T:" << ++trimcnt << std::endl;
		int i = 0;
		int singularity = IsAtSingularity(surf, (*samples)[i], PBC_SEAM_TOL);
		int seam = IsAtSeam(surf, (*samples)[i], PBC_SEAM_TOL);
		std::cerr << "--------";
		if ((seam > 0) && (singularity >= 0)) {
		    std::cerr << " S/S  " << (*samples)[i].x << ", " << (*samples)[i].y;
		} else if (seam > 0) {
		    std::cerr << " Seam " << (*samples)[i].x << ", " << (*samples)[i].y;
		} else if (singularity >= 0) {
		    std::cerr << " Sing " << (*samples)[i].x << ", " << (*samples)[i].y;
		} else {
		    std::cerr << "      " << (*samples)[i].x << ", " << (*samples)[i].y;
		}
		ON_3dPoint p = surf->PointAt((*samples)[i].x, (*samples)[i].y);
		std::cerr << "  (" << p.x << ", " << p.y << ", " << p.z << ") " << std::endl;

		i = ilast;
		singularity = IsAtSingularity(surf, (*samples)[i], PBC_SEAM_TOL);
		seam = IsAtSeam(surf, (*samples)[i], PBC_SEAM_TOL);
		std::cerr << "        ";
		if ((seam > 0) && (singularity >= 0)) {
		    std::cerr << " S/S  " << (*samples)[i].x << ", " << (*samples)[i].y << std::endl;
		} else if (seam > 0) {
		    std::cerr << " Seam " << (*samples)[i].x << ", " << (*samples)[i].y << std::endl;
		} else if (singularity >= 0) {
		    std::cerr << " Sing " << (*samples)[i].x << ", " << (*samples)[i].y << std::endl;
		} else {
		    std::cerr << "      " << (*samples)[i].x << ", " << (*samples)[i].y << std::endl;
		}
		p = surf->PointAt((*samples)[i].x, (*samples)[i].y);
		std::cerr << "  (" << p.x << ", " << p.y << ", " << p.z << ") " << std::endl;
		si++;
	    }
	    cs++;
	}
    } else {
	// print out all points
	trimcnt = 0;
	cs = pbcs.begin();
	std::cerr << str << ":" << std::endl;
	while (cs != pbcs.end()) {
	    PBCData *data = (*cs);
	    if (!data || !data->surf)
		continue;

	    const ON_Surface *surf = data->surf;
	    std::list<ON_2dPointArray *>::iterator si = data->segments.begin();
	    int segcnt = 0;
	    std::cerr << "2d surface domain: " << std::endl;
	    std::cerr << "in rpp rpp" << surf->Domain(0).m_t[0] << " " << surf->Domain(0).m_t[1] << " " << surf->Domain(1).m_t[0] << " " << surf->Domain(1).m_t[1] << " 0.0 0.01"  << std::endl;
	    while (si != data->segments.end()) {
		ON_2dPointArray *samples = (*si);
		std::cerr << std::endl << "  Segment:" << ++segcnt << std::endl;
		std::cerr << "    T:" << ++trimcnt << std::endl;
		for (int i = 0; i < samples->Count(); i++) {
		    int singularity = IsAtSingularity(surf, (*samples)[i], PBC_SEAM_TOL);
		    int seam = IsAtSeam(surf, (*samples)[i], PBC_SEAM_TOL);
		    if (_debug_print_mged2d_points_) {
			std::cerr << "in pt_" << _debug_point_count_++ << " sph " << (*samples)[i].x << " " << (*samples)[i].y << " 0.0 0.1000"  << std::endl;
		    } else if (_debug_print_mged3d_points_) {
			ON_3dPoint p = surf->PointAt((*samples)[i].x, (*samples)[i].y);
			std::cerr << "in pt_" << _debug_point_count_++ << " sph " << p.x << " " << p.y << " " << p.z << " 0.1000"  << std::endl;
		    } else {
			if (i == 0) {
			    std::cerr << "--------";
			} else {
			    std::cerr << "        ";
			}
			if ((seam > 0) && (singularity >= 0)) {
			    std::cerr << " S/S  " << (*samples)[i].x << ", " << (*samples)[i].y;
			} else if (seam > 0) {
			    std::cerr << " Seam " << (*samples)[i].x << ", " << (*samples)[i].y;
			} else if (singularity >= 0) {
			    std::cerr << " Sing " << (*samples)[i].x << ", " << (*samples)[i].y;
			} else {
			    std::cerr << "      " << (*samples)[i].x << ", " << (*samples)[i].y;
			}
			ON_3dPoint p = surf->PointAt((*samples)[i].x, (*samples)[i].y);
			std::cerr << "  (" << p.x << ", " << p.y << ", " << p.z << ") " << std::endl;
		    }
		}
		si++;
	    }
	    cs++;
	}
    }
    /////
}
#endif


bool
resolve_seam_segment_from_prev(const ON_Surface *surface, ON_2dPointArray &segment, ON_2dPoint *prev = NULL)
{
    bool complete = false;
    double umin, umax, umid;
    double vmin, vmax, vmid;

    surface->GetDomain(0, &umin, &umax);
    surface->GetDomain(1, &vmin, &vmax);
    umid = (umin + umax) / 2.0;
    vmid = (vmin + vmax) / 2.0;

    for (int i = 0; i < segment.Count(); i++) {
	int singularity = IsAtSingularity(surface, segment[i], PBC_SEAM_TOL);
	int seam = IsAtSeam(surface, segment[i], PBC_SEAM_TOL);
	if ((seam > 0)) {
	    if (prev != NULL) {
		//std::cerr << " at seam " << seam << " but has prev" << std::endl;
		//std::cerr << "    prev: " << prev->x << ", " << prev->y << std::endl;
		//std::cerr << "    curr: " << data->samples[i].x << ", " << data->samples[i].y << std::endl;
		switch (seam) {
		    case 1: //east/west
			if (prev->x < umid) {
			    segment[i].x = umin;
			} else {
			    segment[i].x = umax;
			}
			break;
		    case 2: //north/south
			if (prev->y < vmid) {
			    segment[i].y = vmin;
			} else {
			    segment[i].y = vmax;
			}
			break;
		    case 3: //both
			if (prev->x < umid) {
			    segment[i].x = umin;
			} else {
			    segment[i].x = umax;
			}
			if (prev->y < vmid) {
			    segment[i].y = vmin;
			} else {
			    segment[i].y = vmax;
			}
		}
		prev = &segment[i];
	    } else {
		//std::cerr << " at seam and no prev" << std::endl;
		complete = false;
	    }
	} else {
	    if (singularity < 0) {
		prev = &segment[i];
	    } else {
		prev = NULL;
	    }
	}
    }
    return complete;
}


bool
resolve_seam_segment_from_next(const ON_Surface *surface, ON_2dPointArray &segment, ON_2dPoint *next = NULL)
{
    bool complete = false;
    double umin, umax, umid;
    double vmin, vmax, vmid;

    surface->GetDomain(0, &umin, &umax);
    surface->GetDomain(1, &vmin, &vmax);
    umid = (umin + umax) / 2.0;
    vmid = (vmin + vmax) / 2.0;

    if (next != NULL) {
	complete = true;
	for (int i = segment.Count() - 1; i >= 0; i--) {
	    int singularity = IsAtSingularity(surface, segment[i], PBC_SEAM_TOL);
	    int seam = IsAtSeam(surface, segment[i], PBC_SEAM_TOL);

	    if ((seam > 0)) {
		if (next != NULL) {
		    switch (seam) {
			case 1: //east/west
			    if (next->x < umid) {
				segment[i].x = umin;
			    } else {
				segment[i].x = umax;
			    }
			    break;
			case 2: //north/south
			    if (next->y < vmid) {
				segment[i].y = vmin;
			    } else {
				segment[i].y = vmax;
			    }
			    break;
			case 3: //both
			    if (next->x < umid) {
				segment[i].x = umin;
			    } else {
				segment[i].x = umax;
			    }
			    if (next->y < vmid) {
				segment[i].y = vmin;
			    } else {
				segment[i].y = vmax;
			    }
		    }
		    next = &segment[i];
		} else {
		    //std::cerr << " at seam and no prev" << std::endl;
		    complete = false;
		}
	    } else {
		if (singularity < 0) {
		    next = &segment[i];
		} else {
		    next = NULL;
		}
	    }
	}
    }
    return complete;
}


bool
resolve_seam_segment(const ON_Surface *surface, ON_2dPointArray &segment, bool &UNUSED(u_resolved), bool &UNUSED(v_resolved))
{
    ON_2dPoint *prev = NULL;
    bool complete = false;
    double umin, umax, umid;
    double vmin, vmax, vmid;
    int prev_seam = 0;

    surface->GetDomain(0, &umin, &umax);
    surface->GetDomain(1, &vmin, &vmax);
    umid = (umin + umax) / 2.0;
    vmid = (vmin + vmax) / 2.0;

    for (int i = 0; i < segment.Count(); i++) {
	int singularity = IsAtSingularity(surface, segment[i], PBC_SEAM_TOL);
	int seam = IsAtSeam(surface, segment[i], PBC_SEAM_TOL);

	if ((seam > 0)) {
	    if (prev != NULL) {
		//std::cerr << " at seam " << seam << " but has prev" << std::endl;
		//std::cerr << "    prev: " << prev->x << ", " << prev->y << std::endl;
		//std::cerr << "    curr: " << data->samples[i].x << ", " << data->samples[i].y << std::endl;
		switch (seam) {
		    case 1: //east/west
			if (prev->x < umid) {
			    segment[i].x = umin;
			} else {
			    segment[i].x = umax;
			}
			break;
		    case 2: //north/south
			if (prev->y < vmid) {
			    segment[i].y = vmin;
			} else {
			    segment[i].y = vmax;
			}
			break;
		    case 3: //both
			if (prev->x < umid) {
			    segment[i].x = umin;
			} else {
			    segment[i].x = umax;
			}
			if (prev->y < vmid) {
			    segment[i].y = vmin;
			} else {
			    segment[i].y = vmax;
			}
		}
		prev = &segment[i];
	    } else {
		//std::cerr << " at seam and no prev" << std::endl;
		complete = false;
	    }
	    prev_seam = seam;
	} else {
	    if (singularity < 0) {
		prev = &segment[i];
		prev_seam = 0;
	    } else {
		prev = NULL;
	    }
	}
    }
    prev_seam = 0;
    if ((!complete) && (prev != NULL)) {
	complete = true;
	for (int i = segment.Count() - 2; i >= 0; i--) {
	    int singularity = IsAtSingularity(surface, segment[i], PBC_SEAM_TOL);
	    int seam = IsAtSeam(surface, segment[i], PBC_SEAM_TOL);
	    if ((seam > 0)) {
		if (prev != NULL) {
		    //std::cerr << " at seam " << seam << " but has prev" << std::endl;
		    //std::cerr << "    prev: " << prev->x << ", " << prev->y << std::endl;
		    //std::cerr << "    curr: " << data->samples[i].x << ", " << data->samples[i].y << std::endl;
		    switch (seam) {
			case 1: //east/west
			    if (prev->x < umid) {
				segment[i].x = umin;
			    } else {
				segment[i].x = umax;
			    }
			    break;
			case 2: //north/south
			    if (prev->y < vmid) {
				segment[i].y = vmin;
			    } else {
				segment[i].y = vmax;
			    }
			    break;
			case 3: //both
			    if (prev->x < umid) {
				segment[i].x = umin;
			    } else {
				segment[i].x = umax;
			    }
			    if (prev->y < vmid) {
				segment[i].y = vmin;
			    } else {
				segment[i].y = vmax;
			    }
		    }
		    prev = &segment[i];
		} else {
		    //std::cerr << " at seam and no prev" << std::endl;
		    complete = false;
		}
	    } else {
		if (singularity < 0) {
		    prev = &segment[i];
		} else {
		    prev = NULL;
		}
	    }
	}
    }
    return complete;
}


/*
 * number_of_seam_crossings
 */
int
number_of_seam_crossings(std::list<PBCData*> &pbcs)
{
    int rc = 0;
    std::list<PBCData*>::iterator cs;

    cs = pbcs.begin();
    while (cs != pbcs.end()) {
	PBCData *data = (*cs);
	if (!data || !data->surf)
	    continue;

	const ON_Surface *surf = data->surf;
	std::list<ON_2dPointArray *>::iterator si = data->segments.begin();
	ON_2dPoint *pt = NULL;
	ON_2dPoint *prev_pt = NULL;
	ON_2dPoint *next_pt = NULL;
	while (si != data->segments.end()) {
	    ON_2dPointArray *samples = (*si);
	    for (int i = 0; i < samples->Count(); i++) {
		pt = &(*samples)[i];
		if (!IsAtSeam(surf,*pt,PBC_SEAM_TOL)) {
		    if (prev_pt == NULL) {
			prev_pt = pt;
		    } else {
			next_pt = pt;
		    }
		    int udir=0;
		    int vdir=0;
		    if (next_pt != NULL) {
			if (ConsecutivePointsCrossClosedSeam(surf,*prev_pt,*next_pt,udir,vdir,PBC_SEAM_TOL)) {
			    rc++;
			}
			prev_pt = next_pt;
			next_pt = NULL;
		    }
		}
	    }
	    if (si != data->segments.end())
		si++;
	}

	if (cs != pbcs.end())
	    cs++;
    }

    return rc;
}


/*
 * if current and previous point on seam make sure they are on same seam
 */
bool
check_for_points_on_same_seam(std::list<PBCData*> &pbcs)
{

    std::list<PBCData*>::iterator cs = pbcs.begin();
    ON_2dPoint *prev_pt = NULL;
    int prev_seam = 0;
    while ( cs != pbcs.end()) {
	PBCData *data = (*cs);
	const ON_Surface *surf = data->surf;
	std::list<ON_2dPointArray *>::iterator seg = data->segments.begin();
	while (seg != data->segments.end()) {
	    ON_2dPointArray *points = (*seg);
	    for (int i=0; i < points->Count(); i++) {
		ON_2dPoint *pt = points->At(i);
		int seam = IsAtSeam(surf,*pt,PBC_SEAM_TOL);
		if (seam > 0) {
		    if (prev_seam > 0) {
			if ((seam == 1) && ((prev_seam % 2) == 1)) {
			    pt->x = prev_pt->x;
			} else if ((seam == 2) && (prev_seam > 1)) {
			    pt->y = prev_pt->y;
			} else if (seam == 3) {
			    if ((prev_seam % 2) == 1) {
				pt->x = prev_pt->x;
			    }
			    if (prev_seam > 1) {
				pt->y = prev_pt->y;
			    }
			}
		    }
		    prev_seam = seam;
		    prev_pt = pt;
		}
	    }
	    seg++;
	}
	cs++;
    }
    return true;
}


/*
 * extend_pullback_at_shared_3D_curve_seam
 */
bool
extend_pullback_at_shared_3D_curve_seam(std::list<PBCData*> &pbcs)
{
    const ON_Curve *next_curve = NULL;
    std::set<const ON_Curve *> set;
    std::map<const ON_Curve *,int> map;
    std::list<PBCData*>::iterator cs = pbcs.begin();

    while ( cs != pbcs.end()) {
	PBCData *data = (*cs++);
	const ON_Curve *curve = data->curve;
	const ON_Surface *surf = data->surf;

	if (cs != pbcs.end()) {
	    PBCData *nextdata = (*cs);
	    next_curve = nextdata->curve;
	}

	if (curve == next_curve) {
	    std::cerr << "Consecutive seam usage" << std::endl;
	    //find which direction we need to extend
	    if (surf->IsClosed(0) && !surf->IsClosed(1)) {
		double length = surf->Domain(0).Length();
		std::list<ON_2dPointArray *>::iterator seg = data->segments.begin();
		while (seg != data->segments.end()) {
		    ON_2dPointArray *points = (*seg);
		    for (int i=0; i < points->Count(); i++) {
			points->At(i)->x = points->At(i)->x + length;
		    }
		    seg++;
		}
	    } else if (!surf->IsClosed(0) && surf->IsClosed(1)) {
		double length = surf->Domain(1).Length();
		std::list<ON_2dPointArray *>::iterator seg = data->segments.begin();
		while (seg != data->segments.end()) {
		    ON_2dPointArray *points = (*seg);
		    for (int i=0; i < points->Count(); i++) {
			points->At(i)->y = points->At(i)->y + length;
		    }
		    seg++;
		}
	    } else {
		std::cerr << "both directions" << std::endl;
	    }
	}
	next_curve = NULL;
    }
    return true;
}


/*
 * shift_closed_curve_split_over_seam
 */
bool
shift_single_curve_loop_straddled_over_seam(std::list<PBCData*> &pbcs)
{
    if (pbcs.size() == 1) { // single curve for this loop
	std::list<PBCData*>::iterator cs;

	PBCData *data = pbcs.front();
	if (!data || !data->surf)
	    return false;

	const ON_Surface *surf = data->surf;
	ON_Interval udom = surf->Domain(0);
	ON_Interval vdom = surf->Domain(1);
	std::list<ON_2dPointArray *>::iterator si = data->segments.begin();
	ON_2dPoint pt;
	ON_2dPoint prev_pt;
	if (data->curve->IsClosed()) {
	    int numseamcrossings = number_of_seam_crossings(pbcs);
	    if (numseamcrossings == 1) {
		ON_2dPointArray part1,part2;
		ON_2dPointArray* curr_point_array = &part2;
		while (si != data->segments.end()) {
		    ON_2dPointArray *samples = (*si);
		    for (int i = 0; i < samples->Count(); i++) {
			pt = (*samples)[i];
			if (i == 0) {
			    prev_pt = pt;
			    curr_point_array->Append(pt);
			    continue;
			}
			int udir= 0;
			int vdir= 0;
			if (ConsecutivePointsCrossClosedSeam(surf,pt,prev_pt,udir,vdir,PBC_SEAM_TOL)) {
			    if (surf->IsAtSeam(pt.x,pt.y) > 0) {
				SwapUVSeamPoint(surf, pt);
				curr_point_array->Append(pt);
				curr_point_array = &part1;
				SwapUVSeamPoint(surf, pt);
			    } else if (surf->IsAtSeam(prev_pt.x,prev_pt.y) > 0) {
				SwapUVSeamPoint(surf, prev_pt);
				curr_point_array->Append(prev_pt);
			    } else {
				std::cerr << "shift_single_curve_loop_straddled_over_seam(): Error expecting to see seam in sample points" << std::endl;
			    }
			}
			curr_point_array->Append(pt);
			prev_pt = pt;
		    }
		    samples->Empty();
		    samples->Append(part1.Count(),part1.Array());
		    samples->Append(part2.Count(),part2.Array());
		    if (si != data->segments.end())
			si++;
		}
	    }
	}
    }
    return true;
}


/*
 * extend_over_seam_crossings - all incoming points assumed to be within UV bounds
 */
bool
extend_over_seam_crossings(std::list<PBCData*> &pbcs)
{
    std::list<PBCData*>::iterator cs;
    ON_2dPoint *pt = NULL;
    ON_2dPoint *prev_pt = NULL;
    ON_2dVector curr_uv_offsets = ON_2dVector::ZeroVector;

    ///// Loop through and fix any seam ambiguities
    cs = pbcs.begin();
    while (cs != pbcs.end()) {
	PBCData *data = (*cs);
	if (!data || !data->surf)
	    continue;

<<<<<<< HEAD
	const ON_Surface *surf = data->surf;
	ON_Interval udom = surf->Domain(0);
	ON_Interval vdom = surf->Domain(1);
=======
>>>>>>> 85e43be8
	std::list<ON_2dPointArray *>::iterator si = data->segments.begin();
	while (si != data->segments.end()) {
	    ON_2dPointArray *samples = (*si);
	    for (int i = 0; i < samples->Count(); i++) {
		pt = &(*samples)[i];

		if (prev_pt != NULL) {
		    GetClosestExtendedPoint(data->surf,*pt,*prev_pt,PBC_SEAM_TOL);
		}
		prev_pt = pt;
	    }
	    if (si != data->segments.end())
		si++;
	}
	if (cs != pbcs.end())
	    cs++;
    }

    return true;
}


/*
 * run through curve loop to determine correct start/end
 * points resolving ambiguities when point lies on a seam or
 * singularity
 */
bool
resolve_pullback_seams(std::list<PBCData*> &pbcs)
{
    std::list<PBCData*>::iterator cs;

    ///// Loop through and fix any seam ambiguities
    ON_2dPoint *prev = NULL;
    ON_2dPoint *next = NULL;
    bool u_resolved = false;
    bool v_resolved = false;
    cs = pbcs.begin();
    while (cs != pbcs.end()) {
	PBCData *data = (*cs);
	if (!data || !data->surf)
	    continue;

	const ON_Surface *surf = data->surf;
	double umin, umax;
	double vmin, vmax;
	surf->GetDomain(0, &umin, &umax);
	surf->GetDomain(1, &vmin, &vmax);

	std::list<ON_2dPointArray *>::iterator si = data->segments.begin();
	while (si != data->segments.end()) {
	    ON_2dPointArray *samples = (*si);
	    if (resolve_seam_segment(surf, *samples,u_resolved,v_resolved)) {
		// Found a starting point
		//1) walk back up with resolved next point
		next = (*samples).First();
		std::list<PBCData*>::reverse_iterator rcs(cs);
		rcs--;
		std::list<ON_2dPointArray *>::reverse_iterator rsi(si);
		while (rcs != pbcs.rend()) {
		    PBCData *rdata = (*rcs);
		    while (rsi != rdata->segments.rend()) {
			ON_2dPointArray *rsamples = (*rsi);
			// first try and resolve on own merits
			if (!resolve_seam_segment(surf, *rsamples,u_resolved,v_resolved)) {
			    resolve_seam_segment_from_next(surf, *rsamples, next);
			}
			next = (*rsamples).First();
			rsi++;
		    }
		    rcs++;
		    if (rcs != pbcs.rend()) {
			rdata = (*rcs);
			rsi = rdata->segments.rbegin();
		    }
		}

		//2) walk rest of way down with resolved prev point
		if (samples->Count() > 1)
		    prev = &(*samples)[samples->Count() - 1];
		else
		    prev = NULL;
		si++;
		std::list<PBCData*>::iterator current(cs);
		while (cs != pbcs.end()) {
		    while (si != data->segments.end()) {
			samples = (*si);
			// first try and resolve on own merits
			if (!resolve_seam_segment(surf, *samples,u_resolved,v_resolved)) {
			    resolve_seam_segment_from_prev(surf, *samples, prev);
			}
			if (samples->Count() > 1)
			    prev = &(*samples)[samples->Count() - 1];
			else
			    prev = NULL;
			si++;
		    }
		    cs++;
		    if (cs != pbcs.end()) {
			data = (*cs);
			si = data->segments.begin();
		    }
		}
		// make sure to wrap back around with previous
		cs = pbcs.begin();
		data = (*cs);
		si = data->segments.begin();
		while ((cs != pbcs.end()) && (cs != current)) {
		    while (si != data->segments.end()) {
			samples = (*si);
			// first try and resolve on own merits
			if (!resolve_seam_segment(surf, *samples,u_resolved,v_resolved)) {
			    resolve_seam_segment_from_prev(surf, *samples, prev);
			}
			if (samples->Count() > 1)
			    prev = &(*samples)[samples->Count() - 1];
			else
			    prev = NULL;
			si++;
		    }
		    cs++;
		    if (cs != pbcs.end()) {
			data = (*cs);
			si = data->segments.begin();
		    }
		}
	    }
	    if (si != data->segments.end())
		si++;
	}
	if (cs != pbcs.end())
	    cs++;
    }
    return true;
}


/*
 * run through curve loop to determine correct start/end
 * points resolving ambiguities when point lies on a seam or
 * singularity
 */
bool
resolve_pullback_singularities(std::list<PBCData*> &pbcs)
{
    std::list<PBCData*>::iterator cs = pbcs.begin();

    ///// Loop through and fix any seam ambiguities
    ON_2dPoint *prev = NULL;
    bool complete = false;
    int checkcnt = 0;

    prev = NULL;
    complete = false;
    checkcnt = 0;
    while (!complete && (checkcnt < 2)) {
	cs = pbcs.begin();
	complete = true;
	checkcnt++;
	//std::cerr << "Checkcnt - " << checkcnt << std::endl;
	while (cs != pbcs.end()) {
	    int singularity;
	    prev = NULL;
	    PBCData *data = (*cs);
	    if (!data || !data->surf)
		continue;

	    const ON_Surface *surf = data->surf;
	    std::list<ON_2dPointArray *>::iterator si = data->segments.begin();
	    while (si != data->segments.end()) {
		ON_2dPointArray *samples = (*si);
		for (int i = 0; i < samples->Count(); i++) {
		    // 0 = south, 1 = east, 2 = north, 3 = west
		    if ((singularity = IsAtSingularity(surf, (*samples)[i], PBC_SEAM_TOL)) >= 0) {
			if (prev != NULL) {
			    //std::cerr << " at singularity " << singularity << " but has prev" << std::endl;
			    //std::cerr << "    prev: " << prev->x << ", " << prev->y << std::endl;
			    //std::cerr << "    curr: " << data->samples[i].x << ", " << data->samples[i].y << std::endl;
			    switch (singularity) {
				case 0: //south
				    (*samples)[i].x = prev->x;
				    (*samples)[i].y = surf->Domain(1)[0];
				    break;
				case 1: //east
				    (*samples)[i].y = prev->y;
				    (*samples)[i].x = surf->Domain(0)[1];
				    break;
				case 2: //north
				    (*samples)[i].x = prev->x;
				    (*samples)[i].y = surf->Domain(1)[1];
				    break;
				case 3: //west
				    (*samples)[i].y = prev->y;
				    (*samples)[i].x = surf->Domain(0)[0];
			    }
			    prev = NULL;
			    //std::cerr << "    curr now: " << data->samples[i].x << ", " << data->samples[i].y << std::endl;
			} else {
			    //std::cerr << " at singularity " << singularity << " and no prev" << std::endl;
			    //std::cerr << "    curr: " << data->samples[i].x << ", " << data->samples[i].y << std::endl;
			    complete = false;
			}
		    } else {
			prev = &(*samples)[i];
		    }
		}
		if (!complete) {
		    //std::cerr << "Lets work backward:" << std::endl;
		    for (int i = samples->Count() - 2; i >= 0; i--) {
			// 0 = south, 1 = east, 2 = north, 3 = west
			if ((singularity = IsAtSingularity(surf, (*samples)[i], PBC_SEAM_TOL)) >= 0) {
			    if (prev != NULL) {
				//std::cerr << " at singularity " << singularity << " but has prev" << std::endl;
				//std::cerr << "    prev: " << prev->x << ", " << prev->y << std::endl;
				//std::cerr << "    curr: " << data->samples[i].x << ", " << data->samples[i].y << std::endl;
				switch (singularity) {
				    case 0: //south
					(*samples)[i].x = prev->x;
					(*samples)[i].y = surf->Domain(1)[0];
					break;
				    case 1: //east
					(*samples)[i].y = prev->y;
					(*samples)[i].x = surf->Domain(0)[1];
					break;
				    case 2: //north
					(*samples)[i].x = prev->x;
					(*samples)[i].y = surf->Domain(1)[1];
					break;
				    case 3: //west
					(*samples)[i].y = prev->y;
					(*samples)[i].x = surf->Domain(0)[0];
				}
				prev = NULL;
				//std::cerr << "    curr now: " << data->samples[i].x << ", " << data->samples[i].y << std::endl;
			    } else {
				//std::cerr << " at singularity " << singularity << " and no prev" << std::endl;
				//std::cerr << "    curr: " << data->samples[i].x << ", " << data->samples[i].y << std::endl;
				complete = false;
			    }
			} else {
			    prev = &(*samples)[i];
			}
		    }
		}
		si++;
	    }
	    cs++;
	}
    }

    return true;
}


void
remove_consecutive_intersegment_duplicates(std::list<PBCData*> &pbcs)
{
    std::list<PBCData*>::iterator cs = pbcs.begin();
    while (cs != pbcs.end()) {
	PBCData *data = (*cs);
	std::list<ON_2dPointArray *>::iterator si = data->segments.begin();
	while (si != data->segments.end()) {
	    ON_2dPointArray *samples = (*si);
	    if (samples->Count() == 0) {
		si = data->segments.erase(si);
	    } else {
		for (int i = 0; i < samples->Count() - 1; i++) {
		    while ((i < (samples->Count() - 1)) && (*samples)[i].DistanceTo((*samples)[i + 1]) < 1e-9) {
			samples->Remove(i + 1);
		    }
		}
		si++;
	    }
	}
	if (data->segments.empty()) {
	    cs = pbcs.erase(cs);
	} else {
	    cs++;
	}
    }
}


bool
check_pullback_data(std::list<PBCData*> &pbcs)
{
    std::list<PBCData*>::iterator d = pbcs.begin();

    if (d == pbcs.end() || (*d) == NULL || (*d)->surf == NULL)
	return false;

    const ON_Surface *surf = (*d)->surf;
    bool singular = has_singularity(surf);
    bool closed = is_closed(surf);

    if (singular) {
	if (!resolve_pullback_singularities(pbcs)) {
	    std::cerr << "Error: Can not resolve singular ambiguities." << std::endl;
	}
    }

    if (closed) {
	// check for same 3D curve use
	if (!check_for_points_on_same_seam(pbcs)) {
	    std::cerr << "Error: Can not extend pullback at shared 3D curve seam." << std::endl;
	    return false;
	}
	// check for same 3D curve use
	if (!extend_pullback_at_shared_3D_curve_seam(pbcs)) {
	    std::cerr << "Error: Can not extend pullback at shared 3D curve seam." << std::endl;
	    return false;
	}
	if (!shift_single_curve_loop_straddled_over_seam(pbcs)) {
	    std::cerr << "Error: Can not resolve seam ambiguities." << std::endl;
	    return false;
	}
	if (!resolve_pullback_seams(pbcs)) {
	    std::cerr << "Error: Can not resolve seam ambiguities." << std::endl;
	    return false;
	}
	if (!extend_over_seam_crossings(pbcs)) {
	    std::cerr << "Error: Can not resolve seam ambiguities." << std::endl;
	    return false;
	}
    }

    // consecutive duplicates within segment will cause problems in curve fit
    remove_consecutive_intersegment_duplicates(pbcs);

    return true;
}


int
check_pullback_singularity_bridge(const ON_Surface *surf, const ON_2dPoint &p1, const ON_2dPoint &p2)
{
    if (has_singularity(surf)) {
	int is, js;
	if (((is = IsAtSingularity(surf, p1, PBC_SEAM_TOL)) >= 0) && ((js = IsAtSingularity(surf, p2, PBC_SEAM_TOL)) >= 0)) {
	    //create new singular trim
	    if (is == js) {
		return is;
	    }
	}
    }
    return -1;
}


int
check_pullback_seam_bridge(const ON_Surface *surf, const ON_2dPoint &p1, const ON_2dPoint &p2)
{
    if (is_closed(surf)) {
	int is, js;
	if (((is = IsAtSeam(surf, p1, PBC_SEAM_TOL)) > 0) && ((js = IsAtSeam(surf, p2, PBC_SEAM_TOL)) > 0)) {
	    //create new seam trim
	    if (is == js) {
		// need to check if seam 3d points are equal
		double endpoint_distance = p1.DistanceTo(p2);
		double t0, t1;

		int dir = is - 1;
		surf->GetDomain(dir, &t0, &t1);
		if (endpoint_distance > 0.5 * (t1 - t0)) {
		    return is;
		}
	    }
	}
    }
    return -1;
}


ON_Curve*
pullback_curve(const brlcad::SurfaceTree* surfacetree,
	       const ON_Surface* surf,
	       const ON_Curve* curve,
	       double tolerance,
	       double flatness)
{
    PBCData data;
    data.tolerance = tolerance;
    data.flatness = flatness;
    data.curve = curve;
    data.surf = surf;
    data.surftree = (brlcad::SurfaceTree*)surfacetree;
    ON_2dPointArray samples;
    data.segments.push_back(&samples);

    // Step 1 - adaptively sample the curve
    double tmin, tmax;
    data.curve->GetDomain(&tmin, &tmax);
    ON_2dPoint& start = samples.AppendNew(); // new point is added to samples and returned
    if (!toUV(data, start, tmin, 0.001)) {
	return NULL;    // fails if first point is out of tolerance!
    }

    ON_2dPoint uv;
    ON_3dPoint p = curve->PointAt(tmin);
    ON_3dPoint from = curve->PointAt(tmin + 0.0001);
    brlcad::SurfaceTree *st = (brlcad::SurfaceTree *)surfacetree;
    if (st->getSurfacePoint((const ON_3dPoint&)p, uv, (const ON_3dPoint&)from) < 0) {
	std::cerr << "Error: Can not get surface point." << std::endl;
    }

    ON_2dPoint p1, p2;

#ifdef SHOW_UNUSED
    if (!data.surf)
	return NULL;

    const ON_Surface *surf = data.surf;
#endif

    if (toUV(data, p1, tmin, PBC_TOL) && toUV(data, p2, tmax, -PBC_TOL)) {
#ifdef SHOW_UNUSED
	ON_3dPoint a = surf->PointAt(p1.x, p1.y);
	ON_3dPoint b = surf->PointAt(p2.x, p2.y);
#endif

	p = curve->PointAt(tmax);
	from = curve->PointAt(tmax - 0.0001);
	if (st->getSurfacePoint((const ON_3dPoint&)p, uv, (const ON_3dPoint&)from) < 0) {
	    std::cerr << "Error: Can not get surface point." << std::endl;
	}

	if (!sample(data, tmin, tmax, p1, p2)) {
	    return NULL;
	}

	for (int i = 0; i < samples.Count(); i++) {
	    std::cerr << samples[i].x << ", " << samples[i].y << std::endl;
	}
    } else {
	return NULL;
    }

    return interpolateCurve(samples);
}


ON_Curve*
pullback_seam_curve(enum seam_direction seam_dir,
		    const brlcad::SurfaceTree* surfacetree,
		    const ON_Surface* surf,
		    const ON_Curve* curve,
		    double tolerance,
		    double flatness)
{
    PBCData data;
    data.tolerance = tolerance;
    data.flatness = flatness;
    data.curve = curve;
    data.surf = surf;
    data.surftree = (brlcad::SurfaceTree*)surfacetree;
    ON_2dPointArray samples;
    data.segments.push_back(&samples);

    // Step 1 - adaptively sample the curve
    double tmin, tmax;
    data.curve->GetDomain(&tmin, &tmax);
    ON_2dPoint& start = samples.AppendNew(); // new point is added to samples and returned
    if (!toUV(data, start, tmin, 0.001)) {
	return NULL;    // fails if first point is out of tolerance!
    }

    ON_2dPoint p1, p2;

    if (toUV(data, p1, tmin, PBC_TOL) && toUV(data, p2, tmax, -PBC_TOL)) {
	if (!sample(data, tmin, tmax, p1, p2)) {
	    return NULL;
	}

	for (int i = 0; i < samples.Count(); i++) {
	    if (seam_dir == NORTH_SEAM) {
		samples[i].y = 1.0;
	    } else if (seam_dir == EAST_SEAM) {
		samples[i].x = 1.0;
	    } else if (seam_dir == SOUTH_SEAM) {
		samples[i].y = 0.0;
	    } else if (seam_dir == WEST_SEAM) {
		samples[i].x = 0.0;
	    }
	    std::cerr << samples[i].x << ", " << samples[i].y << std::endl;
	}
    } else {
	return NULL;
    }

    return interpolateCurve(samples);
}


// Local Variables:
// tab-width: 8
// mode: C++
// c-basic-offset: 4
// indent-tabs-mode: t
// c-file-style: "stroustrup"
// End:
// ex: shiftwidth=4 tabstop=8<|MERGE_RESOLUTION|>--- conflicted
+++ resolved
@@ -1868,11 +1868,7 @@
 	    t0 = span_interval[span_index].Mid();
 	    bool closestfound = false;
 	    bool notdone = true;
-<<<<<<< HEAD
-	    double current_distance = DBL_MAX;
-=======
 	    double span_distance = DBL_MAX;
->>>>>>> 85e43be8
 	    double previous_distance = DBL_MAX;
 	    ON_3dVector firstDervative, secondDervative;
 	    while (notdone
@@ -1893,19 +1889,11 @@
 		delta_t = new_t0 - t0;
 		t0 = new_t0;
 		point = trim.PointAt(t0);
-<<<<<<< HEAD
-		current_distance = point.DistanceTo(p2d);
-		if (current_distance < previous_distance) {
-		    closestfound = true;
-		    closestT = t0;
-		    previous_distance = current_distance;
-=======
 		span_distance = point.DistanceTo(p2d);
 		if (span_distance < previous_distance) {
 		    closestfound = true;
 		    closestT = t0;
 		    previous_distance = span_distance;
->>>>>>> 85e43be8
 		    if (fabs(delta_t) < same_point_tol) {
 			notdone = false;
 		    }
@@ -1913,13 +1901,8 @@
 		    notdone = false;
 		}
 	    }
-<<<<<<< HEAD
-	    if (closestfound && (current_distance < closest_distance)) {
-		closest_distance = current_distance;
-=======
 	    if (closestfound && (span_distance < closest_distance)) {
 		closest_distance = span_distance;
->>>>>>> 85e43be8
 		rc = true;
 		t = closestT;
 	    }
@@ -2545,10 +2528,6 @@
     if (surf->IsClosed(0)) {
 	double length = surf->Domain(0).Length();
 	double delta=pt.x-prev_pt.x;
-
-	/* FIXME: looks like tol should be taken into consideration
-	 * here when comparing delta against the length.
-	 */
 	while (fabs(delta) > length/2.0) {
 	    if (delta > length/2.0) {
 		pt.x = pt.x - length;
@@ -2563,10 +2542,6 @@
     if (surf->IsClosed(1)) {
 	double length = surf->Domain(1).Length();
 	double delta=pt.y-prev_pt.y;
-
-	/* FIXME: looks like tol should be taken into consideration
-	 * here when comparing delta against the length.
-	 */
 	while (fabs(delta) > length/2.0) {
 	    if (delta > length/2.0) {
 		pt.y = pt.y - length;
@@ -4144,12 +4119,6 @@
 	if (!data || !data->surf)
 	    continue;
 
-<<<<<<< HEAD
-	const ON_Surface *surf = data->surf;
-	ON_Interval udom = surf->Domain(0);
-	ON_Interval vdom = surf->Domain(1);
-=======
->>>>>>> 85e43be8
 	std::list<ON_2dPointArray *>::iterator si = data->segments.begin();
 	while (si != data->segments.end()) {
 	    ON_2dPointArray *samples = (*si);
