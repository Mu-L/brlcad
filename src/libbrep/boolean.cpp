--- conflicted
+++ resolved
@@ -347,10 +347,10 @@
 
 
 HIDDEN int
-curve_t_compare(IntersectPoint * const *p1, IntersectPoint * const *p2)
+curve_t_compare(const IntersectPoint *p1, const IntersectPoint *p2)
 {
     // Use for sorting an array. Use strict FP comparison.
-    return (*p1)->m_curve_t > (*p2)->m_curve_t ? 1 : ((*p1)->m_curve_t < (*p2)->m_curve_t ? -1 : 0);
+    return p1->m_curve_t > p2->m_curve_t ? 1 : (p1->m_curve_t < p2->m_curve_t ? -1 : 0);
 }
 
 
@@ -753,7 +753,1030 @@
 }
 
 
-<<<<<<< HEAD
+class CurvePoint {
+public:
+    int source_loop;
+    int loop_index;
+    double curve_t;
+    ON_2dPoint pt;
+
+    enum Location {
+	BOUNDARY,
+	INSIDE,
+	OUTSIDE
+    } location;
+
+    static CurvePoint::Location
+    PointCurveLocation(ON_2dPoint pt, ON_Curve *curve);
+
+    CurvePoint(
+	int loop,
+	int li,
+	double curve1_t,
+	ON_Curve *curve1,
+	ON_Curve *curve2)
+	: source_loop(loop), loop_index(li), curve_t(curve1_t)
+    {
+	pt = curve1->PointAt(curve1_t);
+	location = PointCurveLocation(pt, curve2);
+    }
+
+    CurvePoint(
+	int loop,
+	int li,
+	double t,
+	ON_2dPoint p,
+	CurvePoint::Location l)
+	: source_loop(loop), loop_index(li), curve_t(t), pt(p), location(l)
+    {
+    }
+
+    bool
+    operator<(const CurvePoint &other) const
+    {
+	// for points not on the same loop, compare the actual points
+	if (source_loop != other.source_loop) {
+	    if (ON_NearZero(pt.DistanceTo(other.pt), INTERSECTION_TOL)) {
+		return false;
+	    }
+	    return pt < other.pt;
+	}
+
+	// for points on the same loop, compare loop position
+	if (loop_index == other.loop_index) {
+	    if (ON_NearZero(curve_t - other.curve_t, INTERSECTION_TOL)) {
+		return false;
+	    }
+	    return curve_t < other.curve_t;
+	}
+	return loop_index < other.loop_index;
+    }
+
+    bool
+    operator==(const CurvePoint &other) const
+    {
+	return ON_NearZero(pt.DistanceTo(other.pt), INTERSECTION_TOL);
+    }
+
+    bool
+    operator!=(const CurvePoint &other) const
+    {
+	return !ON_NearZero(pt.DistanceTo(other.pt), INTERSECTION_TOL);
+    }
+};
+
+class CurvePointAbsoluteCompare {
+public:
+    bool
+    operator()(const CurvePoint &a, const CurvePoint &b) const
+    {
+	if (ON_NearZero(a.pt.DistanceTo(b.pt), INTERSECTION_TOL)) {
+	    return false;
+	}
+	return a.pt < b.pt;
+    }
+};
+
+CurvePoint::Location
+CurvePoint::PointCurveLocation(ON_2dPoint pt, ON_Curve *curve)
+{
+    ON_SimpleArray<ON_Curve *> loop;
+    loop.Append(curve);
+
+    if (is_point_on_loop(pt, loop)) {
+	return CurvePoint::BOUNDARY;
+    }
+    if (point_loop_location(pt, loop) == OUTSIDE_OR_ON_LOOP) {
+	return CurvePoint::OUTSIDE;
+    }
+    return CurvePoint::INSIDE;
+}
+
+class CurveSegment {
+public:
+    ON_SimpleArray<ON_Curve *> &orig_loop;
+    CurvePoint from, to;
+    enum Location {
+	BOUNDARY,
+	INSIDE,
+	OUTSIDE
+    } location;
+
+    CurveSegment(
+	ON_SimpleArray<ON_Curve *> &loop,
+	CurvePoint f,
+	CurvePoint t,
+	CurveSegment::Location l)
+	: orig_loop(loop), from(f), to(t), location(l)
+    {
+    }
+
+    void
+    Reverse(void)
+    {
+	std::swap(from, to);
+    }
+
+    ON_Curve *
+    Curve(void) const
+    {
+	ON_Curve *from_curve = orig_loop[from.loop_index];
+	ON_Curve *to_curve = orig_loop[to.loop_index];
+	ON_Interval from_dom = from_curve->Domain();
+	ON_Interval to_dom = to_curve->Domain();
+
+	// if endpoints are on the same curve, just get the part between them
+	if (from.loop_index == to.loop_index) {
+	    ON_Curve *seg_curve =
+		sub_curve(from_curve, from.curve_t, to.curve_t);
+	    return seg_curve;
+	}
+	// if endpoints are on different curves, we may need a subcurve of
+	// just the 'from' curve, just the 'to' curve, or both
+	if (ON_NearZero(from.curve_t - from_dom.m_t[1], INTERSECTION_TOL)) {
+	    // starting at end of 'from' same as starting at start of 'to'
+	    ON_Curve *seg_curve = sub_curve(to_curve, to_dom.m_t[0],
+		    to.curve_t);
+	    return seg_curve;
+	}
+	if (ON_NearZero(to.curve_t - to_dom.m_t[0], INTERSECTION_TOL)) {
+	    // ending at start of 'to' same as ending at end of 'from'
+	    ON_Curve *seg_curve = sub_curve(from_curve, from.curve_t,
+		    from_dom.m_t[1]);
+	    return seg_curve;
+	}
+	ON_PolyCurve *pcurve = new ON_PolyCurve();
+	append_to_polycurve(sub_curve(from_curve, from.curve_t,
+		    from_dom.m_t[1]), *pcurve);
+	append_to_polycurve(sub_curve(to_curve, to_dom.m_t[0], to.curve_t),
+		*pcurve);
+	return pcurve;
+    }
+
+    bool
+    IsDegenerate(void)
+    {
+	ON_Curve *seg_curve = Curve();
+	double length = 0.0;
+
+	if (seg_curve->IsLinear(INTERSECTION_TOL)) {
+	    length = seg_curve->PointAtStart().DistanceTo(
+		    seg_curve->PointAtEnd());
+	} else {
+	    double min[3] = {0.0, 0.0, 0.0};
+	    double max[3] = {0.0, 0.0, 0.0};
+
+	    seg_curve->GetBBox(min, max, true);
+	    length = DIST_PT_PT(min, max);
+	}
+	delete seg_curve;
+	return length < INTERSECTION_TOL;
+    }
+
+    bool
+    operator<(const CurveSegment &other) const
+    {
+	return from < other.from;
+    }
+};
+
+#define LOOP_DIRECTION_CCW  1
+#define LOOP_DIRECTION_CW  -1
+#define LOOP_DIRECTION_NONE 0
+
+ON_Curve *
+get_loop_curve(const ON_SimpleArray<ON_Curve *> &loop)
+{
+    ON_PolyCurve *pcurve = new ON_PolyCurve();
+    for (int i = 0; i < loop.Count(); ++i) {
+	append_to_polycurve(loop[i]->Duplicate(), *pcurve);
+    }
+    return pcurve;
+}
+
+std::list<ON_SimpleArray<ON_Curve *> >::iterator
+find_innerloop(std::list<ON_SimpleArray<ON_Curve *> > &loops)
+{
+    std::list<ON_SimpleArray<ON_Curve *> >::iterator k;
+    for (k = loops.begin(); k != loops.end(); ++k) {
+	ON_Curve *loop_curve = get_loop_curve(*k);
+
+	if (ON_ClosedCurveOrientation(*loop_curve, NULL) == LOOP_DIRECTION_CW) {
+	    delete loop_curve;
+	    return k;
+	}
+	delete loop_curve;
+    }
+    return loops.end();
+}
+
+bool
+set_loop_direction(ON_SimpleArray<ON_Curve *> &loop, int dir)
+{
+    ON_Curve *curve = get_loop_curve(loop);
+    int curr_dir = ON_ClosedCurveOrientation(*curve, NULL);
+    delete curve;
+
+    if (curr_dir == LOOP_DIRECTION_NONE) {
+	// can't set the correct direction
+	return false;
+    }
+    if (curr_dir != dir) {
+	// need reverse
+	for (int i = 0; i < loop.Count(); ++i) {
+	    if (!loop[i]->Reverse()) {
+		return false;
+	    }
+	}
+	loop.Reverse();
+    }
+    // curve already has the correct direction
+    return true;
+}
+
+void
+add_point_to_set(std::multiset<CurvePoint> &set, CurvePoint pt)
+{
+    if (set.count(pt) < 2) {
+	set.insert(pt);
+    }
+}
+
+std::multiset<CurveSegment>
+make_segments(
+    std::multiset<CurvePoint> &curve1_points,
+    ON_SimpleArray<ON_Curve *> &loop1,
+    ON_SimpleArray<ON_Curve *> &loop2)
+{
+    ON_Curve *loop2_curve = get_loop_curve(loop2);
+
+    std::multiset<CurveSegment> out;
+
+    std::multiset<CurvePoint>::iterator first = curve1_points.begin();
+    std::multiset<CurvePoint>::iterator curr = first;
+    std::multiset<CurvePoint>::iterator next = ++curve1_points.begin();
+
+    for (; next != curve1_points.end(); ++curr, ++next) {
+	CurvePoint from = *curr;
+	CurvePoint to = *next;
+	CurveSegment new_seg(loop1, from, to, CurveSegment::BOUNDARY);
+
+	if (new_seg.IsDegenerate()) {
+	    continue;
+	}
+
+	if (from.location == CurvePoint::BOUNDARY &&
+	      to.location == CurvePoint::BOUNDARY)
+	{
+	    ON_Curve *seg_curve = loop1[from.loop_index];
+
+	    double end_t = to.curve_t;
+	    if (from.loop_index != to.loop_index) {
+		end_t = seg_curve->Domain().m_t[1];
+	    }
+	    ON_2dPoint seg_midpt = seg_curve->PointAt(
+		    ON_Interval(from.curve_t, end_t).Mid());
+
+	    CurvePoint::Location midpt_location =
+		CurvePoint::PointCurveLocation(seg_midpt, loop2_curve);
+
+	    if (midpt_location == CurvePoint::INSIDE) {
+		new_seg.location = CurveSegment::INSIDE;
+	    } else if (midpt_location == CurvePoint::OUTSIDE) {
+		new_seg.location = CurveSegment::OUTSIDE;
+	    }
+	} else if (from.location == CurvePoint::INSIDE ||
+		    to.location == CurvePoint::INSIDE)
+	{
+	    new_seg.location = CurveSegment::INSIDE;
+	} else if (from.location == CurvePoint::OUTSIDE ||
+		     to.location == CurvePoint::OUTSIDE)
+	{
+	    new_seg.location = CurveSegment::OUTSIDE;
+	}
+	out.insert(new_seg);
+    }
+    delete loop2_curve;
+    return out;
+}
+
+void
+set_append_segment(
+    std::multiset<CurveSegment> &out,
+    const CurveSegment &seg)
+{
+    // if this segment is a reversed version of an existing
+    // segment, it cancels the existing segment out
+    CurveSegment reversed(seg);
+    reversed.Reverse();
+
+    if (out.count(reversed) == 0) {
+	out.insert(seg);
+    } else {
+	out.erase(reversed);
+    }
+}
+
+void
+set_append_segments_at_location(
+	std::multiset<CurveSegment> &out,
+	std::multiset<CurveSegment> &in,
+	CurveSegment::Location location)
+{
+    std::multiset<CurveSegment>::iterator i;
+    for (i = in.begin(); i != in.end(); ++i) {
+	if (i->location == location) {
+	    set_append_segment(out, *i);
+	}
+    }
+}
+
+std::multiset<CurveSegment>
+find_similar_segments(
+    std::multiset<CurveSegment> &set,
+    const CurveSegment &seg)
+{
+    std::multiset<CurveSegment> out;
+
+    std::multiset<CurveSegment>::iterator i;
+    for (i = set.begin(); i != set.end(); ++i) {
+	if (((i->from == seg.from) && (i->to == seg.to)) ||
+	    ((i->from == seg.to)   && (i->to == seg.from)))
+	{
+	    out.insert(*i);
+	}
+    }
+    return out;
+}
+
+std::multiset<CurveSegment>
+get_op_segments(
+	std::multiset<CurveSegment> &curve1_segments,
+	std::multiset<CurveSegment> &curve2_segments,
+	op_type op)
+{
+    std::multiset<CurveSegment> out;
+
+    if (op == BOOLEAN_INTERSECT) {
+	set_append_segments_at_location(out, curve1_segments,
+		CurveSegment::INSIDE);
+
+	set_append_segments_at_location(out, curve2_segments,
+		CurveSegment::INSIDE);
+
+	std::multiset<CurveSegment> c1_boundary_segs;
+	set_append_segments_at_location(c1_boundary_segs, curve1_segments,
+		CurveSegment::BOUNDARY);
+
+	std::multiset<CurveSegment> c2_boundary_segs;
+	set_append_segments_at_location(c2_boundary_segs, curve2_segments,
+		CurveSegment::BOUNDARY);
+
+	std::multiset<CurveSegment>::iterator i;
+	for (i = c1_boundary_segs.begin(); i != c1_boundary_segs.end(); ++i) {
+	    std::multiset<CurveSegment> curve1_matches =
+		find_similar_segments(c1_boundary_segs, *i);
+
+	    std::multiset<CurveSegment> curve2_matches =
+		find_similar_segments(c2_boundary_segs, *i);
+
+	    if (curve1_matches.size() > 1 || curve2_matches.size() > 1) {
+		continue;
+	    }
+	    if (curve1_matches.begin()->from == curve2_matches.begin()->from) {
+		out.insert(*i);
+	    }
+	}
+    } else if (op == BOOLEAN_DIFF) {
+	set_append_segments_at_location(out, curve1_segments,
+		CurveSegment::OUTSIDE);
+
+	set_append_segments_at_location(out, curve2_segments,
+		CurveSegment::INSIDE);
+
+	std::multiset<CurveSegment> c1_boundary_segs;
+	set_append_segments_at_location(c1_boundary_segs, curve1_segments,
+		CurveSegment::BOUNDARY);
+
+	std::multiset<CurveSegment> c2_boundary_segs;
+	set_append_segments_at_location(c2_boundary_segs, curve2_segments,
+		CurveSegment::BOUNDARY);
+
+	std::multiset<CurveSegment>::iterator i;
+	for (i = c1_boundary_segs.begin(); i != c1_boundary_segs.end(); ++i) {
+	    std::multiset<CurveSegment> curve1_matches =
+		find_similar_segments(c1_boundary_segs, *i);
+
+	    std::multiset<CurveSegment> curve2_matches =
+		find_similar_segments(c2_boundary_segs, *i);
+
+	    if (curve1_matches.size() > 1) {
+		continue;
+	    }
+	    if (curve1_matches.begin()->from == curve2_matches.begin()->from ||
+		curve2_matches.size() > 1)
+	    {
+		out.insert(*i);
+	    }
+	}
+    }
+
+    return out;
+}
+
+std::list<ON_SimpleArray<ON_Curve *> >
+construct_loops_from_segments(
+    std::multiset<CurveSegment> &segments)
+{
+    std::list<ON_SimpleArray<ON_Curve *> > out;
+
+    while (!segments.empty()) {
+	std::vector<std::multiset<CurveSegment>::iterator> loop_segs;
+	std::multiset<CurvePoint, CurvePointAbsoluteCompare> visited_points;
+
+	std::multiset<CurveSegment>::iterator curr_seg, prev_seg;
+        curr_seg = segments.begin();
+
+	loop_segs.push_back(curr_seg);
+	visited_points.insert(curr_seg->from);
+	visited_points.insert(curr_seg->to);
+
+	bool closed_curve = (curr_seg->from == curr_seg->to);
+	while (!closed_curve) {
+	    // look for a segment that connects to the previous
+	    for (prev_seg = curr_seg++; curr_seg != segments.end(); ++curr_seg) {
+		if (curr_seg->from == prev_seg->to) {
+		    break;
+		}
+	    }
+
+	    if (curr_seg == segments.end()) {
+		// no segment connects to the prev one
+		break;
+	    } else {
+		// Extend our loop with the joining segment.
+		// If we've visited its endpoint before, then the loop
+		// is now closed.
+		loop_segs.push_back(curr_seg);
+		visited_points.insert(curr_seg->to);
+		closed_curve = (visited_points.count(curr_seg->to) > 1);
+	    }
+	}
+
+	if (closed_curve) {
+	    // find the segment the closing segment connected to (it
+	    // may not be the first segment)
+	    size_t i;
+	    for (i = 0; i < loop_segs.size(); ++i) {
+		if (loop_segs[i]->from == loop_segs.back()->to) {
+		    break;
+		}
+	    }
+	    // Form a curve from the closed chain of segments.
+	    // Remove the used segments from the available set.
+	    ON_SimpleArray<ON_Curve *> loop;
+	    for (; i < loop_segs.size(); ++i) {
+		loop.Append(loop_segs[i]->Curve());
+		segments.erase(loop_segs[i]);
+	    }
+	    out.push_back(loop);
+	} else {
+	    // couldn't join to the last segment, discard it
+	    segments.erase(loop_segs.back());
+	    bu_log("construct_loops_from_segments: found unconnected segment\n");
+	}
+	loop_segs.clear();
+	visited_points.clear();
+    }
+    return out;
+}
+
+std::multiset<CurvePoint>
+get_loop_points(
+    int source_loop,
+    ON_SimpleArray<ON_Curve *> loop1,
+    ON_SimpleArray<ON_Curve *> loop2)
+{
+    std::multiset<CurvePoint> out;
+    ON_Curve *loop2_curve = get_loop_curve(loop2);
+
+    ON_Curve *loop1_seg = loop1[0];
+    out.insert(CurvePoint(source_loop, 0, loop1_seg->Domain().m_t[0], loop1_seg,
+		loop2_curve));
+
+    for (int i = 0; i < loop1.Count(); ++i) {
+	loop1_seg = loop1[i];
+	out.insert(CurvePoint(source_loop, i, loop1_seg->Domain().m_t[1],
+		    loop1_seg, loop2_curve));
+    }
+    delete loop2_curve;
+
+    return out;
+}
+
+std::list<ON_SimpleArray<ON_Curve *> >
+loop_boolean(
+    const ON_SimpleArray<ON_Curve *> &l1,
+    const ON_SimpleArray<ON_Curve *> &l2,
+    op_type op)
+{
+    std::list<ON_SimpleArray<ON_Curve *> > out;
+    ON_SimpleArray<ON_Curve *> loop1, loop2;
+
+    for (int i = 0; i < l1.Count(); ++i) {
+	loop1.Append(l1[i]->Duplicate());
+    }
+    for (int i = 0; i < l2.Count(); ++i) {
+	loop2.Append(l2[i]->Duplicate());
+    }
+
+    if (op != BOOLEAN_INTERSECT && op != BOOLEAN_DIFF) {
+	bu_log("loop_boolean: unsupported operation\n");
+	out.push_back(loop1);
+	return out;
+    }
+
+    // set curve directions based on operation
+    int loop1_dir, loop2_dir;
+
+    loop1_dir = loop2_dir = LOOP_DIRECTION_CCW;
+    if (op == BOOLEAN_DIFF) {
+	loop2_dir = LOOP_DIRECTION_CW;
+    }
+
+    if (!set_loop_direction(loop1, loop1_dir) ||
+	!set_loop_direction(loop2, loop2_dir))
+    {
+	bu_log("loop_boolean: couldn't standardize curve directions\n");
+	out.push_back(loop1);
+	return out;
+    }
+
+    std::multiset<CurvePoint> loop1_points, loop2_points;
+
+    loop1_points = get_loop_points(1, loop1, loop2);
+    loop2_points = get_loop_points(2, loop2, loop1);
+
+    for (int i = 0; i < loop1.Count(); ++i) {
+	for (int j = 0; j < loop2.Count(); ++j) {
+	    ON_SimpleArray<ON_X_EVENT> x_events;
+	    ON_Intersect(loop1[i], loop2[j], x_events, INTERSECTION_TOL);
+
+	    for (int k = 0; k < x_events.Count(); ++k) {
+		add_point_to_set(loop1_points, CurvePoint(1, i,
+			    x_events[k].m_a[0], x_events[k].m_A[0],
+			    CurvePoint::BOUNDARY));
+
+		add_point_to_set(loop2_points, CurvePoint(2, j,
+			    x_events[k].m_b[0], x_events[k].m_B[0],
+			    CurvePoint::BOUNDARY));
+
+		if (x_events[k].m_type == ON_X_EVENT::ccx_overlap) {
+		    add_point_to_set(loop1_points, CurvePoint(1, i,
+				x_events[k].m_a[0], x_events[k].m_A[0],
+				CurvePoint::BOUNDARY));
+
+		    add_point_to_set(loop2_points, CurvePoint(2, j,
+				x_events[k].m_b[0], x_events[k].m_B[0],
+				CurvePoint::BOUNDARY));
+		}
+	    }
+	}
+    }
+
+    std::multiset<CurveSegment> loop1_segments, loop2_segments;
+    loop1_segments = make_segments(loop1_points, loop1, loop2);
+    loop2_segments = make_segments(loop2_points, loop2, loop1);
+
+    std::multiset<CurveSegment> out_segments =
+	get_op_segments(loop1_segments, loop2_segments, op);
+
+    return construct_loops_from_segments(out_segments);
+}
+
+std::list<ON_SimpleArray<ON_Curve *> >
+innerloops_inside_outerloop(
+    ON_SimpleArray<ON_Curve *> &outerloop_curve,
+    const std::vector<ON_SimpleArray<ON_Curve *> > &innerloop_curves)
+{
+    std::list<ON_SimpleArray<ON_Curve *> > out;
+
+    for (size_t i = 0; i < innerloop_curves.size(); ++i) {
+	std::list<ON_SimpleArray<ON_Curve *> > new_innerloops;
+	new_innerloops = loop_boolean(outerloop_curve, innerloop_curves[i],
+		BOOLEAN_INTERSECT);
+
+	std::list<ON_SimpleArray<ON_Curve *> >::iterator j;
+	for (j = new_innerloops.begin(); j != new_innerloops.end(); ++j) {
+	    set_loop_direction(*j, LOOP_DIRECTION_CW);
+	    out.push_back(*j);
+	}
+    }
+    return out;
+}
+
+TrimmedFace *
+make_face_from_loops(
+	const TrimmedFace *orig_face,
+	ON_SimpleArray<ON_Curve *> &outerloop,
+	const std::vector<ON_SimpleArray<ON_Curve *> > &innerloops)
+{
+    TrimmedFace *face = new TrimmedFace();
+
+    face->m_face = orig_face->m_face;
+    face->m_outerloop.Append(outerloop.Count(), outerloop.Array());
+
+    std::list<ON_SimpleArray<ON_Curve *> > new_innerloops;
+    new_innerloops = innerloops_inside_outerloop(outerloop, innerloops);
+
+    std::list<ON_SimpleArray<ON_Curve *> >::iterator i;
+    for (i = new_innerloops.begin(); i != new_innerloops.end(); ++i) {
+	face->m_innerloop.push_back(*i);
+    }
+    return face;
+}
+
+void
+append_faces_from_loops(
+	ON_SimpleArray<TrimmedFace *> &out,
+	const TrimmedFace *orig_face,
+	std::list<ON_SimpleArray<ON_Curve *> > &new_loops)
+{
+    // copy face inner loops
+    std::vector<ON_SimpleArray<ON_Curve *> > all_innerloops;
+    for (size_t i = 0; i < orig_face->m_innerloop.size(); ++i) {
+	ON_SimpleArray<ON_Curve *> loop;
+	loop.Append(orig_face->m_innerloop[i].Count(),
+		orig_face->m_innerloop[i].Array());
+	all_innerloops.push_back(loop);
+    }
+
+    // add new innerloops, removing them from the input list
+    std::list<ON_SimpleArray<ON_Curve *> >::iterator innerloop;
+
+    size_t first_new = all_innerloops.size();
+
+    innerloop = find_innerloop(new_loops);
+    while (innerloop != new_loops.end()) {
+	all_innerloops.push_back(*innerloop);
+	new_loops.erase(innerloop);
+
+	innerloop = find_innerloop(new_loops);
+    }
+
+    // make a face from each outerloop, using appropriate innerloops
+    std::list<ON_SimpleArray<ON_Curve *> >::iterator i;
+    for (i = new_loops.begin(); i != new_loops.end(); ++i) {
+	out.Append(make_face_from_loops(orig_face, *i, all_innerloops));
+    }
+
+    // delete original innerloops from the new set
+    for (size_t loop = first_new; loop < all_innerloops.size(); ++loop) {
+	for (int j = 0; j < all_innerloops[loop].Count(); ++j) {
+	    delete all_innerloops[loop][j];
+	    all_innerloops[loop][j] = NULL;
+	}
+    }
+}
+
+/* Turn an open curve into a closed curve by using segments from the
+ * face outerloop to connect its endpoints.
+ *
+ * Returns false on failure, true otherwise.
+ */
+std::vector<ON_SimpleArray<ON_Curve *> >
+split_face_into_loops(
+    const TrimmedFace *orig_face,
+    LinkedCurve &linked_curve)
+{
+    std::vector<ON_SimpleArray<ON_Curve *> > out;
+
+    if (linked_curve.IsClosed()) {
+	ON_SimpleArray<ON_Curve *> loop;
+	for (int i = 0; i < orig_face->m_outerloop.Count(); ++i) {
+	    loop.Append(orig_face->m_outerloop[i]->Duplicate());
+	}
+	out.push_back(loop);
+	return out;
+    }
+
+    /* We followed the algorithms described in:
+     * S. Krishnan, A. Narkhede, and D. Manocha. BOOLE: A System to Compute
+     * Boolean Combinations of Sculptured Solids. Technical Report TR95-008,
+     * Department of Computer Science, University of North Carolina, 1995.
+     * Appendix B: Partitioning a Simple Polygon using Non-Intersecting
+     * Chains.
+     */
+
+    // Get the intersection points between the SSI curves and the outerloop.
+    ON_SimpleArray<IntersectPoint> clx_points;
+    bool intersects_outerloop = false;
+    for (int i = 0; i < orig_face->m_outerloop.Count(); i++) {
+	ON_SimpleArray<ON_X_EVENT> x_events;
+	ON_Intersect(orig_face->m_outerloop[i], linked_curve.Curve(),
+		x_events, INTERSECTION_TOL);
+
+	for (int j = 0; j < x_events.Count(); j++) {
+	    IntersectPoint tmp_pt;
+	    tmp_pt.m_pt = x_events[j].m_A[0];
+	    tmp_pt.m_seg_t = x_events[j].m_a[0];
+	    tmp_pt.m_curve_t = x_events[j].m_b[0];
+	    tmp_pt.m_loop_seg = i;
+	    clx_points.Append(tmp_pt);
+
+	    if (x_events[j].m_type == ON_X_EVENT::ccx_overlap) {
+		tmp_pt.m_pt = x_events[j].m_A[1];
+		tmp_pt.m_seg_t = x_events[j].m_a[1];
+		tmp_pt.m_curve_t = x_events[j].m_b[1];
+		clx_points.Append(tmp_pt);
+	    }
+	    if (x_events.Count()) {
+		intersects_outerloop = true;
+	    }
+	}
+    }
+
+    // can't close curves that don't partition the face
+    if (!intersects_outerloop || clx_points.Count() < 2) {
+	ON_SimpleArray<ON_Curve *> loop;
+	for (int i = 0; i < orig_face->m_outerloop.Count(); ++i) {
+	    loop.Append(orig_face->m_outerloop[i]->Duplicate());
+	}
+	out.push_back(loop);
+	return out;
+    }
+
+    // rank these intersection points
+    clx_points.QuickSort(curve_t_compare);
+    for (int i = 0; i < clx_points.Count(); i++) {
+	clx_points[i].m_curve_pos = i;
+    }
+
+    // classify intersection points
+    ON_SimpleArray<IntersectPoint> new_pts;
+    double curve_min_t = linked_curve.Domain().Min();
+    double curve_max_t = linked_curve.Domain().Max();
+
+    for (int i = 0; i < clx_points.Count(); i++) {
+	bool is_first_ipt = (i == 0);
+	bool is_last_ipt = (i == (clx_points.Count() - 1));
+
+	IntersectPoint *ipt = &clx_points[i];
+	double curve_t = ipt->m_curve_t;
+
+	ON_3dPoint prev = linked_curve.PointAtStart();
+	if (!is_first_ipt) {
+	    double prev_curve_t = clx_points[i - 1].m_curve_t;
+	    prev = linked_curve.PointAt((curve_t + prev_curve_t) * .5);
+	}
+	ON_3dPoint next = linked_curve.PointAtEnd();
+	if (!is_last_ipt) {
+	    double next_curve_t = clx_points[i + 1].m_curve_t;
+	    next = linked_curve.PointAt((curve_t + next_curve_t) * .5);
+	}
+	// If the point is on the boundary, we treat it with the same
+	// way as it's outside.
+	// For example, the prev side is inside, and the next's on
+	// boundary, that point should be IntersectPoint::OUT, the
+	// same as the next's outside the loop.
+	// Other cases are similar.
+	bool prev_in, next_in;
+	try {
+	    prev_in = is_point_inside_loop(prev, orig_face->m_outerloop);
+	    next_in = is_point_inside_loop(next, orig_face->m_outerloop);
+	} catch (InvalidGeometry &e) {
+	    bu_log("%s", e.what());
+	    // not a loop
+	    ipt->m_dir = IntersectPoint::UNSET;
+	    continue;
+	}
+	if (is_first_ipt && ON_NearZero(curve_t - curve_min_t)) {
+	    ipt->m_dir = next_in ? IntersectPoint::IN : IntersectPoint::OUT;
+	    continue;
+	}
+	if (is_last_ipt && ON_NearZero(curve_t - curve_max_t)) {
+	    ipt->m_dir = prev_in ? IntersectPoint::OUT : IntersectPoint::IN;
+	    continue;
+	}
+	if (prev_in && next_in) {
+	    // tangent point, both sides in, duplicate that point
+	    new_pts.Append(*ipt);
+	    new_pts.Last()->m_dir = IntersectPoint::IN;
+	    new_pts.Last()->m_curve_pos = ipt->m_curve_pos + 1;
+	    for (int j = i + 1; j < clx_points.Count(); j++) {
+		clx_points[j].m_curve_pos++;
+	    }
+	    ipt->m_dir = IntersectPoint::OUT;
+	} else if (!prev_in && !next_in) {
+	    // tangent point, both sides out, useless
+	    ipt->m_dir = IntersectPoint::UNSET;
+	} else if (prev_in && !next_in) {
+	    // transversal point, going outside
+	    ipt->m_dir = IntersectPoint::OUT;
+	} else {
+	    // transversal point, going inside
+	    ipt->m_dir = IntersectPoint::IN;
+	}
+    }
+
+    clx_points.Append(new_pts.Count(), new_pts.Array());
+    clx_points.QuickSort(loop_t_compare);
+
+    // Split the outer loop.
+    ON_SimpleArray<ON_Curve *> outerloop_segs;
+    int clx_i = 0;
+    for (int loop_seg = 0; loop_seg < orig_face->m_outerloop.Count(); loop_seg++) {
+	ON_Curve *remainder = orig_face->m_outerloop[loop_seg]->Duplicate();
+	if (remainder == NULL) {
+	    bu_log("ON_Curve::Duplicate() failed.\n");
+	    continue;
+	}
+	for (; clx_i < clx_points.Count() && clx_points[clx_i].m_loop_seg == loop_seg; clx_i++) {
+	    IntersectPoint &ipt = clx_points[clx_i];
+	    ON_Curve *portion_before_ipt = NULL;
+	    if (remainder) {
+		double start_t = remainder->Domain().Min();
+		double end_t = remainder->Domain().Max();
+		if (ON_NearZero(ipt.m_seg_t - end_t)) {
+		    // Can't call Split() if ipt is at start (that
+		    // case is handled by the initialization) or ipt
+		    // is at end (handled here).
+		    portion_before_ipt = remainder;
+		    remainder = NULL;
+		} else if (!ON_NearZero(ipt.m_seg_t - start_t)) {
+		    if (!remainder->Split(ipt.m_seg_t, portion_before_ipt, remainder)) {
+			bu_log("Split failed.\n");
+			bu_log("Domain: [%f, %f]\n", end_t, start_t);
+			bu_log("m_seg_t: %f\n", ipt.m_seg_t);
+		    }
+		}
+	    }
+	    if (portion_before_ipt) {
+		outerloop_segs.Append(portion_before_ipt);
+	    }
+	    ipt.m_split_li = outerloop_segs.Count() - 1;
+	}
+	if (remainder) {
+	    outerloop_segs.Append(remainder);
+	}
+    }
+
+    // Append the first element at the last to handle some special cases.
+    if (clx_points.Count()) {
+	clx_points.Append(clx_points[0]);
+	clx_points.Last()->m_loop_seg += orig_face->m_outerloop.Count();
+	for (int i = 0; i <= clx_points[0].m_split_li; i++) {
+	    ON_Curve *dup = outerloop_segs[i]->Duplicate();
+	    if (dup == NULL) {
+		bu_log("ON_Curve::Duplicate() failed.\n");
+	    }
+	    outerloop_segs.Append(dup);
+	}
+	clx_points.Last()->m_split_li = outerloop_segs.Count() - 1;
+    }
+
+    if (DEBUG_BREP_BOOLEAN) {
+	for (int i = 0; i < clx_points.Count(); i++) {
+	    IntersectPoint &ipt = clx_points[i];
+	    bu_log("clx_points[%d](count = %d): ", i, clx_points.Count());
+	    bu_log("m_curve_pos = %d, m_dir = %d\n", ipt.m_curve_pos, ipt.m_dir);
+	}
+    }
+
+    std::stack<int> s;
+    for (int i = 0; i < clx_points.Count(); i++) {
+	if (clx_points[i].m_dir == IntersectPoint::UNSET) {
+	    continue;
+	}
+	if (s.empty()) {
+	    s.push(i);
+	    continue;
+	}
+	const IntersectPoint &p = clx_points[s.top()];
+	const IntersectPoint &q = clx_points[i];
+
+	if (loop_t_compare(&p, &q) > 0 || q.m_split_li < p.m_split_li) {
+	    bu_log("stack error or sort failure.\n");
+	    bu_log("s.top() = %d, i = %d\n", s.top(), i);
+	    bu_log("p->m_split_li = %d, q->m_split_li = %d\n", p.m_split_li, q.m_split_li);
+	    bu_log("p->m_loop_seg = %d, q->m_loop_seg = %d\n", p.m_loop_seg, q.m_loop_seg);
+	    bu_log("p->m_seg_t = %g, q->m_seg_t = %g\n", p.m_seg_t, q.m_seg_t);
+	    continue;
+	}
+	if (q.m_curve_pos - p.m_curve_pos == 1 &&
+	    q.m_dir == IntersectPoint::OUT &&
+	    p.m_dir == IntersectPoint::IN)
+	{
+	    s.pop();
+	} else if (p.m_curve_pos - q.m_curve_pos == 1 &&
+		   p.m_dir == IntersectPoint::OUT &&
+		   q.m_dir == IntersectPoint::IN)
+	{
+	    s.pop();
+	} else {
+	    s.push(i);
+	    continue;
+	}
+
+	// need to form a new loop
+	ON_SimpleArray<ON_Curve *> newloop;
+	int curve_count = q.m_split_li - p.m_split_li;
+	for (int j = p.m_split_li + 1; j <= q.m_split_li; j++) {
+	    // No need to duplicate the curve, because the pointer
+	    // in the array 'outerloop_segs' will be moved out later.
+	    newloop.Append(outerloop_segs[j]);
+	}
+
+	// The curves on the outer loop is from p to q, so the curves on the
+	// SSI curve should be from q to p (to form a loop)
+	double t1 = p.m_curve_t, t2 = q.m_curve_t;
+	bool need_reverse = true;
+	if (t1 > t2) {
+	    std::swap(t1, t2);
+	    need_reverse = false;
+	}
+	ON_Curve *seg_on_SSI = linked_curve.SubCurve(t1, t2);
+	if (seg_on_SSI == NULL) {
+	    bu_log("sub_curve() failed.\n");
+	    continue;
+	}
+	if (need_reverse) {
+	    if (!seg_on_SSI->Reverse()) {
+		bu_log("Reverse failed.\n");
+		continue;
+	    }
+	}
+	newloop.Append(seg_on_SSI);
+
+	ON_Curve *rev_seg_on_SSI = seg_on_SSI->Duplicate();
+	if (!rev_seg_on_SSI || !rev_seg_on_SSI->Reverse()) {
+	    bu_log("Reverse failed.\n");
+	    continue;
+	} else {
+	    // Update the outerloop
+	    outerloop_segs[p.m_split_li + 1] = rev_seg_on_SSI;
+	    int k = p.m_split_li + 2;
+	    for (int j = q.m_split_li + 1; j < outerloop_segs.Count(); j++) {
+		outerloop_segs[k++] = outerloop_segs[j];
+	    }
+	    while (k < outerloop_segs.Count()) {
+		outerloop_segs[outerloop_segs.Count() - 1] = NULL;
+		outerloop_segs.Remove();
+	    }
+	    // Update m_split_li
+	    for (int j = i + 1; j < clx_points.Count(); j++) {
+		clx_points[j].m_split_li -= curve_count - 1;
+	    }
+	}
+
+	// append the new loop if it's valid
+	if (is_loop_valid(newloop, ON_ZERO_TOLERANCE)) {
+	    ON_SimpleArray<ON_Curve *> loop;
+	    loop.Append(newloop.Count(), newloop.Array());
+	    out.push_back(loop);
+	} else {
+	    for (int j = 0; j < newloop.Count(); j++) {
+		delete newloop[j];
+	    }
+	}
+    }
+
+    // Remove the duplicated segments before the first intersection point.
+    if (clx_points.Count()) {
+	for (int i = 0; i <= clx_points[0].m_split_li; i++) {
+	    delete outerloop_segs[0];
+	    outerloop_segs[0] = NULL;
+	    outerloop_segs.Remove(0);
+	}
+    }
+
+    if (out.size() > 0) {
+	// The remaining part after splitting some parts out.
+	if (is_loop_valid(outerloop_segs, ON_ZERO_TOLERANCE)) {
+	    ON_SimpleArray<ON_Curve *> loop;
+	    loop.Append(outerloop_segs.Count(), outerloop_segs.Array());
+	    out.push_back(loop);
+	} else {
+	    for (int i = 0; i < outerloop_segs.Count(); i++)
+		if (outerloop_segs[i]) {
+		    delete outerloop_segs[i];
+		}
+	}
+    }
+    return out;
+}
+
+void
+free_loops(std::vector<ON_SimpleArray<ON_Curve *> > &loops)
+{
+    for (size_t i = 0; i < loops.size(); ++i) {
+	for (int j = 0; j < loops[i].Count(); ++j) {
+	    delete loops[i][j];
+	    loops[i][j] = NULL;
+	}
+    }
+}
+
 // It might be worth investigating the following approach to building a set of faces from the splitting
 // in order to achieve robustness in the final result:
 //
@@ -767,693 +1790,6 @@
 //    by the polygons, which should be assurable by identifying and using all 2D curve intersections and possibly
 //    horizontal and vertical tangents - and use clipper to perform the boolean ops.  Using the resulting polygons,
 //    deduce and assemble the final trimming loops (and face or faces) created from A and B respectively.
-=======
-class CurvePoint {
-public:
-    int source_loop;
-    int loop_index;
-    double curve_t;
-    ON_2dPoint pt;
-
-    enum Location {
-	BOUNDARY,
-	INSIDE,
-	OUTSIDE
-    } location;
-
-    static CurvePoint::Location
-    PointCurveLocation(ON_2dPoint pt, ON_Curve *curve);
-
-    CurvePoint(
-	int loop,
-	int li,
-	double curve1_t,
-	ON_Curve *curve1,
-	ON_Curve *curve2)
-	: source_loop(loop), loop_index(li), curve_t(curve1_t)
-    {
-	pt = curve1->PointAt(curve1_t);
-	location = PointCurveLocation(pt, curve2);
-    }
-
-    CurvePoint(
-	int loop,
-	int li,
-	double t,
-	ON_2dPoint p,
-	CurvePoint::Location l)
-	: source_loop(loop), loop_index(li), curve_t(t), pt(p), location(l)
-    {
-    }
-
-    bool
-    operator<(const CurvePoint &other) const
-    {
-	// for points not on the same loop, compare the actual points
-	if (source_loop != other.source_loop) {
-	    if (ON_NearZero(pt.DistanceTo(other.pt), INTERSECTION_TOL)) {
-		return false;
-	    }
-	    return pt < other.pt;
-	}
-
-	// for points on the same loop, compare loop position
-	if (loop_index == other.loop_index) {
-	    if (ON_NearZero(curve_t - other.curve_t, INTERSECTION_TOL)) {
-		return false;
-	    }
-	    return curve_t < other.curve_t;
-	}
-	return loop_index < other.loop_index;
-    }
-
-    bool
-    operator==(const CurvePoint &other) const
-    {
-	return ON_NearZero(pt.DistanceTo(other.pt), INTERSECTION_TOL);
-    }
-
-    bool
-    operator!=(const CurvePoint &other) const
-    {
-	return !ON_NearZero(pt.DistanceTo(other.pt), INTERSECTION_TOL);
-    }
-};
-
-class CurvePointAbsoluteCompare {
-public:
-    bool
-    operator()(const CurvePoint &a, const CurvePoint &b) const
-    {
-	if (ON_NearZero(a.pt.DistanceTo(b.pt), INTERSECTION_TOL)) {
-	    return false;
-	}
-	return a.pt < b.pt;
-    }
-};
-
-CurvePoint::Location
-CurvePoint::PointCurveLocation(ON_2dPoint pt, ON_Curve *curve)
-{
-    ON_SimpleArray<ON_Curve *> loop;
-    loop.Append(curve);
-
-    if (is_point_on_loop(pt, loop)) {
-	return CurvePoint::BOUNDARY;
-    }
-    if (point_loop_location(pt, loop) == OUTSIDE_OR_ON_LOOP) {
-	return CurvePoint::OUTSIDE;
-    }
-    return CurvePoint::INSIDE;
-}
-
-class CurveSegment {
-public:
-    ON_SimpleArray<ON_Curve *> &orig_loop;
-    CurvePoint from, to;
-    enum Location {
-	BOUNDARY,
-	INSIDE,
-	OUTSIDE
-    } location;
-
-    CurveSegment(
-	ON_SimpleArray<ON_Curve *> &loop,
-	CurvePoint f,
-	CurvePoint t,
-	CurveSegment::Location l)
-	: orig_loop(loop), from(f), to(t), location(l)
-    {
-    }
-
-    void
-    Reverse(void)
-    {
-	std::swap(from, to);
-    }
-
-    ON_Curve *
-    Curve(void) const
-    {
-	ON_Curve *from_curve = orig_loop[from.loop_index];
-	ON_Curve *to_curve = orig_loop[to.loop_index];
-	ON_Interval from_dom = from_curve->Domain();
-	ON_Interval to_dom = to_curve->Domain();
-
-	// if endpoints are on the same curve, just get the part between them
-	if (from.loop_index == to.loop_index) {
-	    ON_Curve *seg_curve =
-		sub_curve(from_curve, from.curve_t, to.curve_t);
-	    return seg_curve;
-	}
-	// if endpoints are on different curves, we may need a subcurve of
-	// just the 'from' curve, just the 'to' curve, or both
-	if (ON_NearZero(from.curve_t - from_dom.m_t[1], INTERSECTION_TOL)) {
-	    // starting at end of 'from' same as starting at start of 'to'
-	    ON_Curve *seg_curve = sub_curve(to_curve, to_dom.m_t[0],
-		    to.curve_t);
-	    return seg_curve;
-	}
-	if (ON_NearZero(to.curve_t - to_dom.m_t[0], INTERSECTION_TOL)) {
-	    // ending at start of 'to' same as ending at end of 'from'
-	    ON_Curve *seg_curve = sub_curve(from_curve, from.curve_t,
-		    from_dom.m_t[1]);
-	    return seg_curve;
-	}
-	ON_PolyCurve *pcurve = new ON_PolyCurve();
-	append_to_polycurve(sub_curve(from_curve, from.curve_t,
-		    from_dom.m_t[1]), *pcurve);
-	append_to_polycurve(sub_curve(to_curve, to_dom.m_t[0], to.curve_t),
-		*pcurve);
-	return pcurve;
-    }
-
-    bool
-    IsDegenerate(void)
-    {
-	ON_Curve *seg_curve = Curve();
-	double length = 0.0;
-
-	if (seg_curve->IsLinear(INTERSECTION_TOL)) {
-	    length = seg_curve->PointAtStart().DistanceTo(
-		    seg_curve->PointAtEnd());
-	} else {
-	    double min[3] = {0.0, 0.0, 0.0};
-	    double max[3] = {0.0, 0.0, 0.0};
-
-	    seg_curve->GetBBox(min, max, true);
-	    length = DIST_PT_PT(min, max);
-	}
-	delete seg_curve;
-	return length < INTERSECTION_TOL;
-    }
-
-    bool
-    operator<(const CurveSegment &other) const
-    {
-	return from < other.from;
-    }
-};
-
-#define LOOP_DIRECTION_CCW  1
-#define LOOP_DIRECTION_CW  -1
-#define LOOP_DIRECTION_NONE 0
-
-ON_Curve *
-get_loop_curve(const ON_SimpleArray<ON_Curve *> &loop)
-{
-    ON_PolyCurve *pcurve = new ON_PolyCurve();
-    for (int i = 0; i < loop.Count(); ++i) {
-	append_to_polycurve(loop[i]->Duplicate(), *pcurve);
-    }
-    return pcurve;
-}
-
-std::list<ON_SimpleArray<ON_Curve *> >::iterator
-find_innerloop(std::list<ON_SimpleArray<ON_Curve *> > &loops)
-{
-    std::list<ON_SimpleArray<ON_Curve *> >::iterator k;
-    for (k = loops.begin(); k != loops.end(); ++k) {
-	ON_Curve *loop_curve = get_loop_curve(*k);
-
-	if (ON_ClosedCurveOrientation(*loop_curve, NULL) == LOOP_DIRECTION_CW) {
-	    delete loop_curve;
-	    return k;
-	}
-	delete loop_curve;
-    }
-    return loops.end();
-}
-
-bool
-set_loop_direction(ON_SimpleArray<ON_Curve *> &loop, int dir)
-{
-    ON_Curve *curve = get_loop_curve(loop);
-    int curr_dir = ON_ClosedCurveOrientation(*curve, NULL);
-    delete curve;
-
-    if (curr_dir == LOOP_DIRECTION_NONE) {
-	// can't set the correct direction
-	return false;
-    }
-    if (curr_dir != dir) {
-	// need reverse
-	for (int i = 0; i < loop.Count(); ++i) {
-	    if (!loop[i]->Reverse()) {
-		return false;
-	    }
-	}
-	loop.Reverse();
-    }
-    // curve already has the correct direction
-    return true;
-}
-
-void
-add_point_to_set(std::multiset<CurvePoint> &set, CurvePoint pt)
-{
-    if (set.count(pt) < 2) {
-	set.insert(pt);
-    }
-}
-
-std::multiset<CurveSegment>
-make_segments(
-    std::multiset<CurvePoint> &curve1_points,
-    ON_SimpleArray<ON_Curve *> &loop1,
-    ON_SimpleArray<ON_Curve *> &loop2)
-{
-    ON_Curve *loop2_curve = get_loop_curve(loop2);
-
-    std::multiset<CurveSegment> out;
-
-    std::multiset<CurvePoint>::iterator first = curve1_points.begin();
-    std::multiset<CurvePoint>::iterator curr = first;
-    std::multiset<CurvePoint>::iterator next = ++curve1_points.begin();
-
-    for (; next != curve1_points.end(); ++curr, ++next) {
-	CurvePoint from = *curr;
-	CurvePoint to = *next;
-	CurveSegment new_seg(loop1, from, to, CurveSegment::BOUNDARY);
-
-	if (new_seg.IsDegenerate()) {
-	    continue;
-	}
-
-	if (from.location == CurvePoint::BOUNDARY &&
-	      to.location == CurvePoint::BOUNDARY)
-	{
-	    ON_Curve *seg_curve = loop1[from.loop_index];
-
-	    double end_t = to.curve_t;
-	    if (from.loop_index != to.loop_index) {
-		end_t = seg_curve->Domain().m_t[1];
-	    }
-	    ON_2dPoint seg_midpt = seg_curve->PointAt(
-		    ON_Interval(from.curve_t, end_t).Mid());
-
-	    CurvePoint::Location midpt_location =
-		CurvePoint::PointCurveLocation(seg_midpt, loop2_curve);
-
-	    if (midpt_location == CurvePoint::INSIDE) {
-		new_seg.location = CurveSegment::INSIDE;
-	    } else if (midpt_location == CurvePoint::OUTSIDE) {
-		new_seg.location = CurveSegment::OUTSIDE;
-	    }
-	} else if (from.location == CurvePoint::INSIDE ||
-		    to.location == CurvePoint::INSIDE)
-	{
-	    new_seg.location = CurveSegment::INSIDE;
-	} else if (from.location == CurvePoint::OUTSIDE ||
-		     to.location == CurvePoint::OUTSIDE)
-	{
-	    new_seg.location = CurveSegment::OUTSIDE;
-	}
-	out.insert(new_seg);
-    }
-    delete loop2_curve;
-    return out;
-}
-
-void
-set_append_segment(
-    std::multiset<CurveSegment> &out,
-    const CurveSegment &seg)
-{
-    // if this segment is a reversed version of an existing
-    // segment, it cancels the existing segment out
-    CurveSegment reversed(seg);
-    reversed.Reverse();
-
-    if (out.count(reversed) == 0) {
-	out.insert(seg);
-    } else {
-	out.erase(reversed);
-    }
-}
-
-void
-set_append_segments_at_location(
-	std::multiset<CurveSegment> &out,
-	std::multiset<CurveSegment> &in,
-	CurveSegment::Location location)
-{
-    std::multiset<CurveSegment>::iterator i;
-    for (i = in.begin(); i != in.end(); ++i) {
-	if (i->location == location) {
-	    set_append_segment(out, *i);
-	}
-    }
-}
-
-std::multiset<CurveSegment>
-find_similar_segments(
-    std::multiset<CurveSegment> &set,
-    const CurveSegment &seg)
-{
-    std::multiset<CurveSegment> out;
-
-    std::multiset<CurveSegment>::iterator i;
-    for (i = set.begin(); i != set.end(); ++i) {
-	if (((i->from == seg.from) && (i->to == seg.to)) ||
-	    ((i->from == seg.to)   && (i->to == seg.from)))
-	{
-	    out.insert(*i);
-	}
-    }
-    return out;
-}
-
-std::multiset<CurveSegment>
-get_op_segments(
-	std::multiset<CurveSegment> &curve1_segments,
-	std::multiset<CurveSegment> &curve2_segments,
-	op_type op)
-{
-    std::multiset<CurveSegment> out;
-
-    if (op == BOOLEAN_INTERSECT) {
-	set_append_segments_at_location(out, curve1_segments,
-		CurveSegment::INSIDE);
-
-	set_append_segments_at_location(out, curve2_segments,
-		CurveSegment::INSIDE);
-
-	std::multiset<CurveSegment> c1_boundary_segs;
-	set_append_segments_at_location(c1_boundary_segs, curve1_segments,
-		CurveSegment::BOUNDARY);
-
-	std::multiset<CurveSegment> c2_boundary_segs;
-	set_append_segments_at_location(c2_boundary_segs, curve2_segments,
-		CurveSegment::BOUNDARY);
-
-	std::multiset<CurveSegment>::iterator i;
-	for (i = c1_boundary_segs.begin(); i != c1_boundary_segs.end(); ++i) {
-	    std::multiset<CurveSegment> curve1_matches =
-		find_similar_segments(c1_boundary_segs, *i);
-
-	    std::multiset<CurveSegment> curve2_matches =
-		find_similar_segments(c2_boundary_segs, *i);
-
-	    if (curve1_matches.size() > 1 || curve2_matches.size() > 1) {
-		continue;
-	    }
-	    if (curve1_matches.begin()->from == curve2_matches.begin()->from) {
-		out.insert(*i);
-	    }
-	}
-    } else if (op == BOOLEAN_DIFF) {
-	set_append_segments_at_location(out, curve1_segments,
-		CurveSegment::OUTSIDE);
-
-	set_append_segments_at_location(out, curve2_segments,
-		CurveSegment::INSIDE);
-
-	std::multiset<CurveSegment> c1_boundary_segs;
-	set_append_segments_at_location(c1_boundary_segs, curve1_segments,
-		CurveSegment::BOUNDARY);
-
-	std::multiset<CurveSegment> c2_boundary_segs;
-	set_append_segments_at_location(c2_boundary_segs, curve2_segments,
-		CurveSegment::BOUNDARY);
-
-	std::multiset<CurveSegment>::iterator i;
-	for (i = c1_boundary_segs.begin(); i != c1_boundary_segs.end(); ++i) {
-	    std::multiset<CurveSegment> curve1_matches =
-		find_similar_segments(c1_boundary_segs, *i);
-
-	    std::multiset<CurveSegment> curve2_matches =
-		find_similar_segments(c2_boundary_segs, *i);
-
-	    if (curve1_matches.size() > 1) {
-		continue;
-	    }
-	    if (curve1_matches.begin()->from == curve2_matches.begin()->from ||
-		curve2_matches.size() > 1)
-	    {
-		out.insert(*i);
-	    }
-	}
-    }
-
-    return out;
-}
-
-std::list<ON_SimpleArray<ON_Curve *> >
-construct_loops_from_segments(
-    std::multiset<CurveSegment> &segments)
-{
-    std::list<ON_SimpleArray<ON_Curve *> > out;
-
-    while (!segments.empty()) {
-	std::vector<std::multiset<CurveSegment>::iterator> loop_segs;
-	std::multiset<CurvePoint, CurvePointAbsoluteCompare> visited_points;
-
-	std::multiset<CurveSegment>::iterator curr_seg, prev_seg;
-        curr_seg = segments.begin();
-
-	loop_segs.push_back(curr_seg);
-	visited_points.insert(curr_seg->from);
-	visited_points.insert(curr_seg->to);
-
-	bool closed_curve = (curr_seg->from == curr_seg->to);
-	while (!closed_curve) {
-	    // look for a segment that connects to the previous
-	    for (prev_seg = curr_seg++; curr_seg != segments.end(); ++curr_seg) {
-		if (curr_seg->from == prev_seg->to) {
-		    break;
-		}
-	    }
-
-	    if (curr_seg == segments.end()) {
-		// no segment connects to the prev one
-		break;
-	    } else {
-		// Extend our loop with the joining segment.
-		// If we've visited its endpoint before, then the loop
-		// is now closed.
-		loop_segs.push_back(curr_seg);
-		visited_points.insert(curr_seg->to);
-		closed_curve = (visited_points.count(curr_seg->to) > 1);
-	    }
-	}
-
-	if (closed_curve) {
-	    // find the segment the closing segment connected to (it
-	    // may not be the first segment)
-	    size_t i;
-	    for (i = 0; i < loop_segs.size(); ++i) {
-		if (loop_segs[i]->from == loop_segs.back()->to) {
-		    break;
-		}
-	    }
-	    // Form a curve from the closed chain of segments.
-	    // Remove the used segments from the available set.
-	    ON_SimpleArray<ON_Curve *> loop;
-	    for (; i < loop_segs.size(); ++i) {
-		loop.Append(loop_segs[i]->Curve());
-		segments.erase(loop_segs[i]);
-	    }
-	    out.push_back(loop);
-	} else {
-	    // couldn't join to the last segment, discard it
-	    segments.erase(loop_segs.back());
-	    bu_log("construct_loops_from_segments: found unconnected segment\n");
-	}
-	loop_segs.clear();
-	visited_points.clear();
-    }
-    return out;
-}
-
-std::multiset<CurvePoint>
-get_loop_points(
-    int source_loop,
-    ON_SimpleArray<ON_Curve *> loop1,
-    ON_SimpleArray<ON_Curve *> loop2)
-{
-    std::multiset<CurvePoint> out;
-    ON_Curve *loop2_curve = get_loop_curve(loop2);
-
-    ON_Curve *loop1_seg = loop1[0];
-    out.insert(CurvePoint(source_loop, 0, loop1_seg->Domain().m_t[0], loop1_seg,
-		loop2_curve));
-
-    for (int i = 0; i < loop1.Count(); ++i) {
-	loop1_seg = loop1[i];
-	out.insert(CurvePoint(source_loop, i, loop1_seg->Domain().m_t[1],
-		    loop1_seg, loop2_curve));
-    }
-    delete loop2_curve;
-
-    return out;
-}
-
-std::list<ON_SimpleArray<ON_Curve *> >
-loop_boolean(
-    const ON_SimpleArray<ON_Curve *> &l1,
-    const ON_SimpleArray<ON_Curve *> &l2,
-    op_type op)
-{
-    std::list<ON_SimpleArray<ON_Curve *> > out;
-    ON_SimpleArray<ON_Curve *> loop1, loop2;
-
-    for (int i = 0; i < l1.Count(); ++i) {
-	loop1.Append(l1[i]->Duplicate());
-    }
-    for (int i = 0; i < l2.Count(); ++i) {
-	loop2.Append(l2[i]->Duplicate());
-    }
-
-    if (op != BOOLEAN_INTERSECT && op != BOOLEAN_DIFF) {
-	bu_log("loop_boolean: unsupported operation\n");
-	out.push_back(loop1);
-	return out;
-    }
-
-    // set curve directions based on operation
-    int loop1_dir, loop2_dir;
-
-    loop1_dir = loop2_dir = LOOP_DIRECTION_CCW;
-    if (op == BOOLEAN_DIFF) {
-	loop2_dir = LOOP_DIRECTION_CW;
-    }
-
-    if (!set_loop_direction(loop1, loop1_dir) ||
-	!set_loop_direction(loop2, loop2_dir))
-    {
-	bu_log("loop_boolean: couldn't standardize curve directions\n");
-	out.push_back(loop1);
-	return out;
-    }
-
-    std::multiset<CurvePoint> loop1_points, loop2_points;
-
-    loop1_points = get_loop_points(1, loop1, loop2);
-    loop2_points = get_loop_points(2, loop2, loop1);
-
-    for (int i = 0; i < loop1.Count(); ++i) {
-	for (int j = 0; j < loop2.Count(); ++j) {
-	    ON_SimpleArray<ON_X_EVENT> x_events;
-	    ON_Intersect(loop1[i], loop2[j], x_events, INTERSECTION_TOL);
-
-	    for (int k = 0; k < x_events.Count(); ++k) {
-		add_point_to_set(loop1_points, CurvePoint(1, i,
-			    x_events[k].m_a[0], x_events[k].m_A[0],
-			    CurvePoint::BOUNDARY));
-
-		add_point_to_set(loop2_points, CurvePoint(2, j,
-			    x_events[k].m_b[0], x_events[k].m_B[0],
-			    CurvePoint::BOUNDARY));
-
-		if (x_events[k].m_type == ON_X_EVENT::ccx_overlap) {
-		    add_point_to_set(loop1_points, CurvePoint(1, i,
-				x_events[k].m_a[0], x_events[k].m_A[0],
-				CurvePoint::BOUNDARY));
-
-		    add_point_to_set(loop2_points, CurvePoint(2, j,
-				x_events[k].m_b[0], x_events[k].m_B[0],
-				CurvePoint::BOUNDARY));
-		}
-	    }
-	}
-    }
-
-    std::multiset<CurveSegment> loop1_segments, loop2_segments;
-    loop1_segments = make_segments(loop1_points, loop1, loop2);
-    loop2_segments = make_segments(loop2_points, loop2, loop1);
-
-    std::multiset<CurveSegment> out_segments =
-	get_op_segments(loop1_segments, loop2_segments, op);
-
-    return construct_loops_from_segments(out_segments);
-}
-
-std::list<ON_SimpleArray<ON_Curve *> >
-innerloops_inside_outerloop(
-    ON_SimpleArray<ON_Curve *> &outerloop_curve,
-    const std::vector<ON_SimpleArray<ON_Curve *> > &innerloop_curves)
-{
-    std::list<ON_SimpleArray<ON_Curve *> > out;
-
-    for (size_t i = 0; i < innerloop_curves.size(); ++i) {
-	std::list<ON_SimpleArray<ON_Curve *> > new_innerloops;
-	new_innerloops = loop_boolean(outerloop_curve, innerloop_curves[i],
-		BOOLEAN_INTERSECT);
-
-	std::list<ON_SimpleArray<ON_Curve *> >::iterator j;
-	for (j = new_innerloops.begin(); j != new_innerloops.end(); ++j) {
-	    set_loop_direction(*j, LOOP_DIRECTION_CW);
-	    out.push_back(*j);
-	}
-    }
-    return out;
-}
-
-TrimmedFace *
-make_face_from_loops(
-	const TrimmedFace *orig_face,
-	ON_SimpleArray<ON_Curve *> &outerloop,
-	const std::vector<ON_SimpleArray<ON_Curve *> > &innerloops)
-{
-    TrimmedFace *face = new TrimmedFace();
-
-    face->m_face = orig_face->m_face;
-    face->m_outerloop.Append(outerloop.Count(), outerloop.Array());
-
-    std::list<ON_SimpleArray<ON_Curve *> > new_innerloops;
-    new_innerloops = innerloops_inside_outerloop(outerloop, innerloops);
-
-    std::list<ON_SimpleArray<ON_Curve *> >::iterator i;
-    for (i = new_innerloops.begin(); i != new_innerloops.end(); ++i) {
-	face->m_innerloop.push_back(*i);
-    }
-    return face;
-}
-
-void
-append_faces_from_loops(
-	ON_SimpleArray<TrimmedFace *> &out,
-	const TrimmedFace *orig_face,
-	std::list<ON_SimpleArray<ON_Curve *> > &new_loops)
-{
-    // copy face inner loops
-    std::vector<ON_SimpleArray<ON_Curve *> > all_innerloops;
-    for (size_t i = 0; i < orig_face->m_innerloop.size(); ++i) {
-	ON_SimpleArray<ON_Curve *> loop;
-	loop.Append(orig_face->m_innerloop[i].Count(),
-		orig_face->m_innerloop[i].Array());
-	all_innerloops.push_back(loop);
-    }
-
-    // add new innerloops, removing them from the input list
-    std::list<ON_SimpleArray<ON_Curve *> >::iterator innerloop;
-
-    size_t first_new = all_innerloops.size();
-
-    innerloop = find_innerloop(new_loops);
-    while (innerloop != new_loops.end()) {
-	all_innerloops.push_back(*innerloop);
-	new_loops.erase(innerloop);
-
-	innerloop = find_innerloop(new_loops);
-    }
-
-    // make a face from each outerloop, using appropriate innerloops
-    std::list<ON_SimpleArray<ON_Curve *> >::iterator i;
-    for (i = new_loops.begin(); i != new_loops.end(); ++i) {
-	out.Append(make_face_from_loops(orig_face, *i, all_innerloops));
-    }
-
-    // delete original innerloops from the new set
-    for (size_t loop = first_new; loop < all_innerloops.size(); ++loop) {
-	for (int j = 0; j < all_innerloops[loop].Count(); ++j) {
-	    delete all_innerloops[loop][j];
-	    all_innerloops[loop][j] = NULL;
-	}
-    }
-}
->>>>>>> b1219189
 
 // Note that the 2D information alone cannot be enough to decide *which* faces created from these splits
 // end up in the final brep.  A case to think about here is the case of two spheres intersecting -
@@ -1482,448 +1818,6 @@
     const TrimmedFace *orig_face,
     ON_ClassArray<LinkedCurve> &ssx_curves)
 {
-<<<<<<< HEAD
-    ON_SimpleArray<TrimmedFace *> out;
-    if (ssx_curves.Count() == 0) {
-	// No curve, no splitting
-	out.Append(orig_face->Duplicate());
-=======
-    std::vector<ON_SimpleArray<ON_Curve *> > out;
-
-    if (linked_curve.IsClosed()) {
-	ON_SimpleArray<ON_Curve *> loop;
-	for (int i = 0; i < orig_face->m_outerloop.Count(); ++i) {
-	    loop.Append(orig_face->m_outerloop[i]->Duplicate());
-	}
-	out.push_back(loop);
->>>>>>> b1219189
-	return out;
-    }
-    /* We followed the algorithms described in:
-     * S. Krishnan, A. Narkhede, and D. Manocha. BOOLE: A System to Compute
-     * Boolean Combinations of Sculptured Solids. Technical Report TR95-008,
-     * Department of Computer Science, University of North Carolina, 1995.
-     * Appendix B: Partitioning a Simple Polygon using Non-Intersecting
-     * Chains.
-     */
-
-    // Get the intersection points between the SSI curves and the outerloop.
-    ON_SimpleArray<IntersectPoint> clx_points;
-    ON_SimpleArray<bool> intersects_outerloop(ssx_curves.Count());
-    for (int i = 0; i < ssx_curves.Count(); i++) {
-	intersects_outerloop[i] = false;
-    }
-
-    for (int i = 0; i < orig_face->m_outerloop.Count(); i++) {
-	for (int j = 0; j < ssx_curves.Count(); j++) {
-	    ON_SimpleArray<ON_X_EVENT> x_events;
-	    ON_Intersect(orig_face->m_outerloop[i], ssx_curves[j].Curve(),
-		    x_events, INTERSECTION_TOL);
-
-	    for (int k = 0; k < x_events.Count(); k++) {
-		IntersectPoint tmp_pt;
-		tmp_pt.m_pt = x_events[k].m_A[0];
-		tmp_pt.m_seg_t = x_events[k].m_a[0];
-		tmp_pt.m_curve_t = x_events[k].m_b[0];
-		tmp_pt.m_loop_seg = i;
-		tmp_pt.m_ssx_curve = j;
-		clx_points.Append(tmp_pt);
-
-		if (x_events[k].m_type == ON_X_EVENT::ccx_overlap) {
-		    tmp_pt.m_pt = x_events[k].m_A[1];
-		    tmp_pt.m_seg_t = x_events[k].m_a[1];
-		    tmp_pt.m_curve_t = x_events[k].m_b[1];
-		    clx_points.Append(tmp_pt);
-		}
-		if (x_events.Count()) {
-		    intersects_outerloop[j] = true;
-		}
-	    }
-	}
-    }
-
-<<<<<<< HEAD
-    // deal with the situations where there is no intersection
-    std::vector<ON_SimpleArray<ON_Curve *> > innerloops;
-    for (int i = 0; i < ssx_curves.Count(); i++) {
-	if (!intersects_outerloop[i]) {
-	    // The start point cannot be on the boundary of the loop, because
-	    // there is no intersections between ssx_curves[i] and the loop.
-	    try {
-		int curve_start_location = point_loop_location(
-			ssx_curves[i].PointAtStart(), orig_face->m_outerloop);
-
-		if (curve_start_location == INSIDE_OR_ON_LOOP &&
-		    ssx_curves[i].IsClosed())
-		{
-		    // curve is innerloop of original face
-		    ON_SimpleArray<ON_Curve *> loop_curves;
-		    ssx_curves[i].AppendCurvesToArray(loop_curves);
-		    innerloops.push_back(loop_curves);
-
-		    // curve is outerloop of new face
-		    TrimmedFace *new_face = new TrimmedFace();
-		    new_face->m_face = orig_face->m_face;
-		    ssx_curves[i].AppendCurvesToArray(new_face->m_outerloop);
-		    out.Append(new_face);
-		}
-	    } catch (InvalidGeometry &e) {
-		bu_log("%s", e.what());
-	    }
-	}
-=======
-    // can't close curves that don't partition the face
-    if (!intersects_outerloop || clx_points.Count() < 2) {
-	ON_SimpleArray<ON_Curve *> loop;
-	for (int i = 0; i < orig_face->m_outerloop.Count(); ++i) {
-	    loop.Append(orig_face->m_outerloop[i]->Duplicate());
-	}
-	out.push_back(loop);
-	return out;
->>>>>>> b1219189
-    }
-
-    // rank these intersection points
-    // during the time using pts_on_curve(), must make sure that
-    // the capacity of clx_points[] never changes.
-    ON_ClassArray<ON_SimpleArray<IntersectPoint *> > pts_on_curve(ssx_curves.Count());
-    for (int i = 0; i < clx_points.Count(); i++) {
-	pts_on_curve[clx_points[i].m_ssx_curve].Append(&(clx_points[i]));
-    }
-    for (int i = 0; i < ssx_curves.Count(); i++) {
-	pts_on_curve[i].QuickSort(curve_t_compare);
-
-	for (int j = 0; j < pts_on_curve[i].Count(); j++) {
-	    pts_on_curve[i][j]->m_curve_pos = j;
-	}
-    }
-
-    ON_SimpleArray<IntersectPoint> new_pts;
-
-    // Determine whether it's going inside or outside (IntersectPoint::m_dir).
-    for (int i = 0; i < ssx_curves.Count(); i++) {
-	if (pts_on_curve[i].Count() == 1) {
-	    pts_on_curve[i][0]->m_dir = IntersectPoint::UNSET;
-	    continue;
-	}
-	for (int j = 0; j < pts_on_curve[i].Count(); j++) {
-	    bool first_pt = (j == 0);
-	    bool last_pt = (j == (pts_on_curve[i].Count() - 1));
-
-	    IntersectPoint *ipt = pts_on_curve[i][j];
-	    double curve_t = ipt->m_curve_t;
-
-	    ON_3dPoint prev = ssx_curves[i].PointAtStart();
-	    if (!first_pt) {
-		double prev_curve_t = pts_on_curve[i][j - 1]->m_curve_t;
-		prev = ssx_curves[i].PointAt((curve_t + prev_curve_t) * .5);
-	    }
-	    ON_3dPoint next = ssx_curves[i].PointAtEnd();
-	    if (!last_pt) {
-		double next_curve_t = pts_on_curve[i][j + 1]->m_curve_t;
-		next = ssx_curves[i].PointAt((curve_t + next_curve_t) * .5);
-	    }
-	    // If the point is on the boundary, we treat it with the same
-	    // way as it's outside.
-	    // For example, the prev side is inside, and the next's on
-	    // boundary, that point should be IntersectPoint::OUT, the
-	    // same as the next's outside the loop.
-	    // Other cases are similar.
-	    bool prev_in, next_in;
-	    try {
-		prev_in = is_point_inside_loop(prev, orig_face->m_outerloop);
-		next_in = is_point_inside_loop(next, orig_face->m_outerloop);
-	    } catch (InvalidGeometry &e) {
-		bu_log("%s", e.what());
-		// not a loop
-		ipt->m_dir = IntersectPoint::UNSET;
-		continue;
-	    }
-	    double curve_min_t = ssx_curves[i].Domain().Min();
-	    if (first_pt && ON_NearZero(curve_t - curve_min_t)) {
-		ipt->m_dir = next_in ? IntersectPoint::IN : IntersectPoint::OUT;
-		continue;
-	    }
-	    double curve_max_t = ssx_curves[i].Domain().Max();
-	    if (last_pt && ON_NearZero(curve_t - curve_max_t)) {
-		ipt->m_dir = prev_in ? IntersectPoint::OUT : IntersectPoint::IN;
-		continue;
-	    }
-	    if (prev_in && next_in) {
-		// tangent point, both sides in, duplicate that point
-		new_pts.Append(*ipt);
-		new_pts.Last()->m_dir = IntersectPoint::IN;
-		new_pts.Last()->m_curve_pos = ipt->m_curve_pos + 1;
-		for (int k = j + 1; k < pts_on_curve[i].Count(); k++) {
-		    pts_on_curve[i][k]->m_curve_pos++;
-		}
-		ipt->m_dir = IntersectPoint::OUT;
-	    } else if (!prev_in && !next_in) {
-		// tangent point, both sides out, useless
-		ipt->m_dir = IntersectPoint::UNSET;
-	    } else if (prev_in && !next_in) {
-		// transversal point, going outside
-		ipt->m_dir = IntersectPoint::OUT;
-	    } else {
-		// transversal point, going inside
-		ipt->m_dir = IntersectPoint::IN;
-	    }
-	}
-    }
-
-    clx_points.Append(new_pts.Count(), new_pts.Array());
-    clx_points.QuickSort(loop_t_compare);
-
-    // Split the outer loop.
-    ON_SimpleArray<ON_Curve *> outerloop_segs;
-    int clx_i = 0;
-    for (int loop_seg = 0; loop_seg < orig_face->m_outerloop.Count(); loop_seg++) {
-	ON_Curve *remainder = orig_face->m_outerloop[loop_seg]->Duplicate();
-	if (remainder == NULL) {
-	    bu_log("ON_Curve::Duplicate() failed.\n");
-	    continue;
-	}
-	for (; clx_i < clx_points.Count() && clx_points[clx_i].m_loop_seg == loop_seg; clx_i++) {
-	    IntersectPoint &ipt = clx_points[clx_i];
-	    ON_Curve *portion_before_ipt = NULL;
-	    if (remainder) {
-		double start_t = remainder->Domain().Min();
-		double end_t = remainder->Domain().Max();
-		if (ON_NearZero(ipt.m_seg_t - end_t)) {
-		    // Can't call Split() if ipt is at start (that
-		    // case is handled by the initialization) or ipt
-		    // is at end (handled here).
-		    portion_before_ipt = remainder;
-		    remainder = NULL;
-		} else if (!ON_NearZero(ipt.m_seg_t - start_t)) {
-		    if (!remainder->Split(ipt.m_seg_t, portion_before_ipt, remainder)) {
-			bu_log("Split failed.\n");
-			bu_log("Domain: [%f, %f]\n", end_t, start_t);
-			bu_log("m_seg_t: %f\n", ipt.m_seg_t);
-		    }
-		}
-	    }
-	    if (portion_before_ipt) {
-		outerloop_segs.Append(portion_before_ipt);
-	    }
-	    ipt.m_split_li = outerloop_segs.Count() - 1;
-	}
-	if (remainder) {
-	    outerloop_segs.Append(remainder);
-	}
-    }
-
-    // Append the first element at the last to handle some special cases.
-    if (clx_points.Count()) {
-	clx_points.Append(clx_points[0]);
-	clx_points.Last()->m_loop_seg += orig_face->m_outerloop.Count();
-	for (int i = 0; i <= clx_points[0].m_split_li; i++) {
-	    ON_Curve *dup = outerloop_segs[i]->Duplicate();
-	    if (dup == NULL) {
-		bu_log("ON_Curve::Duplicate() failed.\n");
-	    }
-	    outerloop_segs.Append(dup);
-	}
-	clx_points.Last()->m_split_li = outerloop_segs.Count() - 1;
-    }
-
-    if (DEBUG_BREP_BOOLEAN) {
-	for (int i = 0; i < clx_points.Count(); i++) {
-	    IntersectPoint &ipt = clx_points[i];
-	    bu_log("clx_points[%d](count = %d): ", i, clx_points.Count());
-	    bu_log("m_ssx_curve = %d, m_curve_pos = %d, m_dir = %d\n",
-		    ipt.m_ssx_curve, ipt.m_curve_pos, ipt.m_dir);
-	}
-    }
-
-    std::stack<int> s;
-    for (int i = 0; i < clx_points.Count(); i++) {
-	if (clx_points[i].m_dir == IntersectPoint::UNSET) {
-	    continue;
-	}
-	if (s.empty()) {
-	    s.push(i);
-	    continue;
-	}
-	const IntersectPoint &p = clx_points[s.top()];
-	const IntersectPoint &q = clx_points[i];
-
-	if (loop_t_compare(&p, &q) > 0 || q.m_split_li < p.m_split_li) {
-	    bu_log("stack error or sort failure.\n");
-	    bu_log("s.top() = %d, i = %d\n", s.top(), i);
-	    bu_log("p->m_split_li = %d, q->m_split_li = %d\n", p.m_split_li, q.m_split_li);
-	    bu_log("p->m_loop_seg = %d, q->m_loop_seg = %d\n", p.m_loop_seg, q.m_loop_seg);
-	    bu_log("p->m_seg_t = %g, q->m_seg_t = %g\n", p.m_seg_t, q.m_seg_t);
-	    continue;
-	}
-	if (q.m_ssx_curve != p.m_ssx_curve) {
-	    s.push(i);
-	    continue;
-	} else if (q.m_curve_pos - p.m_curve_pos == 1 && q.m_dir == IntersectPoint::OUT && p.m_dir == IntersectPoint::IN) {
-	    s.pop();
-	} else if (p.m_curve_pos - q.m_curve_pos == 1 && p.m_dir == IntersectPoint::OUT && q.m_dir == IntersectPoint::IN) {
-	    s.pop();
-	} else {
-	    s.push(i);
-	    continue;
-	}
-
-	// need to form a new loop
-	ON_SimpleArray<ON_Curve *> newloop;
-	int curve_count = q.m_split_li - p.m_split_li;
-	for (int j = p.m_split_li + 1; j <= q.m_split_li; j++) {
-	    // No need to duplicate the curve, because the pointer
-	    // in the array 'outerloop_segs' will be moved out later.
-	    newloop.Append(outerloop_segs[j]);
-	}
-
-	// The curves on the outer loop is from p to q, so the curves on the
-	// SSI curve should be from q to p (to form a loop)
-	double t1 = p.m_curve_t, t2 = q.m_curve_t;
-	bool need_reverse = true;
-	if (t1 > t2) {
-	    std::swap(t1, t2);
-	    need_reverse = false;
-	}
-	ON_Curve *seg_on_SSI = ssx_curves[p.m_ssx_curve].SubCurve(t1, t2);
-	if (seg_on_SSI == NULL) {
-	    bu_log("sub_curve() failed.\n");
-	    continue;
-	}
-	if (need_reverse) {
-	    if (!seg_on_SSI->Reverse()) {
-		bu_log("Reverse failed.\n");
-		continue;
-	    }
-	}
-	newloop.Append(seg_on_SSI);
-
-	ON_Curve *rev_seg_on_SSI = seg_on_SSI->Duplicate();
-	if (!rev_seg_on_SSI || !rev_seg_on_SSI->Reverse()) {
-	    bu_log("Reverse failed.\n");
-	    continue;
-	} else {
-	    // Update the outerloop
-	    outerloop_segs[p.m_split_li + 1] = rev_seg_on_SSI;
-	    int k = p.m_split_li + 2;
-	    for (int j = q.m_split_li + 1; j < outerloop_segs.Count(); j++) {
-		outerloop_segs[k++] = outerloop_segs[j];
-	    }
-	    while (k < outerloop_segs.Count()) {
-		outerloop_segs[outerloop_segs.Count() - 1] = NULL;
-		outerloop_segs.Remove();
-	    }
-	    // Update m_split_li
-	    for (int j = i + 1; j < clx_points.Count(); j++) {
-		clx_points[j].m_split_li -= curve_count - 1;
-	    }
-	}
-
-	// Append a trimmed face with newloop as its outerloop
-	// Don't add a face if the outerloop is not valid (e.g. degenerated).
-	if (is_loop_valid(newloop, ON_ZERO_TOLERANCE)) {
-	    TrimmedFace *new_face = new TrimmedFace();
-	    new_face->m_face = orig_face->m_face;
-	    new_face->m_outerloop.Append(newloop.Count(), newloop.Array());
-	    out.Append(new_face);
-	} else {
-	    for (int j = 0; j < newloop.Count(); j++) {
-		delete newloop[j];
-	    }
-	}
-    }
-
-    // Remove the duplicated segments before the first intersection point.
-    if (clx_points.Count()) {
-	for (int i = 0; i <= clx_points[0].m_split_li; i++) {
-	    delete outerloop_segs[0];
-	    outerloop_segs[0] = NULL;
-	    outerloop_segs.Remove(0);
-	}
-    }
-
-    if (out.Count() == 0) {
-	out.Append(orig_face->Duplicate());
-    } else {
-	// The remaining part after splitting some parts out.
-	if (is_loop_valid(outerloop_segs, ON_ZERO_TOLERANCE)) {
-	    TrimmedFace *new_face = new TrimmedFace();
-	    new_face->m_face = orig_face->m_face;
-	    new_face->m_outerloop = outerloop_segs;
-	    // First copy the array with pointers, and then change
-	    // the pointers into copies.
-	    new_face->m_innerloop = orig_face->m_innerloop;
-	    for (unsigned int i = 0; i < orig_face->m_innerloop.size(); i++)
-		for (int j = 0; j < orig_face->m_innerloop[i].Count(); j++)
-		    if (orig_face->m_innerloop[i][j]) {
-			new_face->m_innerloop[i][j] = orig_face->m_innerloop[i][j]->Duplicate();
-		    }
-	    new_face->m_innerloop.insert(new_face->m_innerloop.end(), innerloops.begin(), innerloops.end());
-	    out.Append(new_face);
-	} else {
-	    for (int i = 0; i < outerloop_segs.Count(); i++)
-		if (outerloop_segs[i]) {
-		    delete outerloop_segs[i];
-		}
-	}
-    }
-<<<<<<< HEAD
-=======
-    return out;
-}
-
-void
-free_loops(std::vector<ON_SimpleArray<ON_Curve *> > &loops)
-{
-    for (size_t i = 0; i < loops.size(); ++i) {
-	for (int j = 0; j < loops[i].Count(); ++j) {
-	    delete loops[i][j];
-	    loops[i][j] = NULL;
-	}
-    }
-}
-
-// It might be worth investigating the following approach to building a set of faces from the splitting
-// in order to achieve robustness in the final result:
-//
-// A) trim the raw SSI curves with the trimming loops from both faces and get "final" curve segments in
-//    3D and both 2D parametric spaces.  Consolidate curves where different faces created the same curve.
-// B) assemble the new 2D segments and whatever pieces are needed from the existing trimming curves to
-//    form new 2D loops (which must be non-self-intersecting), whose roles in A and B respectively
-//    would be determined by the boolean op and each face's role within it.
-// C) build "representative polygons" for all the 2D loops in each face, new and old - representative in
-//    this case meaning that the intersection behavior of the general loops is accurately duplicated
-//    by the polygons, which should be assurable by identifying and using all 2D curve intersections and possibly
-//    horizontal and vertical tangents - and use clipper to perform the boolean ops.  Using the resulting polygons,
-//    deduce and assemble the final trimming loops (and face or faces) created from A and B respectively.
-
-// Note that the 2D information alone cannot be enough to decide *which* faces created from these splits
-// end up in the final brep.  A case to think about here is the case of two spheres intersecting -
-// depending on A, the exact trimming
-// loop in B may need to either define the small area as a new face, or everything BUT the small area
-// as a new face - different A spheres may either almost fully contain B or just intersect it.  That case
-// would seem to suggest that we do need some sort of inside/outside test, since B doesn't have enough
-// information to determine which face is to be saved without consulting A.  Likewise, A may either save
-// just the piece inside the loop or everything outside it, depending on B.  This is the same situation we
-// were in with the original face sets.
-//
-// A possible improvement here might be to calculate the best fit plane of the intersection curve and rotate
-// both the faces in question and A so that that plane is centered at the origin with the normal in z+.
-// In that orientation, axis aligned bounding box tests can be made that will be as informative
-// as possible, and may allow many inside/outside decisions to be made without an explicit raytrace.  Coplanar
-// faces will have to be handled differently, but for convex cases there should be enough information to decide.
-// Concave cases may require a raytrace, but there is one other possible approach - if, instead of using the
-// whole brep and face bounding boxes we start with the bounding box of the intersection curve and construct
-// the sub-box that 'slices' through the parent bbox to the furthest wall in the opposite direction from the
-// surface normal, then see which of the two possible
-// faces' bounding boxes removes the most volume from that box when subtracted, we may be able to decide
-// (say, for a subtraction) which face is cutting deeper.  It's not clear to me yet if such an approach would
-// work or would scale to complex cases, but it may be worth thinking about.
-HIDDEN ON_SimpleArray<TrimmedFace *>
-split_trimmed_face(
-    const TrimmedFace *orig_face,
-    ON_ClassArray<LinkedCurve> &ssx_curves)
-{
     ON_SimpleArray<TrimmedFace *> out;
     if (ssx_curves.Count() == 0) {
 	// no curves, no splitting
@@ -1972,7 +1866,6 @@
 	}
 	free_loops(ssx_loops);
     }
->>>>>>> b1219189
 
     if (DEBUG_BREP_BOOLEAN) {
 	bu_log("Split to %d faces.\n", out.Count());
@@ -2001,6 +1894,7 @@
 	    }
 	}
     }
+    delete face_outerloop;
     return out;
 }
 
@@ -2907,9 +2801,6 @@
 HIDDEN void
 standardize_loop_orientations(ON_Brep *brep)
 {
-#define LOOP_DIRECTION_CCW  1
-#define LOOP_DIRECTION_CW  -1
-#define LOOP_DIRECTION_NONE 0
     std::map<int, int> reversed_curve2d, reversed_edge;
     for (int face_idx = 0; face_idx < brep->m_F.Count(); ++face_idx) {
 	const ON_BrepFace &eb_face = brep->m_F[face_idx];
