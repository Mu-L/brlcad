/*                  B O O L E A N . C P P
 * BRL-CAD
 *
 * Copyright (c) 2013-2014 United States Government as represented by
 * the U.S. Army Research Laboratory.
 *
 * This library is free software; you can redistribute it and/or
 * modify it under the terms of the GNU Lesser General Public License
 * version 2.1 as published by the Free Software Foundation.
 *
 * This library is distributed in the hope that it will be useful, but
 * WITHOUT ANY WARRANTY; without even the implied warranty of
 * MERCHANTABILITY or FITNESS FOR A PARTICULAR PURPOSE.  See the GNU
 * Lesser General Public License for more details.
 *
 * You should have received a copy of the GNU Lesser General Public
 * License along with this file; see the file named COPYING for more
 * information.
 */
/** @file boolean.cpp
 *
 * Evaluate NURBS booleans (union, intersection and difference).
 *
 */

#include "common.h"

#include <assert.h>
#include <vector>
#include <stack>
#include <queue>
#include <set>
#include <map>
#include <algorithm>

#include "vmath.h"
#include "bio.h"
#include "bu/log.h"
#include "brep.h"
#include "raytrace.h"
#include "brep_except.h"

// Whether to output the debug messages about b-rep booleans.
#define DEBUG_BREP_BOOLEAN 0

// tol value used in ON_Intersect()s. We use a smaller tolerance than the
// default one 0.001.
#define INTERSECTION_TOL 1e-4

// tol value used in ON_3dVector::IsParallelTo(). We use a smaller tolerance
// than the default one ON_PI/180.
#define ANGLE_TOL ON_PI/1800.0

struct IntersectPoint {
    ON_3dPoint m_pt;	// 3D intersection point
    double m_seg_t;	// param on the loop curve
    int m_loop_seg;	// which curve of the loop
    int m_ssx_curve;	// which intersection curve
    int m_curve_pos;	// rank on the chain
    double m_curve_t;	// param on the SSI curve
    enum {
	UNSET,
	IN,
	OUT,
	TANGENT
    } m_dir;		// dir is going inside/outside
    int m_split_li;	// between clx_points[m_split_li] and
			// clx_points[m_split_li+1]
			// after the outerloop is split
};


// A structure to represent the curve segments generated from surface-surface
// intersections, including some information needed by the connectivity graph
struct SSICurve {
    ON_Curve *m_curve;

    SSICurve()
    {
	m_curve = NULL;
    }

    SSICurve(ON_Curve *curve)
    {
	m_curve = curve;
    }

    SSICurve *Duplicate() const
    {
	SSICurve *out = new SSICurve();
	if (out != NULL) {
	    *out = *this;
	    out->m_curve = m_curve->Duplicate();
	}
	return out;
    }
};

HIDDEN void
append_to_polycurve(ON_Curve *curve, ON_PolyCurve &polycurve);
// We link the SSICurves that share an endpoint, and form this new structure,
// which has many similar behaviors as ON_Curve, e.g. PointAt(), Reverse().
struct LinkedCurve {
private:
    ON_Curve *m_curve;	// an explicit storage of the whole curve
public:
    // The curves contained in this LinkedCurve, including
    // the information needed by the connectivity graph
    ON_SimpleArray<SSICurve> m_ssi_curves;

    // Default constructor
    LinkedCurve()
    {
	m_curve = NULL;
    }

    void Empty()
    {
	m_ssi_curves.Empty();
	delete m_curve;
	m_curve = NULL;
    }

    ~LinkedCurve()
    {
	Empty();
    }

    LinkedCurve &operator= (const LinkedCurve &_lc)
    {
	Empty();
	m_curve = _lc.m_curve ? _lc.m_curve->Duplicate() : NULL;
	m_ssi_curves = _lc.m_ssi_curves;
	return *this;
    }

    ON_3dPoint PointAtStart() const
    {
	if (m_ssi_curves.Count()) {
	    return m_ssi_curves[0].m_curve->PointAtStart();
	} else {
	    return ON_3dPoint::UnsetPoint;
	}
    }

    ON_3dPoint PointAtEnd() const
    {
	if (m_ssi_curves.Count()) {
	    return m_ssi_curves.Last()->m_curve->PointAtEnd();
	} else {
	    return ON_3dPoint::UnsetPoint;
	}
    }

    bool IsClosed() const
    {
	if (m_ssi_curves.Count() == 0) {
	    return false;
	}
	return PointAtStart().DistanceTo(PointAtEnd()) < ON_ZERO_TOLERANCE;
    }

    bool IsValid() const
    {
	// Check whether the curve has "gaps".
	for (int i = 1; i < m_ssi_curves.Count(); i++) {
	    if (m_ssi_curves[i].m_curve->PointAtStart().DistanceTo(m_ssi_curves[i - 1].m_curve->PointAtEnd()) >= ON_ZERO_TOLERANCE) {
		bu_log("The LinkedCurve is not valid.\n");
		return false;
	    }
	}
	return true;
    }

    bool Reverse()
    {
	ON_SimpleArray<SSICurve> new_array;
	for (int i = m_ssi_curves.Count() - 1; i >= 0; i--) {
	    if (!m_ssi_curves[i].m_curve->Reverse()) {
		return false;
	    }
	    new_array.Append(m_ssi_curves[i]);
	}
	m_ssi_curves = new_array;
	return true;
    }

    void Append(const LinkedCurve &lc)
    {
	m_ssi_curves.Append(lc.m_ssi_curves.Count(), lc.m_ssi_curves.Array());
    }

    void Append(const SSICurve &sc)
    {
	m_ssi_curves.Append(sc);
    }

    void AppendCurvesToArray(ON_SimpleArray<ON_Curve *> &arr) const
    {
	for (int i = 0; i < m_ssi_curves.Count(); i++) {
	    arr.Append(m_ssi_curves[i].m_curve->Duplicate());
	}
    }

    const ON_Curve *Curve()
    {
	if (m_curve != NULL) {
	    return m_curve;
	}
	if (m_ssi_curves.Count() == 0 || !IsValid()) {
	    return NULL;
	}
	ON_PolyCurve *polycurve = new ON_PolyCurve;
	for (int i = 0; i < m_ssi_curves.Count(); i++) {
	    append_to_polycurve(m_ssi_curves[i].m_curve->Duplicate(), *polycurve);
	}
	m_curve = polycurve;
	return m_curve;
    }

    const ON_3dPoint PointAt(double t)
    {
	const ON_Curve *c = Curve();
	if (c == NULL) {
	    return ON_3dPoint::UnsetPoint;
	}
	return c->PointAt(t);
    }

    const ON_Interval Domain()
    {
	const ON_Curve *c = Curve();
	if (c == NULL) {
	    return ON_Interval::EmptyInterval;
	}
	return c->Domain();
    }

    ON_Curve *SubCurve(double t1, double t2)
    {
	const ON_Curve *c = Curve();
	if (c == NULL) {
	    return NULL;
	}
	try {
	    return sub_curve(c, t1, t2);
	} catch (InvalidInterval &e) {
	    bu_log("%s", e.what());
	    return NULL;
	}
    }
};


struct TrimmedFace {
    // curve segments in the face's outer loop
    ON_SimpleArray<ON_Curve *> m_outerloop;
    // several inner loops, each has some curves
    std::vector<ON_SimpleArray<ON_Curve *> > m_innerloop;
    const ON_BrepFace *m_face;
    enum {
	UNKNOWN = -1,
	NOT_BELONG = 0,
	BELONG = 1
    } m_belong_to_final;
    bool m_rev;

    // Default constructor
    TrimmedFace()
    {
	m_face = NULL;
	m_belong_to_final = UNKNOWN;
	m_rev = false;
    }

    // Destructor
    ~TrimmedFace()
    {
	// Delete the curve segments if it's not belong to the result.
	if (m_belong_to_final != BELONG) {
	    for (int i = 0; i < m_outerloop.Count(); i++) {
		if (m_outerloop[i]) {
		    delete m_outerloop[i];
		    m_outerloop[i] = NULL;
		}
	    }
	    for (unsigned int i = 0; i < m_innerloop.size(); i++) {
		for (int j = 0; j < m_innerloop[i].Count(); j++) {
		    if (m_innerloop[i][j]) {
			delete m_innerloop[i][j];
			m_innerloop[i][j] = NULL;
		    }
		}
	    }
	}
    }

    TrimmedFace *Duplicate() const
    {
	TrimmedFace *out = new TrimmedFace();
	out->m_face = m_face;
	for (int i = 0; i < m_outerloop.Count(); i++) {
	    if (m_outerloop[i]) {
		out->m_outerloop.Append(m_outerloop[i]->Duplicate());
	    }
	}
	out->m_innerloop = m_innerloop;
	for (unsigned int i = 0; i < m_innerloop.size(); i++) {
	    for (int j = 0; j < m_innerloop[i].Count(); j++) {
		if (m_innerloop[i][j]) {
		    out->m_innerloop[i][j] = m_innerloop[i][j]->Duplicate();
		}
	    }
	}
	return out;
    }
};

HIDDEN int
loop_t_compare(const IntersectPoint *p1, const IntersectPoint *p2)
{
    // Use for sorting an array. Use strict FP comparison.
    if (p1->m_loop_seg != p2->m_loop_seg) {
	return p1->m_loop_seg - p2->m_loop_seg;
    }
    return p1->m_seg_t > p2->m_seg_t ? 1 : (p1->m_seg_t < p2->m_seg_t ? -1 : 0);
}


HIDDEN int
curve_t_compare(const IntersectPoint *p1, const IntersectPoint *p2)
{
    // Use for sorting an array. Use strict FP comparison.
    return p1->m_curve_t > p2->m_curve_t ? 1 : (p1->m_curve_t < p2->m_curve_t ? -1 : 0);
}


HIDDEN void
append_to_polycurve(ON_Curve *curve, ON_PolyCurve &polycurve)
{
    // use this function rather than ON_PolyCurve::Append() to avoid
    // getting nested polycurves, which makes ON_Brep::IsValid() to fail.

    ON_PolyCurve *nested = ON_PolyCurve::Cast(curve);
    if (nested != NULL) {
	// The input curve is a polycurve
	const ON_CurveArray &segments = nested->SegmentCurves();
	for (int i = 0; i < segments.Count(); i++) {
	    append_to_polycurve(segments[i]->Duplicate(), polycurve);
	}
	delete nested;
    } else {
	polycurve.Append(curve);
    }
}


HIDDEN bool
is_loop_valid(const ON_SimpleArray<ON_Curve *> &loop, double tolerance, ON_PolyCurve *polycurve = NULL)
{
    bool delete_curve = false;
    bool ret = true;

    if (loop.Count() == 0) {
	bu_log("The input loop is empty.\n");
	ret = false;
    }

    // First, use a ON_PolyCurve to represent the loop.
    if (ret) {
	if (polycurve == NULL) {
	    polycurve = new ON_PolyCurve;
	    if (polycurve) {
		delete_curve = true;
	    } else {
		ret = false;
	    }
	}
    }

    // Check the loop is continuous and closed or not.
    if (ret) {
	if (loop[0] != NULL) {
	    append_to_polycurve(loop[0]->Duplicate(), *polycurve);
	}
	for (int i = 1 ; i < loop.Count(); i++) {
	    if (loop[i] && loop[i - 1] && loop[i]->PointAtStart().DistanceTo(loop[i - 1]->PointAtEnd()) < ON_ZERO_TOLERANCE) {
		append_to_polycurve(loop[i]->Duplicate(), *polycurve);
	    } else {
		bu_log("The input loop is not continuous.\n");
		ret = false;
	    }
	}
    }
    if (ret && (polycurve->PointAtStart().DistanceTo(polycurve->PointAtEnd()) >= ON_ZERO_TOLERANCE ||
	!polycurve->IsClosed()))
    {
	bu_log("The input loop is not closed.\n");
	ret = false;
    }

    if (ret) {
	// Check whether the loop is degenerated.
	ON_BoundingBox bbox = polycurve->BoundingBox();
	ret = !ON_NearZero(bbox.Diagonal().Length(), tolerance)
	      && !polycurve->IsLinear(tolerance);
    }

    if (delete_curve) {
	delete polycurve;
    }

    return ret;
}

enum {
    OUTSIDE_OR_ON_LOOP,
    INSIDE_OR_ON_LOOP
};

//   Returns whether the point is inside/on or outside/on the loop
//   boundary.
//
//   Throws InvalidGeometry if loop is invalid.
//
//   If you want to know whether this point is on the loop boundary,
//   call is_point_on_loop().
HIDDEN int
point_loop_location(const ON_2dPoint &pt, const ON_SimpleArray<ON_Curve *> &loop)
{
    ON_PolyCurve polycurve;
    if (!is_loop_valid(loop, ON_ZERO_TOLERANCE, &polycurve)) {
	throw InvalidGeometry("point_loop_location() given invalid loop\n");
    }

    ON_BoundingBox bbox = polycurve.BoundingBox();
    if (!bbox.IsPointIn(pt)) {
	return OUTSIDE_OR_ON_LOOP;
    }

    // The input point is inside the loop's bounding box.
    // out must be outside the closed region (and the bbox).
    ON_2dPoint out = pt + ON_2dVector(bbox.Diagonal());
    ON_LineCurve linecurve(pt, out);
    ON_3dVector line_dir = linecurve.m_line.Direction();

    ON_SimpleArray<ON_X_EVENT> tmp_x;
    for (int i = 0; i < loop.Count(); ++i) {
	ON_SimpleArray<ON_X_EVENT> li_x;
	ON_Intersect(&linecurve, loop[i], li_x, INTERSECTION_TOL);

	for (int j = 0; j < li_x.Count(); ++j) {
	    // ignore tangent and overlap intersections
	    if (li_x[j].m_type != ON_X_EVENT::ccx_overlap &&
		!loop[i]->TangentAt(li_x[j].m_b[0]).IsParallelTo(line_dir, ANGLE_TOL))
	    {
		tmp_x.Append(li_x[j]);
	    }
	}
    }
    ON_SimpleArray<ON_X_EVENT> x_event;
    for (int i = 0; i < tmp_x.Count(); i++) {
	int j;
	for (j = 0; j < x_event.Count(); j++) {
	    if (tmp_x[i].m_A[0].DistanceTo(x_event[j].m_A[0]) < INTERSECTION_TOL &&
		tmp_x[i].m_A[1].DistanceTo(x_event[j].m_A[1]) < INTERSECTION_TOL &&
		tmp_x[i].m_B[0].DistanceTo(x_event[j].m_B[0]) < INTERSECTION_TOL &&
		tmp_x[i].m_B[1].DistanceTo(x_event[j].m_B[1]) < INTERSECTION_TOL)
	    {
		break;
	    }
	}
	if (j == x_event.Count()) {
	    x_event.Append(tmp_x[i]);
	}
    }

    return (x_event.Count() % 2) ? INSIDE_OR_ON_LOOP : OUTSIDE_OR_ON_LOOP;
}


// Returns whether or not point is on the loop boundary.
// Throws InvalidGeometry if loop is invalid.
HIDDEN bool
is_point_on_loop(const ON_2dPoint &pt, const ON_SimpleArray<ON_Curve *> &loop)
{
    ON_PolyCurve polycurve;
    if (!is_loop_valid(loop, ON_ZERO_TOLERANCE, &polycurve)) {
	throw InvalidGeometry("is_point_on_loop() given invalid loop\n");
    }

    ON_3dPoint pt3d(pt);
    for (int i = 0; i < loop.Count(); ++i) {
	ON_ClassArray<ON_PX_EVENT> px_event;
	if (ON_Intersect(pt3d, *loop[i], px_event, INTERSECTION_TOL)) {
	    return true;
	}
    }
    return false;
}

HIDDEN bool
is_point_inside_loop(const ON_2dPoint &pt, const ON_SimpleArray<ON_Curve *> &loop)
{
    return (point_loop_location(pt, loop) == INSIDE_OR_ON_LOOP) && !is_point_on_loop(pt, loop);
}

HIDDEN bool
is_point_outside_loop(const ON_2dPoint &pt, const ON_SimpleArray<ON_Curve *> &loop)
{
    return (point_loop_location(pt, loop) == OUTSIDE_OR_ON_LOOP) && !is_point_on_loop(pt, loop);
}

HIDDEN ON_Interval
union_intervals(const ON_SimpleArray<ON_Interval> &intervals)
{
    ON_Interval union_interval;
    for (int i = 0; i < intervals.Count(); ++i) {
	union_interval.Union(intervals[i]);
    }
    if (!union_interval.IsValid()) {
	throw IntervalGenerationError("union_intervals() created invalid interval\n");
    }
    return union_interval;
}

HIDDEN ON_Interval
intersect_intervals(const ON_Interval &interval1, const ON_Interval &interval2)
{
    ON_Interval intersection_interval;
    if (!intersection_interval.Intersection(interval1, interval2)) {
	throw IntervalGenerationError("intersect_intervals() failed to intersect intervals\n");
    }
    return intersection_interval;
}

HIDDEN void
replace_curve_with_subcurve(ON_Curve *&curve, const ON_Interval &interval)
{
    try {
	ON_Curve *subcurve = sub_curve(curve, interval.Min(), interval.Max());
	delete curve;
	curve = subcurve;
    } catch (InvalidInterval &) {
	throw GeometryGenerationError("replace_curve_with_subcurve(): NULL "
		"subcurve\n");
    }
}

HIDDEN ON_SimpleArray<ON_Interval>
get_curve_intervals_inside_or_on_face(
    ON_Curve *curve2D,
    const ON_ClassArray<ON_SimpleArray<ON_Curve *> > &face_loops,
    double isect_tol)
{
    // get curve-loop intersections
    ON_SimpleArray<double> isect_curve_t;
    ON_SimpleArray<ON_X_EVENT> ccx_events;

    for (int i = 0; i < face_loops.Count(); ++i) {
	for (int j = 0; j < face_loops[i].Count(); ++j) {
	    ON_Intersect(curve2D, face_loops[i][j], ccx_events, isect_tol);
	}
    }

    // get a sorted list of just the parameters on the first curve
    // where it intersects the outerloop
    for (int i = 0; i < ccx_events.Count(); i++) {
	isect_curve_t.Append(ccx_events[i].m_a[0]);

	if (ccx_events[i].m_type == ON_X_EVENT::ccx_overlap) {
	    isect_curve_t.Append(ccx_events[i].m_a[1]);
	}
    }
    isect_curve_t.QuickSort(ON_CompareIncreasing);


    // insert start and end parameters so every part of the curve is tested
    isect_curve_t.Insert(0, curve2D->Domain().Min());
    isect_curve_t.Append(curve2D->Domain().Max());

    // if the midpoint of an interval is inside/on the face, keep the
    // entire interval
    ON_SimpleArray<ON_Interval> included_intervals;
    for (int i = 0; i < isect_curve_t.Count() - 1; i++) {
	ON_Interval interval(isect_curve_t[i], isect_curve_t[i + 1]);
	if (ON_NearZero(interval.Length(), isect_tol)) {
	    continue;
	}
	ON_2dPoint pt = curve2D->PointAt(interval.Mid());

	bool point_included = false;
	try {
	    // inside/on outerloop
	    if (!is_point_outside_loop(pt, face_loops[0])) {

		// outside/on innerloops
		point_included = true;
		for (int j = 1; j < face_loops.Count(); ++j) {
		    if (is_point_inside_loop(pt, face_loops[j])) {
			point_included = false;
			break;
		    }
		}
	    }
	} catch (InvalidGeometry &e) {
	    bu_log("%s", e.what());
	}
	if (point_included) {
	    included_intervals.Append(interval);
	}
    }

    // merge continuous intervals
    ON_SimpleArray<ON_Interval> final_intervals;
    for (int j, i = 0; i < included_intervals.Count(); i = j) {
	ON_Interval merged_interval = included_intervals[i];

	for (j = i + 1; j < included_intervals.Count(); ++j) {
	    ON_Interval &next = included_intervals[j];

	    if (ON_NearZero(next.Min() - merged_interval.Max(), isect_tol)) {
		ON_Interval new_interval = merged_interval;

		if (new_interval.Union(next)) {
		    merged_interval = new_interval;
		} else {
		    break;
		}
	    } else {
		break;
	    }
	}
	final_intervals.Append(merged_interval);
    }

    return final_intervals;
}

HIDDEN int
compare_interval(const ON_Interval *a, const ON_Interval *b)
{
    return a->Compare(*b);
}

struct IntervalPoints {
    ON_3dPoint min;
    ON_3dPoint mid;
    ON_3dPoint max;
};

class IntervalParams {
public:
    double min;
    double mid;
    double max;

    void
    MakeIncreasing(void)
    {
	if (min > mid) {
	    std::swap(min, mid);
	}
	if (mid > max) {
	    std::swap(mid, max);

	    if (min > mid) {
		std::swap(min, mid);
	    }
	}
    }
};

// given parameters in a curve interval, create new interval
// parameters that reflect the the non-degenerate (different
// dimensioned) curve interval used to generate the curve parameters
HIDDEN IntervalParams
curve_interval_from_params(
    IntervalParams interval_t,
    const ON_Curve *curve)
{
    if (!curve->IsClosed()) {
	return interval_t;
    }

    if (interval_t.min > interval_t.max) {
	std::swap(interval_t.min, interval_t.max);
    }
    double min_t = interval_t.min;
    double max_t = interval_t.max;

    ON_Interval cdom = curve->Domain();
    if (!(min_t < max_t || min_t > max_t)) {
	// if endpoints are both at closed curve joint, put them at
	// either end of the curve domain
	if (ON_NearZero(cdom.Min() - min_t, ON_ZERO_TOLERANCE)) {
	    interval_t.max = cdom.Max();
	} else if (ON_NearZero(cdom.Max() - min_t, ON_ZERO_TOLERANCE)) {
	    interval_t.min = cdom.Min();
	}
    } else {
	// if interval doesn't include midpt, assume the point nearest
	// the seam needs to be on the opposite side of the domain
	ON_Interval curr(min_t, max_t);
	if (!curr.Includes(interval_t.mid)) {
	    if (fabs(cdom.Min() - min_t) > fabs(cdom.Max() - max_t)) {
		interval_t.max = cdom.Min();
	    } else {
		interval_t.min = cdom.Max();
	    }
	}
    }
    interval_t.MakeIncreasing();

    return interval_t;
}

enum seam_location {SEAM_NONE, SEAM_ALONG_V, SEAM_ALONG_U, SEAM_ALONG_UV};


// given interval points in surface uv space, create new interval
// points that reflect the non-degenerate curve parameter interval
// used to generate the input points
HIDDEN IntervalPoints
uv_interval_from_points(
    IntervalPoints interval_pts,
    const ON_Surface *surf)
{
    ON_3dPoint &min_uv = interval_pts.min;
    ON_3dPoint &max_uv = interval_pts.max;

    ON_Interval udom = surf->Domain(0);
    ON_Interval vdom = surf->Domain(1);

<<<<<<< HEAD
    enum seam_location {SEAM_NONE, SEAM_ALONG_V, SEAM_ALONG_U,
	SEAM_ALONG_UV};

=======
>>>>>>> 1a883eb9
    int seam_min = IsAtSeam(surf, min_uv, ON_ZERO_TOLERANCE);
    int seam_max = IsAtSeam(surf, max_uv, ON_ZERO_TOLERANCE);

    if ((seam_min && seam_max) && (min_uv == max_uv)) {
	// if uv endpoints are identical and on a seam
	// they need to be on opposite sides of the domain
	if (ON_NearZero(udom.Min() - min_uv[0], ON_ZERO_TOLERANCE) ||
	    ON_NearZero(udom.Max() - min_uv[0], ON_ZERO_TOLERANCE))
	{
	    // point on west/east edge becomes one point on west
	    // edge, one point on east edge
	    min_uv[0] = udom.Min();
	    max_uv[0] = udom.Max();
	} else if (ON_NearZero(vdom.Min() - min_uv[1], ON_ZERO_TOLERANCE) ||
		   ON_NearZero(vdom.Max() - min_uv[1], ON_ZERO_TOLERANCE))
	{
	    // point on south/north edge becomes one point on
	    // south edge, one point on north edge
	    min_uv[1] = vdom.Min();
	    max_uv[1] = vdom.Max();
	}
    } else if (!seam_min != !seam_max) { // XOR
	// if just one point is on a seam, make sure it's on the
	// correct side of the domain

	// get interval midpoint in uv space
	ON_ClassArray<ON_PX_EVENT> events;
	ON_3dPoint midpt = surf->PointAt(interval_pts.mid.x,
		interval_pts.mid.y);
	ON_Intersect(midpt, *surf, events, INTERSECTION_TOL);

	if (events.Count() == 1) {
	    // Check that the non-seam parameter of the
	    // midpoint is between the non-seam parameters of
	    // the interval uv on the seam and the other
	    // interval uv. If the midpoint non-seam parameter
	    // is outside the interval we'll move the seam_uv
	    // to the other side of the domain.
	    //
	    // For example, if the surface has a seam at the
	    // west/east edge and we have seam_uv (0.0, .1)
	    // and other_uv (.5, .6) we'll check that the
	    // interval midpoint uv has a u in [0.0, .5].
	    //
	    // A midpoint of (.25, .25) would be okay. A
	    // midpoint of (.75, .25) would necessitate us
	    // moving the seam_uv from the west edge to the
	    // east edge, e.g (1.0, .1).
	    int seam = seam_min ? seam_min : seam_max;
	    ON_3dPoint &seam_uv = seam_min ? min_uv : max_uv;
	    ON_3dPoint other_uv = seam_min ? max_uv : min_uv;

	    double *seam_t = &seam_uv[1];
	    double seam_opp_t = vdom.Max() - seam_uv[1];
	    double other_t = other_uv[1];
	    double midpt_t = events[0].m_b[1];
	    if (seam != SEAM_ALONG_U) {
		seam_t = &seam_uv[0];
		seam_opp_t = udom.Max() - seam_uv[0];
		other_t = other_uv[0];
		midpt_t = events[0].m_b[0];
	    }

	    ON_Interval curr(*seam_t, other_t);
	    if (!curr.Includes(midpt_t)) {
		// need to flip the seam point to the other
		// side of the domain
		*seam_t = seam_opp_t;
	    }
	}
    }
    return interval_pts;
}

HIDDEN IntervalPoints
interval_2d_to_uv(
    const ON_Interval &interval_2d,
    const ON_Curve *curve2d,
    const ON_Surface *surf)
{
    // initialize endpoints from evaluated surface uv points
    IntervalPoints pts;
    pts.min = curve2d->PointAt(interval_2d.Min());
    pts.mid = curve2d->PointAt(interval_2d.Mid());
    pts.max = curve2d->PointAt(interval_2d.Max());

    return uv_interval_from_points(pts, surf);
}

HIDDEN ON_Interval
interval_2d_to_3d(
    const ON_Interval &interval,
    const ON_Curve *curve2d,
    const ON_Curve *curve3d,
    const ON_Surface *surf)
{
    ON_Interval interval_3d;

    ON_Interval whole_domain = curve2d->Domain();
    whole_domain.MakeIncreasing();
    if (ON_NearZero(interval.Min() - whole_domain.Min(), ON_ZERO_TOLERANCE) &&
	ON_NearZero(interval.Max() - whole_domain.Max(), ON_ZERO_TOLERANCE))
    {
	interval_3d = curve3d->Domain();
	interval_3d.MakeIncreasing();
    } else {
	// get 2d curve interval endpoints as uv points
	IntervalPoints interval_uv =
	    interval_2d_to_uv(interval, curve2d, surf);

	// evaluate surface at uv points to get 3d interval points
	IntervalPoints pts_3d;
	pts_3d.min = surf->PointAt(interval_uv.min.x, interval_uv.min.y);
	pts_3d.mid = surf->PointAt(interval_uv.mid.x, interval_uv.mid.y);
	pts_3d.max = surf->PointAt(interval_uv.max.x, interval_uv.max.y);

	// convert 3d points into 3d curve parameters
	ON_ClassArray<ON_PX_EVENT> events;
	ON_Intersect(pts_3d.min, *curve3d, events, INTERSECTION_TOL);
	ON_Intersect(pts_3d.mid, *curve3d, events, INTERSECTION_TOL);
	ON_Intersect(pts_3d.max, *curve3d, events, INTERSECTION_TOL);

	if (events.Count() == 3) {
	    IntervalParams curve_t;
	    curve_t.min = events[0].m_b[0];
	    curve_t.mid = events[1].m_b[0];
	    curve_t.max = events[2].m_b[0];

<<<<<<< HEAD
	    curve_t = curve_interval_from_params(curve_t, curve3d);
	    interval_3d.Set(curve_t.min, curve_t.max);
	}
    }
    return interval_3d;
}
=======
		if (events.Count() == 1) {
		    ON_3dPoint surf_pt = events[0].m_b;
		    std::vector<double> split_t;
>>>>>>> 1a883eb9


// Convert parameter intervals of a 2d face curve into equivalent
// parameter intervals on a matching 3d curve.
HIDDEN ON_SimpleArray<ON_Interval>
intervals_2d_to_3d(
    const ON_SimpleArray<ON_Interval> &intervals_2d,
    const ON_Curve *curve2d,
    const ON_Curve *curve3d,
    const ON_BrepFace *face)
{
    ON_SimpleArray<ON_Interval> out;
    const ON_Surface *surf = face->SurfaceOf();

    for (int i = 0; i < intervals_2d.Count(); ++i) {
	ON_Interval interval_3d = interval_2d_to_3d(intervals_2d[i], curve2d,
		curve3d, surf);

<<<<<<< HEAD
	if (interval_3d.IsValid()) {
	    out.Append(interval_3d);
=======
			if (min2split > ON_ZERO_TOLERANCE ||
			    max2split > ON_ZERO_TOLERANCE)
			{
			    // split 2d interval at seam point
			    std::pair<IntervalPoints, IntervalPoints> halves =
				interval_2d_to_2uv(interval, curve2d, surf,
					split_t[i]);

			    // convert new intervals to 3d curve intervals
			    IntervalPoints left_3d, right_3d;
			    IntervalParams left_t, right_t;

			    left_3d = points_uv_to_3d(halves.first, surf);
			    left_t = points_3d_to_params_3d(left_3d, curve3d);
			    int_params.push_back(left_t);

			    right_3d = points_uv_to_3d(halves.second, surf);
			    right_t = points_3d_to_params_3d(right_3d, curve3d);
			    int_params.push_back(right_t);
			}
		    }
		}
	    }
	    if (int_params.size() == 0) {
		int_params.push_back(curve_t);
	    }

	    // get final 3d intervals
	    for (size_t i = 0; i < int_params.size(); ++i) {
		curve_t = curve_interval_from_params(int_params[i], curve3d);
		ON_Interval interval_3d(curve_t.min, curve_t.max);
		if (interval_3d.IsValid()) {
		    intervals_3d.push_back(interval_3d);
		}
	    }
	} catch (AlgorithmError &e) {
	    bu_log("%s", e.what());
>>>>>>> 1a883eb9
	}
    }
    out.QuickSort(compare_interval);
    return out;
}

// Convert parameter interval of a 3d curve into the equivalent parameter
// interval on a matching 2d face curve.
HIDDEN ON_Interval
interval_3d_to_2d(
    const ON_Interval &interval,
    const ON_Curve *curve2d,
    const ON_Curve *curve3d,
    const ON_BrepFace *face)
{
    ON_Interval interval_2d;

    ON_Interval whole_domain = curve3d->Domain();
    whole_domain.MakeIncreasing();

    if (ON_NearZero(interval.Min() - whole_domain.Min(), ON_ZERO_TOLERANCE) &&
	ON_NearZero(interval.Max() - whole_domain.Max(), ON_ZERO_TOLERANCE))
    {
	interval_2d = curve2d->Domain();
	interval_2d.MakeIncreasing();
    } else {
	const ON_Surface *surf = face->SurfaceOf();

	IntervalPoints pts;
	pts.min = curve3d->PointAt(interval.Min());
	pts.mid = curve3d->PointAt(interval.Mid());
	pts.max = curve3d->PointAt(interval.Max());

	ON_ClassArray<ON_PX_EVENT> events;
	ON_Intersect(pts.min, *surf, events, INTERSECTION_TOL);
	ON_Intersect(pts.mid, *surf, events, INTERSECTION_TOL);
	ON_Intersect(pts.max, *surf, events, INTERSECTION_TOL);

	if (events.Count() == 3) {
	    IntervalPoints interval_uv;
	    interval_uv.min = events[0].m_b;
	    interval_uv.mid = events[1].m_b;
	    interval_uv.max = events[2].m_b;

	    interval_uv = uv_interval_from_points(interval_uv, surf);

	    // intersect surface uv parameters with 2d curve to convert
	    // surface uv parameters to 2d curve parameters
	    events.Empty();
	    ON_Intersect(interval_uv.min, *curve2d, events, INTERSECTION_TOL);
	    ON_Intersect(interval_uv.mid, *curve2d, events, INTERSECTION_TOL);
	    ON_Intersect(interval_uv.max, *curve2d, events, INTERSECTION_TOL);

	    if (events.Count() == 3) {
		IntervalParams curve_t;
		curve_t.min = events[0].m_b[0];
		curve_t.mid = events[1].m_b[0];
		curve_t.max = events[2].m_b[0];

		curve_t = curve_interval_from_params(curve_t, curve2d);
		interval_2d.Set(curve_t.min, curve_t.max);
	    }
	}
    }
    return interval_2d;
}

HIDDEN ON_SimpleArray<ON_SSX_EVENT *>
get_subcurves_inside_faces(
    const ON_Brep *brep1,
    const ON_Brep *brep2,
    int face_i1,
    int face_i2,
    ON_SSX_EVENT *event)
{
    // The ON_SSX_EVENT from SSI is the intersection of two whole surfaces.
    // We need to get the part that lies inside both trimmed patches.
    // (brep1's face[face_i1] and brep2's face[face_i2])
    ON_SimpleArray<ON_SSX_EVENT *> out;

    if (event == NULL) {
	return out;
    }

    if (event->m_curve3d == NULL || event->m_curveA == NULL || event->m_curveB == NULL) {
	return out;
    }

    // get the face loops
    if (face_i1 < 0 || face_i1 >= brep1->m_F.Count()) {
	bu_log("get_subcurves_inside_faces(): invalid face_i1 (%d).\n", face_i1);
	return out;
    }
    if (face_i2 < 0 || face_i2 >= brep2->m_F.Count()) {
	bu_log("get_subcurves_inside_faces(): invalid face_i2 (%d).\n", face_i2);
	return out;
    }

    const ON_SimpleArray<int> &face1_li = brep1->m_F[face_i1].m_li;
    ON_ClassArray<ON_SimpleArray<ON_Curve *> > face1_loops;
    for (int i = 0; i < face1_li.Count(); ++i) {
	const ON_BrepLoop &brep_loop = brep1->m_L[face1_li[i]];

	ON_SimpleArray<ON_Curve *> loop_curves;
	for (int j = 0; j < brep_loop.m_ti.Count(); ++j) {
	    ON_Curve *trim2d =
		brep1->m_C2[brep1->m_T[brep_loop.m_ti[j]].m_c2i];
	    loop_curves.Append(trim2d);
	}
	face1_loops.Append(loop_curves);
    }

    const ON_SimpleArray<int> &face2_li = brep2->m_F[face_i2].m_li;
    ON_ClassArray<ON_SimpleArray<ON_Curve *> > face2_loops;
    for (int i = 0; i < face2_li.Count(); ++i) {
	const ON_BrepLoop &brep_loop = brep2->m_L[face2_li[i]];
	ON_SimpleArray<ON_Curve *> loop_curves;

	for (int j = 0; j < brep_loop.m_ti.Count(); ++j) {
	    ON_Curve *trim2d =
		brep2->m_C2[brep2->m_T[brep_loop.m_ti[j]].m_c2i];
	    loop_curves.Append(trim2d);
	}
	face2_loops.Append(loop_curves);
    }

    // find the intervals of the curves that are inside/on each face
    ON_SimpleArray<ON_Interval> intervals1, intervals2;
    intervals1 = get_curve_intervals_inside_or_on_face(event->m_curveA,
	    face1_loops, INTERSECTION_TOL);
    intervals2 = get_curve_intervals_inside_or_on_face(event->m_curveB,
	    face2_loops, INTERSECTION_TOL);

    if (intervals1.Count() == 0 && intervals2.Count() == 0) {
	return out;
    }

    // merge the trimmed subcurves in 3d to get the final intervals
    ON_SimpleArray<ON_Interval> final_intervals;
    if (intervals1.Count() == 0) {
	final_intervals = intervals_2d_to_3d(intervals2, event->m_curveB,
		event->m_curve3d, &brep2->m_F[face_i2]);
    } else if (intervals2.Count() == 0) {
	final_intervals = intervals_2d_to_3d(intervals1, event->m_curveA,
		event->m_curve3d, &brep1->m_F[face_i1]);
    } else {
	ON_SimpleArray<ON_Interval> intervals1_3d, intervals2_3d;

	intervals1_3d = intervals_2d_to_3d(intervals1, event->m_curveA,
		event->m_curve3d, &brep1->m_F[face_i1]);
	intervals2_3d = intervals_2d_to_3d(intervals2, event->m_curveB,
		event->m_curve3d, &brep1->m_F[face_i1]);

	for (int i = 0; i < intervals1_3d.Count(); ++i) {
	    for (int j = 0; j < intervals2_3d.Count(); ++j) {
		try {
		    ON_Interval shared = intersect_intervals(intervals1_3d[i],
			    intervals2_3d[j]);
		    if (!ON_NearZero(shared.Length())) {
			final_intervals.Append(shared);
		    }
		} catch (IntervalGenerationError &e) {
		    // empty intersection
		    continue;
		}
	    }
	}
    }

    // create new curves
    for (int i = 0; i < final_intervals.Count(); ++i) {
	ON_Interval intervalA = interval_3d_to_2d(final_intervals[i],
		event->m_curveA, event->m_curve3d, &brep1->m_F[face_i1]);

	ON_Interval intervalB = interval_3d_to_2d(final_intervals[i],
		event->m_curveB, event->m_curve3d, &brep2->m_F[face_i2]);

	if (!intervalA.IsValid() || !intervalB.IsValid()) {
	    continue;
	}

	ON_SSX_EVENT *new_event = new ON_SSX_EVENT(*event);
	try {
	    new_event->m_curve3d = NULL;
	    new_event->m_curveA = new_event->m_curveB = NULL;
	    new_event->m_curveA = sub_curve(event->m_curveA, intervalA.Min(),
		    intervalA.Max());
	    new_event->m_curveB = sub_curve(event->m_curveB, intervalB.Min(),
		    intervalB.Max());
	    out.Append(new_event);
	} catch (InvalidInterval &e) {
	    bu_log("%s", e.what());
	    delete new_event;
	    for (int j = 0; j < out.Count(); ++j) {
		delete out[j];
	    }
	    out.Empty();
	    break;
	}
    }
    return out;
}

HIDDEN double
bbox_diagonal_length(ON_Curve *curve)
{
    double len = 0.0;
    if (curve) {
	ON_BoundingBox bbox;
	if (curve->GetTightBoundingBox(bbox)) {
	    len = bbox.Diagonal().Length();
	} else {
	    len = curve->PointAtStart().DistanceTo(curve->PointAtEnd());
	}
    }
    return len;
}

HIDDEN void
split_curve(ON_Curve *&left, ON_Curve *&right, const ON_Curve *in, double t)
{
    try {
	left = sub_curve(in, in->Domain().m_t[0], t);
    } catch (InvalidInterval &) {
	left = NULL;
    }
    try {
	right = sub_curve(in, t, in->Domain().m_t[1]);
    } catch (InvalidInterval &) {
	right = NULL;
    }
}

HIDDEN double
configure_for_linking(
	LinkedCurve *&first,
	LinkedCurve *&second,
	LinkedCurve &in1,
	LinkedCurve &in2)
{
    double dist_s1s2 = in1.PointAtStart().DistanceTo(in2.PointAtStart());
    double dist_s1e2 = in1.PointAtStart().DistanceTo(in2.PointAtEnd());
    double dist_e1s2 = in1.PointAtEnd().DistanceTo(in2.PointAtStart());
    double dist_e1e2 = in1.PointAtEnd().DistanceTo(in2.PointAtEnd());

    double min_dist = std::min(dist_s1s2, dist_s1e2);
    min_dist = std::min(min_dist, dist_e1s2);
    min_dist = std::min(min_dist, dist_e1e2);

    first = second = NULL;
    if (dist_s1e2 <= min_dist) {
	first = &in2;
	second = &in1;
    } else if (dist_e1s2 <= min_dist) {
	first = &in1;
	second = &in2;
    } else if (dist_s1s2 <= min_dist) {
	if (in1.Reverse()) {
	    first = &in1;
	    second = &in2;
	}
    } else if (dist_e1e2 <= min_dist) {
	if (in2.Reverse()) {
	    first = &in1;
	    second = &in2;
	}
    }
    return min_dist;
}

struct LinkedCurveX {
    int ssi_idx_a;
    int ssi_idx_b;
    ON_SimpleArray<ON_X_EVENT> events;
};

HIDDEN std::vector<LinkedCurveX>
intersect_linked_curves(const LinkedCurve &a, const LinkedCurve &b)
{
    std::vector<LinkedCurveX> out;
    for (int i = 0; i < a.m_ssi_curves.Count(); ++i) {
	for (int j = 0; j < b.m_ssi_curves.Count(); ++j) {
	    ON_SimpleArray<ON_X_EVENT> events;
	    ON_Intersect(a.m_ssi_curves[i].m_curve, b.m_ssi_curves[j].m_curve,
		    events, INTERSECTION_TOL);

	    if (events.Count() > 0) {
		LinkedCurveX new_lcx = {i, j, events};
		out.push_back(new_lcx);
	    }
	}
    }
    return out;
}

HIDDEN ON_ClassArray<LinkedCurve>
link_curves(const ON_SimpleArray<SSICurve> &in)
{
    // There might be two reasons why we need to link these curves.
    // 1) They are from intersections with two different surfaces.
    // 2) They are not continuous in the other surface's UV domain.

    ON_ClassArray<LinkedCurve> tmp;
    for (int i = 0; i < in.Count(); i++) {
	LinkedCurve linked;
	linked.m_ssi_curves.Append(in[i]);
	tmp.Append(linked);
    }

    // As usual, we use a greedy approach.
    for (int i = 0; i < tmp.Count(); i++) {
	for (int j = 0; j < tmp.Count(); j++) {
	    if (tmp[i].m_ssi_curves.Count() == 0 || tmp[i].IsClosed()) {
		break;
	    }

	    if (tmp[j].m_ssi_curves.Count() == 0 || tmp[j].IsClosed() || j == i) {
		continue;
	    }

	    LinkedCurve *c1 = NULL, *c2 = NULL;
	    double dist = configure_for_linking(c1, c2, tmp[i], tmp[j]);

	    if (dist > INTERSECTION_TOL) {
		std::vector<LinkedCurveX> lc_events =
		    intersect_linked_curves(tmp[i], tmp[j]);

		if (lc_events.size() == 0) {
		    continue;
		}

		LinkedCurveX lcx = lc_events[0];
		ON_X_EVENT event = lcx.events[0];

		// intersecting ssx curves indicates an error in the curves
		if (lc_events.size() > 1 || lcx.events.Count() > 1) {
		    bu_log("couldn't link converging intersection curves\n");
		    continue;
		} else {
		    // For a single intersection, try to link the
		    // curves anyway. Assume that one or both curve
		    // endpoints is just a little past where it should
		    // be. Split the curves at the intersection, and
		    // discard the portion with the smaller bbox
		    // diagonal.
		    ON_Curve *icurve, *jcurve;
		    icurve = tmp[i].m_ssi_curves[lcx.ssi_idx_a].m_curve;
		    jcurve = tmp[j].m_ssi_curves[lcx.ssi_idx_b].m_curve;

		    ON_Curve *ileft, *iright, *jleft, *jright;
		    ileft = iright = jleft = jright = NULL;
		    split_curve(ileft, iright, icurve, event.m_a[0]);
		    split_curve(jleft, jright, jcurve, event.m_b[0]);

		    if (bbox_diagonal_length(ileft) <
			bbox_diagonal_length(iright))
		    {
			std::swap(ileft, iright);
		    }
		    ON_Curve *isub = ileft;
		    delete iright;

		    if (bbox_diagonal_length(jleft) <
			bbox_diagonal_length(jright))
		    {
			std::swap(jleft, jright);
		    }
		    ON_Curve *jsub = jleft;
		    delete jright;

		    if (isub && jsub) {
			// replace the original ssi curves with the
			// trimmed versions
			SSICurve issi(isub), jssi(jsub);
			isub = jsub = NULL;

			delete tmp[i].m_ssi_curves[lcx.ssi_idx_a].m_curve;
			tmp[i].m_ssi_curves[lcx.ssi_idx_a] = issi;

			delete tmp[j].m_ssi_curves[lcx.ssi_idx_b].m_curve;
			tmp[j].m_ssi_curves[lcx.ssi_idx_b] = jssi;

			// proceed as if they're linkable
			configure_for_linking(c1, c2, tmp[i], tmp[j]);
		    }
		    delete isub;
		    delete jsub;
		}
	    }

	    if (c1 != NULL && c2 != NULL) {
		LinkedCurve new_curve;
		new_curve.Append(*c1);
		if (dist > ON_ZERO_TOLERANCE) {
		    new_curve.Append(SSICurve(new ON_LineCurve(c1->PointAtEnd(), c2->PointAtStart())));
		}
		new_curve.Append(*c2);
		tmp[i] = new_curve;
		tmp[j].m_ssi_curves.Empty();
	    }

	    // Check whether tmp[i] is closed within a tolerance
	    if (tmp[i].PointAtStart().DistanceTo(tmp[i].PointAtEnd()) < INTERSECTION_TOL && !tmp[i].IsClosed()) {
		// make IsClosed() true
		tmp[i].Append(SSICurve(new ON_LineCurve(tmp[i].PointAtEnd(), tmp[i].PointAtStart())));
	    }
	}
    }

    // Append the remaining curves to out.
    ON_ClassArray<LinkedCurve> out;
    for (int i = 0; i < tmp.Count(); i++) {
	if (tmp[i].m_ssi_curves.Count() != 0) {
	    out.Append(tmp[i]);
	}
    }

    if (DEBUG_BREP_BOOLEAN) {
	bu_log("link_curves(): %d curves remaining.\n", out.Count());
    }

    return out;
}


class CurvePoint {
public:
    int source_loop;
    int loop_index;
    double curve_t;
    ON_2dPoint pt;

    enum Location {
	BOUNDARY,
	INSIDE,
	OUTSIDE
    } location;

    static CurvePoint::Location
    PointLoopLocation(ON_2dPoint pt, const ON_SimpleArray<ON_Curve *> &loop);

    CurvePoint(
	int loop,
	int li,
	double pt_t,
	ON_Curve *curve,
	const ON_SimpleArray<ON_Curve *> &other_loop)
	: source_loop(loop), loop_index(li), curve_t(pt_t)
    {
	pt = curve->PointAt(curve_t);
	location = PointLoopLocation(pt, other_loop);
    }

    CurvePoint(
	int loop,
	int li,
	double t,
	ON_2dPoint p,
	CurvePoint::Location l)
	: source_loop(loop), loop_index(li), curve_t(t), pt(p), location(l)
    {
    }

    bool
    operator<(const CurvePoint &other) const
    {
	// for points not on the same loop, compare the actual points
	if (source_loop != other.source_loop) {
	    if (ON_NearZero(pt.DistanceTo(other.pt), INTERSECTION_TOL)) {
		return false;
	    }
	    return pt < other.pt;
	}

	// for points on the same loop, compare loop position
	if (loop_index == other.loop_index) {
	    if (ON_NearZero(curve_t - other.curve_t, INTERSECTION_TOL)) {
		return false;
	    }
	    return curve_t < other.curve_t;
	}
	return loop_index < other.loop_index;
    }

    bool
    operator==(const CurvePoint &other) const
    {
	return ON_NearZero(pt.DistanceTo(other.pt), INTERSECTION_TOL);
    }

    bool
    operator!=(const CurvePoint &other) const
    {
	return !ON_NearZero(pt.DistanceTo(other.pt), INTERSECTION_TOL);
    }
};

class CurvePointAbsoluteCompare {
public:
    bool
    operator()(const CurvePoint &a, const CurvePoint &b) const
    {
	if (ON_NearZero(a.pt.DistanceTo(b.pt), INTERSECTION_TOL)) {
	    return false;
	}
	return a.pt < b.pt;
    }
};

CurvePoint::Location
CurvePoint::PointLoopLocation(
    ON_2dPoint pt,
    const ON_SimpleArray<ON_Curve *> &loop)
{
    if (is_point_on_loop(pt, loop)) {
	return CurvePoint::BOUNDARY;
    }
    if (point_loop_location(pt, loop) == OUTSIDE_OR_ON_LOOP) {
	return CurvePoint::OUTSIDE;
    }
    return CurvePoint::INSIDE;
}

class CurveSegment {
public:
    ON_SimpleArray<ON_Curve *> orig_loop;
    CurvePoint from, to;
    enum Location {
	BOUNDARY,
	INSIDE,
	OUTSIDE
    } location;

    CurveSegment(
	ON_SimpleArray<ON_Curve *> &loop,
	CurvePoint f,
	CurvePoint t,
	CurveSegment::Location l)
	: orig_loop(loop), from(f), to(t), location(l)
    {
    }

    void
    Reverse(void)
    {
	std::swap(from, to);
    }

    ON_Curve *
    Curve(void) const
    {
	ON_Curve *from_curve = orig_loop[from.loop_index];
	ON_Curve *to_curve = orig_loop[to.loop_index];
	ON_Interval from_dom = from_curve->Domain();
	ON_Interval to_dom = to_curve->Domain();

	// if endpoints are on the same curve, just get the part between them
	if (from.loop_index == to.loop_index) {
	    ON_Curve *seg_curve =
		sub_curve(from_curve, from.curve_t, to.curve_t);
	    return seg_curve;
	}
	// if endpoints are on different curves, we may need a subcurve of
	// just the 'from' curve, just the 'to' curve, or both
	if (ON_NearZero(from.curve_t - from_dom.m_t[1], INTERSECTION_TOL)) {
	    // starting at end of 'from' same as starting at start of 'to'
	    ON_Curve *seg_curve = sub_curve(to_curve, to_dom.m_t[0],
		    to.curve_t);
	    return seg_curve;
	}
	if (ON_NearZero(to.curve_t - to_dom.m_t[0], INTERSECTION_TOL)) {
	    // ending at start of 'to' same as ending at end of 'from'
	    ON_Curve *seg_curve = sub_curve(from_curve, from.curve_t,
		    from_dom.m_t[1]);
	    return seg_curve;
	}
	ON_PolyCurve *pcurve = new ON_PolyCurve();
	append_to_polycurve(sub_curve(from_curve, from.curve_t,
		    from_dom.m_t[1]), *pcurve);
	append_to_polycurve(sub_curve(to_curve, to_dom.m_t[0], to.curve_t),
		*pcurve);
	return pcurve;
    }

    bool
    IsDegenerate(void)
    {
	ON_Curve *seg_curve = NULL;
	try {
	    seg_curve = Curve();
	} catch (InvalidInterval &) {
	    return true;
	}

	double length = 0.0;
	if (seg_curve->IsLinear(INTERSECTION_TOL)) {
	    length = seg_curve->PointAtStart().DistanceTo(
		    seg_curve->PointAtEnd());
	} else {
	    double min[3] = {0.0, 0.0, 0.0};
	    double max[3] = {0.0, 0.0, 0.0};

	    seg_curve->GetBBox(min, max, true);
	    length = DIST_PT_PT(min, max);
	}
	delete seg_curve;
	return length < INTERSECTION_TOL;
    }

    bool
    operator<(const CurveSegment &other) const
    {
	return from < other.from;
    }
};

#define LOOP_DIRECTION_CCW  1
#define LOOP_DIRECTION_CW  -1
#define LOOP_DIRECTION_NONE 0

HIDDEN bool
close_small_gap(ON_SimpleArray<ON_Curve *> &loop, int curr, int next)
{
    ON_3dPoint end_curr = loop[curr]->PointAtEnd();
    ON_3dPoint start_next = loop[next]->PointAtStart();

    double gap = end_curr.DistanceTo(start_next);
    if (gap <= INTERSECTION_TOL && gap >= ON_ZERO_TOLERANCE) {
	ON_Curve *closing_seg = new ON_LineCurve(end_curr, start_next);
	loop.Insert(next, closing_seg);
	return true;
    }
    return false;
}

HIDDEN void
close_small_gaps(ON_SimpleArray<ON_Curve *> &loop)
{
    if (loop.Count() == 0) {
	return;
    }
    for (int i = 0; i < loop.Count() - 1; ++i) {
	if (close_small_gap(loop, i, i + 1)) {
	    ++i;
	}
    }
    close_small_gap(loop, loop.Count() - 1, 0);
}

ON_Curve *
get_loop_curve(const ON_SimpleArray<ON_Curve *> &loop)
{
    ON_PolyCurve *pcurve = new ON_PolyCurve();
    for (int i = 0; i < loop.Count(); ++i) {
	append_to_polycurve(loop[i]->Duplicate(), *pcurve);
    }
    return pcurve;
}

std::list<ON_SimpleArray<ON_Curve *> >::iterator
find_innerloop(std::list<ON_SimpleArray<ON_Curve *> > &loops)
{
    std::list<ON_SimpleArray<ON_Curve *> >::iterator k;
    for (k = loops.begin(); k != loops.end(); ++k) {
	ON_Curve *loop_curve = get_loop_curve(*k);

	if (ON_ClosedCurveOrientation(*loop_curve, NULL) == LOOP_DIRECTION_CW) {
	    delete loop_curve;
	    return k;
	}
	delete loop_curve;
    }
    return loops.end();
}

bool
set_loop_direction(ON_SimpleArray<ON_Curve *> &loop, int dir)
{
    ON_Curve *curve = get_loop_curve(loop);
    int curr_dir = ON_ClosedCurveOrientation(*curve, NULL);
    delete curve;

    if (curr_dir == LOOP_DIRECTION_NONE) {
	// can't set the correct direction
	return false;
    }
    if (curr_dir != dir) {
	// need reverse
	for (int i = 0; i < loop.Count(); ++i) {
	    if (!loop[i]->Reverse()) {
		return false;
	    }
	}
	loop.Reverse();
    }
    // curve already has the correct direction
    return true;
}

void
add_point_to_set(std::multiset<CurvePoint> &set, CurvePoint pt)
{
    if (set.count(pt) < 2) {
	set.insert(pt);
    }
}

std::multiset<CurveSegment>
make_segments(
    std::multiset<CurvePoint> &curve1_points,
    ON_SimpleArray<ON_Curve *> &loop1,
    ON_SimpleArray<ON_Curve *> &loop2)
{
    std::multiset<CurveSegment> out;

    std::multiset<CurvePoint>::iterator first = curve1_points.begin();
    std::multiset<CurvePoint>::iterator curr = first;
    std::multiset<CurvePoint>::iterator next = ++curve1_points.begin();

    for (; next != curve1_points.end(); ++curr, ++next) {
	CurvePoint from = *curr;
	CurvePoint to = *next;
	CurveSegment new_seg(loop1, from, to, CurveSegment::BOUNDARY);

	if (new_seg.IsDegenerate()) {
	    continue;
	}

	if (from.location == CurvePoint::BOUNDARY &&
	      to.location == CurvePoint::BOUNDARY)
	{
	    ON_Curve *seg_curve = loop1[from.loop_index];

	    double end_t = to.curve_t;
	    if (from.loop_index != to.loop_index) {
		end_t = seg_curve->Domain().m_t[1];
	    }
	    ON_2dPoint seg_midpt = seg_curve->PointAt(
		    ON_Interval(from.curve_t, end_t).Mid());

	    CurvePoint::Location midpt_location =
		CurvePoint::PointLoopLocation(seg_midpt, loop2);

	    if (midpt_location == CurvePoint::INSIDE) {
		new_seg.location = CurveSegment::INSIDE;
	    } else if (midpt_location == CurvePoint::OUTSIDE) {
		new_seg.location = CurveSegment::OUTSIDE;
	    }
	} else if (from.location == CurvePoint::INSIDE ||
		    to.location == CurvePoint::INSIDE)
	{
	    new_seg.location = CurveSegment::INSIDE;
	} else if (from.location == CurvePoint::OUTSIDE ||
		     to.location == CurvePoint::OUTSIDE)
	{
	    new_seg.location = CurveSegment::OUTSIDE;
	}
	out.insert(new_seg);
    }
    return out;
}

void
set_append_segment(
    std::multiset<CurveSegment> &out,
    const CurveSegment &seg)
{
    std::multiset<CurveSegment>::iterator i;
    for (i = out.begin(); i != out.end(); ++i) {
	if ((i->from == seg.to) && (i->to == seg.from)) {
	    // if this segment is a reversed version of an existing
	    // segment, it cancels the existing segment out
	    out.erase(i);
	    return;
	}
    }
    out.insert(seg);
}

void
set_append_segments_at_location(
	std::multiset<CurveSegment> &out,
	std::multiset<CurveSegment> &in,
	CurveSegment::Location location,
	bool reversed_segs_cancel)
{
    std::multiset<CurveSegment>::iterator i;
    if (reversed_segs_cancel) {
	for (i = in.begin(); i != in.end(); ++i) {
	    if (i->location == location) {
		set_append_segment(out, *i);
	    }
	}
    } else {
	for (i = in.begin(); i != in.end(); ++i) {
	    if (i->location == location) {
		out.insert(*i);
	    }
	}
    }
}

std::multiset<CurveSegment>
find_similar_segments(
    std::multiset<CurveSegment> &set,
    const CurveSegment &seg)
{
    std::multiset<CurveSegment> out;

    std::multiset<CurveSegment>::iterator i;
    for (i = set.begin(); i != set.end(); ++i) {
	if (((i->from == seg.from) && (i->to == seg.to)) ||
	    ((i->from == seg.to)   && (i->to == seg.from)))
	{
	    out.insert(*i);
	}
    }
    return out;
}

std::multiset<CurveSegment>
get_op_segments(
	std::multiset<CurveSegment> &curve1_segments,
	std::multiset<CurveSegment> &curve2_segments,
	op_type op)
{
    std::multiset<CurveSegment> out;

    if (op == BOOLEAN_INTERSECT) {
	set_append_segments_at_location(out, curve1_segments,
		CurveSegment::INSIDE, true);

	set_append_segments_at_location(out, curve2_segments,
		CurveSegment::INSIDE, true);

	std::multiset<CurveSegment> c1_boundary_segs;
	set_append_segments_at_location(c1_boundary_segs, curve1_segments,
		CurveSegment::BOUNDARY, false);

	std::multiset<CurveSegment> c2_boundary_segs;
	set_append_segments_at_location(c2_boundary_segs, curve2_segments,
		CurveSegment::BOUNDARY, false);

	std::multiset<CurveSegment>::iterator i;
	for (i = c1_boundary_segs.begin(); i != c1_boundary_segs.end(); ++i) {
	    std::multiset<CurveSegment> curve1_matches =
		find_similar_segments(c1_boundary_segs, *i);

	    std::multiset<CurveSegment> curve2_matches =
		find_similar_segments(c2_boundary_segs, *i);

	    if (curve1_matches.size() > 1 || curve2_matches.size() > 1) {
		continue;
	    }
	    if (curve1_matches.begin()->from == curve2_matches.begin()->from) {
		out.insert(*i);
	    }
	}
    } else if (op == BOOLEAN_DIFF) {
	set_append_segments_at_location(out, curve1_segments,
		CurveSegment::OUTSIDE, true);

	set_append_segments_at_location(out, curve2_segments,
		CurveSegment::INSIDE, true);

	std::multiset<CurveSegment> c1_boundary_segs;
	set_append_segments_at_location(c1_boundary_segs, curve1_segments,
		CurveSegment::BOUNDARY, false);

	std::multiset<CurveSegment> c2_boundary_segs;
	set_append_segments_at_location(c2_boundary_segs, curve2_segments,
		CurveSegment::BOUNDARY, false);

	std::multiset<CurveSegment>::iterator i;
	for (i = c1_boundary_segs.begin(); i != c1_boundary_segs.end(); ++i) {
	    std::multiset<CurveSegment> curve1_matches =
		find_similar_segments(c1_boundary_segs, *i);

	    std::multiset<CurveSegment> curve2_matches =
		find_similar_segments(c2_boundary_segs, *i);

	    if (curve1_matches.size() > 1) {
		continue;
	    }
	    if (curve1_matches.begin()->from == curve2_matches.begin()->from ||
		curve2_matches.size() > 1)
	    {
		out.insert(*i);
	    }
	}
    }

    return out;
}

std::list<ON_SimpleArray<ON_Curve *> >
construct_loops_from_segments(
    std::multiset<CurveSegment> &segments)
{
    std::list<ON_SimpleArray<ON_Curve *> > out;

    while (!segments.empty()) {
	std::vector<std::multiset<CurveSegment>::iterator> loop_segs;
	std::multiset<CurvePoint, CurvePointAbsoluteCompare> visited_points;

	std::multiset<CurveSegment>::iterator curr_seg, prev_seg;
        curr_seg = segments.begin();

	loop_segs.push_back(curr_seg);
	visited_points.insert(curr_seg->from);
	visited_points.insert(curr_seg->to);

	bool closed_curve = (curr_seg->from == curr_seg->to);
	while (!closed_curve) {
	    // look for a segment that connects to the previous
	    prev_seg = curr_seg;
	    for (curr_seg = segments.begin(); curr_seg != segments.end(); ++curr_seg) {
		if (curr_seg->from == prev_seg->to) {
		    break;
		}
	    }

	    if (curr_seg == segments.end()) {
		// no segment connects to the prev one
		break;
	    } else {
		// Extend our loop with the joining segment.
		// If we've visited its endpoint before, then the loop
		// is now closed.
		loop_segs.push_back(curr_seg);
		visited_points.insert(curr_seg->to);
		closed_curve = (visited_points.count(curr_seg->to) > 1);
	    }
	}

	if (closed_curve) {
	    // find the segment the closing segment connected to (it
	    // may not be the first segment)
	    size_t i;
	    for (i = 0; i < loop_segs.size(); ++i) {
		if (loop_segs[i]->from == loop_segs.back()->to) {
		    break;
		}
	    }
	    // Form a curve from the closed chain of segments.
	    // Remove the used segments from the available set.
	    ON_SimpleArray<ON_Curve *> loop;
	    for (; i < loop_segs.size(); ++i) {
		try {
		    loop.Append(loop_segs[i]->Curve());
		} catch (InvalidInterval &e) {
		    bu_log("%s", e.what());
		}
		segments.erase(loop_segs[i]);
	    }
	    out.push_back(loop);
	} else {
	    // couldn't join to the last segment, discard it
	    segments.erase(loop_segs.back());
	    bu_log("construct_loops_from_segments: found unconnected segment\n");
	}
	loop_segs.clear();
	visited_points.clear();
    }
    return out;
}

std::multiset<CurvePoint>
get_loop_points(
    int source_loop,
    ON_SimpleArray<ON_Curve *> loop1,
    ON_SimpleArray<ON_Curve *> loop2)
{
    std::multiset<CurvePoint> out;

    ON_Curve *loop1_seg = loop1[0];
    out.insert(CurvePoint(source_loop, 0, loop1_seg->Domain().m_t[0], loop1_seg,
		loop2));

    for (int i = 0; i < loop1.Count(); ++i) {
	loop1_seg = loop1[i];
	out.insert(CurvePoint(source_loop, i, loop1_seg->Domain().m_t[1],
		    loop1_seg, loop2));
    }

    return out;
}

// Get the result of a boolean combination of two loops. Based on the
// algorithm from this paper:
//
// Margalit, Avraham and Gary D. Knott. 1989. "An Algorithm for
// Computing the Union, Intersection or Difference of two Polygons."
// Computers & Graphics 13:167-183.
//
// gvu.gatech.edu/people/official/jarek/graphics/papers/04PolygonBooleansMargalit.pdf
std::list<ON_SimpleArray<ON_Curve *> >
loop_boolean(
    const ON_SimpleArray<ON_Curve *> &l1,
    const ON_SimpleArray<ON_Curve *> &l2,
    op_type op)
{
    std::list<ON_SimpleArray<ON_Curve *> > out;
    ON_SimpleArray<ON_Curve *> loop1, loop2;

    for (int i = 0; i < l1.Count(); ++i) {
	loop1.Append(l1[i]->Duplicate());
    }

    if (op != BOOLEAN_INTERSECT && op != BOOLEAN_DIFF) {
	bu_log("loop_boolean: unsupported operation\n");
	out.push_back(loop1);
	return out;
    }

    for (int i = 0; i < l2.Count(); ++i) {
	loop2.Append(l2[i]->Duplicate());
    }

    // set curve directions based on operation
    int loop1_dir, loop2_dir;

    loop1_dir = loop2_dir = LOOP_DIRECTION_CCW;
    if (op == BOOLEAN_DIFF) {
	loop2_dir = LOOP_DIRECTION_CW;
    }

    if (!set_loop_direction(loop1, loop1_dir) ||
	!set_loop_direction(loop2, loop2_dir))
    {
	bu_log("loop_boolean: couldn't standardize curve directions\n");
	out.push_back(loop1);

	for (int i = 0; i < l2.Count(); ++i) {
	    delete loop2[i];
	}
	return out;
    }

    std::multiset<CurvePoint> loop1_points, loop2_points;

    loop1_points = get_loop_points(1, loop1, loop2);
    loop2_points = get_loop_points(2, loop2, loop1);

    for (int i = 0; i < loop1.Count(); ++i) {
	for (int j = 0; j < loop2.Count(); ++j) {
	    ON_SimpleArray<ON_X_EVENT> x_events;
	    ON_Intersect(loop1[i], loop2[j], x_events, INTERSECTION_TOL);

	    for (int k = 0; k < x_events.Count(); ++k) {
		add_point_to_set(loop1_points, CurvePoint(1, i,
			    x_events[k].m_a[0], x_events[k].m_A[0],
			    CurvePoint::BOUNDARY));

		add_point_to_set(loop2_points, CurvePoint(2, j,
			    x_events[k].m_b[0], x_events[k].m_B[0],
			    CurvePoint::BOUNDARY));

		if (x_events[k].m_type == ON_X_EVENT::ccx_overlap) {
		    add_point_to_set(loop1_points, CurvePoint(1, i,
				x_events[k].m_a[1], x_events[k].m_A[1],
				CurvePoint::BOUNDARY));

		    add_point_to_set(loop2_points, CurvePoint(2, j,
				x_events[k].m_b[1], x_events[k].m_B[1],
				CurvePoint::BOUNDARY));
		}
	    }
	}
    }

    std::multiset<CurveSegment> loop1_segments, loop2_segments;
    loop1_segments = make_segments(loop1_points, loop1, loop2);
    loop2_segments = make_segments(loop2_points, loop2, loop1);

    std::multiset<CurveSegment> out_segments =
	get_op_segments(loop1_segments, loop2_segments, op);

    out = construct_loops_from_segments(out_segments);
    std::list<ON_SimpleArray<ON_Curve *> >::iterator li;
    for (li = out.begin(); li != out.end(); ++li) {
	close_small_gaps(*li);
    }

    for (int i = 0; i < l1.Count(); ++i) {
	delete loop1[i];
    }
    for (int i = 0; i < l2.Count(); ++i) {
	delete loop2[i];
    }
    return out;
}

std::list<ON_SimpleArray<ON_Curve *> >
innerloops_inside_outerloop(
    ON_SimpleArray<ON_Curve *> &outerloop_curve,
    const std::vector<ON_SimpleArray<ON_Curve *> > &innerloop_curves)
{
    std::list<ON_SimpleArray<ON_Curve *> > out;

    for (size_t i = 0; i < innerloop_curves.size(); ++i) {
	std::list<ON_SimpleArray<ON_Curve *> > new_innerloops;
	new_innerloops = loop_boolean(outerloop_curve, innerloop_curves[i],
		BOOLEAN_INTERSECT);

	std::list<ON_SimpleArray<ON_Curve *> >::iterator j;
	for (j = new_innerloops.begin(); j != new_innerloops.end(); ++j) {
	    set_loop_direction(*j, LOOP_DIRECTION_CW);
	    out.push_back(*j);
	}
    }
    return out;
}

TrimmedFace *
make_face_from_loops(
	const TrimmedFace *orig_face,
	ON_SimpleArray<ON_Curve *> &outerloop,
	const std::vector<ON_SimpleArray<ON_Curve *> > &innerloops)
{
    TrimmedFace *face = new TrimmedFace();

    face->m_face = orig_face->m_face;
    face->m_outerloop.Append(outerloop.Count(), outerloop.Array());

    std::list<ON_SimpleArray<ON_Curve *> > new_innerloops;
    new_innerloops = innerloops_inside_outerloop(outerloop, innerloops);

    std::list<ON_SimpleArray<ON_Curve *> >::iterator i;
    for (i = new_innerloops.begin(); i != new_innerloops.end(); ++i) {
	face->m_innerloop.push_back(*i);
    }
    return face;
}

void
append_faces_from_loops(
	ON_SimpleArray<TrimmedFace *> &out,
	const TrimmedFace *orig_face,
	std::list<ON_SimpleArray<ON_Curve *> > &new_loops)
{
    // copy face inner loops
    std::vector<ON_SimpleArray<ON_Curve *> > all_innerloops;
    for (size_t i = 0; i < orig_face->m_innerloop.size(); ++i) {
	ON_SimpleArray<ON_Curve *> loop;
	loop.Append(orig_face->m_innerloop[i].Count(),
		orig_face->m_innerloop[i].Array());
	all_innerloops.push_back(loop);
    }

    // add new innerloops, removing them from the input list
    std::list<ON_SimpleArray<ON_Curve *> >::iterator innerloop;

    size_t first_new = all_innerloops.size();

    innerloop = find_innerloop(new_loops);
    while (innerloop != new_loops.end()) {
	all_innerloops.push_back(*innerloop);
	new_loops.erase(innerloop);

	innerloop = find_innerloop(new_loops);
    }

    // make a face from each outerloop, using appropriate innerloops
    std::list<ON_SimpleArray<ON_Curve *> >::iterator i;
    for (i = new_loops.begin(); i != new_loops.end(); ++i) {
	out.Append(make_face_from_loops(orig_face, *i, all_innerloops));
    }

    // delete original innerloops from the new set
    for (size_t loop = first_new; loop < all_innerloops.size(); ++loop) {
	for (int j = 0; j < all_innerloops[loop].Count(); ++j) {
	    delete all_innerloops[loop][j];
	    all_innerloops[loop][j] = NULL;
	}
    }
}

/* Turn an open curve into a closed curve by using segments from the
 * face outerloop to connect its endpoints.
 *
 * Returns false on failure, true otherwise.
 */
std::vector<ON_SimpleArray<ON_Curve *> >
split_face_into_loops(
    const TrimmedFace *orig_face,
    LinkedCurve &linked_curve)
{
    std::vector<ON_SimpleArray<ON_Curve *> > out;

    if (linked_curve.IsClosed()) {
	ON_SimpleArray<ON_Curve *> loop;
	for (int i = 0; i < orig_face->m_outerloop.Count(); ++i) {
	    loop.Append(orig_face->m_outerloop[i]->Duplicate());
	}
	out.push_back(loop);
	return out;
    }

    /* We followed the algorithms described in:
     * S. Krishnan, A. Narkhede, and D. Manocha. BOOLE: A System to Compute
     * Boolean Combinations of Sculptured Solids. Technical Report TR95-008,
     * Department of Computer Science, University of North Carolina, 1995.
     * Appendix B: Partitioning a Simple Polygon using Non-Intersecting
     * Chains.
     */

    // Get the intersection points between the SSI curves and the outerloop.
    ON_SimpleArray<IntersectPoint> clx_points;
    bool intersects_outerloop = false;
    for (int i = 0; i < orig_face->m_outerloop.Count(); i++) {
	ON_SimpleArray<ON_X_EVENT> x_events;
	ON_Intersect(orig_face->m_outerloop[i], linked_curve.Curve(),
		x_events, INTERSECTION_TOL);

	for (int j = 0; j < x_events.Count(); j++) {
	    IntersectPoint tmp_pt;
	    tmp_pt.m_pt = x_events[j].m_A[0];
	    tmp_pt.m_seg_t = x_events[j].m_a[0];
	    tmp_pt.m_curve_t = x_events[j].m_b[0];
	    tmp_pt.m_loop_seg = i;
	    clx_points.Append(tmp_pt);

	    if (x_events[j].m_type == ON_X_EVENT::ccx_overlap) {
		tmp_pt.m_pt = x_events[j].m_A[1];
		tmp_pt.m_seg_t = x_events[j].m_a[1];
		tmp_pt.m_curve_t = x_events[j].m_b[1];
		clx_points.Append(tmp_pt);
	    }
	    if (x_events.Count()) {
		intersects_outerloop = true;
	    }
	}
    }

    // can't close curves that don't partition the face
    if (!intersects_outerloop || clx_points.Count() < 2) {
	ON_SimpleArray<ON_Curve *> loop;
	for (int i = 0; i < orig_face->m_outerloop.Count(); ++i) {
	    loop.Append(orig_face->m_outerloop[i]->Duplicate());
	}
	out.push_back(loop);
	return out;
    }

    // rank these intersection points
    clx_points.QuickSort(curve_t_compare);
    for (int i = 0; i < clx_points.Count(); i++) {
	clx_points[i].m_curve_pos = i;
    }

    // classify intersection points
    ON_SimpleArray<IntersectPoint> new_pts;
    double curve_min_t = linked_curve.Domain().Min();
    double curve_max_t = linked_curve.Domain().Max();

    for (int i = 0; i < clx_points.Count(); i++) {
	bool is_first_ipt = (i == 0);
	bool is_last_ipt = (i == (clx_points.Count() - 1));

	IntersectPoint *ipt = &clx_points[i];
	double curve_t = ipt->m_curve_t;

	ON_3dPoint prev = linked_curve.PointAtStart();
	if (!is_first_ipt) {
	    double prev_curve_t = clx_points[i - 1].m_curve_t;
	    prev = linked_curve.PointAt((curve_t + prev_curve_t) * .5);
	}
	ON_3dPoint next = linked_curve.PointAtEnd();
	if (!is_last_ipt) {
	    double next_curve_t = clx_points[i + 1].m_curve_t;
	    next = linked_curve.PointAt((curve_t + next_curve_t) * .5);
	}
	// If the point is on the boundary, we treat it with the same
	// way as it's outside.
	// For example, the prev side is inside, and the next's on
	// boundary, that point should be IntersectPoint::OUT, the
	// same as the next's outside the loop.
	// Other cases are similar.
	bool prev_in, next_in;
	try {
	    prev_in = is_point_inside_loop(prev, orig_face->m_outerloop);
	    next_in = is_point_inside_loop(next, orig_face->m_outerloop);
	} catch (InvalidGeometry &e) {
	    bu_log("%s", e.what());
	    // not a loop
	    ipt->m_dir = IntersectPoint::UNSET;
	    continue;
	}
	if (is_first_ipt && ON_NearZero(curve_t - curve_min_t)) {
	    ipt->m_dir = next_in ? IntersectPoint::IN : IntersectPoint::OUT;
	    continue;
	}
	if (is_last_ipt && ON_NearZero(curve_t - curve_max_t)) {
	    ipt->m_dir = prev_in ? IntersectPoint::OUT : IntersectPoint::IN;
	    continue;
	}
	if (prev_in && next_in) {
	    // tangent point, both sides in, duplicate that point
	    new_pts.Append(*ipt);
	    new_pts.Last()->m_dir = IntersectPoint::TANGENT;
	    new_pts.Last()->m_curve_pos = ipt->m_curve_pos;
	    ipt->m_dir = IntersectPoint::TANGENT;
	} else if (!prev_in && !next_in) {
	    // tangent point, both sides out, useless
	    ipt->m_dir = IntersectPoint::UNSET;
	} else if (prev_in && !next_in) {
	    // transversal point, going outside
	    ipt->m_dir = IntersectPoint::OUT;
	} else {
	    // transversal point, going inside
	    ipt->m_dir = IntersectPoint::IN;
	}
    }

    clx_points.Append(new_pts.Count(), new_pts.Array());
    clx_points.QuickSort(loop_t_compare);

    // Split the outer loop.
    ON_SimpleArray<ON_Curve *> outerloop_segs;
    int clx_i = 0;
    for (int loop_seg = 0; loop_seg < orig_face->m_outerloop.Count(); loop_seg++) {
	ON_Curve *remainder = orig_face->m_outerloop[loop_seg]->Duplicate();
	if (remainder == NULL) {
	    bu_log("ON_Curve::Duplicate() failed.\n");
	    continue;
	}
	for (; clx_i < clx_points.Count() && clx_points[clx_i].m_loop_seg == loop_seg; clx_i++) {
	    IntersectPoint &ipt = clx_points[clx_i];
	    ON_Curve *portion_before_ipt = NULL;
	    if (remainder) {
		double start_t = remainder->Domain().Min();
		double end_t = remainder->Domain().Max();
		if (ON_NearZero(ipt.m_seg_t - end_t)) {
		    // Can't call Split() if ipt is at start (that
		    // case is handled by the initialization) or ipt
		    // is at end (handled here).
		    portion_before_ipt = remainder;
		    remainder = NULL;
		} else if (!ON_NearZero(ipt.m_seg_t - start_t)) {
		    if (!remainder->Split(ipt.m_seg_t, portion_before_ipt, remainder)) {
			bu_log("Split failed.\n");
			bu_log("Domain: [%f, %f]\n", end_t, start_t);
			bu_log("m_seg_t: %f\n", ipt.m_seg_t);
		    }
		}
	    }
	    if (portion_before_ipt) {
		outerloop_segs.Append(portion_before_ipt);
	    }
	    ipt.m_split_li = outerloop_segs.Count() - 1;
	}
	if (remainder) {
	    outerloop_segs.Append(remainder);
	}
    }

    // Append the first element at the last to handle some special cases.
    if (clx_points.Count()) {
	clx_points.Append(clx_points[0]);
	clx_points.Last()->m_loop_seg += orig_face->m_outerloop.Count();
	for (int i = 0; i <= clx_points[0].m_split_li; i++) {
	    ON_Curve *dup = outerloop_segs[i]->Duplicate();
	    if (dup == NULL) {
		bu_log("ON_Curve::Duplicate() failed.\n");
	    }
	    outerloop_segs.Append(dup);
	}
	clx_points.Last()->m_split_li = outerloop_segs.Count() - 1;
    }

    if (DEBUG_BREP_BOOLEAN) {
	for (int i = 0; i < clx_points.Count(); i++) {
	    IntersectPoint &ipt = clx_points[i];
	    bu_log("clx_points[%d](count = %d): ", i, clx_points.Count());
	    bu_log("m_curve_pos = %d, m_dir = %d\n", ipt.m_curve_pos, ipt.m_dir);
	}
    }

    std::stack<int> s;
    for (int i = 0; i < clx_points.Count(); i++) {
	if (clx_points[i].m_dir == IntersectPoint::UNSET) {
	    continue;
	}
	if (s.empty()) {
	    s.push(i);
	    continue;
	}
	const IntersectPoint &p = clx_points[s.top()];
	const IntersectPoint &q = clx_points[i];

	if (loop_t_compare(&p, &q) > 0 || q.m_split_li < p.m_split_li) {
	    bu_log("stack error or sort failure.\n");
	    bu_log("s.top() = %d, i = %d\n", s.top(), i);
	    bu_log("p->m_split_li = %d, q->m_split_li = %d\n", p.m_split_li, q.m_split_li);
	    bu_log("p->m_loop_seg = %d, q->m_loop_seg = %d\n", p.m_loop_seg, q.m_loop_seg);
	    bu_log("p->m_seg_t = %g, q->m_seg_t = %g\n", p.m_seg_t, q.m_seg_t);
	    continue;
	}
	if (q.m_curve_pos - p.m_curve_pos == 1 &&
	    q.m_dir != IntersectPoint::IN &&
	    p.m_dir != IntersectPoint::OUT)
	{
	    s.pop();
	} else if (p.m_curve_pos - q.m_curve_pos == 1 &&
		   p.m_dir != IntersectPoint::IN &&
		   q.m_dir != IntersectPoint::OUT)
	{
	    s.pop();
	} else {
	    s.push(i);
	    continue;
	}

	// need to form a new loop
	ON_SimpleArray<ON_Curve *> newloop;
	int curve_count = q.m_split_li - p.m_split_li;
	for (int j = p.m_split_li + 1; j <= q.m_split_li; j++) {
	    // No need to duplicate the curve, because the pointer
	    // in the array 'outerloop_segs' will be moved out later.
	    newloop.Append(outerloop_segs[j]);
	}

	// The curves on the outer loop is from p to q, so the curves on the
	// SSI curve should be from q to p (to form a loop)
	double t1 = p.m_curve_t, t2 = q.m_curve_t;
	bool need_reverse = true;
	if (t1 > t2) {
	    std::swap(t1, t2);
	    need_reverse = false;
	}
	ON_Curve *seg_on_SSI = linked_curve.SubCurve(t1, t2);
	if (seg_on_SSI == NULL) {
	    bu_log("sub_curve() failed.\n");
	    continue;
	}
	if (need_reverse) {
	    if (!seg_on_SSI->Reverse()) {
		bu_log("Reverse failed.\n");
		continue;
	    }
	}
	newloop.Append(seg_on_SSI);
	close_small_gaps(newloop);

	ON_Curve *rev_seg_on_SSI = seg_on_SSI->Duplicate();
	if (!rev_seg_on_SSI || !rev_seg_on_SSI->Reverse()) {
	    bu_log("Reverse failed.\n");
	    continue;
	} else {
	    // Update the outerloop
	    outerloop_segs[p.m_split_li + 1] = rev_seg_on_SSI;
	    int k = p.m_split_li + 2;
	    for (int j = q.m_split_li + 1; j < outerloop_segs.Count(); j++) {
		outerloop_segs[k++] = outerloop_segs[j];
	    }
	    while (k < outerloop_segs.Count()) {
		outerloop_segs[outerloop_segs.Count() - 1] = NULL;
		outerloop_segs.Remove();
	    }
	    // Update m_split_li
	    for (int j = i + 1; j < clx_points.Count(); j++) {
		clx_points[j].m_split_li -= curve_count - 1;
	    }
	}

	// append the new loop if it's valid
	if (is_loop_valid(newloop, ON_ZERO_TOLERANCE)) {
	    ON_SimpleArray<ON_Curve *> loop;
	    loop.Append(newloop.Count(), newloop.Array());
	    out.push_back(loop);
	} else {
	    for (int j = 0; j < newloop.Count(); j++) {
		delete newloop[j];
	    }
	}
    }

    // Remove the duplicated segments before the first intersection point.
    if (clx_points.Count()) {
	for (int i = 0; i <= clx_points[0].m_split_li; i++) {
	    delete outerloop_segs[0];
	    outerloop_segs[0] = NULL;
	    outerloop_segs.Remove(0);
	}
    }

    if (out.size() > 0) {
	// The remaining part after splitting some parts out.
	close_small_gaps(outerloop_segs);
	if (is_loop_valid(outerloop_segs, ON_ZERO_TOLERANCE)) {
	    ON_SimpleArray<ON_Curve *> loop;
	    loop.Append(outerloop_segs.Count(), outerloop_segs.Array());
	    out.push_back(loop);
	} else {
	    for (int i = 0; i < outerloop_segs.Count(); i++)
		if (outerloop_segs[i]) {
		    delete outerloop_segs[i];
		}
	}
    }
    return out;
}

void
free_loops(std::vector<ON_SimpleArray<ON_Curve *> > &loops)
{
    for (size_t i = 0; i < loops.size(); ++i) {
	for (int j = 0; j < loops[i].Count(); ++j) {
	    delete loops[i][j];
	    loops[i][j] = NULL;
	}
    }
}

bool
loop_is_degenerate(const ON_SimpleArray<ON_Curve *> &loop)
{
    if (loop.Count() < 1) {
	return true;
    }
    ON_Curve *loop_curve = get_loop_curve(loop);

    ON_2dPoint joint = loop_curve->PointAtStart();
    ON_2dPoint mid = loop_curve->PointAt(loop_curve->Domain().Mid());

    ON_Curve *left = NULL, *right = NULL;
    loop_curve->Split(loop_curve->Domain().Mid(), left, right);
    delete loop_curve;

    ON_SimpleArray<ON_X_EVENT> events;
    ON_Intersect(left, right, events, INTERSECTION_TOL);
    delete left;
    delete right;

    // two halves of loop should intersect at the start/end point and
    // the midpoint, and nowhere else
    if (events.Count() != 2) {
	return true;
    }
    for (int i = 0; i < events.Count(); ++i) {
	if (events[i].m_type != ON_X_EVENT::ccx_point) {
	    return true;
	}

	ON_2dPoint ipt = events[i].m_A[0];
	if (!ON_NearZero(ipt.DistanceTo(joint), INTERSECTION_TOL) &&
	    !ON_NearZero(ipt.DistanceTo(mid), INTERSECTION_TOL)) {
	    return true;
	}
    }
    return false;
}

// It might be worth investigating the following approach to building a set of faces from the splitting
// in order to achieve robustness in the final result:
//
// A) trim the raw SSI curves with the trimming loops from both faces and get "final" curve segments in
//    3D and both 2D parametric spaces.  Consolidate curves where different faces created the same curve.
// B) assemble the new 2D segments and whatever pieces are needed from the existing trimming curves to
//    form new 2D loops (which must be non-self-intersecting), whose roles in A and B respectively
//    would be determined by the boolean op and each face's role within it.
// C) build "representative polygons" for all the 2D loops in each face, new and old - representative in
//    this case meaning that the intersection behavior of the general loops is accurately duplicated
//    by the polygons, which should be assurable by identifying and using all 2D curve intersections and possibly
//    horizontal and vertical tangents - and use clipper to perform the boolean ops.  Using the resulting polygons,
//    deduce and assemble the final trimming loops (and face or faces) created from A and B respectively.

// Note that the 2D information alone cannot be enough to decide *which* faces created from these splits
// end up in the final brep.  A case to think about here is the case of two spheres intersecting -
// depending on A, the exact trimming
// loop in B may need to either define the small area as a new face, or everything BUT the small area
// as a new face - different A spheres may either almost fully contain B or just intersect it.  That case
// would seem to suggest that we do need some sort of inside/outside test, since B doesn't have enough
// information to determine which face is to be saved without consulting A.  Likewise, A may either save
// just the piece inside the loop or everything outside it, depending on B.  This is the same situation we
// were in with the original face sets.
//
// A possible improvement here might be to calculate the best fit plane of the intersection curve and rotate
// both the faces in question and A so that that plane is centered at the origin with the normal in z+.
// In that orientation, axis aligned bounding box tests can be made that will be as informative
// as possible, and may allow many inside/outside decisions to be made without an explicit raytrace.  Coplanar
// faces will have to be handled differently, but for convex cases there should be enough information to decide.
// Concave cases may require a raytrace, but there is one other possible approach - if, instead of using the
// whole brep and face bounding boxes we start with the bounding box of the intersection curve and construct
// the sub-box that 'slices' through the parent bbox to the furthest wall in the opposite direction from the
// surface normal, then see which of the two possible
// faces' bounding boxes removes the most volume from that box when subtracted, we may be able to decide
// (say, for a subtraction) which face is cutting deeper.  It's not clear to me yet if such an approach would
// work or would scale to complex cases, but it may be worth thinking about.
HIDDEN ON_SimpleArray<TrimmedFace *>
split_trimmed_face(
    const TrimmedFace *orig_face,
    ON_ClassArray<LinkedCurve> &ssx_curves)
{
    ON_SimpleArray<TrimmedFace *> out;
    out.Append(orig_face->Duplicate());

    if (ssx_curves.Count() == 0) {
	// no curves, no splitting
	return out;
    }

    ON_Curve *face_outerloop = get_loop_curve(orig_face->m_outerloop);
    if (!face_outerloop->IsClosed()) {
	// need closed outerloop
	delete face_outerloop;
	return out;
    }
    delete face_outerloop;

    for (int i = 0; i < ssx_curves.Count(); ++i) {
	std::vector<ON_SimpleArray<ON_Curve *> > ssx_loops;

<<<<<<< HEAD
	// get closed version of current ssx curve
=======
	// get current ssx curve as closed loops
>>>>>>> 1a883eb9
	if (ssx_curves[i].IsClosed()) {
	    ON_SimpleArray<ON_Curve *> loop;
	    loop.Append(ssx_curves[i].Curve()->Duplicate());
	    ssx_loops.push_back(loop);
	} else {
	    ssx_loops = split_face_into_loops(orig_face, ssx_curves[i]);
	}

	ON_SimpleArray<TrimmedFace *> next_out;
	for (size_t j = 0; j < ssx_loops.size(); ++j) {
	    if (loop_is_degenerate(ssx_loops[j])) {
		continue;
	    }

	    for (int k = 0; k < out.Count(); ++k) {
		std::list<ON_SimpleArray<ON_Curve *> > intersect_loops, diff_loops;

		// get the portion of the current outerloop inside the
		// closed ssx curve
		intersect_loops = loop_boolean(out[k]->m_outerloop,
			ssx_loops[j], BOOLEAN_INTERSECT);

		if (ssx_curves[i].IsClosed()) {
<<<<<<< HEAD
		    if (intersect_loops.size() == 0) {
=======
		    if (intersect_loops.outerloops.size() == 0) {
>>>>>>> 1a883eb9
			// no intersection, just keep the face as-is
			next_out.Append(out[k]->Duplicate());
			continue;
		    }

		    // for a naturally closed intersection curve, we
		    // also need the portion outside the curve
		    diff_loops = loop_boolean(out[k]->m_outerloop, ssx_loops[j],
			    BOOLEAN_DIFF);
		}

		// make new faces from the loops
		append_faces_from_loops(next_out, out[k], intersect_loops);
		append_faces_from_loops(next_out, out[k], diff_loops);
	    }
	}
	free_loops(ssx_loops);

	if (next_out.Count() > 0) {
	    // replace previous faces with the new ones
	    for (int j = 0; j < out.Count(); ++j) {
		delete out[j];
	    }
	    out.Empty();

	    out.Append(next_out.Count(), next_out.Array());
	}
    }

    for (int i = 0; i < out.Count(); ++i) {
	close_small_gaps(out[i]->m_outerloop);
	for (size_t j = 0; j < out[i]->m_innerloop.size(); ++j) {
	    close_small_gaps(out[i]->m_innerloop[j]);
	}
    }

    if (DEBUG_BREP_BOOLEAN) {
	bu_log("Split to %d faces.\n", out.Count());
	for (int i = 0; i < out.Count(); i++) {
	    bu_log("Trimmed Face %d:\n", i);
	    bu_log("outerloop:\n");
	    ON_wString wstr;
	    ON_TextLog textlog(wstr);
	    textlog.PushIndent();
	    for (int j = 0; j < out[i]->m_outerloop.Count(); j++) {
		textlog.Print("Curve %d\n", j);
		out[i]->m_outerloop[j]->Dump(textlog);
	    }
	    if (ON_String(wstr).Array()) {
		bu_log("%s", ON_String(wstr).Array());
	    }

	    for (unsigned int j = 0; j < out[i]->m_innerloop.size(); j++) {
		bu_log("innerloop %d:\n", j);
		ON_wString wstr2;
		ON_TextLog textlog2(wstr2);
		textlog2.PushIndent();
		for (int k = 0; k < out[i]->m_innerloop[j].Count(); k++) {
		    textlog2.Print("Curve %d\n", k);
		    out[i]->m_innerloop[j][k]->Dump(textlog2);
		}
		if (ON_String(wstr2).Array()) {
		    bu_log("%s", ON_String(wstr2).Array());
		}
	    }
	}
    }
    return out;
}


HIDDEN bool
is_same_surface(const ON_Surface *surf1, const ON_Surface *surf2)
{
    // Approach: Get their NURBS forms, and compare their CVs.
    // If their CVs are all the same (location and weight), they are
    // regarded as the same surface.

    if (surf1 == NULL || surf2 == NULL) {
	return false;
    }
    /*
        // Deal with two planes, if that's what we have - in that case
        // the determination can be more general than the CV comparison
        ON_Plane surf1_plane, surf2_plane;
        if (surf1->IsPlanar(&surf1_plane) && surf2->IsPlanar(&surf2_plane)) {
    	ON_3dVector surf1_normal = surf1_plane.Normal();
    	ON_3dVector surf2_normal = surf2_plane.Normal();
    	if (surf1_normal.IsParallelTo(surf2_normal) == 1) {
    	    if (surf1_plane.DistanceTo(surf2_plane.Origin()) < ON_ZERO_TOLERANCE) {
    		return true;
    	    } else {
    		return false;
    	    }
    	} else {
    	    return false;
    	}
        }
    */

    ON_NurbsSurface nurbs_surf1, nurbs_surf2;
    if (!surf1->GetNurbForm(nurbs_surf1) || !surf2->GetNurbForm(nurbs_surf2)) {
	return false;
    }

    if (nurbs_surf1.Degree(0) != nurbs_surf2.Degree(0)
	|| nurbs_surf1.Degree(1) != nurbs_surf2.Degree(1)) {
	return false;
    }

    if (nurbs_surf1.CVCount(0) != nurbs_surf2.CVCount(0)
	|| nurbs_surf1.CVCount(1) != nurbs_surf2.CVCount(1)) {
	return false;
    }

    for (int i = 0; i < nurbs_surf1.CVCount(0); i++) {
	for (int j = 0; j < nurbs_surf2.CVCount(1); j++) {
	    ON_4dPoint cvA, cvB;
	    nurbs_surf1.GetCV(i, j, cvA);
	    nurbs_surf2.GetCV(i, j, cvB);
	    if (cvA != cvB) {
		return false;
	    }
	}
    }

    if (nurbs_surf1.KnotCount(0) != nurbs_surf2.KnotCount(0)
	|| nurbs_surf1.KnotCount(1) != nurbs_surf2.KnotCount(1)) {
	return false;
    }

    for (int i = 0; i < nurbs_surf1.KnotCount(0); i++) {
	if (!ON_NearZero(nurbs_surf1.m_knot[0][i] - nurbs_surf2.m_knot[0][i])) {
	    return false;
	}
    }

    for (int i = 0; i < nurbs_surf1.KnotCount(1); i++) {
	if (!ON_NearZero(nurbs_surf1.m_knot[1][i] - nurbs_surf2.m_knot[1][i])) {
	    return false;
	}
    }

    return true;
}


HIDDEN void
add_elements(ON_Brep *brep, ON_BrepFace &face, const ON_SimpleArray<ON_Curve *> &loop, ON_BrepLoop::TYPE loop_type)
{
    if (!loop.Count()) {
	return;
    }

    ON_BrepLoop &breploop = brep->NewLoop(loop_type, face);
    const ON_Surface *srf = face.SurfaceOf();

    // Determine whether a segment should be a seam trim, according to the
    // requirements in ON_Brep::IsValid() (See opennurbs_brep.cpp)
    for (int k = 0; k < loop.Count(); k++) {
	ON_BOOL32 bClosed[2];
	bClosed[0] = srf->IsClosed(0);
	bClosed[1] = srf->IsClosed(1);
	if (bClosed[0] || bClosed[1]) {
	    ON_Surface::ISO iso1, iso2, iso_type;
	    int endpt_index = -1;
	    iso1 = srf->IsIsoparametric(*loop[k]);
	    if (ON_Surface::E_iso == iso1 && bClosed[0]) {
		iso_type = ON_Surface::W_iso;
		endpt_index = 1;
	    } else if (ON_Surface::W_iso == iso1 && bClosed[0]) {
		iso_type = ON_Surface::E_iso;
		endpt_index = 1;
	    } else if (ON_Surface::S_iso == iso1 && bClosed[1]) {
		iso_type = ON_Surface::N_iso;
		endpt_index = 0;
	    } else if (ON_Surface::N_iso == iso1 && bClosed[1]) {
		iso_type = ON_Surface::S_iso;
		endpt_index = 0;
	    }
	    if (endpt_index != -1) {
		ON_Interval side_interval;
		const double side_tol = 1.0e-4;
		double s0, s1;
		bool seamed = false;
		side_interval.Set(loop[k]->PointAtStart()[endpt_index], loop[k]->PointAtEnd()[endpt_index]);
		if (((ON_Surface::N_iso == iso_type || ON_Surface::W_iso == iso_type) && side_interval.IsIncreasing())
		    || ((ON_Surface::S_iso == iso_type || ON_Surface::E_iso == iso_type) && side_interval.IsDecreasing())) {
		    for (int i = 0; i < breploop.m_ti.Count(); i++) {
			ON_BrepTrim &trim = brep->m_T[breploop.m_ti[i]];
			if (ON_BrepTrim::boundary != trim.m_type) {
			    continue;
			}
			iso2 = srf->IsIsoparametric(trim);
			if (iso2 != iso_type) {
			    continue;
			}
			s1 = side_interval.NormalizedParameterAt(trim.PointAtStart()[endpt_index]);
			if (fabs(s1 - 1.0) > side_tol) {
			    continue;
			}
			s0 = side_interval.NormalizedParameterAt(trim.PointAtEnd()[endpt_index]);
			if (fabs(s0) > side_tol) {
			    continue;
			}

			// Check 3D distances - not included in ON_Brep::IsValid().
			// So with this check, we only add seam trims if their end points
			// are the same within ON_ZERO_TOLERANCE. This will cause IsValid()
			// reporting "they should be seam trims connected to the same edge",
			// because the 2D tolerance (side_tol) are hardcoded to 1.0e-4.
			// We still add this check because we treat two vertexes to be the
			// same only if their distance < ON_ZERO_TOLERANCE. (Maybe 3D dist
			// should also be added to ON_Brep::IsValid()?)
			if (srf->PointAt(trim.PointAtStart().x, trim.PointAtStart().y).DistanceTo(
				srf->PointAt(loop[k]->PointAtEnd().x, loop[k]->PointAtEnd().y)) >= ON_ZERO_TOLERANCE) {
			    continue;
			}

			if (srf->PointAt(trim.PointAtEnd().x, trim.PointAtEnd().y).DistanceTo(
				srf->PointAt(loop[k]->PointAtStart().x, loop[k]->PointAtStart().y)) >= ON_ZERO_TOLERANCE) {
			    continue;
			}

			// We add another checking, which is not included in ON_Brep::IsValid()
			// - they should be iso boundaries of the surface.
			double s2 = srf->Domain(1 - endpt_index).NormalizedParameterAt(loop[k]->PointAtStart()[1 - endpt_index]);
			double s3 = srf->Domain(1 - endpt_index).NormalizedParameterAt(trim.PointAtStart()[1 - endpt_index]);
			if ((fabs(s2 - 1.0) < side_tol && fabs(s3) < side_tol) ||
			    (fabs(s2) < side_tol && fabs(s3 - 1.0) < side_tol)) {
			    // Find a trim that should share the same edge
			    int ti = brep->AddTrimCurve(loop[k]);
			    ON_BrepTrim &newtrim = brep->NewTrim(brep->m_E[trim.m_ei], true, breploop, ti);
			    // newtrim.m_type = ON_BrepTrim::seam;
			    newtrim.m_tolerance[0] = newtrim.m_tolerance[1] = MAX_FASTF;
			    seamed = true;
			    break;
			}
		    }
		    if (seamed) {
			continue;
		    }
		}
	    }
	}

	ON_Curve *c3d = NULL;
	// First, try the ON_Surface::Pushup() method.
	// If Pushup() does not succeed, use sampling method.
	c3d = face.SurfaceOf()->Pushup(*(loop[k]), INTERSECTION_TOL);
	if (!c3d) {
	    ON_3dPointArray ptarray(101);
	    for (int l = 0; l <= 100; l++) {
		ON_3dPoint pt2d;
		pt2d = loop[k]->PointAt(loop[k]->Domain().ParameterAt(l / 100.0));
		ptarray.Append(face.SurfaceOf()->PointAt(pt2d.x, pt2d.y));
	    }
	    c3d = new ON_PolylineCurve(ptarray);
	}

	if (c3d->BoundingBox().Diagonal().Length() < ON_ZERO_TOLERANCE) {
	    // The trim is singular
	    int i;
	    ON_3dPoint vtx = c3d->PointAtStart();
	    for (i = brep->m_V.Count() - 1; i >= 0; i--) {
		if (brep->m_V[i].Point().DistanceTo(vtx) < ON_ZERO_TOLERANCE) {
		    break;
		}
	    }
	    if (i < 0) {
		i = brep->m_V.Count();
		brep->NewVertex(c3d->PointAtStart(), 0.0);
	    }
	    int ti = brep->AddTrimCurve(loop[k]);
	    ON_BrepTrim &trim = brep->NewSingularTrim(brep->m_V[i], breploop, srf->IsIsoparametric(*loop[k]), ti);
	    trim.m_tolerance[0] = trim.m_tolerance[1] = MAX_FASTF;
	    delete c3d;
	    continue;
	}

	ON_2dPoint start = loop[k]->PointAtStart(), end = loop[k]->PointAtEnd();
	int start_idx, end_idx;

	// Get the start vertex index
	if (k > 0) {
	    start_idx = brep->m_T.Last()->m_vi[1];
	} else {
	    ON_3dPoint vtx = face.SurfaceOf()->PointAt(start.x, start.y);
	    int i;
	    for (i = 0; i < brep->m_V.Count(); i++) {
		if (brep->m_V[i].Point().DistanceTo(vtx) < ON_ZERO_TOLERANCE) {
		    break;
		}
	    }
	    start_idx = i;
	    if (i == brep->m_V.Count()) {
		brep->NewVertex(vtx, 0.0);
	    }
	}

	// Get the end vertex index
	if (c3d->IsClosed()) {
	    end_idx = start_idx;
	} else {
	    ON_3dPoint vtx = face.SurfaceOf()->PointAt(end.x, end.y);
	    int i;
	    for (i = 0; i < brep->m_V.Count(); i++) {
		if (brep->m_V[i].Point().DistanceTo(vtx) < ON_ZERO_TOLERANCE) {
		    break;
		}
	    }
	    end_idx = i;
	    if (i == brep->m_V.Count()) {
		brep->NewVertex(vtx, 0.0);
	    }
	}

	brep->AddEdgeCurve(c3d);
	int ti = brep->AddTrimCurve(loop[k]);
	ON_BrepEdge &edge = brep->NewEdge(brep->m_V[start_idx], brep->m_V[end_idx],
					  brep->m_C3.Count() - 1, (const ON_Interval *)0, MAX_FASTF);
	ON_BrepTrim &trim = brep->NewTrim(edge, 0, breploop, ti);
	trim.m_tolerance[0] = trim.m_tolerance[1] = MAX_FASTF;
    }
}

HIDDEN bool
is_point_on_brep_surface(const ON_3dPoint &pt, const ON_Brep *brep, ON_SimpleArray<Subsurface *> &surf_tree)
{
    // Decide whether a point is on a brep's surface.
    // Basic approach: use PSI on the point with all the surfaces.

    if (brep == NULL || pt.IsUnsetPoint()) {
	bu_log("is_point_on_brep_surface(): brep == NULL || pt.IsUnsetPoint()\n");
	return false;
    }

    if (surf_tree.Count() != brep->m_S.Count()) {
	bu_log("is_point_on_brep_surface(): surf_tree.Count() != brep->m_S.Count()\n");
	return false;
    }

    ON_BoundingBox bbox = brep->BoundingBox();
    bbox.m_min -= ON_3dVector(INTERSECTION_TOL, INTERSECTION_TOL, INTERSECTION_TOL);
    bbox.m_max += ON_3dVector(INTERSECTION_TOL, INTERSECTION_TOL, INTERSECTION_TOL);
    if (!bbox.IsPointIn(pt)) {
	return false;
    }

    for (int i = 0; i < brep->m_F.Count(); i++) {
	const ON_BrepFace &face = brep->m_F[i];
	const ON_Surface *surf = face.SurfaceOf();
	ON_ClassArray<ON_PX_EVENT> px_event;
	if (!ON_Intersect(pt, *surf, px_event, INTERSECTION_TOL, 0, 0, surf_tree[face.m_si])) {
	    continue;
	}

	// Get the trimming curves of the face, and determine whether the
	// points are inside the outerloop
	ON_SimpleArray<ON_Curve *> outerloop;
	const ON_BrepLoop &loop = brep->m_L[face.m_li[0]];  // outerloop only
	for (int j = 0; j < loop.m_ti.Count(); j++) {
	    outerloop.Append(brep->m_C2[brep->m_T[loop.m_ti[j]].m_c2i]);
	}
	ON_2dPoint pt2d(px_event[0].m_b[0], px_event[0].m_b[1]);
	try {
	    if (!is_point_outside_loop(pt2d, outerloop)) {
		return true;
	    }
	} catch (InvalidGeometry &e) {
	    bu_log("%s", e.what());
	}
    }

    return false;
}


HIDDEN bool
is_point_inside_brep(const ON_3dPoint &pt, const ON_Brep *brep, ON_SimpleArray<Subsurface *> &surf_tree)
{
    // Decide whether a point is inside a brep's surface.
    // Basic approach: intersect a ray with the brep, and count the number of
    // intersections (like the raytrace)
    // Returns true (inside) or false (outside) provided the pt is not on the
    // surfaces. (See also is_point_on_brep_surface())

    if (brep == NULL || pt.IsUnsetPoint()) {
	bu_log("is_point_inside_brep(): brep == NULL || pt.IsUnsetPoint()\n");
	return false;
    }

    if (surf_tree.Count() != brep->m_S.Count()) {
	bu_log("is_point_inside_brep(): surf_tree.Count() != brep->m_S.Count()\n");
	return false;
    }

    ON_BoundingBox bbox = brep->BoundingBox();
    bbox.m_min -= ON_3dVector(INTERSECTION_TOL, INTERSECTION_TOL, INTERSECTION_TOL);
    bbox.m_max += ON_3dVector(INTERSECTION_TOL, INTERSECTION_TOL, INTERSECTION_TOL);
    if (!bbox.IsPointIn(pt)) {
	return false;
    }

    ON_3dVector diag = bbox.Diagonal() * 1.5; // Make it even longer
    ON_LineCurve line(pt, pt + diag);	// pt + diag should be outside, if pt
    // is inside the bbox

    ON_3dPointArray isect_pt;
    for (int i = 0; i < brep->m_F.Count(); i++) {
	const ON_BrepFace &face = brep->m_F[i];
	const ON_Surface *surf = face.SurfaceOf();
	ON_SimpleArray<ON_X_EVENT> x_event;
	if (!ON_Intersect(&line, surf, x_event, INTERSECTION_TOL, 0.0, 0, 0, 0, 0, 0, surf_tree[face.m_si])) {
	    continue;
	}

	// Get the trimming curves of the face, and determine whether the
	// points are inside the outerloop
	ON_SimpleArray<ON_Curve *> outerloop;
	const ON_BrepLoop &loop = brep->m_L[face.m_li[0]];  // outerloop only
	for (int j = 0; j < loop.m_ti.Count(); j++) {
	    outerloop.Append(brep->m_C2[brep->m_T[loop.m_ti[j]].m_c2i]);
	}
	try {
	    for (int j = 0; j < x_event.Count(); j++) {
		ON_2dPoint pt2d(x_event[j].m_b[0], x_event[j].m_b[1]);
		if (!is_point_outside_loop(pt2d, outerloop)) {
		    isect_pt.Append(x_event[j].m_B[0]);
		}
		if (x_event[j].m_type == ON_X_EVENT::ccx_overlap) {
		    pt2d = ON_2dPoint(x_event[j].m_b[2], x_event[j].m_b[3]);
		    if (!is_point_outside_loop(pt2d, outerloop)) {
			isect_pt.Append(x_event[j].m_B[1]);
		    }
		}
	    }
	} catch (InvalidGeometry &e) {
	    bu_log("%s", e.what());
	}
    }

    // Remove duplications
    ON_3dPointArray pt_no_dup;
    for (int i = 0; i < isect_pt.Count(); i++) {
	int j;
	for (j = 0; j < pt_no_dup.Count(); j++) {
	    if (isect_pt[i].DistanceTo(pt_no_dup[j]) < INTERSECTION_TOL) {
		break;
	    }
	}
	if (j == pt_no_dup.Count()) {
	    // No duplication, append to the array
	    pt_no_dup.Append(isect_pt[i]);
	}
    }

    return pt_no_dup.Count() % 2 != 0;
}

HIDDEN bool
is_point_inside_trimmed_face(const ON_2dPoint &pt, const TrimmedFace *tface)
{
    bool inside = false;
    if (is_point_inside_loop(pt, tface->m_outerloop)) {
	inside = true;
	for (size_t i = 0; i < tface->m_innerloop.size(); ++i) {
	    if (!is_point_outside_loop(pt, tface->m_innerloop[i])) {
		inside = false;
		break;
	    }
	}
    }
    return inside;
}

// TODO: For faces that have most of their area trimmed away, this is
// a very inefficient algorithm. If the grid approach doesn't work
// after a small number of samples, we should switch to an alternative
// algorithm, such as sampling around points on the inner loops.
HIDDEN ON_2dPoint
get_point_inside_trimmed_face(const TrimmedFace *tface)
{
    const int GP_MAX_STEPS = 8; // must be a power of two

    ON_PolyCurve polycurve;
    if (!is_loop_valid(tface->m_outerloop, ON_ZERO_TOLERANCE, &polycurve)) {
	throw InvalidGeometry("face_brep_location(): invalid outerloop.\n");
    }
    ON_BoundingBox bbox =  polycurve.BoundingBox();
    double u_len = bbox.m_max.x - bbox.m_min.x;
    double v_len = bbox.m_max.y - bbox.m_min.y;

    ON_2dPoint test_pt2d;
    bool found = false;
    for (int steps = 1; steps <= GP_MAX_STEPS && !found; steps *= 2) {
	double u_halfstep = u_len / (steps * 2.0);
	double v_halfstep = v_len / (steps * 2.0);

	for (int i = 0; i < steps && !found; ++i) {
	    test_pt2d.x = bbox.m_min.x + u_halfstep * (1 + 2 * i);

	    for (int j = 0; j < steps && !found; ++j) {
		test_pt2d.y = bbox.m_min.y + v_halfstep * (1 + 2 * j);
		found = is_point_inside_trimmed_face(test_pt2d, tface);
	    }
	}
    }
    if (!found) {
	throw AlgorithmError("Cannot find a point inside this trimmed face. Aborted.\n");
    }
    return test_pt2d;
}

enum {
    OUTSIDE_BREP,
    INSIDE_BREP,
    ON_BREP_SURFACE
};

// Returns the location of the face with respect to the brep.
//
// Throws InvalidGeometry if given invalid arguments.
// Throws AlgorithmError if a point inside the TrimmedFace can't be
// found for testing.
HIDDEN int
face_brep_location(const TrimmedFace *tface, const ON_Brep *brep, ON_SimpleArray<Subsurface *> &surf_tree)
{
    if (tface == NULL || brep == NULL) {
	throw InvalidGeometry("face_brep_location(): given NULL argument.\n");
    }

    const ON_BrepFace *bface = tface->m_face;
    if (bface == NULL) {
	throw InvalidGeometry("face_brep_location(): TrimmedFace has NULL face.\n");
    }

    ON_BoundingBox brep2box = brep->BoundingBox();
    brep2box.m_min -= ON_3dVector(INTERSECTION_TOL, INTERSECTION_TOL, INTERSECTION_TOL);
    brep2box.m_max += ON_3dVector(INTERSECTION_TOL, INTERSECTION_TOL, INTERSECTION_TOL);
    if (!bface->BoundingBox().Intersection(brep2box)) {
	return OUTSIDE_BREP;
    }

    if (tface->m_outerloop.Count() == 0) {
	throw InvalidGeometry("face_brep_location(): the input TrimmedFace is not trimmed.\n");
    }

    ON_PolyCurve polycurve;
    if (!is_loop_valid(tface->m_outerloop, ON_ZERO_TOLERANCE, &polycurve)) {
	throw InvalidGeometry("face_brep_location(): invalid outerloop.\n");
    }
    ON_2dPoint test_pt2d = get_point_inside_trimmed_face(tface);
    ON_3dPoint test_pt3d = tface->m_face->PointAt(test_pt2d.x, test_pt2d.y);

    if (DEBUG_BREP_BOOLEAN) {
	bu_log("valid test point: (%g, %g, %g)\n", test_pt3d.x, test_pt3d.y, test_pt3d.z);
    }

    if (is_point_on_brep_surface(test_pt3d, brep, surf_tree)) {
	// because the overlap parts will be split out as separated trimmed
	// faces, if one point on a trimmed face is on the brep's surface,
	// the whole trimmed face should be on the surface
	return ON_BREP_SURFACE;
    }

    return is_point_inside_brep(test_pt3d, brep, surf_tree) ? INSIDE_BREP : OUTSIDE_BREP;
}

HIDDEN ON_ClassArray<ON_SimpleArray<SSICurve> >
get_face_intersection_curves(
	ON_SimpleArray<Subsurface *> &surf_tree1,
	ON_SimpleArray<Subsurface *> &surf_tree2,
	const ON_Brep *brep1,
	const ON_Brep *brep2,
	op_type operation)
{
    std::set<int> unused1, unused2;
    std::set<int> finalform1, finalform2;
    int face_count1 = brep1->m_F.Count();
    int face_count2 = brep2->m_F.Count();

    /* Depending on the operation type and the bounding box behaviors, we
     * can sometimes decide immediately whether a face will end up in the
     * final brep or will have no role in the intersections - do that
     * categorization up front */
    for (int i = 0; i < face_count1 + face_count2; i++) {
	const ON_BrepFace &face = i < face_count1 ? brep1->m_F[i] : brep2->m_F[i - face_count1];
	const ON_Brep *brep = i < face_count1 ? brep2 : brep1;
	std::set<int> *unused = i < face_count1 ? &unused1 : &unused2;
	std::set<int> *intact = i < face_count1 ? &finalform1 : &finalform2;
	int curr_index = i < face_count1 ? i : i - face_count1;
	if (face.BoundingBox().MinimumDistanceTo(brep->BoundingBox()) > ON_ZERO_TOLERANCE) {
	    switch (operation) {
	    case BOOLEAN_UNION:
		intact->insert(curr_index);
		break;
	    case BOOLEAN_DIFF:
		if (i < face_count1) {
		    intact->insert(curr_index);
		}
		if (i >= face_count1) {
		    unused->insert(curr_index);
		}
		break;
	    case BOOLEAN_INTERSECT:
		unused->insert(curr_index);
		break;
	    default:
		throw InvalidBooleanOperation("Error - unknown "
					      "boolean operation\n");
	    }
	}
    }

    // For the faces that we can't rule out, there are several possible roles they can play:
    //
    // 1.  Fully utilized in the new brep
    // 2.  Changed into a new set of faces by intersections, each of which must be evaluated
    // 3.  Fully discarded by the new brep
    //
    // We won't be able to distinguish between 1 and 3 at this stage, but we can narrow in
    // on which faces might fall into category 2 and what faces they might interact with.
    std::set<std::pair<int, int> > intersection_candidates;
    for (int i = 0; i < face_count1; i++) {
	if (unused1.find(i) == unused1.end() && finalform1.find(i) == finalform1.end()) {
	    for (int j = 0; j < face_count2; j++) {
		if (unused2.find(j) == unused2.end() &&  finalform2.find(j) == finalform2.end()) {
		    // If the two faces don't interact according to their bounding boxes,
		    // they won't be a source of events - otherwise, they must be checked.
		    fastf_t disjoint = brep1->m_F[i].BoundingBox().MinimumDistanceTo(brep2->m_F[j].BoundingBox());
		    if (!(disjoint > ON_ZERO_TOLERANCE)) {
			intersection_candidates.insert(std::pair<int, int>(i, j));
		    }
		}
	    }
	}
    }

    // For those not in category 2 an inside/outside test on the breps combined with the boolean op
    // should be enough to decide the issue, but there is a problem.  If *all* faces of a brep are
    // inside the other brep and the operation is a subtraction, we don't want a "floating" inside-out
    // brep volume inside the outer volume and topologically isolated.  Normally this is handled by
    // creating a face that connects the outer and inner shells, but this is potentially a non-trivial
    // operation.  The only thing that comes immediately to mind is to find the center point of the
    // bounding box of the inner brep, create a plane using that point and the z+ unit vector for a normal, and
    // cut both breps in half with that plane to form four new breps and two new subtraction problems.
    //
    // More broadly, this is a problem - unioning two half-spheres with a sphere subtracted out of their
    // respective centers will end up with isolated surfaces in the middle of the union unless the routines
    // know they must keep one of the coplanar faces in order to topologically connect the middle.  However,
    // in the case where there is no center sphere the central face should be removed.  It may be that the
    // condition to satisfy for removal is no interior trimming loops on the face.
    //
    //
    // Also worth thinking about - would it be possible to then do edge comparisons to
    // determine which of the "fully used/fully non-used" faces are needed?

    if (DEBUG_BREP_BOOLEAN) {
	bu_log("Summary of brep status: \n unused1: %zd\n unused2: %zd\n finalform1: %zd\n finalform2 %zd\nintersection_candidates(%zd):\n", unused1.size(), unused2.size(), finalform1.size(), finalform2.size(), intersection_candidates.size());
	for (std::set<std::pair<int, int> >::iterator it = intersection_candidates.begin(); it != intersection_candidates.end(); ++it) {
	    bu_log("     (%d,%d)\n", (*it).first, (*it).second);
	}
    }

    int surf_count1 = brep1->m_S.Count();
    int surf_count2 = brep2->m_S.Count();
    for (int i = 0; i < surf_count1; i++) {
	surf_tree1.Append(new Subsurface(brep1->m_S[i]->Duplicate()));
    }
    for (int i = 0; i < surf_count2; i++) {
	surf_tree2.Append(new Subsurface(brep2->m_S[i]->Duplicate()));
    }

    ON_ClassArray<ON_SimpleArray<SSICurve> > curves_array(face_count1 + face_count2);

    // count must equal capacity for array copy to work as expected
    // when the result of the function is assigned
    curves_array.SetCount(curves_array.Capacity());

    // calculate intersection curves
    for (int i = 0; i < face_count1; i++) {
	for (int j = 0; j < face_count2; j++) {
	    if (intersection_candidates.find(std::pair<int, int>(i, j)) != intersection_candidates.end()) {
		ON_Surface *surf1, *surf2;
		ON_ClassArray<ON_SSX_EVENT> events;
		int results = 0;
		surf1 = brep1->m_S[brep1->m_F[i].m_si];
		surf2 = brep2->m_S[brep2->m_F[j].m_si];
		if (is_same_surface(surf1, surf2)) {
		    continue;
		}

		// Possible enhancement: Some faces may share the same surface.
		// We can store the result of SSI to avoid re-computation.
		results = ON_Intersect(surf1,
				       surf2,
				       events,
				       INTERSECTION_TOL,
				       0.0,
				       0.0,
				       NULL,
				       NULL,
				       NULL,
				       NULL,
				       surf_tree1[brep1->m_F[i].m_si],
				       surf_tree2[brep2->m_F[j].m_si]);
		if (results <= 0) {
		    continue;
		}
		ON_SimpleArray<ON_Curve *> face1_curves, face2_curves;
		for (int k = 0; k < events.Count(); k++) {
		    if (events[k].m_type == ON_SSX_EVENT::ssx_tangent ||
			events[k].m_type == ON_SSX_EVENT::ssx_transverse ||
			events[k].m_type == ON_SSX_EVENT::ssx_overlap)
		    {
			ON_SimpleArray<ON_SSX_EVENT *> subcurves;
			subcurves = get_subcurves_inside_faces(brep1, brep2,
				i, j, &events[k]);

			for (int l = 0; l < subcurves.Count(); ++l) {
			    SSICurve c1, c2;
			    c1.m_curve = subcurves[l]->m_curveA;
			    c2.m_curve = subcurves[l]->m_curveB;
			    curves_array[i].Append(c1);
			    curves_array[face_count1 + j].Append(c2);
			    face1_curves.Append(subcurves[l]->m_curveA);
			    face2_curves.Append(subcurves[l]->m_curveB);

			    // delete ON_SSX_EVENT, but prevent
			    // ~ON_SSX_EVENT() from deleting curves
			    // we're using
			    subcurves[l]->m_curveA = subcurves[l]->m_curveB = NULL;
			    delete subcurves[l];
			}
		    }
		}

		if (DEBUG_BREP_BOOLEAN) {
		    // Look for coplanar faces
		    ON_Plane surf1_plane, surf2_plane;
		    if (surf1->IsPlanar(&surf1_plane) && surf2->IsPlanar(&surf2_plane)) {
			/* We already checked for disjoint above, so the only remaining question is the normals */
			if (surf1_plane.Normal().IsParallelTo(surf2_plane.Normal())) {
			    bu_log("Faces brep1->%d and brep2->%d are coplanar and intersecting\n", i, j);
			}
		    }
		}

	    }

	}
    }

    return curves_array;
}

HIDDEN ON_SimpleArray<ON_Curve *>get_face_trim_loop(const ON_Brep *brep, int face_loop_index)
{
    const ON_BrepLoop &loop = brep->m_L[face_loop_index];
    const ON_SimpleArray<int> &trim_index = loop.m_ti;
    ON_SimpleArray<ON_Curve *> face_trim_loop;
    for (int i = 0; i < trim_index.Count(); ++i) {
	ON_Curve *curve2d = brep->m_C2[brep->m_T[trim_index[i]].m_c2i];
	face_trim_loop.Append(curve2d->Duplicate());
    }
    return face_trim_loop;
}

HIDDEN ON_SimpleArray<TrimmedFace *>
get_trimmed_faces(const ON_Brep *brep)
{
    ON_SimpleArray<TrimmedFace *> trimmed_faces;
    int face_count = brep->m_F.Count();
    for (int i = 0; i < face_count; i++) {
	const ON_BrepFace &face = brep->m_F[i];
	const ON_SimpleArray<int> &loop_index = face.m_li;

	TrimmedFace *trimmed_face = new TrimmedFace();
	trimmed_face->m_face = &face;

	if (loop_index.Count() > 0) {
	    ON_SimpleArray<ON_Curve *> index_loop = get_face_trim_loop(brep, loop_index[0]);
	    trimmed_face->m_outerloop = index_loop;
	    for (int j = 1; j < loop_index.Count(); j++) {
		index_loop = get_face_trim_loop(brep, loop_index[j]);
		trimmed_face->m_innerloop.push_back(index_loop);
	    }
	}
	trimmed_faces.Append(trimmed_face);
    }
    return trimmed_faces;
}

HIDDEN void
categorize_trimmed_faces(
	ON_ClassArray<ON_SimpleArray<TrimmedFace *> > &trimmed_faces,
	const ON_Brep *brep1,
	const ON_Brep *brep2,
	ON_SimpleArray<Subsurface *> &surf_tree1,
	ON_SimpleArray<Subsurface *> &surf_tree2,
	op_type operation)
{
    int face_count1 = brep1->m_F.Count();
    for (int i = 0; i < trimmed_faces.Count(); i++) {
	/* Perform inside-outside test to decide whether the trimmed face should
	 * be used in the final b-rep structure or not.
	 * Different operations should be dealt with accordingly.
	 * Use connectivity graphs (optional) which represents the topological
	 * structure of the b-rep. This can reduce time-consuming inside-outside
	 * tests.
	 */
	const ON_SimpleArray<TrimmedFace *> &splitted = trimmed_faces[i];
	const ON_Brep *another_brep = i >= face_count1 ? brep1 : brep2;
	ON_SimpleArray<Subsurface *> &surf_tree = i >= face_count1 ? surf_tree1 : surf_tree2;
	for (int j = 0; j < splitted.Count(); j++) {
	    if (splitted[j]->m_belong_to_final != TrimmedFace::UNKNOWN) {
		// Visited before, don't need to test again
		continue;
	    }

	    int face_location = -1;
	    try {
		face_location = face_brep_location(splitted[j], another_brep, surf_tree);
	    } catch (InvalidGeometry &e) {
		bu_log("%s", e.what());
	    } catch (AlgorithmError &e) {
		bu_log("%s", e.what());
	    }
	    if (face_location < 0) {
		if (DEBUG_BREP_BOOLEAN) {
		    bu_log("Whether the trimmed face is inside/outside is unknown.\n");
		}
		splitted[j]->m_belong_to_final = TrimmedFace::NOT_BELONG;
		continue;
	    }

	    splitted[j]->m_rev = false;
	    switch (face_location) {
		case INSIDE_BREP:
		    if (operation == BOOLEAN_INTERSECT ||
			operation == BOOLEAN_XOR ||
			(operation == BOOLEAN_DIFF && i >= face_count1))
		    {
			splitted[j]->m_belong_to_final = TrimmedFace::BELONG;
		    }
		    if (operation == BOOLEAN_DIFF || operation == BOOLEAN_XOR) {
			splitted[j]->m_rev = true;
		    }
		    break;
		case OUTSIDE_BREP:
		    if (operation == BOOLEAN_UNION ||
			operation == BOOLEAN_XOR ||
			(operation == BOOLEAN_DIFF && i < face_count1))
		    {
			splitted[j]->m_belong_to_final = TrimmedFace::BELONG;
		    }
		    break;
		case ON_BREP_SURFACE:
		    // get a 3d point on the face
		    ON_2dPoint face_pt2d = get_point_inside_trimmed_face(splitted[j]);
		    ON_3dPoint face_pt3d = splitted[j]->m_face->PointAt(face_pt2d.x, face_pt2d.y);

		    // find the matching point on the other brep
		    ON_3dPoint brep_pt2d;
		    const ON_Surface *brep_surf;
		    bool found = false;
		    for (int fi = 0; fi < another_brep->m_F.Count(); ++fi) {
			const ON_BrepFace &face = another_brep->m_F[fi];
			brep_surf = face.SurfaceOf();
			ON_ClassArray<ON_PX_EVENT> px_event;

			if (ON_Intersect(face_pt3d, *brep_surf, px_event,
				    INTERSECTION_TOL, 0, 0, surf_tree[face.m_si]))
			{
			    found = true;
			    brep_pt2d = px_event[0].m_b;
			    break;
			}
		    }
		    if (found) {
			// compare normals of surfaces at shared point
			ON_3dVector brep_norm, face_norm;
			brep_surf->EvNormal(brep_pt2d.x, brep_pt2d.y, brep_norm);
			splitted[j]->m_face->SurfaceOf()->EvNormal(face_pt2d.x, face_pt2d.y, face_norm);

			double dot = ON_DotProduct(brep_norm, face_norm);
			bool same_direction = false;
			if (dot > 0) {
			    // normals appear to have same direction
			    same_direction = true;
			}

			if ((operation == BOOLEAN_UNION && same_direction) ||
			    (operation == BOOLEAN_INTERSECT && same_direction) ||
			    (operation == BOOLEAN_DIFF && !same_direction && i < face_count1))
			{
			    splitted[j]->m_belong_to_final = TrimmedFace::BELONG;
			}
		    }
		    // TODO: Actually only one of them is needed in the final brep structure
	    }
	    if (DEBUG_BREP_BOOLEAN) {
		bu_log("The trimmed face is %s the other brep.",
			(face_location == INSIDE_BREP) ? "inside" :
			((face_location == OUTSIDE_BREP) ? "outside" : "on the surface of"));
	    }
	}
    }
}

HIDDEN ON_ClassArray<ON_SimpleArray<TrimmedFace *> >
get_evaluated_faces(const ON_Brep *brep1, const ON_Brep *brep2, op_type operation)
{
    ON_SimpleArray<Subsurface *> surf_tree1, surf_tree2;

    ON_ClassArray<ON_SimpleArray<SSICurve> > curves_array =
	get_face_intersection_curves(surf_tree1, surf_tree2, brep1, brep2, operation);

    int face_count1 = brep1->m_F.Count();
    int face_count2 = brep2->m_F.Count();

    ON_SimpleArray<TrimmedFace *> brep1_faces, brep2_faces;
    brep1_faces = get_trimmed_faces(brep1);
    brep2_faces = get_trimmed_faces(brep2);

    ON_SimpleArray<TrimmedFace *> original_faces = brep1_faces;
    for (int i = 0; i < brep2_faces.Count(); ++i) {
	original_faces.Append(brep2_faces[i]);
    }

    if (original_faces.Count() != face_count1 + face_count2) {
	throw GeometryGenerationError("ON_Boolean() Error: TrimmedFace"
				      " generation failed.\n");
    }

    // split the surfaces with the intersection curves
    ON_ClassArray<ON_SimpleArray<TrimmedFace *> > trimmed_faces;
    for (int i = 0; i < original_faces.Count(); i++) {
	TrimmedFace *first = original_faces[i];
	ON_ClassArray<LinkedCurve> linked_curves = link_curves(curves_array[i]);
<<<<<<< HEAD
=======
	dplot->LinkedCurves(first->m_face->SurfaceOf(), linked_curves);
>>>>>>> 1a883eb9

	ON_SimpleArray<TrimmedFace *> splitted = split_trimmed_face(first, linked_curves);
	trimmed_faces.Append(splitted);

	// Delete the curves passed in.
	// Only the copies of them will be used later.
	for (int j = 0; j < linked_curves.Count(); j++) {
	    for (int k = 0; k < linked_curves[j].m_ssi_curves.Count(); k++) {
		if (linked_curves[j].m_ssi_curves[k].m_curve) {
		    delete linked_curves[j].m_ssi_curves[k].m_curve;
		    linked_curves[j].m_ssi_curves[k].m_curve = NULL;
		}
	    }
	}
    }

    if (trimmed_faces.Count() != original_faces.Count()) {
	throw GeometryGenerationError("ON_Boolean() Error: "
				      "trimmed_faces.Count() != original_faces.Count()\n");
    }

    for (int i = 0; i < original_faces.Count(); i++) {
	delete original_faces[i];
	original_faces[i] = NULL;
    }

    categorize_trimmed_faces(trimmed_faces, brep1, brep2, surf_tree1, surf_tree2, operation);

    for (int i = 0; i < surf_tree1.Count(); i++) {
	delete surf_tree1[i];
    }

    for (int i = 0; i < surf_tree2.Count(); i++) {
	delete surf_tree2[i];
    }

    return trimmed_faces;
}

HIDDEN void
standardize_loop_orientations(ON_Brep *brep)
{
    std::map<int, int> reversed_curve2d, reversed_edge;
    for (int face_idx = 0; face_idx < brep->m_F.Count(); ++face_idx) {
	const ON_BrepFace &eb_face = brep->m_F[face_idx];

	for (int loop_idx = 0; loop_idx < eb_face.LoopCount(); ++loop_idx) {
	    const ON_BrepLoop &face_loop = brep->m_L[eb_face.m_li[loop_idx]];
	    if (face_loop.m_type != ON_BrepLoop::outer &&
		face_loop.m_type != ON_BrepLoop::inner) {
		continue;
	    }

	    int loop_direction = brep->LoopDirection(face_loop);
	    if ((loop_direction == LOOP_DIRECTION_CCW && face_loop.m_type == ON_BrepLoop::inner) ||
		(loop_direction == LOOP_DIRECTION_CW && face_loop.m_type == ON_BrepLoop::outer))
	    {
		// found reversed loop
		int brep_li = eb_face.m_li[loop_idx];
		ON_BrepLoop &reversed_loop = brep->m_L[brep_li];

		// reverse all the loop's curves
		for (int trim_idx = 0; trim_idx < reversed_loop.TrimCount(); ++trim_idx) {
		    ON_BrepTrim *trim = reversed_loop.Trim(trim_idx);

		    // Replace trim curve2d with a reversed copy.
		    // We'll use a previously made curve, or else
		    // make a new one.
		    if (reversed_curve2d.find(trim->m_c2i) != reversed_curve2d.end()) {
			trim->ChangeTrimCurve(reversed_curve2d[trim->m_c2i]);
		    } else {
			ON_Curve *curve_copy = trim->TrimCurveOf()->DuplicateCurve();
			int copy_c2i = brep->AddTrimCurve(curve_copy);

			reversed_curve2d[trim->m_c2i] = copy_c2i;

			trim->ChangeTrimCurve(copy_c2i);
			trim->Reverse();
		    }
		    // Replace trim edge with a reversed copy.
		    // We'll use a previously made edge, or else
		    // make a new one.
		    if (reversed_edge.find(trim->m_ei) != reversed_edge.end()) {
			trim->RemoveFromEdge(false, false);
			trim->AttachToEdge(reversed_edge[trim->m_ei], trim->m_bRev3d);
		    } else {
			ON_BrepEdge *edge = trim->Edge();
			ON_BrepVertex &v_start = *edge->Vertex(0);
			ON_BrepVertex &v_end = *edge->Vertex(1);
			ON_Interval dom = edge->ProxyCurveDomain();

			ON_Curve *curve_copy = trim->EdgeCurveOf()->DuplicateCurve();
			int copy_c3i = brep->AddEdgeCurve(curve_copy);
			ON_BrepEdge &edge_copy = brep->NewEdge(v_start,
				v_end, copy_c3i, &dom, edge->m_tolerance);

			reversed_edge[trim->m_ei] = copy_c3i;

			trim->RemoveFromEdge(false, false);
			trim->AttachToEdge(edge_copy.m_edge_index, trim->m_bRev3d);
			trim->Edge()->Reverse();
		    }
		}
		// need to reverse the order of trims in the loop
		// too so they appear continuous
		reversed_loop.m_ti.Reverse();
	    }
	}
    }
}

int
ON_Boolean(ON_Brep *evaluated_brep, const ON_Brep *brep1, const ON_Brep *brep2, op_type operation)
{
    ON_ClassArray<ON_SimpleArray<TrimmedFace *> > trimmed_faces;
    try {
	/* Deal with the trivial cases up front */
	if (brep1->BoundingBox().MinimumDistanceTo(brep2->BoundingBox()) > ON_ZERO_TOLERANCE) {
	    switch (operation) {
	    case BOOLEAN_UNION:
		evaluated_brep->Append(*brep1);
		evaluated_brep->Append(*brep2);
		break;
	    case BOOLEAN_DIFF:
		evaluated_brep->Append(*brep1);
		break;
	    case BOOLEAN_INTERSECT:
		return 0;
		break;
	    default:
		throw InvalidBooleanOperation("Error - unknown boolean operation\n");
	    }
	    evaluated_brep->ShrinkSurfaces();
	    evaluated_brep->Compact();
	    return 0;
	}
	trimmed_faces = get_evaluated_faces(brep1, brep2, operation);
    } catch (InvalidBooleanOperation &e) {
	bu_log("%s", e.what());
	return -1;
    } catch (GeometryGenerationError &e) {
	bu_log("%s", e.what());
	return -1;
    }

    int face_count1 = brep1->m_F.Count();
    int face_count2 = brep2->m_F.Count();
    for (int i = 0; i < trimmed_faces.Count(); i++) {
	const ON_SimpleArray<TrimmedFace *> &splitted = trimmed_faces[i];
	const ON_Surface *surf = splitted.Count() ? splitted[0]->m_face->SurfaceOf() : NULL;
	bool added = false;
	for (int j = 0; j < splitted.Count(); j++) {
	    TrimmedFace *t_face = splitted[j];
	    if (t_face->m_belong_to_final == TrimmedFace::BELONG) {
		// Add the surfaces, faces, loops, trims, vertices, edges, etc.
		// to the brep structure.
		if (!added) {
		    ON_Surface *new_surf = surf->Duplicate();
		    evaluated_brep->AddSurface(new_surf);
		    added = true;
		}
		ON_BrepFace &new_face = evaluated_brep->NewFace(evaluated_brep->m_S.Count() - 1);

		add_elements(evaluated_brep, new_face, t_face->m_outerloop, ON_BrepLoop::outer);
		// ON_BrepLoop &loop = evaluated_brep->m_L[evaluated_brep->m_L.Count() - 1];
		for (unsigned int k = 0; k < t_face->m_innerloop.size(); k++) {
		    add_elements(evaluated_brep, new_face, t_face->m_innerloop[k], ON_BrepLoop::inner);
		}

		evaluated_brep->SetTrimIsoFlags(new_face);
		const ON_BrepFace &original_face = i >= face_count1 ? brep2->m_F[i - face_count1] : brep1->m_F[i];
		if (original_face.m_bRev ^ t_face->m_rev) {
		    evaluated_brep->FlipFace(new_face);
		}
	    }
	}
    }

    for (int i = 0; i < face_count1 + face_count2; i++) {
	for (int j = 0; j < trimmed_faces[i].Count(); j++) {
	    if (trimmed_faces[i][j]) {
		delete trimmed_faces[i][j];
		trimmed_faces[i][j] = NULL;
	    }
	}
    }

    evaluated_brep->ShrinkSurfaces();
    evaluated_brep->Compact();
    standardize_loop_orientations(evaluated_brep);

    // Check IsValid() and output the message.
    ON_wString ws;
    ON_TextLog log(ws);
    evaluated_brep->IsValid(&log);
    if (ON_String(ws).Array()) {
	bu_log("%s", ON_String(ws).Array());
    }

    return 0;
}


// Local Variables:
// tab-width: 8
// mode: C++
// c-basic-offset: 4
// indent-tabs-mode: t
// c-file-style: "stroustrup"
// End:
// ex: shiftwidth=4 tabstop=8<|MERGE_RESOLUTION|>--- conflicted
+++ resolved
@@ -732,12 +732,6 @@
     ON_Interval udom = surf->Domain(0);
     ON_Interval vdom = surf->Domain(1);
 
-<<<<<<< HEAD
-    enum seam_location {SEAM_NONE, SEAM_ALONG_V, SEAM_ALONG_U,
-	SEAM_ALONG_UV};
-
-=======
->>>>>>> 1a883eb9
     int seam_min = IsAtSeam(surf, min_uv, ON_ZERO_TOLERANCE);
     int seam_max = IsAtSeam(surf, max_uv, ON_ZERO_TOLERANCE);
 
@@ -827,79 +821,147 @@
     return uv_interval_from_points(pts, surf);
 }
 
-HIDDEN ON_Interval
+HIDDEN std::pair<IntervalPoints, IntervalPoints>
+interval_2d_to_2uv(
+    const ON_Interval &interval_2d,
+    const ON_Curve *curve2d,
+    const ON_Surface *surf,
+    double split_t)
+{
+    std::pair<IntervalPoints, IntervalPoints> out;
+
+    ON_Interval left(interval_2d.Min(), split_t);
+    ON_Interval right(split_t, interval_2d.Max());
+
+    out.first = interval_2d_to_uv(left, curve2d, surf);
+    out.second = interval_2d_to_uv(right, curve2d, surf);
+
+    return out;
+}
+
+HIDDEN IntervalPoints
+points_uv_to_3d(
+    const IntervalPoints &interval_uv,
+    const ON_Surface *surf)
+{
+    // evaluate surface at uv points to get 3d interval points
+    IntervalPoints pts_3d;
+    pts_3d.min = surf->PointAt(interval_uv.min.x, interval_uv.min.y);
+    pts_3d.mid = surf->PointAt(interval_uv.mid.x, interval_uv.mid.y);
+    pts_3d.max = surf->PointAt(interval_uv.max.x, interval_uv.max.y);
+
+    return pts_3d;
+}
+
+HIDDEN IntervalParams
+points_3d_to_params_3d(
+    const IntervalPoints &pts_3d,
+    const ON_Curve *curve3d)
+{
+    ON_ClassArray<ON_PX_EVENT> events;
+    ON_Intersect(pts_3d.min, *curve3d, events, INTERSECTION_TOL);
+    ON_Intersect(pts_3d.mid, *curve3d, events, INTERSECTION_TOL);
+    ON_Intersect(pts_3d.max, *curve3d, events, INTERSECTION_TOL);
+
+    if (events.Count() != 3) {
+	throw AlgorithmError("points_3d_to_params_3d: conversion failed\n");
+    }
+
+    IntervalParams params_3d;
+    params_3d.min = events[0].m_b[0];
+    params_3d.mid = events[1].m_b[0];
+    params_3d.max = events[2].m_b[0];
+
+    return params_3d;
+}
+
+HIDDEN std::vector<ON_Interval>
 interval_2d_to_3d(
     const ON_Interval &interval,
     const ON_Curve *curve2d,
     const ON_Curve *curve3d,
     const ON_Surface *surf)
 {
-    ON_Interval interval_3d;
-
-    ON_Interval whole_domain = curve2d->Domain();
-    whole_domain.MakeIncreasing();
-    if (ON_NearZero(interval.Min() - whole_domain.Min(), ON_ZERO_TOLERANCE) &&
-	ON_NearZero(interval.Max() - whole_domain.Max(), ON_ZERO_TOLERANCE))
+    std::vector<ON_Interval> intervals_3d;
+
+    ON_Interval c2_dom = curve2d->Domain();
+    ON_Interval c3_dom = curve3d->Domain();
+
+    c2_dom.MakeIncreasing();
+    if (ON_NearZero(interval.Min() - c2_dom.Min(), ON_ZERO_TOLERANCE) &&
+	ON_NearZero(interval.Max() - c2_dom.Max(), ON_ZERO_TOLERANCE))
     {
-	interval_3d = curve3d->Domain();
-	interval_3d.MakeIncreasing();
+	// entire 2d domain equates to entire 3d domain
+	c3_dom.MakeIncreasing();
+	if (c3_dom.IsValid()) {
+	    intervals_3d.push_back(c3_dom);
+	}
     } else {
-	// get 2d curve interval endpoints as uv points
+	// get 2d curve interval points as uv points
 	IntervalPoints interval_uv =
 	    interval_2d_to_uv(interval, curve2d, surf);
 
 	// evaluate surface at uv points to get 3d interval points
-	IntervalPoints pts_3d;
-	pts_3d.min = surf->PointAt(interval_uv.min.x, interval_uv.min.y);
-	pts_3d.mid = surf->PointAt(interval_uv.mid.x, interval_uv.mid.y);
-	pts_3d.max = surf->PointAt(interval_uv.max.x, interval_uv.max.y);
+	IntervalPoints pts_3d = points_uv_to_3d(interval_uv, surf);
 
 	// convert 3d points into 3d curve parameters
-	ON_ClassArray<ON_PX_EVENT> events;
-	ON_Intersect(pts_3d.min, *curve3d, events, INTERSECTION_TOL);
-	ON_Intersect(pts_3d.mid, *curve3d, events, INTERSECTION_TOL);
-	ON_Intersect(pts_3d.max, *curve3d, events, INTERSECTION_TOL);
-
-	if (events.Count() == 3) {
-	    IntervalParams curve_t;
-	    curve_t.min = events[0].m_b[0];
-	    curve_t.mid = events[1].m_b[0];
-	    curve_t.max = events[2].m_b[0];
-
-<<<<<<< HEAD
-	    curve_t = curve_interval_from_params(curve_t, curve3d);
-	    interval_3d.Set(curve_t.min, curve_t.max);
-	}
-    }
-    return interval_3d;
-}
-=======
+	try {
+	    std::vector<IntervalParams> int_params;
+
+	    IntervalParams curve_t = points_3d_to_params_3d(pts_3d, curve3d);
+
+	    if (curve3d->IsClosed()) {
+		// get 3d seam point as surf point
+		ON_3dPoint seam_pt = curve3d->PointAt(c3_dom.Min());
+
+		ON_ClassArray<ON_PX_EVENT> events;
+		ON_Intersect(seam_pt, *surf, events, INTERSECTION_TOL);
+
 		if (events.Count() == 1) {
 		    ON_3dPoint surf_pt = events[0].m_b;
 		    std::vector<double> split_t;
->>>>>>> 1a883eb9
-
-
-// Convert parameter intervals of a 2d face curve into equivalent
-// parameter intervals on a matching 3d curve.
-HIDDEN ON_SimpleArray<ON_Interval>
-intervals_2d_to_3d(
-    const ON_SimpleArray<ON_Interval> &intervals_2d,
-    const ON_Curve *curve2d,
-    const ON_Curve *curve3d,
-    const ON_BrepFace *face)
-{
-    ON_SimpleArray<ON_Interval> out;
-    const ON_Surface *surf = face->SurfaceOf();
-
-    for (int i = 0; i < intervals_2d.Count(); ++i) {
-	ON_Interval interval_3d = interval_2d_to_3d(intervals_2d[i], curve2d,
-		curve3d, surf);
-
-<<<<<<< HEAD
-	if (interval_3d.IsValid()) {
-	    out.Append(interval_3d);
-=======
+
+		    // get surf point as 2d curve t
+		    events.Empty();
+		    ON_Intersect(surf_pt, *curve2d, events, INTERSECTION_TOL);
+		    if (events.Count() == 1) {
+			split_t.push_back(events[0].m_b[0]);
+		    }
+
+		    int surf_seam = IsAtSeam(surf, surf_pt, ON_ZERO_TOLERANCE);
+		    if (surf_seam != SEAM_NONE) {
+			// move surf_pt to other side of seam
+			if (surf_seam == SEAM_ALONG_U || surf_seam == SEAM_ALONG_UV) {
+			    ON_Interval vdom = surf->Domain(1);
+			    if (ON_NearZero(surf_pt.y - vdom.Min(),
+					ON_ZERO_TOLERANCE)) {
+				surf_pt.y = vdom.Max();
+			    } else {
+				surf_pt.y = vdom.Min();
+			    }
+			}
+			if (surf_seam == SEAM_ALONG_V || surf_seam == SEAM_ALONG_UV) {
+			    ON_Interval udom = surf->Domain(0);
+			    if (ON_NearZero(surf_pt.x - udom.Min(),
+					ON_ZERO_TOLERANCE)) {
+				surf_pt.x = udom.Max();
+			    } else {
+				surf_pt.x = udom.Min();
+			    }
+			}
+			// get alternative surf point as 2d curve t
+			events.Empty();
+			ON_Intersect(surf_pt, *curve2d, events, INTERSECTION_TOL);
+			if (events.Count() == 1) {
+			    split_t.push_back(events[0].m_b[0]);
+			}
+		    }
+
+		    // see if 3d curve seam point is in the 2d curve interval
+		    for (size_t i = 0; i < split_t.size(); ++i) {
+			double min2split = fabs(curve_t.min - split_t[i]);
+			double max2split = fabs(curve_t.max - split_t[i]);
+
 			if (min2split > ON_ZERO_TOLERANCE ||
 			    max2split > ON_ZERO_TOLERANCE)
 			{
@@ -937,12 +999,11 @@
 	    }
 	} catch (AlgorithmError &e) {
 	    bu_log("%s", e.what());
->>>>>>> 1a883eb9
-	}
-    }
-    out.QuickSort(compare_interval);
-    return out;
-}
+	}
+    }
+    return intervals_3d;
+}
+
 
 // Convert parameter interval of a 3d curve into the equivalent parameter
 // interval on a matching 2d face curve.
@@ -1005,8 +1066,10 @@
     return interval_2d;
 }
 
-HIDDEN ON_SimpleArray<ON_SSX_EVENT *>
+HIDDEN void
 get_subcurves_inside_faces(
+    ON_SimpleArray<ON_Curve *> &subcurves_on1,
+    ON_SimpleArray<ON_Curve *> &subcurves_on2,
     const ON_Brep *brep1,
     const ON_Brep *brep2,
     int face_i1,
@@ -1019,21 +1082,21 @@
     ON_SimpleArray<ON_SSX_EVENT *> out;
 
     if (event == NULL) {
-	return out;
+	return;
     }
 
     if (event->m_curve3d == NULL || event->m_curveA == NULL || event->m_curveB == NULL) {
-	return out;
+	return;
     }
 
     // get the face loops
     if (face_i1 < 0 || face_i1 >= brep1->m_F.Count()) {
 	bu_log("get_subcurves_inside_faces(): invalid face_i1 (%d).\n", face_i1);
-	return out;
+	return;
     }
     if (face_i2 < 0 || face_i2 >= brep2->m_F.Count()) {
 	bu_log("get_subcurves_inside_faces(): invalid face_i2 (%d).\n", face_i2);
-	return out;
+	return;
     }
 
     const ON_SimpleArray<int> &face1_li = brep1->m_F[face_i1].m_li;
@@ -1066,79 +1129,60 @@
 
     // find the intervals of the curves that are inside/on each face
     ON_SimpleArray<ON_Interval> intervals1, intervals2;
+
     intervals1 = get_curve_intervals_inside_or_on_face(event->m_curveA,
 	    face1_loops, INTERSECTION_TOL);
+
     intervals2 = get_curve_intervals_inside_or_on_face(event->m_curveB,
 	    face2_loops, INTERSECTION_TOL);
 
-    if (intervals1.Count() == 0 && intervals2.Count() == 0) {
-	return out;
-    }
-
-    // merge the trimmed subcurves in 3d to get the final intervals
-    ON_SimpleArray<ON_Interval> final_intervals;
-    if (intervals1.Count() == 0) {
-	final_intervals = intervals_2d_to_3d(intervals2, event->m_curveB,
+    // get subcurves for each face
+    for (int i = 0; i < intervals1.Count(); ++i) {
+	// convert interval on face 1 to equivalent interval on face 2
+	std::vector<ON_Interval> intervals_3d;
+	intervals_3d = interval_2d_to_3d(intervals1[i], event->m_curveA,
+		event->m_curve3d, &brep1->m_F[face_i1]);
+
+	for (size_t j = 0; j < intervals_3d.size(); ++j) {
+	    ON_Interval interval_on2 = interval_3d_to_2d(intervals_3d[j],
+		    event->m_curveB, event->m_curve3d, &brep2->m_F[face_i2]);
+	    if (interval_on2.IsValid()) {
+		// create subcurve from interval
+		try {
+		    ON_Curve *subcurve_on2 = sub_curve(event->m_curveB,
+			    interval_on2.Min(), interval_on2.Max());
+
+		    subcurves_on2.Append(subcurve_on2);
+		} catch (InvalidInterval &e) {
+		    bu_log("%s", e.what());
+		}
+	    }
+	}
+	
+    }
+    for (int i = 0; i < intervals2.Count(); ++i) {
+	// convert interval on face 1 to equivalent interval on face 2
+	std::vector<ON_Interval> intervals_3d;
+	intervals_3d = interval_2d_to_3d(intervals2[i], event->m_curveB,
 		event->m_curve3d, &brep2->m_F[face_i2]);
-    } else if (intervals2.Count() == 0) {
-	final_intervals = intervals_2d_to_3d(intervals1, event->m_curveA,
-		event->m_curve3d, &brep1->m_F[face_i1]);
-    } else {
-	ON_SimpleArray<ON_Interval> intervals1_3d, intervals2_3d;
-
-	intervals1_3d = intervals_2d_to_3d(intervals1, event->m_curveA,
-		event->m_curve3d, &brep1->m_F[face_i1]);
-	intervals2_3d = intervals_2d_to_3d(intervals2, event->m_curveB,
-		event->m_curve3d, &brep1->m_F[face_i1]);
-
-	for (int i = 0; i < intervals1_3d.Count(); ++i) {
-	    for (int j = 0; j < intervals2_3d.Count(); ++j) {
+
+	for (size_t j = 0; j < intervals_3d.size(); ++j) {
+	    ON_Interval interval_on1 = interval_3d_to_2d(intervals_3d[j],
+		    event->m_curveA, event->m_curve3d, &brep1->m_F[face_i1]);
+	    if (interval_on1.IsValid()) {
+		// create subcurve from interval
 		try {
-		    ON_Interval shared = intersect_intervals(intervals1_3d[i],
-			    intervals2_3d[j]);
-		    if (!ON_NearZero(shared.Length())) {
-			final_intervals.Append(shared);
-		    }
-		} catch (IntervalGenerationError &e) {
-		    // empty intersection
-		    continue;
-		}
-	    }
-	}
-    }
-
-    // create new curves
-    for (int i = 0; i < final_intervals.Count(); ++i) {
-	ON_Interval intervalA = interval_3d_to_2d(final_intervals[i],
-		event->m_curveA, event->m_curve3d, &brep1->m_F[face_i1]);
-
-	ON_Interval intervalB = interval_3d_to_2d(final_intervals[i],
-		event->m_curveB, event->m_curve3d, &brep2->m_F[face_i2]);
-
-	if (!intervalA.IsValid() || !intervalB.IsValid()) {
-	    continue;
-	}
-
-	ON_SSX_EVENT *new_event = new ON_SSX_EVENT(*event);
-	try {
-	    new_event->m_curve3d = NULL;
-	    new_event->m_curveA = new_event->m_curveB = NULL;
-	    new_event->m_curveA = sub_curve(event->m_curveA, intervalA.Min(),
-		    intervalA.Max());
-	    new_event->m_curveB = sub_curve(event->m_curveB, intervalB.Min(),
-		    intervalB.Max());
-	    out.Append(new_event);
-	} catch (InvalidInterval &e) {
-	    bu_log("%s", e.what());
-	    delete new_event;
-	    for (int j = 0; j < out.Count(); ++j) {
-		delete out[j];
-	    }
-	    out.Empty();
-	    break;
-	}
-    }
-    return out;
+		    ON_Curve *subcurve_on1 = sub_curve(event->m_curveA,
+			    interval_on1.Min(), interval_on1.Max());
+
+		    subcurves_on1.Append(subcurve_on1);
+		} catch (InvalidInterval &e) {
+		    bu_log("%s", e.what());
+		}
+	    }
+	}
+	
+    }
 }
 
 HIDDEN double
@@ -2552,11 +2596,7 @@
     for (int i = 0; i < ssx_curves.Count(); ++i) {
 	std::vector<ON_SimpleArray<ON_Curve *> > ssx_loops;
 
-<<<<<<< HEAD
 	// get closed version of current ssx curve
-=======
-	// get current ssx curve as closed loops
->>>>>>> 1a883eb9
 	if (ssx_curves[i].IsClosed()) {
 	    ON_SimpleArray<ON_Curve *> loop;
 	    loop.Append(ssx_curves[i].Curve()->Duplicate());
@@ -2580,11 +2620,7 @@
 			ssx_loops[j], BOOLEAN_INTERSECT);
 
 		if (ssx_curves[i].IsClosed()) {
-<<<<<<< HEAD
 		    if (intersect_loops.size() == 0) {
-=======
-		    if (intersect_loops.outerloops.size() == 0) {
->>>>>>> 1a883eb9
 			// no intersection, just keep the face as-is
 			next_out.Append(out[k]->Duplicate());
 			continue;
@@ -3301,24 +3337,24 @@
 			events[k].m_type == ON_SSX_EVENT::ssx_transverse ||
 			events[k].m_type == ON_SSX_EVENT::ssx_overlap)
 		    {
-			ON_SimpleArray<ON_SSX_EVENT *> subcurves;
-			subcurves = get_subcurves_inside_faces(brep1, brep2,
-				i, j, &events[k]);
-
-			for (int l = 0; l < subcurves.Count(); ++l) {
-			    SSICurve c1, c2;
-			    c1.m_curve = subcurves[l]->m_curveA;
-			    c2.m_curve = subcurves[l]->m_curveB;
-			    curves_array[i].Append(c1);
-			    curves_array[face_count1 + j].Append(c2);
-			    face1_curves.Append(subcurves[l]->m_curveA);
-			    face2_curves.Append(subcurves[l]->m_curveB);
-
-			    // delete ON_SSX_EVENT, but prevent
-			    // ~ON_SSX_EVENT() from deleting curves
-			    // we're using
-			    subcurves[l]->m_curveA = subcurves[l]->m_curveB = NULL;
-			    delete subcurves[l];
+			ON_SimpleArray<ON_Curve *> subcurves_on1, subcurves_on2;
+
+			get_subcurves_inside_faces(subcurves_on1,
+				subcurves_on2, brep1, brep2, i, j, &events[k]);
+
+			for (int l = 0; l < subcurves_on1.Count(); ++l) {
+			    SSICurve ssi_on1;
+			    ssi_on1.m_curve = subcurves_on1[l];
+			    curves_array[i].Append(ssi_on1);
+
+			    face1_curves.Append(subcurves_on1[l]);
+			}
+			for (int l = 0; l < subcurves_on2.Count(); ++l) {
+			    SSICurve ssi_on2;
+			    ssi_on2.m_curve = subcurves_on2[l];
+			    curves_array[face_count1 + j].Append(ssi_on2);
+
+			    face2_curves.Append(subcurves_on2[l]);
 			}
 		    }
 		}
@@ -3526,10 +3562,6 @@
     for (int i = 0; i < original_faces.Count(); i++) {
 	TrimmedFace *first = original_faces[i];
 	ON_ClassArray<LinkedCurve> linked_curves = link_curves(curves_array[i]);
-<<<<<<< HEAD
-=======
-	dplot->LinkedCurves(first->m_face->SurfaceOf(), linked_curves);
->>>>>>> 1a883eb9
 
 	ON_SimpleArray<TrimmedFace *> splitted = split_trimmed_face(first, linked_curves);
 	trimmed_faces.Append(splitted);
