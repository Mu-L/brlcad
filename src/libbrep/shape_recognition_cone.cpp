#include "common.h"

#include <set>
#include <map>

#include "bu/log.h"
#include "bu/str.h"
#include "bu/malloc.h"
#include "shape_recognition.h"

/* Return -1 if the cone face is pointing in toward the axis,
 * 1 if it is pointing out, and 0 if there is some other problem */
int
negative_cone(struct subbrep_object_data *data, int face_index, double cone_tol) {
    int ret = 0;
    const ON_Surface *surf = data->brep->m_F[face_index].SurfaceOf();
    ON_Cone cone;
    ON_Surface *cs = surf->Duplicate();
    cs->IsCone(&cone, cone_tol);
    delete cs;

    ON_3dPoint pnt;
    ON_3dVector normal;
    double u = surf->Domain(0).Mid();
    double v = surf->Domain(1).Mid();
    if (!surf->EvNormal(u, v, pnt, normal)) return 0;
    ON_3dPoint base_pnt = cone.BasePoint();

    ON_3dVector base_vect = pnt - base_pnt;
    double dotp = ON_DotProduct(base_vect, normal);

    if (NEAR_ZERO(dotp, 0.000001)) return 0;
    ret = (dotp < 0) ? -1 : 1;
    if (data->brep->m_F[face_index].m_bRev) ret = -1 * ret;
    return ret;
}


int
subbrep_is_cone(struct subbrep_object_data *data, fastf_t cone_tol)
{
    std::set<int>::iterator f_it;
    std::set<int> planar_surfaces;
    std::set<int> conic_surfaces;
    // First, check surfaces.  If a surface is anything other than planes or cones,
    // the verdict is no.  If we don't have one planar surface and one or more
    // conic surfaces, the verdict is no.
    for (int i = 0; i < data->faces_cnt; i++) {
	int f_ind = data->faces[i];
        int surface_type = (int)GetSurfaceType(data->brep->m_F[f_ind].SurfaceOf(), NULL);
        switch (surface_type) {
            case SURFACE_PLANE:
                planar_surfaces.insert(f_ind);
                break;
            case SURFACE_CONE:
                conic_surfaces.insert(f_ind);
                break;
            default:
                return 0;
                break;
        }
    }
    if (planar_surfaces.size() < 2) return 0;
    if (conic_surfaces.size() < 1) return 0;

    // Second, check if all conic surfaces share the same base point, apex point and radius.
    ON_Cone cone;
    data->brep->m_F[*conic_surfaces.begin()].SurfaceOf()->IsCone(&cone);
    for (f_it = conic_surfaces.begin(); f_it != conic_surfaces.end(); f_it++) {
        ON_Cone f_cone;
        data->brep->m_F[(*f_it)].SurfaceOf()->IsCone(&f_cone);
        ON_3dPoint fbp = f_cone.BasePoint();
        ON_3dPoint bp = cone.BasePoint();
        if (fbp.DistanceTo(bp) > 0.01) return 0;
        ON_3dPoint fap = f_cone.ApexPoint();
        ON_3dPoint ap = cone.ApexPoint();
        if (fap.DistanceTo(ap) > 0.01) return 0;
        if (!(NEAR_ZERO(cone.radius - f_cone.radius, 0.01))) return 0;
    }

    // Third, see if the planar face and the planes of any non-linear edges from the conic
    // faces are coplanar. TODO - do we need to do this?
    ON_Plane p1;
    data->brep->m_F[*planar_surfaces.begin()].SurfaceOf()->IsPlanar(&p1);

    // Fourth, check that the conic axis and the planar face are perpendicular.  If they
    // are not it isn't fatal, but we need to add a subtracting tgc and return a comb
    // to handle this situation so for now for simplicity require the perpendicular condition
    if (p1.Normal().IsParallelTo(cone.Axis(), 0.01) == 0) {
        //std::cout << "p1 Normal: " << p1.Normal().x << "," << p1.Normal().y << "," << p1.Normal().z << "\n";
        //std::cout << "cone axis: " << cone.Axis().x << "," << cone.Axis().y << "," << cone.Axis().z << "\n";
        return 0;
    }


    // Fifth, remove degenerate edge sets. A degenerate edge set is defined as two
    // linear segments having the same two vertices.  (To be sure, we should probably
    // check curve directions in loops in some fashion...)
    // Fifth, remove degenerate edge sets.
    std::set<int> active_edges;
    std::set<int>::iterator e_it;
    array_to_set(&active_edges, data->edges, data->edges_cnt);
    //subbrep_remove_linear_degenerate_edges(data, &active_edges);

    // Sixth, check for any remaining linear segments.  If we have a real
    // cone and not just a partial, all the linear segments should have
    // washed out.
    for (e_it = active_edges.begin(); e_it != active_edges.end(); e_it++) {
        ON_Curve *cv = data->brep->m_E[*e_it].EdgeCurveOf()->Duplicate();
        if (cv->IsLinear()) {
	    delete cv;
	    return 0;
	}
	delete cv;
    }

    // Seventh, make sure all the curved edges are on the same circle.
    // TODO - this is only for a true cone object - a TGC, which can also
    // be handled here, will have parallel circles
    ON_Circle circle;
    int circle_set= 0;
    for (e_it = active_edges.begin(); e_it != active_edges.end(); e_it++) {
        const ON_BrepEdge *edge = &(data->brep->m_E[*e_it]);
        ON_Curve *ecurve = edge->EdgeCurveOf()->Duplicate();
        ON_Arc arc;
        if (ecurve->IsArc(NULL, &arc, 0.01)) {
            ON_Circle circ(arc.StartPoint(), arc.MidPoint(), arc.EndPoint());
            if (!circle_set) {
                circle_set = 1;
                circle = circ;
            }
            if (!NEAR_ZERO(circ.Center().DistanceTo(circle.Center()), 0.01)){
                bu_log("found extra circle in %s - no go\n", bu_vls_addr(data->key));
		delete ecurve;
                return 0;
            }
        }
	delete ecurve;
    }

    data->type = CONE;

    ON_3dVector hvect(cone.ApexPoint() - cone.BasePoint());

    int negative = negative_cone(data, *conic_surfaces.begin(), cone_tol);

    if (data->parent->params->bool_op == '-') negative = -1 * negative;

    switch (negative) {
	case -1:
	    data->params->bool_op = '-';
	    break;
	case 1:
	    data->params->bool_op = 'u';
	    break;
	default:
	    std::cout << "Could not determine cone status???????\n";
	    data->params->bool_op = 'u';
	    break;
    }

    data->params->origin[0] = cone.BasePoint().x;
    data->params->origin[1] = cone.BasePoint().y;
    data->params->origin[2] = cone.BasePoint().z;
    data->params->hv[0] = hvect.x;
    data->params->hv[1] = hvect.y;
    data->params->hv[2] = hvect.z;
    data->params->radius = circle.Radius();
    data->params->r2 = 0.000001;
    data->params->height = hvect.Length();

    return 1;
}

int
cone_csg(struct subbrep_object_data *data, fastf_t cone_tol)
{
    std::set<int>::iterator f_it;
    std::set<int> planar_surfaces;
    std::set<int> conic_surfaces;

    for (int i = 0; i < data->faces_cnt; i++) {
	int f_ind = data->faces[i];
        int surface_type = (int)GetSurfaceType(data->brep->m_F[f_ind].SurfaceOf(), NULL);
        switch (surface_type) {
            case SURFACE_PLANE:
                planar_surfaces.insert(f_ind);
                break;
            case SURFACE_CONE:
                conic_surfaces.insert(f_ind);
                break;
            default:
                return 0;
                break;
        }
    }

    // Second, check if all conic surfaces share the same base point, apex point and radius.
    ON_Cone cone;
    data->brep->m_F[*conic_surfaces.begin()].SurfaceOf()->IsCone(&cone, cone_tol);
    for (f_it = conic_surfaces.begin(); f_it != conic_surfaces.end(); f_it++) {
        ON_Cone f_cone;
        data->brep->m_F[(*f_it)].SurfaceOf()->IsCone(&f_cone, cone_tol);
        ON_3dPoint fbp = f_cone.BasePoint();
        ON_3dPoint bp = cone.BasePoint();
        if (fbp.DistanceTo(bp) > cone_tol) return 0;
        ON_3dPoint fap = f_cone.ApexPoint();
        ON_3dPoint ap = cone.ApexPoint();
        if (fap.DistanceTo(ap) > cone_tol) return 0;
        if (!(NEAR_ZERO(cone.radius - f_cone.radius, cone_tol))) return 0;
    }

    // Characterize the planes of the non-linear edges.  We need one or two planes - one
    // indicates a true cone, two indicates a truncated cone.  More indicates something
    // we aren't currently set up to handle.
    std::set<int> arc_set_1, arc_set_2;
    ON_Circle set1_c, set2_c;
    int arc1_circle_set= 0;
    int arc2_circle_set = 0;

    for (int i = 0; i < data->edges_cnt; i++) {
	int ei = data->edges[i];
	const ON_BrepEdge *edge = &(data->brep->m_E[ei]);
	if (!edge->EdgeCurveOf()->IsLinear()) {

	    ON_Arc arc;
	    if (edge->EdgeCurveOf()->IsArc(NULL, &arc, cone_tol)) {
		int assigned = 0;
		ON_Circle circ(arc.StartPoint(), arc.MidPoint(), arc.EndPoint());
		//std::cout << "circ " << circ.Center().x << " " << circ.Center().y << " " << circ.Center().z << "\n";
		if (!arc1_circle_set) {
		    arc1_circle_set = 1;
		    set1_c = circ;
		    //std::cout << "center 1 " << set1_c.Center().x << " " << set1_c.Center().y << " " << set1_c.Center().z << "\n";
		} else {
		    if (!arc2_circle_set) {
			if (!(NEAR_ZERO(circ.Center().DistanceTo(set1_c.Center()), cone_tol))){
			    arc2_circle_set = 1;
			    set2_c = circ;
			    //std::cout << "center 2 " << set2_c.Center().x << " " << set2_c.Center().y << " " << set2_c.Center().z << "\n";
			}
		    }
		}
		if (NEAR_ZERO(circ.Center().DistanceTo(set1_c.Center()), cone_tol)){
		    arc_set_1.insert(ei);
		    assigned = 1;
		}
		if (arc2_circle_set) {
		    if (NEAR_ZERO(circ.Center().DistanceTo(set2_c.Center()), cone_tol)){
			arc_set_2.insert(ei);
			assigned = 1;
		    }
		}
		if (!assigned) {
		    bu_log("found extra circle in %s - no go\n", bu_vls_addr(data->key));
		    return 0;
		}
	    }
	}
    }

    if (!arc2_circle_set) {
	//std::cout << "True cone!\n";
	data->type = CONE;
	data->obj_cnt = data->parent->obj_cnt;
	(*data->obj_cnt)++;
	bu_vls_sprintf(data->name_root, "%s_%d_cone", bu_vls_addr(data->parent->name_root), *(data->obj_cnt));


	ON_3dVector hvect(cone.ApexPoint() - cone.BasePoint());
	ON_3dPoint closest_to_base = set1_c.Plane().ClosestPointTo(cone.BasePoint());
	struct csg_object_params * obj;
        BU_GET(obj, struct csg_object_params);

	int negative = negative_cone(data, *conic_surfaces.begin(), cone_tol);

	if (data->parent->params->bool_op == '-') negative = -1 * negative;

	switch (negative) {
	    case -1:
		data->params->bool_op = '-';
		break;
	    case 1:
		data->params->bool_op = 'u';
		break;
	    default:
		std::cout << "Could not determine cone status???????\n";
		data->params->bool_op = 'u';
		break;
	}

	data->params->origin[0] = closest_to_base.x;
	data->params->origin[1] = closest_to_base.y;
	data->params->origin[2] = closest_to_base.z;
	data->params->hv[0] = hvect.x;
	data->params->hv[1] = hvect.y;
	data->params->hv[2] = hvect.z;
	data->params->radius = set1_c.Radius();
	data->params->r2 = 0.000001;
	data->params->height = set1_c.Plane().DistanceTo(cone.ApexPoint());
	if (data->params->height < 0) data->params->height = data->params->height * -1;
	return 1;
    } else {
	ON_3dPoint base = set1_c.Center();
	ON_3dVector hvect = set2_c.Center() - set1_c.Center();

	int *corner_verts_array = NULL;
	ON_Plane pcone;
	std::set<int> corner_verts; /* verts with one nonlinear edge */
	int corner_verts_cnt = subbrep_find_corners(data, &corner_verts_array, &pcone);

	if (corner_verts_cnt == -1) return 0;
	if (corner_verts_cnt > 0) {
	    array_to_set(&corner_verts, corner_verts_array, corner_verts_cnt);
	    bu_free(corner_verts_array, "free tmp array");
	    bu_log("Found partial TGC!\n");
	}

	if (corner_verts_cnt == 0) {
	    // Full TGC cone
	    struct csg_object_params * obj;
	    BU_GET(obj, struct csg_object_params);
	    data->type = CONE;
	    data->obj_cnt = data->parent->obj_cnt;
	    (*data->obj_cnt)++;
	    bu_vls_sprintf(data->name_root, "%s_%d_cone", bu_vls_addr(data->parent->name_root), *(data->obj_cnt));

	    int negative = negative_cone(data, *conic_surfaces.begin(), cone_tol);

	    if (data->parent->params->bool_op == '-') negative = -1 * negative;

	    switch (negative) {
		case -1:
		    data->params->bool_op = '-';
		    break;
		case 1:
		    data->params->bool_op = 'u';
		    break;
		default:
		    data->params->bool_op = 'u';
		    break;
	    }

	    data->params->origin[0] = base.x;
	    data->params->origin[1] = base.y;
	    data->params->origin[2] = base.z;
	    data->params->hv[0] = hvect.x;
	    data->params->hv[1] = hvect.y;
	    data->params->hv[2] = hvect.z;
	    data->params->radius = set1_c.Radius();
	    data->params->r2 = set2_c.Radius();
	    data->params->height = set1_c.Center().DistanceTo(set2_c.Center());
	    if (data->params->height < 0) data->params->height = data->params->height * -1;

	    return 1;
	} else {
	    // Have corners, need arb
	    data->type = COMB;
<<<<<<< HEAD
	    int negative = negative_cone(data, *conic_surfaces.begin(), cone_tol);

	    if (data->parent->params->bool_op == '-') negative = -1 * negative;

	    switch (negative) {
		case -1:
		    data->params->bool_op = '-';
		    break;
		case 1:
		    data->params->bool_op = 'u';
		    break;
		default:
		    std::cout << "Could not determine cone status???????\n";
		    data->params->bool_op = 'u';
		    break;
	    }
=======
	    data->obj_cnt = data->parent->obj_cnt;
	    (*data->obj_cnt)++;
	    bu_vls_sprintf(data->name_root, "%s_%d_comb", bu_vls_addr(data->parent->name_root), *(data->obj_cnt));

	    data->negative_shape = negative_cone(data, *conic_surfaces.begin(), cone_tol);
	    data->params->bool_op = (data->negative_shape == -1) ? '-' : 'u';
>>>>>>> 4ff0f7f4

	    struct subbrep_object_data *cone_obj;
	    BU_GET(cone_obj, struct subbrep_object_data);
	    subbrep_object_init(cone_obj, data->brep);
	    std::string key = face_set_key(conic_surfaces);
	    bu_vls_sprintf(cone_obj->key, "%s", key.c_str());
	    cone_obj->obj_cnt = data->parent->obj_cnt;
	    (*cone_obj->obj_cnt)++;
	    bu_log("obj_cnt: %d\n", *(cone_obj->obj_cnt));
	    bu_vls_sprintf(cone_obj->name_root, "%s_%d_cone", bu_vls_addr(data->parent->name_root), *(cone_obj->obj_cnt));
	    cone_obj->type = CONE;

	    // cone - positive object in this sub-comb
	    cone_obj->params->bool_op = 'u';
	    cone_obj->params->origin[0] = base.x;
	    cone_obj->params->origin[1] = base.y;
	    cone_obj->params->origin[2] = base.z;
	    cone_obj->params->hv[0] = hvect.x;
	    cone_obj->params->hv[1] = hvect.y;
	    cone_obj->params->hv[2] = hvect.z;
	    cone_obj->params->radius = set1_c.Radius();
	    cone_obj->params->r2 = set2_c.Radius();
	    cone_obj->params->height = set1_c.Center().DistanceTo(set2_c.Center());

	    bu_ptbl_ins(data->children, (long *)cone_obj);

            // arb8 - subtracted from the previous cone in this sub-comb

            //                                       8
            //                                    *  |   *
            //                                 *     |       *
            //                             4         |           7
            //                             |    *    |        *  |
            //                             |         *     *     |
            //                             |         |  3        |
            //                             |         |  |        |
            //                             |         |  |        |
            //                             |         5  |        |
            //                             |       *    |*       |
            //                             |   *        |    *   |
            //                             1            |        6
            //                                 *        |     *
            //                                      *   |  *
            //                                          2
            //

            struct subbrep_object_data *arb_obj;
            BU_GET(arb_obj, struct subbrep_object_data);
            subbrep_object_init(arb_obj, data->brep);
            bu_vls_sprintf(arb_obj->key, "%s_arb8", key.c_str());
	    arb_obj->obj_cnt = data->parent->obj_cnt;
	    (*arb_obj->obj_cnt)++;
	    bu_vls_sprintf(arb_obj->name_root, "%s_%d_arb8", bu_vls_addr(data->parent->name_root), *(arb_obj->obj_cnt));
            arb_obj->type = ARB8;


            // First, find the two points closest to the set1_c and set2_c planes
            ON_SimpleArray<const ON_BrepVertex *> bottom_pnts;
            ON_SimpleArray<const ON_BrepVertex *> top_pnts;
            ON_Plane b_plane = set1_c.Plane();
            ON_Plane t_plane = set2_c.Plane();
            if (subbrep_top_bottom_pnts(data, &corner_verts, &t_plane, &b_plane, &top_pnts, &bottom_pnts)) {
                bu_log("Point top/bottom sorting failed: %s\n", bu_vls_addr(arb_obj->key));
                return 0;
            }

            // Second, select a point from an arc edge not on the subtraction
            // plane, construct a vector from the circle center to that point,
            // and determine if the pcone plane direction is already in the opposite
            // direction or needs to be reversed.
            const ON_BrepEdge *edge = &(data->brep->m_E[*arc_set_1.begin()]);
            ON_Arc arc;
            ON_Curve *ecv = edge->EdgeCurveOf()->Duplicate();
            (void)ecv->IsArc(NULL, &arc, cone_tol);
            delete ecv;
            ON_3dPoint center = set1_c.Center();
            ON_3dPoint midpt = arc.MidPoint();

            ON_3dVector invec = center - midpt;
            double dotp = ON_DotProduct(invec, pcone.Normal());
            if (dotp < 0) {
                pcone.Flip();
            }

            // Third, construct the axis vector and determine the arb
            // order of the bottom and top points
            ON_3dVector cone_axis = set2_c.Center() - set1_c.Center();

            ON_3dVector vv1 = bottom_pnts[0]->Point() - bottom_pnts[1]->Point();
            ON_3dVector v1x = ON_CrossProduct(vv1, cone_axis);

            double flag1 = ON_DotProduct(v1x, pcone.Normal());

            ON_3dVector w1 = top_pnts[0]->Point() - top_pnts[1]->Point();
            ON_3dVector w1x = ON_CrossProduct(w1, cone_axis);

            double flag3 = ON_DotProduct(w1x, pcone.Normal());

            const ON_BrepVertex *v1, *v2, *v3, *v4;
            if (flag1 < 0) {
                v1 = bottom_pnts[1];
                v2 = bottom_pnts[0];
                vv1 = -vv1;
            } else {
                v1 = bottom_pnts[0];
                v2 = bottom_pnts[1];
            }
            if (flag3 < 0) {
                v3 = top_pnts[0];
                v4 = top_pnts[1];
            } else {
                v3 = top_pnts[1];
                v4 = top_pnts[0];
            }
#if 0
            std::cout << "v1 (" << pout(v1->Point()) << ")\n";
            std::cout << "v2 (" << pout(v2->Point()) << ")\n";
            std::cout << "v3 (" << pout(v3->Point()) << ")\n";
            std::cout << "v4 (" << pout(v4->Point()) << ")\n";
#endif

            // Before we manipulate the points for arb construction,
            // see if we need to use them to define a new face.
            if (!data->is_island) {
                // The coneinder shape is a partial coneinder, and it is not
                // topologically isolated, so we need to make a new face
                // in the parent to replace this one.
                if (data->parent) {
                    // First, see if a local planar brep object has been generated for
                    // this shape.  Such a brep is not generated up front, because
                    // there is no way to be sure a planar parent is needed until
                    // we hit a case like this - for example, a brep consisting of
                    // stacked coneinders of different diameters will have multiple
                    // planar surfaces, but can be completely described without use
                    // of planar volumes in the final CSG expression.  If another
                    // shape has already triggered the generation we don't want to
                    // do it again,  but the first shape to make the need clear has
                    // to trigger the build.
                    if (!data->parent->planar_obj) {
                        subbrep_planar_init(data);
                    }
                    // Now, add the new face
                    ON_SimpleArray<const ON_BrepVertex *> vert_loop(4);
                    vert_loop.Append(v1);
                    vert_loop.Append(v2);
                    vert_loop.Append(v3);
                    vert_loop.Append(v4);
                    subbrep_add_planar_face(data->parent, &pcone, &vert_loop, negative);
                }
            }



            // Once the 1,2,3,4 points are determined, scale them out
            // along their respective line segment axis to make sure
            // the resulting arb is large enough to subtract the full
            // radius of the coneinder.
            //
            // TODO - Only need to do this if the
            // center point of the coneinder is inside the subtracting arb -
            // should be able to test that with the circle center point
            // a distance to pcone plane calculation for the second point,
            // then subtract the center from the point on the plane and do
            // a dot product test with pcone's normal.
            //
            // TODO - Can optimize this - can make a narrower arb using
            // the knowledge of the distance between p1/p2.  We only need
            // to add enough extra length to clear the coneinder, which
	    // means the full radius length is almost always overkill.
	    double max_radius = set1_c.Radius();
	    if (set2_c.Radius() > max_radius) max_radius = set2_c.Radius();
	    ON_SimpleArray<ON_3dPoint> arb_points(8);
	    arb_points[0] = v1->Point();
            arb_points[1] = v2->Point();
            arb_points[2] = v3->Point();
            arb_points[3] = v4->Point();
            vv1.Unitize();
            vv1 = vv1 * max_radius;
            arb_points[0] = arb_points[0] + vv1;
            arb_points[1] = arb_points[1] - vv1;
            arb_points[2] = arb_points[2] - vv1;
            arb_points[3] = arb_points[3] + vv1;
            ON_3dVector hpad = arb_points[2] - arb_points[1];
            hpad.Unitize();
            hpad = hpad * (cone_axis.Length() * 0.01);
            arb_points[0] = arb_points[0] - hpad;
            arb_points[1] = arb_points[1] - hpad;
            arb_points[2] = arb_points[2] + hpad;
            arb_points[3] = arb_points[3] + hpad;

            // Once the final 1,2,3,4 points have been determined, use
            // the pcone normal direction and the coneinder radius to
            // construct the remaining arb points.
            ON_3dPoint p5, p6, p7, p8;
            ON_3dVector arb_side = pcone.Normal() * 2*max_radius;
            arb_points[4] = arb_points[0] + arb_side;
            arb_points[5] = arb_points[1] + arb_side;
            arb_points[6] = arb_points[2] + arb_side;
            arb_points[7] = arb_points[3] + arb_side;

            arb_obj->params->bool_op = '-';
            arb_obj->params->arb_type = 8;
            for (int j = 0; j < 8; j++) {
                VMOVE(arb_obj->params->p[j], arb_points[j]);
            }

            bu_ptbl_ins(data->children, (long *)arb_obj);

            return 1;

	}
    }
    return 0;
}

// Local Variables:
// tab-width: 8
// mode: C++
// c-basic-offset: 4
// indent-tabs-mode: t
// c-file-style: "stroustrup"
// End:
// ex: shiftwidth=4 tabstop=8<|MERGE_RESOLUTION|>--- conflicted
+++ resolved
@@ -140,25 +140,28 @@
 
     data->type = CONE;
 
-    ON_3dVector hvect(cone.ApexPoint() - cone.BasePoint());
-
-    int negative = negative_cone(data, *conic_surfaces.begin(), cone_tol);
-
-    if (data->parent->params->bool_op == '-') negative = -1 * negative;
-
-    switch (negative) {
-	case -1:
-	    data->params->bool_op = '-';
-	    break;
-	case 1:
-	    data->params->bool_op = 'u';
-	    break;
-	default:
-	    std::cout << "Could not determine cone status???????\n";
-	    data->params->bool_op = 'u';
-	    break;
-    }
-
+    data->negative_shape = negative_cone(data, *conic_surfaces.begin(), cone_tol);
+
+
+    ON_3dPoint center_bottom = cone.BasePoint();
+    ON_3dPoint center_top = cone.ApexPoint();
+
+    // If we've got a negative cylinder, bump the center points out
+    // very slightly
+    if (data->negative_shape == -1) {
+	ON_3dVector cvector(center_top - center_bottom);
+	double len = cvector.Length();
+	cvector.Unitize();
+	cvector = cvector * (len * 0.001);
+
+	center_top = center_top + cvector;
+	center_bottom = center_bottom - cvector;
+    }
+
+    ON_3dVector hvect(center_top - center_bottom);
+
+
+    data->params->bool_op = (data->negative_shape == -1) ? '-' : 'u';
     data->params->origin[0] = cone.BasePoint().x;
     data->params->origin[1] = cone.BasePoint().y;
     data->params->origin[2] = cone.BasePoint().z;
@@ -272,23 +275,9 @@
 	struct csg_object_params * obj;
         BU_GET(obj, struct csg_object_params);
 
-	int negative = negative_cone(data, *conic_surfaces.begin(), cone_tol);
-
-	if (data->parent->params->bool_op == '-') negative = -1 * negative;
-
-	switch (negative) {
-	    case -1:
-		data->params->bool_op = '-';
-		break;
-	    case 1:
-		data->params->bool_op = 'u';
-		break;
-	    default:
-		std::cout << "Could not determine cone status???????\n";
-		data->params->bool_op = 'u';
-		break;
-	}
-
+	data->negative_shape = negative_cone(data, *conic_surfaces.begin(), cone_tol);
+
+	data->params->bool_op = (data->negative_shape == -1) ? '-' : 'u';
 	data->params->origin[0] = closest_to_base.x;
 	data->params->origin[1] = closest_to_base.y;
 	data->params->origin[2] = closest_to_base.z;
@@ -325,22 +314,9 @@
 	    (*data->obj_cnt)++;
 	    bu_vls_sprintf(data->name_root, "%s_%d_cone", bu_vls_addr(data->parent->name_root), *(data->obj_cnt));
 
-	    int negative = negative_cone(data, *conic_surfaces.begin(), cone_tol);
-
-	    if (data->parent->params->bool_op == '-') negative = -1 * negative;
-
-	    switch (negative) {
-		case -1:
-		    data->params->bool_op = '-';
-		    break;
-		case 1:
-		    data->params->bool_op = 'u';
-		    break;
-		default:
-		    data->params->bool_op = 'u';
-		    break;
-	    }
-
+	    data->negative_shape = negative_cone(data, *conic_surfaces.begin(), cone_tol);
+
+	    data->params->bool_op = (data->negative_shape == -1) ? '-' : 'u';
 	    data->params->origin[0] = base.x;
 	    data->params->origin[1] = base.y;
 	    data->params->origin[2] = base.z;
@@ -356,31 +332,12 @@
 	} else {
 	    // Have corners, need arb
 	    data->type = COMB;
-<<<<<<< HEAD
-	    int negative = negative_cone(data, *conic_surfaces.begin(), cone_tol);
-
-	    if (data->parent->params->bool_op == '-') negative = -1 * negative;
-
-	    switch (negative) {
-		case -1:
-		    data->params->bool_op = '-';
-		    break;
-		case 1:
-		    data->params->bool_op = 'u';
-		    break;
-		default:
-		    std::cout << "Could not determine cone status???????\n";
-		    data->params->bool_op = 'u';
-		    break;
-	    }
-=======
 	    data->obj_cnt = data->parent->obj_cnt;
 	    (*data->obj_cnt)++;
 	    bu_vls_sprintf(data->name_root, "%s_%d_comb", bu_vls_addr(data->parent->name_root), *(data->obj_cnt));
 
 	    data->negative_shape = negative_cone(data, *conic_surfaces.begin(), cone_tol);
 	    data->params->bool_op = (data->negative_shape == -1) ? '-' : 'u';
->>>>>>> 4ff0f7f4
 
 	    struct subbrep_object_data *cone_obj;
 	    BU_GET(cone_obj, struct subbrep_object_data);
@@ -520,7 +477,7 @@
                     // do it again,  but the first shape to make the need clear has
                     // to trigger the build.
                     if (!data->parent->planar_obj) {
-                        subbrep_planar_init(data);
+                        subbrep_planar_init(data->parent);
                     }
                     // Now, add the new face
                     ON_SimpleArray<const ON_BrepVertex *> vert_loop(4);
@@ -528,7 +485,7 @@
                     vert_loop.Append(v2);
                     vert_loop.Append(v3);
                     vert_loop.Append(v4);
-                    subbrep_add_planar_face(data->parent, &pcone, &vert_loop, negative);
+                    subbrep_add_planar_face(data->parent, &pcone, &vert_loop, data->negative_shape);
                 }
             }
 
