/*                          V I E W . C
 * BRL-CAD
 *
 * Copyright (c) 1985-2011 United States Government as represented by
 * the U.S. Army Research Laboratory.
 *
 * This program is free software; you can redistribute it and/or
 * modify it under the terms of the GNU Lesser General Public License
 * version 2.1 as published by the Free Software Foundation.
 *
 * This program is distributed in the hope that it will be useful, but
 * WITHOUT ANY WARRANTY; without even the implied warranty of
 * MERCHANTABILITY or FITNESS FOR A PARTICULAR PURPOSE.  See the GNU
 * Lesser General Public License for more details.
 *
 * You should have received a copy of the GNU Lesser General Public
 * License along with this file; see the file named COPYING for more
 * information.
 */
/** @file rt/view.c
 *
 * Ray Tracing program, lighting model manager.
 *
 * Output is either interactive to a frame buffer, or written in a
 * file.  The output format is a .PIX file (a byte stream of R, G, B
 * as u_char's).
 *
 * The extern "lightmodel" selects which one is being used:
 * 0 Full lighting model (default)
 * 1 1-light, from the eye.
 * 2 Spencer's surface-normals-as-colors display
 * 3 (removed)
 * 4 curvature debugging display (inv radius of curvature)
 * 5 curvature debugging (principal direction)
 * 6 UV Coord
 * 7 Photon Mapping
 * 8 Time-to-render heat graph
 *
 * Notes -
 * The normals on all surfaces point OUT of the solid.
 * The incomming light rays point IN.
 *
 */

#include "common.h"

#include <stdio.h>
#include <string.h>
#include <math.h>

#include "vmath.h"
#include "mater.h"
#include "raytrace.h"
#include "fb.h"
#include "plot3.h"
#include "photonmap.h"
#include "scanline.h"

#include "./rtuif.h"
#include "./ext.h"


const char title[] = "The BRL-CAD Raytracer RT";

void
usage(const char *argv0)
{
    bu_log("Usage:  %s [options] model.g objects...\n", argv0);
    bu_log("Options:\n");
    bu_log(" -r		Report overlaps (default)\n");
    bu_log(" -R		Do not report overlaps\n");
    bu_log(" -M		Read matrix+commands on stdin\n");
    bu_log(" -o model.pix	Output .pix format file (default is window)\n");
    bu_log(" -s #		Square grid size in pixels (default is 512)\n");
    bu_log(" -w # -n #	Grid size width (w) and height (n) in pixels\n");
    bu_log(" -a # -e #	Azimuth (a) and elevation (e) in degrees\n");
    bu_log(" -V #		View (pixel) aspect ratio (width/height)\n");
    bu_log(" -p #		Perspective angle, degrees side to side\n");
    bu_log(" -P #		Set number of processors\n");
    bu_log(" -T #/#		Tolerance: distance/angular\n");
    bu_log(" -l #		Set lighting model rendering style\n");
    bu_log(" -U #		Use air if # is greater than 0\n");
    bu_log(" -x #		librt debug flags\n");
    bu_log(" -N #		NMG debug flags\n");
    bu_log(" -X #		rt debug flags\n");
}


extern FBIO *fbp;			/* Framebuffer handle */

extern int curframe;		/* from main.c */
extern fastf_t frame_delta_t;		/* from main.c */
extern double airdensity;		/* from opt.c */
extern double haze[3];		/* from opt.c */
extern int do_kut_plane;           /* from opt.c */
extern plane_t kut_plane;              /* from opt.c */
vect_t kut_norm;
struct soltab *kut_soltab = NULL;
extern struct bu_image_file *bif;

extern struct floatpixel *curr_float_frame;	/* buffer of full frame */


vect_t ambient_color = { 1, 1, 1 };	/* Ambient white light */

int ibackground[3] = {0};		/* integer 0..255 version */
int inonbackground[3] = {0};	/* integer non-background */

#ifdef RTSRV
extern int srv_startpix;		/* offset for view_pixel */
extern int srv_scanlen;		/* BUFMODE_RTSRV buffer length */
#endif

void free_scanlines(int, struct scanline *);
struct scanline* alloc_scanlines(int);
extern fastf_t** timeTable_init(int x, int y);
extern void timeTable_process(fastf_t **timeTable, struct application *UNUSED(app), FBIO *efbp);

static int buf_mode=0;
#define BUFMODE_UNBUF     1	/* No output buffering */
#define BUFMODE_DYNAMIC   2	/* Dynamic output buffering */
#define BUFMODE_INCR      3	/* incr_mode set, dynamic buffering */
#define BUFMODE_RTSRV     4	/* output buffering into scanbuf */
#define BUFMODE_FULLFLOAT 5	/* buffer entire frame as floats */
#define BUFMODE_SCANLINE  6	/* Like _DYNAMIC, one scanline/cpu */
#define BUFMODE_ACC       7     /* Cumulative buffer - The buffer
				   always have the average of the
				   colors sampled for each pixel */

static struct scanline* scanline;
static fastf_t* psum_buffer;              /* Buffer that keeps partial sums for multi-samples modes */

static size_t pwidth;		/* Width of each pixel (in bytes) */
struct mfuncs *mfHead = MF_NULL;	/* Head of list of shaders */

fastf_t gamma_corr = 0.0;		/* gamma correction if !0 */


/**
 * The default a_onehit = -1 requires at least one non-air hit, (stop
 * at first surface) and stops ray/geometry intersection after that.
 * Set to 0 to turn off first hit optimization, with -c 'set
 * a_onehit=0'
 */
int a_onehit = -1;

/**
 * Overlay
 *
 * If in overlay mode, and writeing to a framebuffer, only write
 * non-background pixels.
 */
static int overlay = 0;

/* Viewing module specific "set" variables:
 * 
 * Note: The actual byte offsets will get set at run time in
 * application_init. Also, the variables associated with bounces,
 * ireflect and background are globals that live in liboptical. These
 * globals will eventually go away and become part of something like
 * struct shadework.
 */
struct bu_structparse view_parse[] = {
    {"%f", 1, "gamma", 0, BU_STRUCTPARSE_FUNC_NULL, NULL, NULL},
    {"%d", 1, "bounces", 0, BU_STRUCTPARSE_FUNC_NULL, NULL, NULL},
    {"%d", 1, "ireflect", 0, BU_STRUCTPARSE_FUNC_NULL, NULL, NULL},
    {"%d", 1, "a_onehit", 0, BU_STRUCTPARSE_FUNC_NULL, NULL, NULL},
    {"%f", ELEMENTS_PER_VECT, "background", 0, BU_STRUCTPARSE_FUNC_NULL, NULL, NULL},
    {"%d", 1, "overlay", 0, BU_STRUCTPARSE_FUNC_NULL, NULL, NULL},
    {"%d", 1, "ov", 0, BU_STRUCTPARSE_FUNC_NULL, NULL, NULL},
    {"", 0, (char *)0, 0, BU_STRUCTPARSE_FUNC_NULL, NULL, NULL}
};


/**
 * V I E W _ P I X E L
 *
 * Arrange to have the pixel output.  a_uptr has region pointer, for
 * reference.
 */
void
view_pixel(struct application *ap)
{
    int r, g, b;
    unsigned char *pixelp;
    struct scanline *slp;
    int do_eol = 0;
    unsigned char dist[8];	/* pixel distance (in IEEE format) */

#if 0
    RGBpixel white = {255, 255, 255};

    bu_semaphore_acquire(BU_SEM_SYSCALL);
    (void)fb_write(fbp, ap->a_x, ap->a_y, (unsigned char *)white, 1);
    bu_semaphore_release(BU_SEM_SYSCALL);
#endif


    if (rpt_dist)
	htond(dist, (unsigned char *)&(ap->a_dist), 1);

    if (ap->a_user == 0) {
	/* Shot missed the model, don't dither */
	r = ibackground[0];
	g = ibackground[1];
	b = ibackground[2];
	VSETALL(ap->a_color, -1e-20);	/* background flag */
    } else {
	/*
	 * To prevent bad color aliasing, add some color dither.  Be
	 * certain to NOT output the background color here.  Random
	 * numbers in the range 0 to 1 are used, so that integer
	 * valued colors (eg, from texture maps) retain their original
	 * values.
	 */
	if (!ZERO(gamma_corr)) {
	    /*
	     * Perform gamma correction in floating-point space, and
	     * avoid nasty mach bands in dark areas from doing it in
	     * 0..255 space later.
	     */
	    double ex = 1.0/gamma_corr;
	    r = floor(pow(ap->a_color[0], ex)*255.+
		      bn_rand0to1(ap->a_resource->re_randptr) + 0.5);
	    g = floor(pow(ap->a_color[1], ex)*255.+
		      bn_rand0to1(ap->a_resource->re_randptr) + 0.5);
	    b = floor(pow(ap->a_color[2], ex)*255.+
		      bn_rand0to1(ap->a_resource->re_randptr) + 0.5);
	} else {
	    r = ap->a_color[0]*255.+bn_rand0to1(ap->a_resource->re_randptr);
	    g = ap->a_color[1]*255.+bn_rand0to1(ap->a_resource->re_randptr);
	    b = ap->a_color[2]*255.+bn_rand0to1(ap->a_resource->re_randptr);
	}
	if (r > 255) r = 255;
	else if (r < 0) r = 0;
	if (g > 255) g = 255;
	else if (g < 0) g = 0;
	if (b > 255) b = 255;
	else if (b < 0) b = 0;
	if (r == ibackground[0] && g == ibackground[1] &&
	    b == ibackground[2]) {
	    r = inonbackground[0];
	    g = inonbackground[1];
	    b = inonbackground[2];
	}

	/* Make sure it's never perfect black */
	if (r==0 && g==0 && b==0 && benchmark==0)
	    b = 1;
    }

    if (R_DEBUG&RDEBUG_HITS) bu_log("rgb=%3d, %3d, %3d xy=%3d, %3d (%g, %g, %g)\n",
				    r, g, b, ap->a_x, ap->a_y,
				    V3ARGS(ap->a_color));

    switch (buf_mode) {

	case BUFMODE_FULLFLOAT:
	    {
		/* No output semaphores required for word-width memory
		 * writes.
		 */
		struct floatpixel *fp;
		fp = &curr_float_frame[ap->a_y*width + ap->a_x];
		fp->ff_frame = curframe;
		fp->ff_color[0] = r;
		fp->ff_color[1] = g;
		fp->ff_color[2] = b;
		fp->ff_x = ap->a_x;
		fp->ff_y = ap->a_y;
		if (ap->a_user == 0) {
		    fp->ff_dist = -INFINITY;	/* shot missed model */
		    fp->ff_frame = -1;		/* Don't cache misses */
		    return;
		}
		/* XXX a_dist is negative and misleading when eye is in air */
		fp->ff_dist = (float)ap->a_dist;
		VJOIN1(fp->ff_hitpt, ap->a_ray.r_pt,
		       ap->a_dist, ap->a_ray.r_dir);
		fp->ff_regp = (struct region *)ap->a_uptr;
		RT_CK_REGION(fp->ff_regp);
		/*
		 * This pixel was just computed.  Look at next pixel
		 * on scanline, and if it is a reprojected old value
		 * and hit a different region than this pixel, then
		 * recompute it too.
		 */
		if ((size_t)ap->a_x >= width-1) return;
		if (fp[1].ff_frame <= 0) return;	/* not valid, will be recomputed. */
		if (fp[1].ff_regp == fp->ff_regp)
		    return;				/* OK */

		/* Next pixel is probably out of date, mark it for
		 * re-computing
		 */
		fp[1].ff_frame = -1;
		return;
	    }

	case BUFMODE_UNBUF:
	    {
		RGBpixel p;
		int npix;

		p[0] = r;
		p[1] = g;
		p[2] = b;

		if (bif != NULL) {
		    bu_semaphore_acquire(BU_SEM_SYSCALL);
<<<<<<< HEAD
		    bu_image_save_writepixel(bif, ap->a_y, ap->a_x, p);
=======
		    icv_image_save_writepixel(bif, ap->a_x, ap->a_y, p);
>>>>>>> beb05185
		    bu_semaphore_release(BU_SEM_SYSCALL);
		} else if (outfp != NULL) {
		    bu_semaphore_acquire(BU_SEM_SYSCALL);
		    if (fseek(outfp, (ap->a_y*width*pwidth) + (ap->a_x*pwidth), 0) != 0)
			fprintf(stderr, "fseek error\n");
		    if (fwrite(p, 3, 1, outfp) != 1)
			bu_exit(EXIT_FAILURE, "pixel fwrite error");
		    if (rpt_dist &&
			(fwrite(dist, 8, 1, outfp) != 1))
			bu_exit(EXIT_FAILURE, "pixel fwrite error");
		    bu_semaphore_release(BU_SEM_SYSCALL);
		}

		if (fbp != FBIO_NULL) {
		    /* Framebuffer output */
		    bu_semaphore_acquire(BU_SEM_SYSCALL);
		    npix = fb_write(fbp, ap->a_x, ap->a_y,
				    (unsigned char *)p, 1);
		    bu_semaphore_release(BU_SEM_SYSCALL);
		    if (npix < 1)
			bu_exit(EXIT_FAILURE, "pixel fb_write error");
		}
	    }
	    return;

#ifdef RTSRV
	case BUFMODE_RTSRV:
	    /* Multi-pixel buffer */
	    pixelp = scanbuf + pwidth * ((ap->a_y*width) + ap->a_x - srv_startpix);
	    bu_semaphore_acquire(RT_SEM_RESULTS);
	    *pixelp++ = r;
	    *pixelp++ = g;
	    *pixelp++ = b;
	    if (rpt_dist) {
		*pixelp++ = dist[0];
		*pixelp++ = dist[1];
		*pixelp++ = dist[2];
		*pixelp++ = dist[3];
		*pixelp++ = dist[4];
		*pixelp++ = dist[5];
		*pixelp++ = dist[6];
		*pixelp++ = dist[7];
	    }
	    bu_semaphore_release(RT_SEM_RESULTS);
	    return;
#endif

	    /*
	     * Store results into pixel buffer.  Don't depend on
	     * interlocked hardware byte-splice.  Need to protect
	     * scanline[].sl_left when in parallel mode.
	     */

	case BUFMODE_DYNAMIC:
	    slp = &scanline[ap->a_y];
	    bu_semaphore_acquire(RT_SEM_RESULTS);
	    if (slp->sl_buf == (unsigned char *)0) {
		slp->sl_buf = bu_calloc(width, pwidth, "sl_buf scanline buffer");
	    }
	    pixelp = slp->sl_buf+(ap->a_x*pwidth);
	    *pixelp++ = r;
	    *pixelp++ = g;
	    *pixelp++ = b;
	    if (rpt_dist) {
		*pixelp++ = dist[0];
		*pixelp++ = dist[1];
		*pixelp++ = dist[2];
		*pixelp++ = dist[3];
		*pixelp++ = dist[4];
		*pixelp++ = dist[5];
		*pixelp++ = dist[6];
		*pixelp++ = dist[7];
	    }
	    if (--(slp->sl_left) <= 0)
		do_eol = 1;
	    bu_semaphore_release(RT_SEM_RESULTS);
	    break;

	    /*
	     * Only one CPU is working on this scanline, no parallel
	     * interlock required! Much faster.
	     */
	case BUFMODE_SCANLINE:
	    slp = &scanline[ap->a_y];
	    if (slp->sl_buf == (unsigned char *)0) {
		slp->sl_buf = bu_calloc(width, pwidth, "sl_buf scanline buffer");
	    }
	    pixelp = slp->sl_buf+(ap->a_x*pwidth);
	    *pixelp++ = r;
	    *pixelp++ = g;
	    *pixelp++ = b;
	    if (rpt_dist) {
		*pixelp++ = dist[0];
		*pixelp++ = dist[1];
		*pixelp++ = dist[2];
		*pixelp++ = dist[3];
		*pixelp++ = dist[4];
		*pixelp++ = dist[5];
		*pixelp++ = dist[6];
		*pixelp++ = dist[7];
	    }
	    if (--(slp->sl_left) <= 0)
		do_eol = 1;
	    break;

	case BUFMODE_INCR:
	    {
		size_t dx, dy;
		size_t spread;

		spread = 1<<(incr_nlevel-incr_level);

		bu_semaphore_acquire(RT_SEM_RESULTS);
		for (dy=0; dy<spread; dy++) {
		    if ((size_t)ap->a_y+dy >= height) break;
		    slp = &scanline[ap->a_y+dy];
		    if (slp->sl_buf == (unsigned char *)0)
			slp->sl_buf = bu_calloc(width+32,
						pwidth, "sl_buf scanline buffer");

		    pixelp = slp->sl_buf+(ap->a_x*pwidth);
		    for (dx=0; dx<spread; dx++) {
			*pixelp++ = r;
			*pixelp++ = g;
			*pixelp++ = b;
			if (rpt_dist) {
			    *pixelp++ = dist[0];
			    *pixelp++ = dist[1];
			    *pixelp++ = dist[2];
			    *pixelp++ = dist[3];
			    *pixelp++ = dist[4];
			    *pixelp++ = dist[5];
			    *pixelp++ = dist[6];
			    *pixelp++ = dist[7];
			}
		    }
		}
		/* First 3 incremental iterations are boring */
		if (incr_level > 3) {
		    if (--(scanline[ap->a_y].sl_left) <= 0)
			do_eol = 1;
		}
		bu_semaphore_release(RT_SEM_RESULTS);
	    }
	    break;

    case BUFMODE_ACC:
    {
	unsigned int i;
	fastf_t *psum_p;
	fastf_t *tmp_pixel;
	int tmp_color;

	/* Scanline buffered mode */
	bu_semaphore_acquire(RT_SEM_RESULTS);
	
	tmp_pixel = bu_calloc(pwidth, sizeof(fastf_t), "tmp_pixel");
	VMOVE(tmp_pixel, ap->a_color);
	if (rpt_dist) {
	    for(i = 0; i < 8; i++)
		tmp_pixel[i + 3] = dist[i];
	}

	psum_p = &psum_buffer[ap->a_y*width*pwidth + ap->a_x*pwidth];
	slp = &scanline[ap->a_y];
	if (slp->sl_buf == (unsigned char *)0) {
	    slp->sl_buf = bu_calloc(width, pwidth, "sl_buf scanline buffer");
	}
	pixelp = slp->sl_buf+(ap->a_x*pwidth);
	/* Update the partial sums and the scanline */
	for(i = 0; i < pwidth; i++){
	    psum_p[i] += tmp_pixel[i];
	    /* change the float interval to [0,255] and round to
	       the nearest integer */
	    tmp_color = psum_p[i]*255.0/full_incr_sample + 0.5;
	    /* clamp */
	    pixelp[i] = tmp_color < 0 ? 0 : tmp_color > 255 ? 255 : tmp_color; 
	}
	bu_free(tmp_pixel, "tmp_pixel");

	bu_semaphore_release(RT_SEM_RESULTS);
	if (--(slp->sl_left) <= 0)
	    do_eol = 1;
    }		    
    break;
    
    default:
	bu_exit(EXIT_FAILURE, "bad buf_mode: %d", buf_mode);
    }


    if (!do_eol) return;

    switch (buf_mode) {
	case BUFMODE_INCR:
	    {
		long dy, yy;
		long spread;
		size_t npix = 0;

		if (fbp == FBIO_NULL)
		    bu_exit(EXIT_FAILURE, "Incremental rendering with no framebuffer?");

		spread = (1<<(incr_nlevel-incr_level))-1;
		bu_semaphore_acquire(BU_SEM_SYSCALL);
		for (dy=spread; dy >= 0; dy--) {
		    yy = ap->a_y + dy;
		    if (sub_grid_mode) {
			if (dy < sub_ymin || dy > sub_ymax)
			    continue;
			npix = fb_write(fbp, sub_xmin, yy,
					(unsigned char *)scanline[yy].sl_buf+3*sub_xmin,
					sub_xmax-sub_xmin+1);
			if (npix != (size_t)sub_xmax-(size_t)sub_xmin+1) break;
		    } else {
			npix = fb_write(fbp, 0, yy,
					(unsigned char *)scanline[yy].sl_buf,
					width);
			if (npix != width) break;
		    }
		}
		bu_semaphore_release(BU_SEM_SYSCALL);
		if (npix != width) bu_exit(EXIT_FAILURE, "fb_write error (incremental res)");
	    }
	    break;

        case BUFMODE_ACC:
	case BUFMODE_SCANLINE:
	case BUFMODE_DYNAMIC:
	    if (fbp != FBIO_NULL) {
		size_t npix;
		bu_semaphore_acquire(BU_SEM_SYSCALL);
		if (sub_grid_mode) {
		    npix = fb_write(fbp, sub_xmin, ap->a_y,
				    (unsigned char *)scanline[ap->a_y].sl_buf+3*sub_xmin,
				    sub_xmax-sub_xmin+1);
		} else {
		    npix = fb_write(fbp, 0, ap->a_y,
				    (unsigned char *)scanline[ap->a_y].sl_buf, width);
		}
		bu_semaphore_release(BU_SEM_SYSCALL);
		if (sub_grid_mode) {
		    if (npix < (size_t)sub_xmax-(size_t)sub_xmin-1)
			bu_exit(EXIT_FAILURE, "scanline fb_write error");
		} else {
		    if (npix < width)
			bu_exit(EXIT_FAILURE, "scanline fb_write error");
		}
	    }
	    if (bif != NULL) {
		bu_semaphore_acquire(BU_SEM_SYSCALL);
		bu_image_save_writeline(bif, ap->a_y, (unsigned char *)scanline[ap->a_y].sl_buf);
		bu_semaphore_release(BU_SEM_SYSCALL);
	    } else if (outfp != NULL) {
		size_t count;

		bu_semaphore_acquire(BU_SEM_SYSCALL);
		if (fseek(outfp, ap->a_y*width*pwidth, 0) != 0)
		    fprintf(stderr, "fseek error\n");
		count = fwrite(scanline[ap->a_y].sl_buf,
			       sizeof(char), width*pwidth, outfp);
		bu_semaphore_release(BU_SEM_SYSCALL);
		if (count != width*pwidth)
		    bu_exit(EXIT_FAILURE, "view_pixel:  fwrite failure\n");
	    }
	    bu_free(scanline[ap->a_y].sl_buf, "sl_buf scanline buffer");
	    scanline[ap->a_y].sl_buf = (unsigned char *)0;
    }
}


/**
 * V I E W _ E O L
 *
 * This routine is not used; view_pixel() determines when the last
 * pixel of a scanline is really done, for parallel considerations.
 */
void
view_eol(struct application *UNUSED(ap))
{
    return;
}


/**
 * V I E W _ E N D
 *
 * Now when lightmodel is 8, heat-graph will be drawn.
 */
void
view_end(struct application *ap)
{
    /* FIXME: this should work on windows after the bu_timer() is
     * created to replace the librt timing mechansim.
     */
#if !defined(_WIN32) || defined(__CYGWIN__)
    /* If the heat graph is on, render it after all pixels completed */
    if (lightmodel == 8) {

	fastf_t **timeTable;
	timeTable = timeTable_init(0, 0);
	bu_log("Building Heat-Graph!\n");
	bu_log("X:%d Y:%d W:%zu H%zu\n", ap->a_x, ap->a_y, width, height);
	timeTable_process(timeTable, ap, fbp);
    }
#endif

    if (fullfloat_mode) {
	struct floatpixel *tmp;
	/* Transmitting scanlines, is done by rtsync before calling
	 * here.  Exchange previous and current buffers.  No
	 * freeing.
	 */
	if (reproject_mode != 2) {
	    tmp = prev_float_frame;
	    prev_float_frame = curr_float_frame;
	    curr_float_frame = tmp;
	}
    }

    if (scanline) {
    	free_scanlines(height, scanline);
    	scanline = NULL;
    }

    if(psum_buffer){
	bu_free(psum_buffer, "psum_buffer");
	psum_buffer = 0;
    }
}


/**
 * V I E W _ S E T U P
 *
 * Called before rt_prep() in do.c
 */
void
view_setup(struct rt_i *rtip)
{
    struct region *regp;

    RT_CHECK_RTI(rtip);

    /*
     * Initialize the material library for all regions.  As this may
     * result in some regions being dropped, (eg, light solids that
     * become "implicit" -- non drawn), this must be done before
     * allowing the library to prep itself.  This is a slight layering
     * violation; later it may be clear how to repackage this
     * operation.
     */
    regp = BU_LIST_FIRST(region, &rtip->HeadRegion);
    while (BU_LIST_NOT_HEAD(regp, &rtip->HeadRegion)) {
	switch (mlib_setup(&mfHead, regp, rtip)) {
	    case -1:
	    default:
		bu_log("mlib_setup failure on %s\n", regp->reg_name);
		break;
	    case 0:
		{
		    struct region *r = BU_LIST_NEXT(region, &regp->l);

		    if (R_DEBUG&RDEBUG_MATERIAL)
			bu_log("mlib_setup: drop region %s\n", regp->reg_name);

		    /* zap reg_udata? beware of light structs */
		    rt_del_regtree(rtip, regp, &rt_uniresource);
		    regp = r;
		    continue;
		}
	    case 1:
		/* Full success */
		if (R_DEBUG&RDEBUG_MATERIAL &&
		    ((struct mfuncs *)(regp->reg_mfuncs))->mf_print) {
		    ((struct mfuncs *)(regp->reg_mfuncs))->
			mf_print(regp, regp->reg_udata);
		}
		/* Perhaps this should be a function? */
		break;
	    case 2:
		/* Full success, and this region should get dropped later */
		/* Add to list of regions to drop */
		bu_ptbl_ins(&rtip->delete_regs, (long *)regp);
		break;
	}
	regp = BU_LIST_NEXT(region, &regp->l);
    }
}


/**
 * V I E W _ R E _ S E T U P
 *
 * This routine is used to do a "mlib_setup" on reprepped regions.
 * only regions with a NULL reg_mfuncs pointer will be processed.
 */
void
view_re_setup(struct rt_i *rtip)
{
    struct region *rp;

    rp = BU_LIST_FIRST(region, &(rtip->HeadRegion));
    while (BU_LIST_NOT_HEAD(rp, &(rtip->HeadRegion))) {
	if (!rp->reg_mfuncs) {
	    switch (mlib_setup(&mfHead, rp, rtip)) {
		default:
		case -1:
		    bu_log("view_re_setup(): mlib_setup failed for region %s\n", rp->reg_name);
		    break;
		case 0:
		    {
			struct region *r = BU_LIST_NEXT(region, &rp->l);
			/* zap reg_udata? beware of light structs */
			rt_del_regtree(rtip, rp, &rt_uniresource);
			rp = r;
			continue;
		    }
		case 1:
		    break;
	    }
	}
	rp = BU_LIST_NEXT(region, &rp->l);
    }
}


/**
 * V I E W _ C L E A N U P
 *
 * Called before rt_clean() in do.c
 */
void view_cleanup(struct rt_i *rtip)
{
    struct region *regp;

    RT_CHECK_RTI(rtip);
    for (BU_LIST_FOR(regp, region, &(rtip->HeadRegion))) {
	mlib_free(regp);
    }
    if (env_region.reg_mfuncs) {
	bu_free((char *)env_region.reg_name, "env_region.reg_name");
	env_region.reg_name = (char *)0;
	mlib_free(&env_region);
    }

    light_cleanup();
}


/**
 * H I T _ N O T H I N G
 *
 * a_miss() routine called when no part of the model is hit.
 * Background texture mapping could be done here.  For now, return a
 * pleasant dark blue.
 */
static int hit_nothing(struct application *ap)
{
    if (R_DEBUG&RDEBUG_MISSPLOT) {
	vect_t out;

	/* XXX length should be 1 model diameter */
	VJOIN1(out, ap->a_ray.r_pt,
	       10000, ap->a_ray.r_dir);	/* to imply direction */
	bu_semaphore_acquire(BU_SEM_SYSCALL);
	pl_color(stdout, 190, 0, 0);
	pdv_3line(stdout, ap->a_ray.r_pt, out);
	bu_semaphore_release(BU_SEM_SYSCALL);
    }

    if (env_region.reg_mfuncs) {
	struct gunk {
	    struct partition part;
	    struct hit hit;
	    struct shadework sw;
	} u;

	memset((char *)&u, 0, sizeof(u));
	/* Make "miss" hit the environment map */
	/* Build up the fakery */
	u.part.pt_magic = PT_MAGIC;
	u.part.pt_inhit = u.part.pt_outhit = &u.hit;
	u.part.pt_regionp = &env_region;
	u.hit.hit_magic = RT_HIT_MAGIC;
	u.hit.hit_dist = ap->a_rt_i->rti_radius * 2;	/* model diam */
	u.hit.hit_rayp = &ap->a_ray;

	u.sw.sw_transmit = u.sw.sw_reflect = 0.0;
	u.sw.sw_refrac_index = 1.0;
	u.sw.sw_extinction = 0;
	u.sw.sw_xmitonly = 1;		/* don't shade env map! */

	/* "Surface" Normal points inward, UV is azim/elev of ray */
	u.sw.sw_inputs = MFI_NORMAL|MFI_UV;
	VREVERSE(u.sw.sw_hit.hit_normal, ap->a_ray.r_dir);
	/* U is azimuth, atan() range: -pi to +pi */
	u.sw.sw_uv.uv_u = bn_atan2(ap->a_ray.r_dir[Y],
				   ap->a_ray.r_dir[X]) * bn_inv2pi;
	if (u.sw.sw_uv.uv_u < 0)
	    u.sw.sw_uv.uv_u += 1.0;
	/*
	 * V is elevation, atan() range: -pi/2 to +pi/2, because
	 * sqrt() ensures that X parameter is always >0
	 */
	u.sw.sw_uv.uv_v = bn_atan2(ap->a_ray.r_dir[Z],
				   sqrt(ap->a_ray.r_dir[X] * ap->a_ray.r_dir[X] +
					ap->a_ray.r_dir[Y] * ap->a_ray.r_dir[Y])) *
	    bn_invpi + 0.5;
	u.sw.sw_uv.uv_du = u.sw.sw_uv.uv_dv = 0;

	VSETALL(u.sw.sw_color, 1);
	VSETALL(u.sw.sw_basecolor, 1);

	if (R_DEBUG&RDEBUG_SHADE)
	    bu_log("hit_nothing calling viewshade\n");

	(void)viewshade(ap, &u.part, &u.sw);

	VMOVE(ap->a_color, u.sw.sw_color);
	ap->a_user = 1;		/* Signal view_pixel:  HIT */
	ap->a_uptr = (genptr_t)&env_region;
	return 1;
    }

    ap->a_user = 0;		/* Signal view_pixel:  MISS */
    VMOVE(ap->a_color, background);	/* In case someone looks */
    return 0;
}


/**
 * C O L O R V I E W
 *
 * Manage the coloring of whatever it was we just hit.  This can be a
 * recursive procedure.
 */
int
colorview(struct application *ap, struct partition *PartHeadp, struct seg *finished_segs)
{
    struct partition *pp;
    struct hit *hitp;
    struct shadework sw;

    pp = PartHeadp->pt_forw;
    if (ap->a_flag == 1) {
	/* This ray is an escaping internal ray after refraction
	 * through glass.  Sometimes, after refraction and starting a
	 * new ray at the glass exit, the new ray hits a sliver of the
	 * same glass, and gets confused. This bit of code attempts to
	 * spot this behavior and skip over the glass sliver.  Any
	 * sliver less than 0.05mm thick will be skipped (0.05 is a
	 * SWAG).
	 */
	if ((genptr_t)pp->pt_regionp == ap->a_uptr &&
	    pp->pt_forw != PartHeadp &&
	    pp->pt_outhit->hit_dist - pp->pt_inhit->hit_dist < 0.05)
	    pp = pp->pt_forw;
    }

    for (; pp != PartHeadp; pp = pp->pt_forw)
	if (pp->pt_outhit->hit_dist >= 0.0) break;

    if (pp == PartHeadp) {
	bu_log("colorview:  no hit out front?\n");
	return 0;
    }

    if (do_kut_plane) {
	fastf_t slant_factor;
	fastf_t dist;
	fastf_t norm_dist = DIST_PT_PLANE(ap->a_ray.r_pt, kut_plane);

	if ((slant_factor = -VDOT(kut_plane, ap->a_ray.r_dir)) < -1.0e-10) {
	    /* exit point, ignore everything before "dist" */
	    dist = norm_dist/slant_factor;
	    for (; pp != PartHeadp; pp = pp->pt_forw) {
		if ((pp->pt_outhit->hit_dist >= dist) && (pp->pt_inhit->hit_dist < dist)) {
		    pp->pt_inhit->hit_dist = dist;
		    pp->pt_inflip = 0;
		    pp->pt_inseg->seg_stp = kut_soltab;
		    break;
		} else if (pp->pt_inhit->hit_dist > dist) {
                    break;
                }
	    }
	    if (pp == PartHeadp) {
		/* we ignored everything, this is now a miss */
		ap->a_miss(ap);
		return 0;
	    }
	} else if (slant_factor > 1.0e-10) {
	    /* entry point, ignore everything after "dist" */
	    dist = norm_dist/slant_factor;
	    if (pp->pt_inhit->hit_dist > dist) {
		/* everything is after kut plane, this is now a miss */
		ap->a_miss(ap);
		return 0;
	    }
	} else {
	    /* ray is parallel to plane when dir.N == 0.  If it is
	     * inside the solid, this is a miss
	     */
	    if (norm_dist < 0.0) {
		ap->a_miss(ap);
		return 0;
	    }
	}
	
    }


    RT_CK_PT(pp);
    hitp = pp->pt_inhit;
    RT_CK_HIT(hitp);
    RT_CK_RAY(hitp->hit_rayp);
    ap->a_uptr = (genptr_t)pp->pt_regionp;	/* note which region was shaded */

    if (R_DEBUG&RDEBUG_HITS) {
	bu_log("colorview: lvl=%d coloring %s\n",
	       ap->a_level,
	       pp->pt_regionp->reg_name);
	rt_pr_pt(ap->a_rt_i, pp);
    }
    if (hitp->hit_dist >= INFINITY) {
	bu_log("colorview:  entry beyond infinity\n");
	VSET(ap->a_color, .5, 0, 0);
	ap->a_user = 1;		/* Signal view_pixel:  HIT */
	ap->a_dist = hitp->hit_dist;
	goto out;
    }

    /* Check to see if eye is "inside" the solid It might only be
     * worthwhile doing all this in perspective mode XXX Note that
     * hit_dist can be faintly negative, e.g. -1e-13
     *
     * XXX we should certainly only do this if the eye starts out
     * inside an opaque solid.  If it starts out inside glass or air
     * we don't really want to do this
     */

    if (hitp->hit_dist < 0.0 && pp->pt_regionp->reg_aircode == 0) {
	struct application sub_ap;
	fastf_t f;

	if (pp->pt_outhit->hit_dist >= INFINITY ||
	    ap->a_level > max_bounces) {
	    if (R_DEBUG&RDEBUG_SHOWERR) {
		VSET(ap->a_color, 9, 0, 0);	/* RED */
		bu_log("colorview:  eye inside %s (x=%d, y=%d, lvl=%d)\n",
		       pp->pt_regionp->reg_name,
		       ap->a_x, ap->a_y, ap->a_level);
	    } else {
		VSETALL(ap->a_color, 0.18);	/* 18% Grey */
	    }
	    ap->a_user = 1;		/* Signal view_pixel:  HIT */
	    ap->a_dist = hitp->hit_dist;
	    goto out;
	}
	/* Push on to exit point, and trace on from there */
	sub_ap = *ap;	/* struct copy */
	sub_ap.a_level = ap->a_level+1;
	f = pp->pt_outhit->hit_dist+hitp->hit_dist+0.0001;
	VJOIN1(sub_ap.a_ray.r_pt, ap->a_ray.r_pt, f, ap->a_ray.r_dir);
	sub_ap.a_purpose = "pushed eye position";
	(void)rt_shootray(&sub_ap);

	/* The eye is inside a solid and we are "Looking out" so we
	 * are going to darken what we see beyond to give a visual cue
	 * that something is wrong.
	 */
	VSCALE(ap->a_color, sub_ap.a_color, 0.80);

	ap->a_user = 1;		/* Signal view_pixel: HIT */
	ap->a_dist = f + sub_ap.a_dist;
	ap->a_uptr = sub_ap.a_uptr;	/* which region */
	goto out;
    }

    /* Record the approach path */
    if (R_DEBUG&RDEBUG_RAYWRITE && (hitp->hit_dist > 0.0001)) {
	VJOIN1(hitp->hit_point, ap->a_ray.r_pt,
	       hitp->hit_dist, ap->a_ray.r_dir);
	wraypts(ap->a_ray.r_pt,
		ap->a_ray.r_dir,
		hitp->hit_point,
		-1, ap, stdout);	/* -1 = air */
    }

    if ((R_DEBUG&(RDEBUG_RAYPLOT|RDEBUG_RAYWRITE|RDEBUG_REFRACT)) && (hitp->hit_dist > 0.0001)) {
	/* There are two parts to plot here.  Ray start to inhit
	 * (purple), and inhit to outhit (grey).
	 */
	int i, lvl;
	fastf_t out;
	vect_t inhit, outhit;

	lvl = ap->a_level % 100;
	if (lvl < 0) lvl = 0;
	else if (lvl > 3) lvl = 3;
	i = 255 - lvl * (128/4);

	VJOIN1(inhit, ap->a_ray.r_pt,
	       hitp->hit_dist, ap->a_ray.r_dir);
	if (R_DEBUG&RDEBUG_RAYPLOT) {
	    bu_semaphore_acquire(BU_SEM_SYSCALL);
	    pl_color(stdout, i, 0, i);
	    pdv_3line(stdout, ap->a_ray.r_pt, inhit);
	    bu_semaphore_release(BU_SEM_SYSCALL);
	}
	bu_log("From ray start to inhit (purple):\n \
vdraw open oray;vdraw params c %2.2x%2.2x%2.2x;vdraw write n 0 %g %g %g;vdraw write n 1 %g %g %g;vdraw send\n",
	       i, 0, i,
	       V3ARGS(ap->a_ray.r_pt),
	       V3ARGS(inhit));

	if ((out = pp->pt_outhit->hit_dist) >= INFINITY)
	    out = 10000;	/* to imply the direction */
	VJOIN1(outhit,
	       ap->a_ray.r_pt, out,
	       ap->a_ray.r_dir);
	if (R_DEBUG&RDEBUG_RAYPLOT) {
	    bu_semaphore_acquire(BU_SEM_SYSCALL);
	    pl_color(stdout, i, i, i);
	    pdv_3line(stdout, inhit, outhit);
	    bu_semaphore_release(BU_SEM_SYSCALL);
	}
	bu_log("From inhit to outhit (grey):\n \
vdraw open iray;vdraw params c %2.2x%2.2x%2.2x;vdraw write n 0 %g %g %g;vdraw write n 1 %g %g %g;vdraw send\n",
	       i, i, i,
	       V3ARGS(inhit), V3ARGS(outhit));
	
    }

    memset((char *)&sw, 0, sizeof(sw));
    sw.sw_transmit = sw.sw_reflect = 0.0;
    sw.sw_refrac_index = 1.0;
    sw.sw_extinction = 0;
    sw.sw_xmitonly = 0;		/* want full data */
    sw.sw_inputs = 0;		/* no fields filled yet */
    sw.sw_frame = curframe;
    sw.sw_pixeltime = sw.sw_frametime = curframe * frame_delta_t;
    sw.sw_segs = finished_segs;
    VSETALL(sw.sw_color, 1);
    VSETALL(sw.sw_basecolor, 1);

    if (R_DEBUG&RDEBUG_SHADE)
	bu_log("colorview calling viewshade\n");

    /* individual shaders must handle reflection & refraction */
    (void)viewshade(ap, pp, &sw);

    VMOVE(ap->a_color, sw.sw_color);
    ap->a_user = 1;		/* Signal view_pixel:  HIT */
    /* XXX This is always negative when eye is inside air solid */
    ap->a_dist = hitp->hit_dist;

out:
    /*
     * e ^(-density * distance)
     */
    if (!ZERO(airdensity)) {
	double g;
	double f = exp(-hitp->hit_dist * airdensity);
	g = (1.0 - f);

	VSCALE(ap->a_color, ap->a_color, f);
	VJOIN1(ap->a_color, ap->a_color, g, haze);
    }
    RT_CK_REGION(ap->a_uptr);
    if (R_DEBUG&RDEBUG_HITS) {
	bu_log("colorview: lvl=%d ret a_user=%d %s\n",
	       ap->a_level,
	       ap->a_user,
	       pp->pt_regionp->reg_name);
	VPRINT("color   ", ap->a_color);
    }
    return 1;
}


/**
 * V I E W I T
 *
 * a_hit() routine for simple lighting model.
 */
int viewit(struct application *ap,
	   struct partition *PartHeadp,
	   struct seg *UNUSED(segHeadp))
{
    struct partition *pp;
    struct hit *hitp;
    fastf_t diffuse0 = 0;
    fastf_t cosI0 = 0;
    vect_t work0, work1;
    struct light_specific *lp;
    vect_t normal;

    for (pp=PartHeadp->pt_forw; pp != PartHeadp; pp = pp->pt_forw)
	if (pp->pt_outhit->hit_dist >= 0.0) break;
    if (pp == PartHeadp) {
	bu_log("viewit:  no hit out front?\n");
	return 0;
    }

    if (do_kut_plane) {
	fastf_t slant_factor;
	fastf_t dist;
	fastf_t norm_dist = DIST_PT_PLANE(ap->a_ray.r_pt, kut_plane);

	if ((slant_factor = -VDOT(kut_plane, ap->a_ray.r_dir)) < -1.0e-10) {
	    /* exit point, ignore everything before "dist" */
	    dist = norm_dist/slant_factor;
	    for (; pp != PartHeadp; pp = pp->pt_forw) {
		if (pp->pt_outhit->hit_dist >= dist) {
		    if (pp->pt_inhit->hit_dist < dist) {
			pp->pt_inhit->hit_dist = dist;
			pp->pt_inflip = 0;
			pp->pt_inseg->seg_stp = kut_soltab;
			RT_HIT_NORMAL(normal, pp->pt_inhit, pp->pt_inseg->seg_stp, &(ap->a_ray), pp->pt_inflip);
		    }
		    break;
		}
	    }
	    if (pp == PartHeadp) {
		/* we ignored everything, this is now a miss */
		ap->a_miss(ap);
		return 0;
	    }
	} else if (slant_factor > 1.0e-10) {
	    /* entry point, ignore everything after "dist" */
	    dist = norm_dist/slant_factor;
	    if (pp->pt_inhit->hit_dist > dist) {
		/* everything is after kut plane, this is now a miss */
		ap->a_miss(ap);
		return 0;
	    }
	} else {
	    /* ray is parallel to plane when dir.N == 0.
	     * If it is inside the solid, this is a miss */
	    if (norm_dist < 0.0) {
		ap->a_miss(ap);
		return 0;
	    }
	}
	
    }

    hitp = pp->pt_inhit;
    RT_HIT_NORMAL(normal, hitp, pp->pt_inseg->seg_stp, &(ap->a_ray), pp->pt_inflip);

    /*
     * Diffuse reflectance from each light source
     */
    switch (lightmodel) {
	case 1:
	    /* Light from the "eye" (ray source).  Note sign change */
	    lp = BU_LIST_FIRST(light_specific, &(LightHead.l));
	    diffuse0 = 0;
	    if ((cosI0 = -VDOT(normal, ap->a_ray.r_dir)) >= 0.0)
		diffuse0 = cosI0 * (1.0 - AmbientIntensity);
	    VSCALE(work0, lp->lt_color, diffuse0);

	    /* Add in contribution from ambient light */
	    VSCALE(work1, ambient_color, AmbientIntensity);
	    VADD2(ap->a_color, work0, work1);
	    break;
	case 2:
	    /* Store surface normals pointing inwards */
	    /* (For Spencer's moving light program) */
	    ap->a_color[0] = (normal[0] * (-.5)) + .5;
	    ap->a_color[1] = (normal[1] * (-.5)) + .5;
	    ap->a_color[2] = (normal[2] * (-.5)) + .5;
	    break;
	case 4:
	    {
                struct curvature cv = {{0.0, 0.0, 0.0}, 0.0, 0.0};
		fastf_t f;

		RT_CURVATURE(&cv, hitp, pp->pt_inflip, pp->pt_inseg->seg_stp);

		f = cv.crv_c1;
		f *= 10;
		if (f < -0.5) f = -0.5;
		if (f > 0.5) f = 0.5;
		ap->a_color[0] = 0.5 + f;
		ap->a_color[1] = 0;

		f = cv.crv_c2;
		f *= 10;
		if (f < -0.5) f = -0.5;
		if (f > 0.5) f = 0.5;
		ap->a_color[2] = 0.5 + f;
	    }
	    break;
	case 5:
	    {
                struct curvature cv = {{0.0, 0.0, 0.0}, 0.0, 0.0};

		RT_CURVATURE(&cv, hitp, pp->pt_inflip, pp->pt_inseg->seg_stp);

		ap->a_color[0] = (cv.crv_pdir[0] * (-.5)) + .5;
		ap->a_color[1] = (cv.crv_pdir[1] * (-.5)) + .5;
		ap->a_color[2] = (cv.crv_pdir[2] * (-.5)) + .5;
	    }
	    break;
	case 6:
	    {
                struct uvcoord uv = {0.0, 0.0, 0.0, 0.0};

		/* Exactly like 'testmap' shader: UV debug */
		RT_HIT_UVCOORD(ap, pp->pt_inseg->seg_stp, hitp, &uv);

		BU_ASSERT(uv.uv_u >= 0);
		BU_ASSERT(uv.uv_u <= 1);
		BU_ASSERT(uv.uv_v >= 0);
		BU_ASSERT(uv.uv_v <= 1);

		VSET(ap->a_color, uv.uv_u, 0, uv.uv_v);
	    }
	    break;
	case 7:
	    {
	    }
	    break;

	    /* This case was moved from viewit to viewcolor, to allow
	     * for a colored render to be done with all special stuff,
	     * for better calculation of time taken for render Now it
	     * does nothing.
	     */
	case 8:
	    {
	    }
	    break;

    }

    if (R_DEBUG&RDEBUG_HITS) {
	rt_pr_hit(" In", hitp);
	bu_log("cosI0=%f, diffuse0=%f   ", cosI0, diffuse0);
	VPRINT("RGB", ap->a_color);
    }
    ap->a_user = 1;		/* Signal view_pixel:  HIT */
    return 0;
}


void
kut_ft_norm(struct hit *hitp, struct soltab *UNUSED(stp), struct xray *UNUSED(ray))
{
    VMOVE(hitp->hit_normal, kut_norm);
}


/**
 * V I E W _ I N I T
 *
 * Called once, early on in RT setup, before view size is set.
 */
int
view_init(struct application *UNUSED(ap), char *UNUSED(file), char *UNUSED(obj), int minus_o, int minus_F)
{
    if (rt_verbosity & VERBOSE_LIBVERSIONS)
	bu_log("%s", optical_version());

    optical_shader_init(&mfHead);	/* in liboptical/init.c */

    if (rpt_dist && !minus_o) {
	bu_log("Warning: -d ignored.  Writing to frame buffer only\n");
	rpt_dist = 0;
    }

    if (do_kut_plane) {
	struct rt_functab *functab;
	struct directory *dp;

	kut_soltab = bu_calloc(1, sizeof(struct soltab), "kut_soltab");
	kut_soltab->l.magic = RT_SOLTAB_MAGIC;
	dp = bu_calloc(1, sizeof(struct directory), "kut dp");
	dp->d_namep = bu_strdup("fake kut primitive");
	kut_soltab->st_dp = dp;
	functab = bu_calloc(1, sizeof(struct rt_functab), "kut_soltab->st_meth");
	functab->magic = RT_FUNCTAB_MAGIC;
	functab->ft_norm = kut_ft_norm;
	kut_soltab->st_meth = functab;
	VREVERSE(kut_norm, kut_plane);
    }

    if (minus_F || (!minus_o && !minus_F)) {
	return 1;		/* open a framebuffer */
    }

    return 0;
}


/**
 * R E P R O J E C T _ S P L A T
 *
 * Called when the reprojected value lies on the current screen.
 * Write the reprojected value into the screen, checking *screen* Z
 * values if the new location is already occupied.
 *
 * May be run in parallel.
 */
int rt_scr_lim_dist_sq = 100;	/* dist**2 pixels allowed to move */


int
reproject_splat(int ix, int iy, struct floatpixel *ip, const fastf_t *new_view_pt)
{
    struct floatpixel *op;
    int count = 1;

    /* Reprojection lies on screen, see if dest pixel already occupied */
    op = &curr_float_frame[iy*width + ix];

    /* Don't reproject again if new val is more distant */
    if (op->ff_frame >= 0) {
	point_t o_pt;
	/* Recompute both distances from current eye_pt! */
	/* Inefficient, only need Z component. */
	MAT4X3PNT(o_pt, model2view, op->ff_hitpt);
	if (o_pt[Z] > new_view_pt[Z])
	    return 0;	/* previous val closer to eye, leave it be. */
	else
	    count = 0;	/* Already reproj, don't double-count */
    }

    /* re-use old pixel as new pixel */
    *op = *ip;	/* struct copy */

    return count;
}


/* Local communication a.la. worker() */
extern int per_processor_chunk;	/* how many pixels to do at once */
extern int cur_pixel;		/* current pixel number, 0..last_pixel */
extern int last_pixel;		/* last pixel number */

/**
 * R E P R O J E C T _ W O R K E R
 */
void
reproject_worker(int UNUSED(cpu), genptr_t UNUSED(arg))
{
    int pixel_start;
    int pixelnum;
    struct floatpixel *ip;
    int count = 0;

    /* The more CPUs at work, the bigger the bites we take */
    if (per_processor_chunk <= 0) per_processor_chunk = npsw;

    while (1) {

	bu_semaphore_acquire(RT_SEM_WORKER);
	pixel_start = cur_pixel;
	cur_pixel += per_processor_chunk;
	bu_semaphore_release(RT_SEM_WORKER);

	for (pixelnum = pixel_start; pixelnum < pixel_start+per_processor_chunk; pixelnum++) {
	    point_t new_view_pt;
	    size_t ix, iy;

	    if (pixelnum > last_pixel)
		goto out;

	    ip = &prev_float_frame[pixelnum];

	    if (ip->ff_frame < 0)
		continue;	/* Not valid */
	    if (ip->ff_dist <= -INFINITY)
		continue;	/* was a miss */
	    /* new model2view has been computed before here */
	    MAT4X3PNT(new_view_pt, model2view, ip->ff_hitpt);

	    /* Convert from -1..+1 range to pixel subscript */
	    ix = (new_view_pt[X] + 1) * 0.5 * width;
	    iy = (new_view_pt[Y] + 1) * 0.5 * height;

	    /* If not in reproject-only mode,
	     * apply quality-preserving heuristics.
	     */
	    if (reproject_mode != 2) {
		int dx, dy;
		int agelim;

		/* Don't reproject if too pixel moved too far on the screen */
		dx = ix - ip->ff_x;
		dy = iy - ip->ff_y;
		if (dx*dx + dy*dy > rt_scr_lim_dist_sq)
		    continue;	/* moved too far */

				/* Don't reproject for too many frame-times */
				/* See if old pixel is more then N frames old */
				/* Temporal load-spreading: Don't have 'em all die at the same age! */
		agelim = ((iy+ix)&03)+4;
		if (curframe - ip->ff_frame >= agelim)
		    continue;	/* too old */
	    }

	    /* 4-way splat.  See if reprojects off of screen */
	    if (ix < width && iy < height)
		count += reproject_splat(ix, iy, ip, new_view_pt);

	    ix++;
	    if (ix < width && iy < height)
		count += reproject_splat(ix, iy, ip, new_view_pt);

	    iy++;
	    if (ix < width && iy < height)
		count += reproject_splat(ix, iy, ip, new_view_pt);

	    ix--;
	    if (ix < width && iy < height)
		count += reproject_splat(ix, iy, ip, new_view_pt);
	}
    }

    /* Deposit the statistics */
out:
    bu_semaphore_acquire(RT_SEM_WORKER);
    reproj_cur += count;
    bu_semaphore_release(RT_SEM_WORKER);
}


void
collect_soltabs(struct bu_ptbl *stp_list, union tree *tr)
{
    switch (tr->tr_op) {
	case OP_UNION:
	case OP_INTERSECT:
	case OP_XOR:
	    collect_soltabs(stp_list, tr->tr_b.tb_left);
	    collect_soltabs(stp_list, tr->tr_b.tb_right);
	    break;
	case OP_SUBTRACT:
	    collect_soltabs(stp_list, tr->tr_b.tb_left);
	    break;
	case OP_SOLID:
	    bu_ptbl_ins(stp_list, (long *)tr->tr_a.tu_stp);
	    break;
    }
}


/**
 * V I E W 2 _ I N I T
 *
 * Called each time a new image is about to be done.
 */
void
view_2init(struct application *ap, char *UNUSED(framename))
{
    size_t i;
    struct bu_ptbl stps;

    ap->a_refrac_index = 1.0;	/* RI_AIR -- might be water? */
    ap->a_cumlen = 0.0;
    ap->a_miss = hit_nothing;
    if (do_kut_plane) {
	ap->a_onehit = 0;
    } else {
	ap->a_onehit = a_onehit;
    }

    if (rpt_dist)
	pwidth = 3+8;
    else
	pwidth = 3;

    /* Always allocate the scanline[] array (unless we already have
     * one in incremental mode)
     */
    if (((!incr_mode && !full_incr_mode) || !scanline) && !fullfloat_mode) {
        if (scanline)
            free_scanlines(height, scanline);
        scanline = alloc_scanlines(height);
    }
    /* On fully incremental mode, allocate the scanline as the total
       size of the image */
    if(full_incr_mode && !psum_buffer)
	psum_buffer = bu_calloc(height*width*pwidth, sizeof(fastf_t), "partial sums buffer");

#ifdef RTSRV
    buf_mode = BUFMODE_RTSRV;		/* multi-pixel buffering */
#else
    if (fullfloat_mode) {
	buf_mode = BUFMODE_FULLFLOAT;
    } else if (incr_mode) {
	buf_mode = BUFMODE_INCR;
    } else if (full_incr_mode){
	buf_mode = BUFMODE_ACC;
    }
    else if (width <= 96 || random_mode) {
	buf_mode = BUFMODE_UNBUF;
    } else if ((size_t)npsw <= (size_t)height/4) {
	/* Have each CPU do a whole scanline.  Saves lots of semaphore
	 * overhead.  For load balancing make sure each CPU has
	 * several lines to do.
	 */
	per_processor_chunk = width;
	buf_mode = BUFMODE_SCANLINE;
    } 
    else {
	buf_mode = BUFMODE_DYNAMIC;
    }
#endif

    switch (buf_mode) {
	case BUFMODE_UNBUF:
	    bu_log("Single pixel I/O, unbuffered\n");
	    break;
	case BUFMODE_FULLFLOAT:
	    if (!curr_float_frame) {
		bu_log("mallocing curr_float_frame\n");
		curr_float_frame = (struct floatpixel *)bu_malloc(
		    width * height * sizeof(struct floatpixel),
		    "floatpixel frame");
	    }

	    /* Mark entire current frame as "not computed" */
	    {
		struct floatpixel *fp;

		for (fp = &curr_float_frame[width*height-1];
		     fp >= curr_float_frame; fp--
		    ) {
		    fp->ff_frame = -1;
		}
	    }

	    /* Reproject previous frame */
	    if (prev_float_frame && reproject_mode) {
		reproj_cur = 0;	/* incremented by reproject_worker */
		reproj_max = width*height;

		cur_pixel = 0;
		last_pixel = width*height-1;
		if (npsw == 1)
		    reproject_worker(0, NULL);
		else
		    bu_parallel(reproject_worker, npsw, NULL);
	    } else {
		reproj_cur = reproj_max = 0;
	    }
	    break;
#ifdef RTSRV
	case BUFMODE_RTSRV:
	    scanbuf = bu_malloc(srv_scanlen*pwidth + sizeof(long),
				"scanbuf [multi-line]");
	    break;
#endif
	case BUFMODE_INCR:
	    {
		size_t j = 1<<incr_level;
		size_t w = 1<<(incr_nlevel-incr_level);

		bu_log("Incremental resolution %zu\n", j);

		/* Diminish buffer expectations on work-saved lines */
		for (i=0; i<j; i++) {
		    if (sub_grid_mode) {
			/* ???? */
			if ((i & 1) == 0)
			    scanline[i*w].sl_left = j/2;
			else
			    scanline[i*w].sl_left = j;
		    } else {
			if ((i & 1) == 0)
			    scanline[i*w].sl_left = j/2;
			else
			    scanline[i*w].sl_left = j;
		    }
		}
	    }
	    if (incr_level > 1)
		return;		 /* more res to come */
	    break;

	case BUFMODE_SCANLINE:
	    bu_log("Low overhead scanline-per-CPU buffering\n");
	    /* Fall through... */
	case BUFMODE_DYNAMIC:
	    if ((buf_mode == BUFMODE_DYNAMIC) && (rt_verbosity & VERBOSE_OUTPUTFILE)) {
		bu_log("Dynamic scanline buffering\n");
	    }

	    if (sub_grid_mode) {
		for (i=sub_ymin; i<=(size_t)sub_ymax; i++)
		    scanline[i].sl_left = sub_xmax-sub_xmin+1;
	    } else {
		for (i=0; i<height; i++)
		    scanline[i].sl_left = width;
	    }
	    
	    break;
        case BUFMODE_ACC:
	    for (i=0; i<height; i++)
		scanline[i].sl_left = width;
	    bu_log("Multiple-sample, average buffering\n");
	    break;
	default:
	    bu_exit(EXIT_FAILURE, "bad buf_mode: %d", buf_mode);
    }

    /* This is where we do Preperations for each Lighting Model if it
       needs it.  Set Photon Mapping Off by default */
    PM_Activated= 0;
    switch (lightmodel) {
	case 0:
	    ap->a_hit = colorview;

	    /* If user did not specify any light sources then create
	     * default light sources
	     */
	    if (BU_LIST_IS_EMPTY(&(LightHead.l))
		|| !BU_LIST_IS_INITIALIZED(&(LightHead.l))) {
		if (R_DEBUG&RDEBUG_SHOWERR)bu_log("No explicit light\n");
		light_maker(1, view2model);
	    }
	    break;
	case 2:
	    VSETALL(background, 0);	/* Neutral Normal */
	    /* FALL THROUGH */
	case 1:
	case 4:
	case 5:
	case 6:
	    ap->a_hit = viewit;
	    light_maker(3, view2model);
	    break;
	case 7:
	    {
		struct application bakapp;

		memcpy(&bakapp, ap, sizeof(struct application));

		/* If user did not specify any light sources then
		 * create one.
		 */
		if (BU_LIST_IS_EMPTY(&(LightHead.l)) || !BU_LIST_IS_INITIALIZED(&(LightHead.l))) {
		    if (rdebug&RDEBUG_SHOWERR)
			bu_log("No explicit light\n");
		    light_maker(1, view2model);
		}

		/* Build Photon Map */
		PM_Activated= 1;
		BuildPhotonMap(ap, eye_model, npsw, width, height, hypersample, (int)pmargs[0], pmargs[1], (int)pmargs[2], pmargs[3], (int)pmargs[4], (int)pmargs[5], (int)pmargs[6], (int)pmargs[7], pmargs[8], pmfile);

		memcpy(ap, &bakapp, sizeof(struct application));
		/* Set callback for ray hit */
		ap->a_hit= colorview;

	    }
	    break;

	    /* Now for the new Heat-graph lightmodel that will take
	     * all times to compute the ray trace, normalize times,
	     * and then create the trace according to how long each
	     * individual pixel took to render.  ALSO, should call a
	     * static funtion that creates a 2D array of sizes width
	     * and height
	     */
	case 8:
	    {
		ap->a_hit = colorview;
		if (BU_LIST_IS_EMPTY(&(LightHead.l))
		    || !BU_LIST_IS_INITIALIZED(&(LightHead.l))) {
		    if (R_DEBUG&RDEBUG_SHOWERR)bu_log("No explicit light\n");
		    light_maker(1, view2model);	
		}
		break;
	    }
	    
	default:
	    bu_exit(EXIT_FAILURE, "bad lighting model #");
    }
    ap->a_rt_i->rti_nlights = light_init(ap);


    /* Now OK to delete invisible light regions.  Actually we just
     * remove the references to these regions from the soltab
     * structures in the space paritioning tree
     */
    bu_ptbl_init(&stps, 8, "soltabs to delete");
    if (R_DEBUG & RDEBUG_LIGHT) {
	bu_log("deleting %d invisible light regions\n", BU_PTBL_LEN(&ap->a_rt_i->delete_regs));
    }
    for (i=0; i<BU_PTBL_LEN(&ap->a_rt_i->delete_regs); i++) {
	struct region *rp;
	struct soltab *stp;
	size_t j;


	rp = (struct region *)BU_PTBL_GET(&ap->a_rt_i->delete_regs, i);

	/* make a list of soltabs containing primitives referenced by
	 * invisible light regions
	 */
	collect_soltabs(&stps, rp->reg_treetop);

	/* remove the invisible light region pointers from the soltab
	 * structs.
	 */
	if (R_DEBUG & RDEBUG_LIGHT) {
	    bu_log("Removing invisible light region pointers from %d soltabs\n",
		   BU_PTBL_LEN(&stps));
	}
	for (j=0; j<BU_PTBL_LEN(&stps); j++) {
	    int k;
	    struct region *rp2;
	    stp = (struct soltab *)BU_PTBL_GET(&stps, j);

	    k = BU_PTBL_LEN(&stp->st_regions) - 1;
	    for (; k>=0; k--) {
		rp2 = (struct region *)BU_PTBL_GET(&stp->st_regions, k);
		if (rp2 == rp) {
		    if (R_DEBUG & RDEBUG_LIGHT) {
			bu_log("\tRemoving region %s from soltab for %s\n", rp2->reg_name, stp->st_dp->d_namep);
		    }
		    bu_ptbl_rm(&stp->st_regions, (long *)rp2);
		}
	    }

	}

	bu_ptbl_reset(&stps);
    }
    bu_ptbl_free(&stps);

    /* Create integer version of background color */
    inonbackground[0] = ibackground[0] = background[0] * 255.0 + 0.5;
    inonbackground[1] = ibackground[1] = background[1] * 255.0 + 0.5;
    inonbackground[2] = ibackground[2] = background[2] * 255.0 + 0.5;

    /*
     * If a non-background pixel comes out the same color as the
     * background, modify it slightly, to permit compositing.  Perturb
     * the background color channel with the largest intensity.
     */
    if (inonbackground[0] > inonbackground[1]) {
	if (inonbackground[0] > inonbackground[2]) i = 0;
	else i = 2;
    } else {
	if (inonbackground[1] > inonbackground[2]) i = 1;
	else i = 2;
    }
    if (inonbackground[i] < 127) inonbackground[i]++;
    else inonbackground[i]--;

}


/**
 * A P P L I C A T I O N _ I N I T
 *
 * Called once, very early on in RT setup, even before command line is
 * processed.
 */
void application_init (void)
{
    /* rpt_overlap = 1; */

    /* Set the byte offsets at run time */
    view_parse[0].sp_offset = bu_byteoffset(gamma_corr);
    view_parse[1].sp_offset = bu_byteoffset(max_bounces);
    view_parse[2].sp_offset = bu_byteoffset(max_ireflect);
    view_parse[3].sp_offset = bu_byteoffset(a_onehit);
    view_parse[4].sp_offset = bu_byteoffset(background[0]);
    view_parse[5].sp_offset = bu_byteoffset(overlay);
    view_parse[6].sp_offset = bu_byteoffset(overlay);
}


/*
 * Local Variables:
 * mode: C
 * tab-width: 8
 * indent-tabs-mode: t
 * c-file-style: "stroustrup"
 * End:
 * ex: shiftwidth=4 tabstop=8
 */<|MERGE_RESOLUTION|>--- conflicted
+++ resolved
@@ -1,7 +1,7 @@
 /*                          V I E W . C
  * BRL-CAD
  *
- * Copyright (c) 1985-2011 United States Government as represented by
+ * Copyright (c) 1985-2012 United States Government as represented by
  * the U.S. Army Research Laboratory.
  *
  * This program is free software; you can redistribute it and/or
@@ -50,6 +50,7 @@
 
 #include "vmath.h"
 #include "mater.h"
+#include "icv.h"
 #include "raytrace.h"
 #include "fb.h"
 #include "plot3.h"
@@ -96,11 +97,14 @@
 extern plane_t kut_plane;              /* from opt.c */
 vect_t kut_norm;
 struct soltab *kut_soltab = NULL;
-extern struct bu_image_file *bif;
+extern struct icv_image_file *bif;
 
 extern struct floatpixel *curr_float_frame;	/* buffer of full frame */
 
-
+int ambSlow = 0;
+int ambSamples = 0;
+double ambRadius = 0.0;
+double ambOffset = 0.0;
 vect_t ambient_color = { 1, 1, 1 };	/* Ambient white light */
 
 int ibackground[3] = {0};		/* integer 0..255 version */
@@ -168,6 +172,10 @@
     {"%f", ELEMENTS_PER_VECT, "background", 0, BU_STRUCTPARSE_FUNC_NULL, NULL, NULL},
     {"%d", 1, "overlay", 0, BU_STRUCTPARSE_FUNC_NULL, NULL, NULL},
     {"%d", 1, "ov", 0, BU_STRUCTPARSE_FUNC_NULL, NULL, NULL},
+    {"%d", 1, "ambSamples", 0, BU_STRUCTPARSE_FUNC_NULL, NULL, NULL},
+    {"%f", 1, "ambRadius", 0, BU_STRUCTPARSE_FUNC_NULL, NULL, NULL},
+    {"%f", 1, "ambOffset", 0, BU_STRUCTPARSE_FUNC_NULL, NULL, NULL},
+    {"%d", 1, "ambSlow", 0, BU_STRUCTPARSE_FUNC_NULL, NULL, NULL},
     {"", 0, (char *)0, 0, BU_STRUCTPARSE_FUNC_NULL, NULL, NULL}
 };
 
@@ -308,11 +316,7 @@
 
 		if (bif != NULL) {
 		    bu_semaphore_acquire(BU_SEM_SYSCALL);
-<<<<<<< HEAD
-		    bu_image_save_writepixel(bif, ap->a_y, ap->a_x, p);
-=======
 		    icv_image_save_writepixel(bif, ap->a_x, ap->a_y, p);
->>>>>>> beb05185
 		    bu_semaphore_release(BU_SEM_SYSCALL);
 		} else if (outfp != NULL) {
 		    bu_semaphore_acquire(BU_SEM_SYSCALL);
@@ -459,48 +463,48 @@
 	    }
 	    break;
 
-    case BUFMODE_ACC:
-    {
-	unsigned int i;
-	fastf_t *psum_p;
-	fastf_t *tmp_pixel;
-	int tmp_color;
-
-	/* Scanline buffered mode */
-	bu_semaphore_acquire(RT_SEM_RESULTS);
+	case BUFMODE_ACC:
+	    {
+		unsigned int i;
+		fastf_t *psum_p;
+		fastf_t *tmp_pixel;
+		int tmp_color;
+
+		/* Scanline buffered mode */
+		bu_semaphore_acquire(RT_SEM_RESULTS);
 	
-	tmp_pixel = bu_calloc(pwidth, sizeof(fastf_t), "tmp_pixel");
-	VMOVE(tmp_pixel, ap->a_color);
-	if (rpt_dist) {
-	    for(i = 0; i < 8; i++)
-		tmp_pixel[i + 3] = dist[i];
-	}
-
-	psum_p = &psum_buffer[ap->a_y*width*pwidth + ap->a_x*pwidth];
-	slp = &scanline[ap->a_y];
-	if (slp->sl_buf == (unsigned char *)0) {
-	    slp->sl_buf = bu_calloc(width, pwidth, "sl_buf scanline buffer");
-	}
-	pixelp = slp->sl_buf+(ap->a_x*pwidth);
-	/* Update the partial sums and the scanline */
-	for(i = 0; i < pwidth; i++){
-	    psum_p[i] += tmp_pixel[i];
-	    /* change the float interval to [0,255] and round to
-	       the nearest integer */
-	    tmp_color = psum_p[i]*255.0/full_incr_sample + 0.5;
-	    /* clamp */
-	    pixelp[i] = tmp_color < 0 ? 0 : tmp_color > 255 ? 255 : tmp_color; 
-	}
-	bu_free(tmp_pixel, "tmp_pixel");
-
-	bu_semaphore_release(RT_SEM_RESULTS);
-	if (--(slp->sl_left) <= 0)
-	    do_eol = 1;
-    }		    
-    break;
+		tmp_pixel = bu_calloc(pwidth, sizeof(fastf_t), "tmp_pixel");
+		VMOVE(tmp_pixel, ap->a_color);
+		if (rpt_dist) {
+		    for (i = 0; i < 8; i++)
+			tmp_pixel[i + 3] = dist[i];
+		}
+
+		psum_p = &psum_buffer[ap->a_y*width*pwidth + ap->a_x*pwidth];
+		slp = &scanline[ap->a_y];
+		if (slp->sl_buf == (unsigned char *)0) {
+		    slp->sl_buf = bu_calloc(width, pwidth, "sl_buf scanline buffer");
+		}
+		pixelp = slp->sl_buf+(ap->a_x*pwidth);
+		/* Update the partial sums and the scanline */
+		for (i = 0; i < pwidth; i++) {
+		    psum_p[i] += tmp_pixel[i];
+		    /* change the float interval to [0, 255] and round to
+		       the nearest integer */
+		    tmp_color = psum_p[i]*255.0/full_incr_sample + 0.5;
+		    /* clamp */
+		    pixelp[i] = tmp_color < 0 ? 0 : tmp_color > 255 ? 255 : tmp_color; 
+		}
+		bu_free(tmp_pixel, "tmp_pixel");
+
+		bu_semaphore_release(RT_SEM_RESULTS);
+		if (--(slp->sl_left) <= 0)
+		    do_eol = 1;
+	    }		    
+	    break;
     
-    default:
-	bu_exit(EXIT_FAILURE, "bad buf_mode: %d", buf_mode);
+	default:
+	    bu_exit(EXIT_FAILURE, "bad buf_mode: %d", buf_mode);
     }
 
 
@@ -564,7 +568,7 @@
 	    }
 	    if (bif != NULL) {
 		bu_semaphore_acquire(BU_SEM_SYSCALL);
-		bu_image_save_writeline(bif, ap->a_y, (unsigned char *)scanline[ap->a_y].sl_buf);
+		icv_image_save_writeline(bif, ap->a_y, (unsigned char *)scanline[ap->a_y].sl_buf);
 		bu_semaphore_release(BU_SEM_SYSCALL);
 	    } else if (outfp != NULL) {
 		size_t count;
@@ -638,7 +642,7 @@
     	scanline = NULL;
     }
 
-    if(psum_buffer){
+    if (psum_buffer) {
 	bu_free(psum_buffer, "psum_buffer");
 	psum_buffer = 0;
     }
@@ -844,6 +848,162 @@
 }
 
 
+/* A O _ R A Y H I T
+ *
+ * hit routine for ambient occlusion
+ */
+int
+ao_rayhit(register struct application *ap,
+	  struct partition *PartHeadp,
+	  struct seg *UNUSED(segp))
+{
+    struct partition *pp;
+
+    /* if we don't have a radius, then any hit is ambient occlusion */
+    if (NEAR_ZERO(ambRadius, ap->a_rt_i->rti_tol.dist)) {
+	ap->a_user = 1;
+	ap->a_flag = 1;
+	return 1;
+    }
+
+    /* find the first hit that is in front */
+    for (pp=PartHeadp->pt_forw; pp != PartHeadp; pp = pp->pt_forw) {
+
+	if (pp->pt_inhit->hit_dist > 0.0) {
+	    if (pp->pt_inhit->hit_dist < ambRadius) {
+		/* first hit is inside radius, so this is occlusion */
+		ap->a_user = 1;
+		ap->a_flag = 1;
+		return 1;
+	    } else {
+		/* first hit outside radius is same as no occlusion */
+		ap->a_user = 0;
+		ap->a_flag = 0;
+		return 0;
+	    }
+	}
+    }
+
+    /* no hits in front of the ray, so we miss */
+    ap->a_user = 0;
+    ap->a_flag = 0;
+    return 0;
+}
+
+
+/* A O _ R A Y H I T
+ *
+ * miss routine for ambient occlusion
+ */
+int
+ao_raymiss(register struct application *ap)
+{
+    ap->a_user = 0;
+    ap->a_flag = 0;
+    return 0;
+}
+
+
+/* a m b i e n t O c c l u s i o n
+ *
+ * Compute the ambient term using occlusion rays.
+ * Scale the color based upon the occlusion
+ */
+void
+ambientOcclusion(struct application *ap, struct partition *pp)
+{
+    struct application amb_ap = *ap;
+    struct soltab *stp;
+    struct hit *hitp;
+    vect_t inormal;
+    vect_t vAxis;
+    vect_t uAxis;
+    int ao_samp;
+    vect_t origin = VINIT_ZERO;
+    float occlusionFactor;
+    int hitCount = 0;
+
+    stp = pp->pt_inseg->seg_stp;
+
+    hitp = pp->pt_inhit;
+    VJOIN1(amb_ap.a_ray.r_pt, ap->a_ray.r_pt, hitp->hit_dist, ap->a_ray.r_dir);
+    amb_ap.a_hit = ao_rayhit;
+    amb_ap.a_miss = ao_raymiss;
+    amb_ap.a_onehit = 4;  /* make sure we get at least two complete partitions.  The first may be "behind" the ray start */
+
+    RT_HIT_NORMAL(inormal, hitp, stp, &(ap->a_ray), pp->pt_inflip);
+
+    /* construct the ray origin.  Move it normalward off the surface
+     * to reduce the chances that the AO rays will hit the surface the ray
+     * is departing from.
+     */
+    if (ZERO(ambOffset)) {
+	VJOIN1(amb_ap.a_ray.r_pt, amb_ap.a_ray.r_pt, ap->a_rt_i->rti_tol.dist, inormal);
+    } else {
+	VJOIN1(amb_ap.a_ray.r_pt, amb_ap.a_ray.r_pt, ambOffset, inormal);
+    }
+
+    /* form a coordinate system at the hit point */
+    VCROSS(vAxis, inormal, ap->a_ray.r_dir);
+    if (MAGSQ(vAxis) < ap->a_rt_i->rti_tol.dist_sq) {
+	/* It appears the ray and the normal are perfectly aligned.
+	 * Time to construct a random vector to use for the cross-product
+	 * to construct the coordinate system
+	 */
+	vect_t arbitraryDir;
+
+	VSET(arbitraryDir, inormal[Y], inormal[Z], inormal[X]);
+	VCROSS(vAxis, inormal, arbitraryDir);
+    }
+
+    VUNITIZE(vAxis);
+    VCROSS(uAxis, vAxis, inormal);
+
+    for (ao_samp=0; ao_samp < ambSamples ; ao_samp++) {
+	vect_t randScale;
+
+	/* pick a random direction in the unit sphere */
+	if (ambSlow) {
+	    /* use bn_randmt() which is slow but not noisy */
+	    do {
+		/* less noisy but much slower */
+		randScale[X] = (bn_randmt() - 0.5) * 2.0;
+		randScale[Y] = (bn_randmt() - 0.5) * 2.0;
+		randScale[Z] = bn_randmt();
+	    } while (MAGSQ(randScale) > 1.0);
+	} else {
+	    do {
+		/* faster by a factor of 2 but noisy */
+		randScale[X] = bn_rand_half(ap->a_resource->re_randptr) * 2.0;
+		randScale[Y] = bn_rand_half(ap->a_resource->re_randptr) * 2.0;
+		randScale[Z] = bn_rand_half(ap->a_resource->re_randptr) + 0.5;
+	    } while (MAGSQ(randScale) > 1.0);
+	}
+
+	VJOIN3(amb_ap.a_ray.r_dir, origin, 
+	       randScale[X], uAxis, 
+	       randScale[Y], vAxis, 
+	       randScale[Z], inormal);
+
+	VUNITIZE(amb_ap.a_ray.r_dir);
+
+	amb_ap.a_user = 0;
+	amb_ap.a_flag = 0;
+
+	/* shoot in the direction and see what we hit */
+	rt_shootray(&amb_ap);
+	hitCount += amb_ap.a_flag;
+    }
+
+    occlusionFactor = 1.0 - (hitCount / (float)ambSamples);
+
+    /* try not go go completely black */
+    CLAMP(occlusionFactor, 0.0125, 1.0);
+
+    VSCALE(ap->a_color, ap->a_color, occlusionFactor);
+}
+
+
 /**
  * C O L O R V I E W
  *
@@ -1082,6 +1242,11 @@
 	VSCALE(ap->a_color, ap->a_color, f);
 	VJOIN1(ap->a_color, ap->a_color, g, haze);
     }
+
+
+    if (ambSamples > 0) 
+	ambientOcclusion(ap, pp);
+
     RT_CK_REGION(ap->a_uptr);
     if (R_DEBUG&RDEBUG_HITS) {
 	bu_log("colorview: lvl=%d ret a_user=%d %s\n",
@@ -1117,6 +1282,8 @@
 	bu_log("viewit:  no hit out front?\n");
 	return 0;
     }
+
+    bu_log("----------------------------------------------------------------------viewit\n");
 
     if (do_kut_plane) {
 	fastf_t slant_factor;
@@ -1498,7 +1665,7 @@
     }
     /* On fully incremental mode, allocate the scanline as the total
        size of the image */
-    if(full_incr_mode && !psum_buffer)
+    if (full_incr_mode && !psum_buffer)
 	psum_buffer = bu_calloc(height*width*pwidth, sizeof(fastf_t), "partial sums buffer");
 
 #ifdef RTSRV
@@ -1508,7 +1675,7 @@
 	buf_mode = BUFMODE_FULLFLOAT;
     } else if (incr_mode) {
 	buf_mode = BUFMODE_INCR;
-    } else if (full_incr_mode){
+    } else if (full_incr_mode) {
 	buf_mode = BUFMODE_ACC;
     }
     else if (width <= 96 || random_mode) {
@@ -1778,18 +1945,23 @@
  * Called once, very early on in RT setup, even before command line is
  * processed.
  */
-void application_init (void)
+void
+application_init(void)
 {
     /* rpt_overlap = 1; */
 
     /* Set the byte offsets at run time */
-    view_parse[0].sp_offset = bu_byteoffset(gamma_corr);
-    view_parse[1].sp_offset = bu_byteoffset(max_bounces);
-    view_parse[2].sp_offset = bu_byteoffset(max_ireflect);
-    view_parse[3].sp_offset = bu_byteoffset(a_onehit);
-    view_parse[4].sp_offset = bu_byteoffset(background[0]);
-    view_parse[5].sp_offset = bu_byteoffset(overlay);
-    view_parse[6].sp_offset = bu_byteoffset(overlay);
+    view_parse[ 0].sp_offset = bu_byteoffset(gamma_corr);
+    view_parse[ 1].sp_offset = bu_byteoffset(max_bounces);
+    view_parse[ 2].sp_offset = bu_byteoffset(max_ireflect);
+    view_parse[ 3].sp_offset = bu_byteoffset(a_onehit);
+    view_parse[ 4].sp_offset = bu_byteoffset(background[0]);
+    view_parse[ 5].sp_offset = bu_byteoffset(overlay);
+    view_parse[ 6].sp_offset = bu_byteoffset(overlay);
+    view_parse[ 7].sp_offset = bu_byteoffset(ambSamples);
+    view_parse[ 8].sp_offset = bu_byteoffset(ambRadius);
+    view_parse[ 9].sp_offset = bu_byteoffset(ambOffset);
+    view_parse[10].sp_offset = bu_byteoffset(ambSlow);
 }
 
 
