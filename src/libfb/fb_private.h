--- conflicted
+++ resolved
@@ -1,11 +1,7 @@
 /*                   F B _ P R I V A T E . H
  * BRL-CAD
  *
-<<<<<<< HEAD
- * Copyright (c) 2008-2018 United States Government as represented by
-=======
  * Copyright (c) 2008-2020 United States Government as represented by
->>>>>>> 2965d039
  * the U.S. Army Research Laboratory.
  *
  * This library is free software; you can redistribute it and/or
@@ -68,11 +64,6 @@
 /* Shared memory (shmget et. al.) key common to multiple framebuffers */
 #define SHMEM_KEY 42
 
-<<<<<<< HEAD
-/* XXX - arbitrary upper bound */
-#define FB_XMAXSCREEN 32*1024
-#define FB_YMAXSCREEN 32*1024
-=======
 /* Maximum memory buffer allocation.
  *
  * Care must be taken as this can result in a large default memory
@@ -82,7 +73,6 @@
  */
 #define FB_XMAXSCREEN 20*1024 /* 1.6GB */
 #define FB_YMAXSCREEN 20*1024 /* 1.6GB */
->>>>>>> 2965d039
 
 /* setting to 1 turns on general intrface debugging for all fb types */
 #define FB_DEBUG 0
