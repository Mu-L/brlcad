/*                        I F _ X 2 4 . C
 * BRL-CAD
 *
 * Copyright (c) 1994 Sun Microsystems, Inc. - All Rights Reserved.
 *
 * Permission is hereby granted, without written agreement and without
 * license or royalty fees, to use, copy, modify, and distribute this
 * software and its documentation for any purpose, provided that the
 * above copyright notice and the following two paragraphs appear in
 * all copies of this software.
 *
 * IN NO EVENT SHALL SUN MICROSYSTEMS INC. BE LIABLE TO ANY PARTY FOR
 * DIRECT, INDIRECT, SPECIAL, INCIDENTAL, OR CONSEQUENTIAL DAMAGES ARISING
 * OUT OF THE USE OF THIS SOFTWARE AND ITS DOCUMENTATION, EVEN IF SUN
 * MICROSYSTEMS INC. HAS BEEN ADVISED OF THE POSSIBILITY OF SUCH DAMAGE.
 *
 * SUN MICROSYSTEMS INC. SPECIFICALLY DISCLAIMS ANY WARRANTIES,
 * INCLUDING, BUT NOT LIMITED TO, THE IMPLIED WARRANTIES OF MERCHANTABILITY
 * AND FITNESS FOR A PARTICULAR PURPOSE.  THE SOFTWARE PROVIDED HEREUNDER
 * IS ON AN "AS IS" BASIS, AND SUN MICROSYSTEMS INC. HAS NO OBLIGATION TO
 * PROVIDE MAINTENANCE, SUPPORT, UPDATES, ENHANCEMENTS, OR MODIFICATIONS.
 */
/** @addtogroup if */
/** @{*/
/** @file if_X24.c
 *
 *  X Window System (X11) libfb interface, supporting 24-, 8-, and 1-bit
 *  displays.
 *
 *  Authors -
 *	Christopher J. Jackson, Sun
 *	Timothy G. Smith, Sun
 *	Michael John Muuss, ARL
 *
 *  Source -
 *	Sun Microsystems, Inc.
 *	Southern Area Special Projects Group
 *	6716 Alexander Bell Drive, Suite 200
 *	Columbia, MD 21046
 *
 *  Acknowledgements -
 *	This software is loosely based on the original if_X.c by
 *	Phillip Dykstra of BRL, which was Copyright 1988, US Army.
 */
/** @} */

#include "common.h"

#ifdef IF_X

#include <errno.h>
#include <stdlib.h>
#include <time.h>
#include <sys/types.h>
#include <string.h>
<<<<<<< HEAD

#if defined(USE_SYS_TIME_H)
#  include <sys/time.h>
#endif

=======
#ifdef HAVE_SYS_TIME_H
#  include <sys/time.h>
#endif
>>>>>>> 2885bf4f
#ifdef HAVE_SYS_MMAN_H
#  include <sys/mman.h>
#  define CAN_LINGER 1
#  undef HAVE_SYS_SHM_H		/* Don't use both ways, mmap is preferred. */
#else
#  ifdef HAVE_SYS_SHM_H
#    include <sys/ipc.h>
#    include <sys/shm.h>
#    define CAN_LINGER 1
#  endif
#endif

#include <X11/X.h>
#ifdef HAVE_XOSDEFS_H
#  include <X11/Xfuncproto.h>
#  include <X11/Xosdefs.h>
#endif
#if defined(linux)
#  undef X_NOT_STDC_ENV
#  undef X_NOT_POSIX
#endif
#include <X11/Xlib.h>
#include <X11/Xutil.h>
#include <X11/Xatom.h>

#include <ctype.h>
#include "bio.h"

#include "fb.h"


/* Print a debug message on first time into a piece of code */
#if 0
# define DEBUG1(str)	{static int before=1; if (before) {write(2, str, strlen(str)); before=0;} }
#else
# define DEBUG1(str)	/*NIL*/
#endif

#define X_DBG	0
#define UPD_DBG 0
#define BLIT_DBG 0
#define EVENT_DBG 0
#define BLIT_DBG_PIX 0

#include "machine.h"
#include "fb.h"


/* Print a debug message on first time into a piece of code */
#if 0
# define DEBUG1(str)	{static int before=1; if(before) {write(2,str, strlen(str)); before=0;} }
#else
# define DEBUG1(str)	/*NIL*/
#endif

#define X_DBG	0
#define UPD_DBG 0
#define BLIT_DBG 0
#define EVENT_DBG 0
#define BLIT_DBG_PIX 0

#define SHMEM_KEY	42


int X24_refresh();
int X24_close_existing();
int X24_open_existing();
int _X24_open_existing();

HIDDEN int	X24_open(),
    X24_close(),
    X24_clear(),
    X24_read(),
    X24_write(),
    X24_rmap(),
    X24_wmap(),
    X24_view(),
    X24_getview(),
    X24_setcursor(),
    X24_cursor(),
    X24_getcursor(),
    X24_readrect(),
    X24_writerect(),
    X24_poll(),
    X24_flush(),
    X24_free(),
    X24_help();

HIDDEN int	X24_getmem();
HIDDEN void	X24_zapmem();
HIDDEN void	X24_destroy();
HIDDEN void	X24_blit();
HIDDEN void	X24_updstate();

HIDDEN	int	x24_linger();
HIDDEN	int	x24_setup();
HIDDEN	void	print_display_info();	/* debug */
HIDDEN	void	X24_createColorCube();
HIDDEN	void	X24_createColorTables();


HIDDEN void X24_handle_event FB_ARGS((FBIO *ifp, XEvent *event));
void X24_configureWindow FB_ARGS((FBIO *ifp, int width, int height));

/* This is the ONLY thing that we normally "export" */
FBIO X24_interface =  {
    0,			/* magic number slot	*/
    X24_open,		/* open device		*/
    X24_close,		/* close device		*/
    X24_clear,		/* clear device		*/
    X24_read,		/* read	pixels		*/
    X24_write,		/* write pixels		*/
    X24_rmap,		/* read colormap	*/
    X24_wmap,		/* write colormap	*/
    X24_view,		/* set view		*/
    X24_getview,		/* get view		*/
    X24_setcursor,		/* define cursor	*/
    X24_cursor,		/* set cursor		*/
    X24_getcursor,		/* get cursor		*/
    X24_readrect,		/* read rectangle	*/
    X24_writerect,		/* write rectangle	*/
    fb_sim_bwreadrect,
    fb_sim_bwwriterect,
    X24_poll,		/* process events	*/
    X24_flush,		/* flush output		*/
    X24_free,		/* free resources	*/
    X24_help,		/* help message		*/
    "24 bit X Window System (X11)",	/* device description	*/
    2048,			/* max width		*/
    2048,			/* max height		*/
    "/dev/X",		/* short device name	*/
    512,			/* default/current width  */
    512,			/* default/current height */
    -1,			/* select file desc	*/
    -1,			/* file descriptor	*/
    1, 1,			/* zoom			*/
    256, 256,		/* window center	*/
    0, 0, 0,		/* cursor		*/
    PIXEL_NULL,		/* page_base		*/
    PIXEL_NULL,		/* page_curp		*/
    PIXEL_NULL,		/* page_endp		*/
    -1,			/* page_no		*/
    0,			/* page_dirty		*/
    0L,			/* page_curpos		*/
    0L,			/* page_pixels		*/
    0			/* debug		*/
};


/*
 * Per window state information.
 */
struct	xinfo {
    Display		*xi_dpy;	/* Display and Screen(s) info */
    Window		xi_win;		/* Window ID */
    int		xi_screen;	/* Our screen selection */
    Visual		*xi_visual;	/* Our visual selection */
    XVisualInfo	xi_visinfo;	/* Visual Info */
    int		xi_depth;	/* Depth of our window */
    GC		xi_gc;		/* current graphics context */
    GC		xi_cgc;		/* graphics context for clipping */
    Region		xi_reg;		/* Valid displayed region */
    int		xi_usereg;	/* Flag determining whether or not to use regions */
    Colormap	xi_cmap;	/* Colormap */
    XImage		*xi_image;	/* XImage (size of screen) */
    Window		xi_cwinp;	/* Cursor's Parent Window ID */
    Window		xi_cwin;	/* Cursor Window ID */
    unsigned long	xi_wp;		/* White pixel */
    unsigned long	xi_bp;		/* Black pixel */

    /*
     * Pixel buffer usage:
     *
     * xi_mem is the actual data received from the user.  It's stored
     * in 24-bit RGB format, in image-space coordinates.
     *
     * xi_pix is the panned, zoomed, and possibly colormapped output
     * image.  It's stored in whatever X11 format makes sense for our
     * Visual, in X11-space coordinates.  This is the buffer backing
     * xi_image.
     *
     */

    unsigned char	*xi_mem;	/* 24-bit backing store */
    unsigned char	*xi_pix;	/* X Image buffer */

#ifdef HAVE_SYS_SHM_H
    int		xi_shmid;	/* Sys V shared mem id */
#endif

    unsigned long	xi_mode;	/* 0, 1, 2 */
    unsigned long	xi_flags;

    ColorMap 	*xi_rgb_cmap;	/* User's libfb colormap */
    unsigned char	*xi_redmap;	/* Fake colormap for non-DirectColor */
    unsigned char	*xi_blumap;	/* Fake colormap for non-DirectColor */
    unsigned char	*xi_grnmap;	/* Fake colormap for non-DirectColor */

    unsigned char	*xi_ccredtbl;	/* Lookup table for red component */
    unsigned char	*xi_ccgrntbl;	/* Lookup table for green component */
    unsigned char	*xi_ccblutbl;	/* Lookup table for blue component */

    unsigned char	*xi_andtbl;	/* Lookup table for 1-bit dithering */
    unsigned char	*xi_ortbl;	/* Lookup table for 1-bit dithering */

    int		xi_ncolors;	/* Number of colors in colorcube */
    int		xi_base;	/* Base color in colorcube */

    /* The following values are in Image Pixels */

    int		xi_iwidth;	/* Width of user's whole image */
    int		xi_iheight;	/* Height of user's whole image */

    int		xi_ilf;		/* Image coordinate of LLHC image */
    int		xi_ibt;		/*  pixel */
    int		xi_irt;		/* Image coordinate of URHC image */
    int		xi_itp;		/*  pixel */

    /* The following values are in X Pixels */

    int		xi_ilf_w;	/* Width of leftmost image pixels */
    int		xi_irt_w;	/* Width of rightmost image pixels */
    int		xi_ibt_h;	/* Height of bottommost image pixels */
    int		xi_itp_h;	/* Height of topmost image pixels */

    int		xi_xwidth;	/* Width of X window */
    int		xi_xheight;	/* Height of X window */

    int		xi_xlf;		/* X-coord of leftmost pixels */
    int		xi_xrt;		/* X-coord of rightmost pixels */
    int		xi_xtp;		/* Y-coord of topmost pixels */
    int		xi_xbt;		/* Y-coord of bottomost pixels */
};
#define	XI(ptr) ((struct xinfo *)((ptr)->u1.p))
#define	XI_SET(ptr, val) ((ptr)->u1.p) = (char *) val;


/* Flags in xi_flags */

#define FLG_VMASK       0x07	/* Visual mask */
				/* Note: values below are in preference order*/
#define FLG_VD24        0x01	/* 24-bit DirectColor */
#define FLG_VT24        0x02	/* 24-bit TrueColor */
#define FLG_VD16        0x03	/* 16-bit DirectColor */
#define FLG_VT16        0x04	/* 16-bit TrueColor */
#define FLG_VP8         0x05	/* 8-bit PseudoColor */
#define FLG_VS8         0x06	/* 8-bit StaticGray */
#define FLG_VG8		0x07	/* 8-bit GrayScale */
#define FLG_VS1         0x08	/* 1-bit StaticGray */

#define FLG_LINCMAP	0x10	/* We're using a linear colormap */
#define FLG_XCMAP	0x20	/* The X server can do colormapping for us */
#define FLG_INIT	0x40	/* Display is fully initialized */

/* Mode flags for open */

#define MODE1_MASK	(1<<1)
#define MODE1_TRANSIENT	(0<<1)
#define MODE1_LINGERING (1<<1)

#define MODEV_MASK	(7<<1)

#define MODE10_MASK	(1<<10)
#define MODE10_MALLOC	(0<<10)
#define MODE10_SHARED	(1<<10)

#define MODE11_MASK	(1<<11)
#define MODE11_NORMAL	(0<<11)
#define MODE11_ZAP	(1<<11)

static struct modeflags {
    char		c;
    unsigned long	mask;
    unsigned long	value;
    char		*help;
} modeflags[] = {
<<<<<<< HEAD
	{ 'l',	MODE1_MASK, MODE1_LINGERING,
		"Lingering window" },
	{ 't',	MODE1_MASK, MODE1_TRANSIENT,
		"Transient window" },
	{ 's',  MODE10_MASK, MODE10_SHARED,
		"Use shared memory backing store" },
	{ 'z',	MODE11_MASK, MODE11_ZAP,
		"Zap (free) shared memory" },
	{ 'D',	MODEV_MASK, FLG_VD24 << 1,
		"Select 24-bit DirectColor display if available" },
	{ 'T',	MODEV_MASK, FLG_VT24 << 1,
		"Select 24-bit TrueColor display if available" },
	{ 'P',	MODEV_MASK, FLG_VP8 << 1,
		"Select 8-bit PseudoColor display if available" },
	{ 'S',	MODEV_MASK, FLG_VS8 << 1,
		"Select 8-bit StaticGray display if available" },
	{ 'G',	MODEV_MASK, FLG_VG8 << 1,
		"Select 8-bit GrayScale display if available" },
	{ 'M',	MODEV_MASK, FLG_VS1 << 1,
		"Select 1-bit StaticGray display if available" },
	{ '\0', 0, 0, "" }
=======
    { 'l',	MODE1_MASK, MODE1_LINGERING,
      "Lingering window" },
    { 't',	MODE1_MASK, MODE1_TRANSIENT,
      "Transient window" },
    { 's',  MODE10_MASK, MODE10_SHARED,
      "Use shared memory backing store" },
    { 'z',	MODE11_MASK, MODE11_ZAP,
      "Zap (free) shared memory" },
    { 'D',	MODEV_MASK, FLG_VD24 << 1,
      "Select 24-bit DirectColor display if available" },
    { 'T',	MODEV_MASK, FLG_VT24 << 1,
      "Select 24-bit TrueColor display if available" },
    { 'P',	MODEV_MASK, FLG_VP8 << 1,
      "Select 8-bit PseudoColor display if available" },
    { 'S',	MODEV_MASK, FLG_VS8 << 1,
      "Select 8-bit StaticGray display if available" },
    { 'G',	MODEV_MASK, FLG_VG8 << 1,
      "Select 8-bit GrayScale display if available" },
    { 'M',	MODEV_MASK, FLG_VS1 << 1,
      "Select 1-bit StaticGray display if available" },
    { '\0', 0, 0, "" }
>>>>>>> 2885bf4f
};

/* Flags for X24_blit's flags argument */

#define	BLIT_DISP	0x1	/* Write bits to screen */
#define BLIT_PZ		0x2	/* This is a pan or zoom */
#define BLIT_RESIZE	0x4	/* We just resized (screen empty) */

#define BS_NAME	"/tmp/X24_fb"

/* Elements of 6x9x4 colorcube */

static unsigned char reds[] = { 0, 51, 102, 153, 204, 255 };
static unsigned char grns[] = { 0, 32, 64, 96, 128, 159, 191, 223, 255 };
static unsigned char blus[] = { 0, 85, 170, 255 };

/* Dither masks */

static float dmsk881[] = {
    0.705882, 0.956863, 0.235294, 0.486275, 0.737255, 0.988235, 0.203922, 0.454902,
    0.172549, 0.423529, 0.674510, 0.925490, 0.141176, 0.392157, 0.643137, 0.894118,
    0.580392, 0.831373, 0.109804, 0.360784, 0.611765, 0.862745, 0.078431, 0.329412,
    0.047059, 0.298039, 0.549020, 0.800000, 0.015686, 0.266667, 0.517647, 0.768628,
    0.721569, 0.972549, 0.188235, 0.439216, 0.690196, 0.941177, 0.219608, 0.470588,
    0.125490, 0.376471, 0.627451, 0.878431, 0.156863, 0.407843, 0.658824, 0.909804,
    0.596078, 0.847059, 0.062745, 0.313726, 0.564706, 0.815686, 0.094118, 0.345098,
    0.000000, 0.250980, 0.501961, 0.752941, 0.031373, 0.282353, 0.533333, 0.784314
};

static float dmsk883[] = {
    0.784314, 0.533333, 0.282353, 0.031373, 0.752941, 0.501961, 0.250980, 0.000000,
    0.345098, 0.094118, 0.815686, 0.564706, 0.313726, 0.062745, 0.847059, 0.596078,
    0.909804, 0.658824, 0.407843, 0.156863, 0.878431, 0.627451, 0.376471, 0.125490,
    0.470588, 0.219608, 0.941177, 0.690196, 0.439216, 0.188235, 0.972549, 0.721569,
    0.768628, 0.517647, 0.266667, 0.015686, 0.800000, 0.549020, 0.298039, 0.047059,
    0.329412, 0.078431, 0.862745, 0.611765, 0.360784, 0.109804, 0.831373, 0.580392,
    0.894118, 0.643137, 0.392157, 0.141176, 0.925490, 0.674510, 0.423529, 0.172549,
    0.454902, 0.203922, 0.988235, 0.737255, 0.486275, 0.235294, 0.956863, 0.705882,

    0.988235, 0.737255, 0.486275, 0.235294, 0.956863, 0.705882, 0.454902, 0.203922,
    0.392157, 0.141176, 0.925490, 0.674510, 0.423529, 0.172549, 0.894118, 0.643137,
    0.862745, 0.611765, 0.360784, 0.109804, 0.831373, 0.580392, 0.329412, 0.078431,
    0.266667, 0.015686, 0.800000, 0.549020, 0.298039, 0.047059, 0.768628, 0.517647,
    0.941177, 0.690196, 0.439216, 0.188235, 0.972549, 0.721569, 0.470588, 0.219608,
    0.407843, 0.156863, 0.878431, 0.627451, 0.376471, 0.125490, 0.909804, 0.658824,
    0.815686, 0.564706, 0.313726, 0.062745, 0.847059, 0.596078, 0.345098, 0.094118,
    0.282353, 0.031373, 0.752941, 0.501961, 0.250980, 0.000000, 0.784314, 0.533333,

    0.000000, 0.250980, 0.501961, 0.752941, 0.031373, 0.282353, 0.533333, 0.784314,
    0.596078, 0.847059, 0.062745, 0.313726, 0.564706, 0.815686, 0.094118, 0.345098,
    0.125490, 0.376471, 0.627451, 0.878431, 0.156863, 0.407843, 0.658824, 0.909804,
    0.721569, 0.972549, 0.188235, 0.439216, 0.690196, 0.941177, 0.219608, 0.470588,
    0.047059, 0.298039, 0.549020, 0.800000, 0.015686, 0.266667, 0.517647, 0.768628,
    0.580392, 0.831373, 0.109804, 0.360784, 0.611765, 0.862745, 0.078431, 0.329412,
    0.172549, 0.423529, 0.674510, 0.925490, 0.141176, 0.392157, 0.643137, 0.894118,
    0.705882, 0.956863, 0.235294, 0.486275, 0.737255, 0.988235, 0.203922, 0.454902
};

/* Luminance factor tables (filled in in x24_setup()) */

static int lumdone = 0;		/* Nonzero if tables valid */
static unsigned long rlumtbl[256];
static unsigned long glumtbl[256];
static unsigned long blumtbl[256];


/*
 *			X 2 4 _ O P E N
 */
HIDDEN int
X24_open(ifp, file, width, height)
    FBIO	*ifp;
    char	*file;
    int	width, height;
{
    struct xinfo *xi;

    unsigned long mode;			/* local copy */
    int getmem_stat;

#if X_DBG
    printf("X24_open(ifp:0x%x, file:%s width:%d, height:%d): entered.\n",
	   ifp, file, width, height);
#endif
<<<<<<< HEAD
	FB_CK_FBIO(ifp);

	/*
	 *  First, attempt to determine operating mode for this open,
	 *  based upon the "unit number" or flags.
	 *  file = "/dev/X###"
	 */
	mode = MODE1_LINGERING;

	if (file != NULL)  {
		register char *cp;
		char	modebuf[80];
		char	*mp;
		int	alpha;
		struct	modeflags *mfp;

		if (strncmp(file, ifp->if_name, strlen(ifp->if_name))) {
			/* How did this happen?? */
			mode = 0;
		}
		else {
			/* Parse the options */
			alpha = 0;
			mp = &modebuf[0];
			cp = &file[sizeof("/dev/X")-1];
			while(*cp != '\0' && !isspace(*cp)) {
				*mp++ = *cp;	/* copy it to buffer */
				if (isdigit(*cp)) {
					cp++;
					continue;
				}
				alpha++;
				for(mfp = modeflags; mfp->c != '\0'; mfp++) {
					if (mfp->c == *cp) {
						mode = (mode&~mfp->mask)|mfp->value;
						break;
					}
				}
				if (mfp->c == '\0' && *cp != '-') {
					fb_log("if_X24: unknown option '%c' ignored\n", *cp);
				}
				cp++;
			}
			*mp = '\0';
			if (!alpha)
				mode |= atoi(modebuf);
=======
    FB_CK_FBIO(ifp);

    /*
     *  First, attempt to determine operating mode for this open,
     *  based upon the "unit number" or flags.
     *  file = "/dev/X###"
     */
    mode = MODE1_LINGERING;

    if (file != NULL)  {
	register char *cp;
	char	modebuf[80];
	char	*mp;
	int	alpha;
	struct	modeflags *mfp;

	if (strncmp(file, ifp->if_name, strlen(ifp->if_name))) {
	    /* How did this happen?? */
	    mode = 0;
	}
	else {
	    /* Parse the options */
	    alpha = 0;
	    mp = &modebuf[0];
	    cp = &file[sizeof("/dev/X")-1];
	    while (*cp != '\0' && !isspace(*cp)) {
		*mp++ = *cp;	/* copy it to buffer */
		if (isdigit(*cp)) {
		    cp++;
		    continue;
		}
		alpha++;
		for (mfp = modeflags; mfp->c != '\0'; mfp++) {
		    if (mfp->c == *cp) {
			mode = (mode&~mfp->mask)|mfp->value;
			break;
		    }
		}
		if (mfp->c == '\0' && *cp != '-') {
		    fb_log("if_X24: unknown option '%c' ignored\n", *cp);
>>>>>>> 2885bf4f
		}
		cp++;
	    }
	    *mp = '\0';
	    if (!alpha)
		mode |= atoi(modebuf);
	}
    }

    /* Just zap the shared memory and exit */
    if ((mode & MODE11_MASK) == MODE11_ZAP) {
	/* Only task: Attempt to release shared memory segment */
	X24_zapmem();
	return(-1);
    }

    if (width <= 0)
	width = ifp->if_width;
    if (height <= 0)
	height = ifp->if_height;
    if (width > ifp->if_max_width)
	width = ifp->if_max_width;
    if (height > ifp->if_max_height)
	height = ifp->if_max_height;

    ifp->if_width = width;
    ifp->if_height = height;

    ifp->if_xzoom = 1;
    ifp->if_yzoom = 1;
    ifp->if_xcenter = width/2;
    ifp->if_ycenter = height/2;

    /* create a struct of state information */
    if ((xi = (struct xinfo *) calloc(1, sizeof(struct xinfo))) == NULL) {
	fb_log("X24_open: xinfo malloc failed\n");
	return(-1);
    }
    XI_SET(ifp, xi);

    xi->xi_mode = mode;
    xi->xi_iwidth = width;
    xi->xi_iheight = height;

    /* Allocate backing store (shared memory or local) */

    if ((getmem_stat = X24_getmem(ifp)) == -1) {
	X24_destroy(xi);
	return (-1);
    }

    /* Set up an X window, graphics context, etc. */

    if (x24_setup(ifp, width, height) < 0) {
	X24_destroy(xi);
	return(-1);
    }

    /* Update state for blits */

    X24_updstate(ifp);

    /* Make the Display connection available for selecting on */
    ifp->if_selfd = ConnectionNumber(xi->xi_dpy);

    /* If we already have data, display it */

    if (getmem_stat == 0) {
	X24_wmap(ifp, xi->xi_rgb_cmap);
	X24_blit(ifp, 0, 0, xi->xi_iwidth, xi->xi_iheight, BLIT_DISP);
    } else {
	/* Set up default linear colormap */
	X24_wmap(ifp, NULL);
    }

    /* Mark display ready */

    xi->xi_flags |= FLG_INIT;


    return(0);
}

int
X24_open_existing(ifp, argc, argv)
    FBIO *ifp;
    int argc;
    char **argv;
{
    Display *dpy;
    Window win;
    Window cwinp;
    Colormap cmap;
    XVisualInfo *vip;
    int width;
    int height;
    GC gc;

    if (argc != 9)
	return -1;

    if (sscanf(argv[1], "%lu", (unsigned long *)&dpy) != 1)
	return -1;

    if (sscanf(argv[2], "%lu", (unsigned long *)&win) != 1)
	return -1;

    if (sscanf(argv[3], "%lu", (unsigned long *)&cwinp) != 1)
	return -1;

    if (sscanf(argv[4], "%lu", (unsigned long *)&cmap) != 1)
	return -1;

    if (sscanf(argv[5], "%lu", (unsigned long *)&vip) != 1)
	return -1;

    if (sscanf(argv[6], "%d", &width) != 1)
	return -1;

    if (sscanf(argv[7], "%d", &height) != 1)
	return -1;

    if (sscanf(argv[8], "%lu", (unsigned long *)&gc) != 1)
	return -1;

    return _X24_open_existing(ifp, dpy, win, cwinp, cmap, vip, width, height, gc);
}

int
_X24_open_existing(ifp, dpy, win, cwinp, cmap, vip, width, height, gc)
    FBIO *ifp;
    Display *dpy;
    Window win;
    Window cwinp;
    Colormap cmap;
    XVisualInfo *vip;
    int width;
    int height;
    GC gc;
{
    struct xinfo *xi;
#if 0
    XRectangle rect;
#endif
    int getmem_stat;

    ifp->if_width = width;
    ifp->if_height = height;

    ifp->if_xzoom = 1;
    ifp->if_yzoom = 1;

    ifp->if_xcenter = width/2;
    ifp->if_ycenter = height/2;

    /* create a struct of state information */
    if ((xi = (struct xinfo *)calloc(1, sizeof(struct xinfo))) == NULL) {
	fb_log("X24_open: xinfo malloc failed\n");
	return -1;
    }
    XI_SET(ifp, xi);

    /* X setup */
    xi->xi_xwidth = width;
    xi->xi_xheight = height;
    xi->xi_dpy = dpy;
    xi->xi_screen = DefaultScreen(xi->xi_dpy);

    xi->xi_visinfo = *vip;		/* struct copy */
    xi->xi_visual = vip->visual;
    xi->xi_depth = vip->depth;
    xi->xi_cmap = cmap;
    xi->xi_win = win;
    xi->xi_cwinp = cwinp;

    /*XXX For now use same GC for both */
    xi->xi_gc = gc;
    xi->xi_cgc = gc;


    switch (vip->class) {
	case TrueColor:
	    if (vip->depth >= 24) {
		xi->xi_mode = FLG_VT24 << 1;
		xi->xi_flags = FLG_VT24;
		xi->xi_wp = 0xFFFFFF;
		xi->xi_bp = 0x000000;
	    } else if (vip->depth >= 16) {
		xi->xi_mode = FLG_VT16 << 1;
		xi->xi_flags = FLG_VT16;
		xi->xi_wp = 0xFFFFFF;
		xi->xi_bp = 0x000000;
	    } else {
		xi->xi_mode = FLG_VS1 << 1;
		xi->xi_flags = FLG_VS1;
		xi->xi_wp = 0x0;
		xi->xi_bp = 0x1;
	    }

	    break;
	case DirectColor:
	    if (vip->depth >= 24) {
		xi->xi_mode = FLG_VD24 << 1;
		xi->xi_flags = FLG_VD24 | FLG_XCMAP;
		xi->xi_wp = 0xFFFFFF;
		xi->xi_bp = 0x000000;
	    } else if (vip->depth >= 16) {
		xi->xi_mode = FLG_VD16 << 1;
		xi->xi_flags = FLG_VD16 | FLG_XCMAP;
		xi->xi_wp = 0xFFFFFF;
		xi->xi_bp = 0x000000;
	    } else {
		xi->xi_mode = FLG_VS1 << 1;
		xi->xi_flags = FLG_VS1 | FLG_XCMAP;
		xi->xi_wp = 0x0;
		xi->xi_bp = 0x1;
	    }

	    break;
	case PseudoColor:
	    if (vip->depth >= 8) {
		xi->xi_mode = FLG_VP8 << 1;
		xi->xi_flags = FLG_VP8 | FLG_XCMAP;

		xi->xi_ncolors = sizeof (reds) * sizeof (blus) * sizeof (grns);
		xi->xi_base = 255 - xi->xi_ncolors;
		xi->xi_bp = xi->xi_base;
		xi->xi_wp = xi->xi_base + xi->xi_ncolors - 1;

		X24_createColorTables(xi);
	    } else {
		xi->xi_mode = FLG_VS1 << 1;
		xi->xi_flags = FLG_VS1 | FLG_XCMAP;
		xi->xi_wp = 0x0;
		xi->xi_bp = 0x1;
	    }

	    break;
	default:
	    xi->xi_mode = FLG_VS1 << 1;
	    xi->xi_flags = FLG_VS1 | FLG_XCMAP;
	    xi->xi_wp = 0x0;
	    xi->xi_bp = 0x1;

	    break;
    }

    if (!(xi->xi_flags & FLG_XCMAP)) {
	xi->xi_redmap = (unsigned char *)malloc(256);
	xi->xi_grnmap = (unsigned char *)malloc(256);
	xi->xi_blumap = (unsigned char *)malloc(256);

	if (!xi->xi_redmap || !xi->xi_grnmap || !xi->xi_blumap) {
	    fb_log("if_X24: Can't allocate colormap memory\n");
	    return (-1);
	}
    }

    xi->xi_iwidth = width;
    xi->xi_iheight = height;

    /* Allocate backing store (shared memory or local) */
    if ((getmem_stat = X24_getmem(ifp)) == -1) {
	free((char *)xi);
	return -1;
    }

#if 0
    /* Initialize the valid region */
    xi->xi_reg = XCreateRegion();
    rect.x = 0;
    rect.y = 0;
    rect.width = xi->xi_xwidth;
    rect.height = xi->xi_xheight;
    XUnionRectWithRegion(&rect, xi->xi_reg, xi->xi_reg);
#else
    /* We're not using Region's */
    xi->xi_reg = (Region)0;
    xi->xi_usereg = 0;
#endif

    /* this will be reallocated in the call to X24_configureWindow */
    if ((xi->xi_pix = (unsigned char *) calloc(1, 1)) == NULL) {
	fb_log("X24_open: calloc failed\n");
	return -1;
    }

    /* this will be destroyed in the call to X24_configureWindow */
    xi->xi_image = XCreateImage(xi->xi_dpy,
				xi->xi_visual, xi->xi_depth, ZPixmap, 0,
				(char *) xi->xi_pix, 1, 1, 8, 0);

    /* Update state for blits */
    X24_updstate(ifp);

    /* Make the Display connection available for selecting on */
    ifp->if_selfd = ConnectionNumber(xi->xi_dpy);

    if (getmem_stat == 0) {
	X24_wmap(ifp, xi->xi_rgb_cmap);
	X24_blit(ifp, 0, 0, xi->xi_iwidth, xi->xi_iheight, BLIT_DISP);
    } else {
	/* Set up default linear colormap */
	X24_wmap(ifp, NULL);
    }

    /* Mark display ready */
    xi->xi_flags |= FLG_INIT;

    /* force reconfiguration */
    xi->xi_xwidth = 0;
    xi->xi_xheight = 0;
    X24_configureWindow(ifp, width, height);

    return 0;
}

HIDDEN int
X24_close(ifp)
    FBIO	*ifp;
{
    struct xinfo *xi = XI(ifp);

    XFlush(xi->xi_dpy);
    if ((xi->xi_mode & MODE1_MASK) == MODE1_LINGERING) {
	if (x24_linger(ifp))
	    return(0);	/* parent leaves the display */
    }

    X24_destroy(xi);

    return (0);
}

int
X24_close_existing(ifp)
    FBIO    *ifp;
{
    struct xinfo *xi = XI(ifp);

    if (xi->xi_image)
	XDestroyImage(xi->xi_image);

    if (xi->xi_reg)
	XDestroyRegion(xi->xi_reg);

    if (xi->xi_ccredtbl)
	free(xi->xi_ccredtbl);
    if (xi->xi_ccgrntbl)
	free(xi->xi_ccgrntbl);
    if (xi->xi_ccblutbl)
	free(xi->xi_ccblutbl);

    free((char *)xi);

    return (0);
}

HIDDEN void
X24_destroy(xi)
    struct xinfo *xi;
{
    if (xi) {
	if (xi->xi_rgb_cmap &&
	    (xi->xi_mode & MODE10_MASK) == MODE10_MALLOC)
	    free(xi->xi_rgb_cmap);

	if (xi->xi_redmap)
	    free(xi->xi_redmap);
	if (xi->xi_grnmap)
	    free(xi->xi_grnmap);
	if (xi->xi_blumap)
	    free(xi->xi_blumap);
	if (xi->xi_ccredtbl)
	    free(xi->xi_ccredtbl);
	if (xi->xi_ccgrntbl)
	    free(xi->xi_ccgrntbl);
	if (xi->xi_ccblutbl)
	    free(xi->xi_ccblutbl);
	if (xi->xi_andtbl)
	    free(xi->xi_andtbl);
	if (xi->xi_ortbl)
	    free(xi->xi_ortbl);

	if (xi->xi_dpy) {
	    if (xi->xi_cgc)
		XFreeGC(xi->xi_dpy, xi->xi_cgc);

	    if (xi->xi_gc)
		XFreeGC(xi->xi_dpy, xi->xi_gc);

	    if (xi->xi_image)
		XDestroyImage(xi->xi_image);

	    if (xi->xi_reg)
		XDestroyRegion(xi->xi_reg);

	    XCloseDisplay(xi->xi_dpy);
	}

	free((char *) xi);
    }
}

HIDDEN int
X24_clear(ifp, pp)
    FBIO	*ifp;
    unsigned char	*pp;
{
    struct xinfo *xi = XI(ifp);

    int red, grn, blu;
    int npix;
    int n;
    unsigned char *cp;

#if X_DBG
    printf("X24_clear(ifp:0x%x, pp:0x%x) pixel = (%d, %d, %d): entered.\n",
	   ifp, pp, pp[RED], pp[GRN], pp[BLU]);
#endif

    if (pp == (unsigned char *)NULL) {
	red = grn = blu = 0;
    } else {
	red = pp[RED];
	grn = pp[GRN];
	blu = pp[BLU];
    }

    /* Clear the backing store */
    npix = xi->xi_iwidth * xi->xi_xheight;

    if (red == grn && red == blu) {
	memset(xi->xi_mem, red, npix*3);
    } else {
	cp = xi->xi_mem;
	n = npix;
	while (n--) {
	    *cp++ = red;
	    *cp++ = grn;
	    *cp++ = blu;
	}
    }

    X24_blit(ifp, 0, 0, xi->xi_iwidth, xi->xi_iheight,
	     BLIT_DISP | BLIT_PZ);

    return(0);
}


HIDDEN int
X24_read(ifp, x, y, pixelp, count)
    FBIO	*ifp;
    int	x, y;
    unsigned char	*pixelp;
    int	count;
{
    struct xinfo *xi = XI(ifp);
    int maxcount;

    /* check origin bounds */
    if (x < 0 || x >= xi->xi_iwidth || y < 0 || y >= xi->xi_iheight)
	return	-1;

    /* clip read length */
    maxcount = xi->xi_iwidth * (xi->xi_iheight - y) - x;
    if (count > maxcount)
	count = maxcount;

    memcpy(pixelp, &(xi->xi_mem[(y*xi->xi_iwidth+x)*sizeof(RGBpixel)]),
	   count*sizeof(RGBpixel));
    return (count);
}


HIDDEN int
X24_write(ifp, x, y, pixelp, count)
    FBIO	*ifp;
    int	x, y;
    const unsigned char	*pixelp;
    int	count;
{
    struct xinfo *xi = XI(ifp);

    int	maxcount;

#if X_DBG
    printf("X24_write(ifp:0x%x, x:%d, y:%d, pixelp:0x%x, count:%d) entered.\n",
	   ifp, x, y, pixelp, count);
#endif

    /* Check origin bounds */
    if (x < 0 || x >= xi->xi_iwidth || y < 0 || y >= xi->xi_iheight)
	return	-1;

    /* Clip write length */
    maxcount = xi->xi_iwidth * (xi->xi_iheight - y) - x;
    if (count > maxcount)
	count = maxcount;

    /* Save it in 24bit backing store */

    memcpy(&(xi->xi_mem[(y*xi->xi_iwidth+x)*sizeof(RGBpixel)]),
	   pixelp, count*sizeof(RGBpixel));

    /* Get the bits to the screen */

    if (x + count <= xi->xi_iwidth)
	X24_blit(ifp, x, y, count, 1, BLIT_DISP);
    else {
	int ylines;
	int tcount;

	tcount = count - (xi->xi_iwidth - x);
	ylines = 1 + (tcount + xi->xi_iwidth - 1) / xi->xi_iwidth;

	X24_blit(ifp, 0, y, xi->xi_iwidth, ylines, BLIT_DISP);
    }

    return(count);
}

HIDDEN int
X24_rmap(ifp, cmp)
    FBIO	*ifp;
    ColorMap	*cmp;
{
    struct xinfo *xi = XI(ifp);

#if X_DBG
    printf("X24_rmap(ifp:0x%x, cmp:0x%x) entered.\n",
	   ifp, cmp);
#endif

    memcpy(cmp, xi->xi_rgb_cmap, sizeof (ColorMap));

    return(0);
}

HIDDEN int
X24_wmap(ifp, cmp)
    FBIO	*ifp;
    const ColorMap	*cmp;
{
    struct xinfo *xi = XI(ifp);
    ColorMap *map = xi->xi_rgb_cmap;
    int waslincmap;

#if X_DBG
    printf("X24_wmap(ifp:0x%x, cmp:0x%x) entered.\n",
	   ifp, cmp);
#endif

    /* Did we have a linear colormap before this call? */

    waslincmap = xi->xi_flags & FLG_LINCMAP;

    /* Clear linear colormap flag, since it may be changing */

    xi->xi_flags &= ~FLG_LINCMAP;

    /* Copy in or generate colormap */

    if (cmp) {
	if (cmp != map)
	    memcpy(map, cmp, sizeof (ColorMap));
    } else {
	fb_make_linear_cmap(map);
	xi->xi_flags |= FLG_LINCMAP;
    }

    /* Decide if this colormap is linear */

    if (!(xi->xi_flags & FLG_LINCMAP)) {
	int i;
	int nonlin = 0;

	for (i = 0; i < 256; i++)
	    if (map->cm_red[i] >> 8 != i ||
		map->cm_green[i] >> 8 != i ||
		map->cm_blue[i] >> 8 != i) {
		nonlin = 1;
		break;
	    }

	if (!nonlin)
	    xi->xi_flags |= FLG_LINCMAP;
    }

    /*
     * If it was linear before, and they're making it linear again,
     * there's nothing to do.
     */
    if (waslincmap && xi->xi_flags & FLG_LINCMAP)
	return (0);

    if (xi->xi_flags & FLG_XCMAP) {
	XColor cells[256];
	int i;

	/* Copy into the server's colormap. */

	for (i = 0; i < 256; i++) {
	    cells[i].pixel = (i << 16) | (i << 8) | i;
	    cells[i].red = map->cm_red[i];
	    cells[i].green = map->cm_green[i];
	    cells[i].blue = map->cm_blue[i];
	    cells[i].flags = DoRed | DoGreen | DoBlue;
	}

	XStoreColors(xi->xi_dpy, xi->xi_cmap, cells, 256);
    } else {
	int i;
	unsigned char *red = xi->xi_redmap;
	unsigned char *grn = xi->xi_grnmap;
	unsigned char *blu = xi->xi_blumap;

	/* Copy into our fake colormap arrays. */

	for (i = 0; i < 256; i++) {
	    red[i] = map->cm_red[i] >> 8;
	    grn[i] = map->cm_green[i] >> 8;
	    blu[i] = map->cm_blue[i] >> 8;
	}

	/*
	 * If we're initialized, redraw the screen to make changes
	 * take effect.
	 */

	if (xi->xi_flags & FLG_INIT)
	    X24_blit(ifp, 0, 0, xi->xi_iwidth, xi->xi_iheight,
		     BLIT_DISP);
    }

    return(0);
}

HIDDEN int
X24_view(ifp, xcenter, ycenter, xzoom, yzoom)
    FBIO	*ifp;
    int	xcenter, ycenter;
    int	xzoom, yzoom;
{
    struct xinfo *xi = XI(ifp);


#if X_DBG
    printf("X24_view(ifp:0x%x, xcenter:%d, ycenter:%d, xzoom:%d, yzoom:%d) entered.\n",
	   ifp, xcenter, ycenter, xzoom, yzoom);
#endif

    /* bypass if no change */
    if (ifp->if_xcenter == xcenter && ifp->if_ycenter == ycenter
	&& ifp->if_xzoom == xcenter && ifp->if_yzoom == ycenter)
	return	0;
    /* check bounds */
    if (xcenter < 0 || xcenter >= xi->xi_iwidth
	|| ycenter < 0 || ycenter >= xi->xi_iheight)
	return	-1;
    if (xzoom <= 0 || xzoom >= xi->xi_iwidth/2
	|| yzoom <= 0 || yzoom >= xi->xi_iheight/2)
	return	-1;

    ifp->if_xcenter = xcenter;
    ifp->if_ycenter = ycenter;
    ifp->if_xzoom = xzoom;
    ifp->if_yzoom = yzoom;

    X24_updstate(ifp);
    X24_blit(ifp, 0, 0, xi->xi_iwidth, xi->xi_iheight,
	     BLIT_DISP | BLIT_PZ);

    return	0;
}

HIDDEN int
X24_getview(ifp, xcenter, ycenter, xzoom, yzoom)
    FBIO	*ifp;
    int	*xcenter, *ycenter;
    int	*xzoom, *yzoom;
{

#if X_DBG
    printf("X24_getview(ifp:0x%x, xcenter:0x%x, ycenter:0x%x, xzoom:0x%x, yzoom:0x%x) entered.\n",
	   ifp, xcenter, ycenter, xzoom, yzoom);
#endif

    *xcenter = ifp->if_xcenter;
    *ycenter = ifp->if_ycenter;
    *xzoom = ifp->if_xzoom;
    *yzoom = ifp->if_yzoom;

    return(0);
}

/*ARGSUSED*/
HIDDEN int
X24_setcursor(ifp, bits, xbits, ybits, xorig, yorig)
    FBIO	*ifp;
    const unsigned char *bits;
    int	xbits, ybits;
    int	xorig, yorig;
{

#if X_DBG
    printf("X24_setcursor(ifp:0x%x, bits:%u, xbits:%d, ybits:%d, xorig:%d, yorig:%d) entered.\n",
	   ifp, bits, xbits, ybits, xorig, yorig);
#endif

    return(0);
}

HIDDEN int
X24_cursor(ifp, mode, x, y)
    FBIO	*ifp;
    int	mode;
    int	x, y;
{
    struct xinfo *xi = XI(ifp);

#if X_DBG
    printf("X24_cursor(ifp:0x%x, mode:%d, x:%d, y:%d) entered.\n",
	   ifp, mode, x, y);
#endif

    if (mode) {
	register int xx, xy;
	register int delta;

	/* If we don't have a cursor, create it */
	if (!xi->xi_cwin) {
	    XSetWindowAttributes xswa;

	    xswa.background_pixel = xi->xi_bp;
	    xswa.border_pixel = xi->xi_wp;
	    xswa.colormap = xi->xi_cmap;
	    xswa.save_under = True;

	    xi->xi_cwin = XCreateWindow(xi->xi_dpy, xi->xi_cwinp,
					0, 0, 4, 4, 2, xi->xi_depth, InputOutput,
					xi->xi_visual, CWBackPixel | CWBorderPixel |
					CWSaveUnder | CWColormap, &xswa);
	}

	delta = ifp->if_width/ifp->if_xzoom/2;
	xx = x - (ifp->if_xcenter - delta);
	xx *= ifp->if_xzoom;
	xx += ifp->if_xzoom/2;  /* center cursor */

	delta = ifp->if_height/ifp->if_yzoom/2;
	xy = y - (ifp->if_ycenter - delta);
	xy *= ifp->if_yzoom;
	xy += ifp->if_yzoom/2;  /* center cursor */
	xy = xi->xi_xheight - xy;

	/* Move cursor into place; make it visible if it isn't */
	XMoveWindow(xi->xi_dpy, xi->xi_cwin, xx - 4, xy - 4);

	if (!ifp->if_cursmode)
	    XMapRaised(xi->xi_dpy, xi->xi_cwin);
    } else {
	/* If we have a cursor and it's visible, hide it */
	if (xi->xi_cwin && ifp->if_cursmode)
	    XUnmapWindow(xi->xi_dpy, xi->xi_cwin);
    }

    /* Without this flush, cursor movement is sluggish */
    XFlush(xi->xi_dpy);

    /* Update position of cursor */
    ifp->if_cursmode = mode;
    ifp->if_xcurs = x;
    ifp->if_ycurs = y;

    return(0);
}

HIDDEN int
X24_getcursor(ifp, mode, x, y)
    FBIO	*ifp;
    int	*mode;
    int	*x, *y;
{

#if X_DBG
    printf("X24_getcursor(ifp:0x%x, mode:%d, x:0x%x, y:0x%x) entered.\n",
	   ifp, mode, x, y);
#endif

    fb_sim_getcursor(ifp, mode, x, y);

    return(0);
}

HIDDEN int
X24_readrect(ifp, xmin, ymin, width, height, pp)
    FBIO	*ifp;
    int	xmin, ymin;
    int	width, height;
    unsigned char	*pp;
{
    struct xinfo *xi = XI(ifp);


#if X_DBG
    printf("X24_readrect(ifp:0x%x, xmin:%d, ymin:%d, width:%d, height:%d, pp:0x%x) entered.\n",
	   ifp, xmin, ymin, width, height, pp);
#endif
    /* Clip arguments */

    if (xmin < 0)
	xmin = 0;
    if (ymin < 0)
	ymin = 0;
    if (xmin + width > xi->xi_iwidth)
	width = xi->xi_iwidth - xmin;
    if (ymin + height > xi->xi_iheight)
	height = xi->xi_iheight - ymin;

    /* Do copy to backing store */

    if (xmin == 0 && width == xi->xi_iwidth) {
	/* We can do it all in one copy */

	memcpy(pp, &(xi->xi_mem[ymin * xi->xi_iwidth *
				sizeof (RGBpixel)]),
	       width * height * sizeof (RGBpixel));
    } else {
	/* Need to do individual lines */

	int ht = height;
	unsigned char *p = &(xi->xi_mem[(ymin * xi->xi_iwidth + xmin) *
					sizeof (RGBpixel)]);

	while (ht--) {
	    memcpy(pp, p, width * sizeof (RGBpixel));
	    p += xi->xi_iwidth * sizeof (RGBpixel);
	    pp += width * sizeof (RGBpixel);
	}
    }

    return (width * height);
}

HIDDEN int
X24_writerect(ifp, xmin, ymin, width, height, pp)
    FBIO	*ifp;
    int	xmin, ymin;
    int	width, height;
    const unsigned char	*pp;
{
    struct xinfo *xi = XI(ifp);

#if X_DBG
    printf("X24_writerect(ifp:0x%x, xmin:%d, ymin:%d, width:%d, height:%d, pp:0x%x) entered.\n",
	   ifp, xmin, ymin, width, height, pp);
#endif

    /* Clip arguments */

    if (xmin < 0)
	xmin = 0;
    if (ymin < 0)
	ymin = 0;
    if (xmin + width > xi->xi_iwidth)
	width = xi->xi_iwidth - xmin;
    if (ymin + height > xi->xi_iheight)
	height = xi->xi_iheight - ymin;

    /* Do copy to backing store */

    if (xmin == 0 && width == xi->xi_iwidth) {
	/* We can do it all in one copy */

	memcpy(&(xi->xi_mem[ymin * xi->xi_iwidth * sizeof (RGBpixel)]),
	       pp, width * height * sizeof (RGBpixel));
    } else {
	/* Need to do individual lines */

	int ht = height;
	unsigned char *p = &(xi->xi_mem[(ymin * xi->xi_iwidth + xmin) *
					sizeof (RGBpixel)]);

	while (ht--) {
	    memcpy(p, pp, width * sizeof (RGBpixel));
	    p += xi->xi_iwidth * sizeof (RGBpixel);
	    pp += width * sizeof (RGBpixel);
	}
    }

    /* Flush to screen */

    X24_blit(ifp, xmin, ymin, width, height, BLIT_DISP);

    return (width * height);
}

HIDDEN int
X24_poll(ifp)
    FBIO	*ifp;
{
    struct xinfo *xi = XI(ifp);

    XEvent	event;

#if 0
    printf("X24_poll(ifp:0x%x) entered\n", ifp);
#endif

    /* Check for and dispatch event */
    while (XCheckMaskEvent(xi->xi_dpy, ~NoEventMask, &event))
	X24_handle_event(ifp, &event);

    return(0);
}

HIDDEN int
X24_flush(ifp)
    FBIO	*ifp;
{
    struct xinfo *xi = XI(ifp);


#if X_DBG
    printf("X24_flush(ifp:0x%x) entered\n", ifp);
#endif

    XFlush(xi->xi_dpy);
    return(0);
}

HIDDEN int
X24_free(ifp)
    FBIO	*ifp;
{

#if X_DBG
    printf("X24_free(ifp:0x%x) entered\n", ifp);
#endif

    return(0);
}

HIDDEN int
X24_help(ifp)
    FBIO	*ifp;
{
    struct xinfo *xi = XI(ifp);
    struct	modeflags *mfp;

#if X_DBG
    printf("X24_help(ifp:0x%x) entered\n", ifp);
#endif

    fb_log("Description: %s\n", X24_interface.if_type);
    fb_log("Device: %s\n", ifp->if_name);
    fb_log("Max width/height: %d %d\n",
	   X24_interface.if_max_width,
	   X24_interface.if_max_height);
    fb_log("Default width/height: %d %d\n",
	   X24_interface.if_width,
	   X24_interface.if_height);
    fb_log("Usage: /dev/X[options]\n");
    for (mfp = modeflags; mfp->c != '\0'; mfp++) {
	fb_log("   %c   %s\n", mfp->c, mfp->help);
    }

    fb_log( "\nCurrent internal state:\n");
    fb_log( "	xi_depth=%d\n", xi->xi_depth );
    fb_log( "	xi_mode=%d\n", xi->xi_mode );
    fb_log( "	xi_flags=%d\n", xi->xi_flags );
    fb_log( "	xi_xwidth=%d\n", xi->xi_xwidth );
    fb_log( "	xi_xheight=%d\n", xi->xi_xheight );

    fb_log("X11 Visual:\n");
    fb_log( "	class=%d\n", xi->xi_visinfo.class );

    switch (xi->xi_visinfo.class) {
	case DirectColor:
	    fb_log("\tDirectColor: Alterable RGB maps, pixel RGB subfield indicies\n");
	    fb_log("\tRGB Masks: 0x%x 0x%x 0x%x\n", xi->xi_visinfo.red_mask,
		   xi->xi_visinfo.green_mask, xi->xi_visinfo.blue_mask);
	    break;
	case TrueColor:
	    fb_log("\tTrueColor: Fixed RGB maps, pixel RGB subfield indicies\n");
	    fb_log("\tRGB Masks: 0x%x 0x%x 0x%x\n", xi->xi_visinfo.red_mask,
		   xi->xi_visinfo.green_mask, xi->xi_visinfo.blue_mask);
	    break;
	case PseudoColor:
	    fb_log("\tPseudoColor: Alterable RGB maps, single index\n");
	    break;
	case StaticColor:
	    fb_log("\tStaticColor: Fixed RGB maps, single index\n");
	    break;
	case GrayScale:
	    fb_log("\tGrayScale: Alterable map (R=G=B), single index\n");
	    break;
	case StaticGray:
	    fb_log("\tStaticGray: Fixed map (R=G=B), single index\n");
	    break;
	default:
	    fb_log("\tUnknown visual class %d\n",
		   xi->xi_visinfo.class);
	    break;
    }
    fb_log("\tColormap Size: %d\n", xi->xi_visinfo.colormap_size);
    fb_log("\tBits per RGB: %d\n", xi->xi_visinfo.bits_per_rgb);
    fb_log("\tscreen: %d\n", xi->xi_visinfo.screen);
    fb_log("\tdepth (total bits per pixel): %d\n", xi->xi_visinfo.depth);
    if ( xi->xi_visinfo.depth < 24 )
	fb_log("\tWARNING: unable to obtain full 24-bits of color, image will be quantized.\n");

    return(0);
}

/*
  Create 6x9x4 color cube.
*/
HIDDEN void
X24_createColorCube(xi)
    struct xinfo *xi;
{
    int i;
    int redmul, grnmul;
    unsigned long pixels[256], pmask[1], pixel[1];
    XColor colors[256];

    /*
     * Color cube is in RGB order
     */
    grnmul = sizeof (blus);
    redmul = sizeof (blus) * sizeof (grns);

    XAllocColorCells(xi->xi_dpy, xi->xi_cmap, 1, pmask, 0, pixels,
		     xi->xi_base + xi->xi_ncolors);

    for (pixel[0] = 0; pixel[0] < xi->xi_base; pixel[0]++) {
	XFreeColors(xi->xi_dpy, xi->xi_cmap, pixel, 1, 0);
    }

    /* Fill the colormap and the colorcube */
    for (i = 0; i < xi->xi_ncolors; i++) {
	colors[i].red = reds[i / redmul] << 8;
	colors[i].green = grns[(i % redmul) / grnmul] << 8;
	colors[i].blue = blus[i % grnmul] << 8;
	colors[i].flags = DoRed | DoGreen | DoBlue;
	colors[i].pixel = xi->xi_base + i;
    }

    XStoreColors(xi->xi_dpy, xi->xi_cmap, colors, xi->xi_ncolors);
}

/*
  Create fast lookup tables for dithering
*/
HIDDEN void
X24_createColorTables(xi)
    struct xinfo *xi;
{
    int i, j, idx;
    int redmul, grnmul;

    grnmul = sizeof (blus);
    redmul = sizeof (blus) * sizeof (grns);

    xi->xi_ccredtbl = (unsigned char *)malloc(64 * 256);
    xi->xi_ccgrntbl = (unsigned char *)malloc(64 * 256);
    xi->xi_ccblutbl = (unsigned char *)malloc(64 * 256);

    for (i = 0; i < 256; i++) {
	int redval, grnval, bluval;
	int redtbl, grntbl, blutbl;
	int reditbl, grnitbl, bluitbl;

	idx = i / (256 / (sizeof (reds) - 1));
	reditbl = redtbl = idx * redmul;
	if (idx < (sizeof (reds) - 1))
	    reditbl += redmul;
	redval = reds[idx];

	idx = i / (256 / (sizeof (grns) - 1));
	grnitbl = grntbl = idx * grnmul;
	if (idx < (sizeof (grns) - 1))
	    grnitbl += grnmul;
	grnval = grns[idx];

	idx = i / (256 / (sizeof (blus) - 1));
	bluitbl = blutbl = idx;
	if (idx < (sizeof (blus) - 1))
	    bluitbl++;
	bluval = blus[idx];

	for (j = 0; j < 64; j++) {
	    if (i - redval > (256 / (sizeof (reds) - 1)) *
		dmsk883[128+j])
		xi->xi_ccredtbl[(i << 6) + j] = reditbl;
	    else
		xi->xi_ccredtbl[(i << 6) + j] = redtbl;

	    if (i - grnval > (256 / (sizeof (grns) - 1)) *
		dmsk883[64+j])
		xi->xi_ccgrntbl[(i << 6) + j] = grnitbl;
	    else
		xi->xi_ccgrntbl[(i << 6) + j] = grntbl;

	    if (i - bluval > (256 / (sizeof (blus) - 1)) *
		dmsk883[j])
		xi->xi_ccblutbl[(i << 6) + j] = bluitbl;
	    else
		xi->xi_ccblutbl[(i << 6) + j] = blutbl;
	}
    }
}

HIDDEN
int
x24_setup(ifp, width, height)
    FBIO	*ifp;
    int	width, height;
{
    struct xinfo *xi = XI(ifp);

    XGCValues	gcv;
    XSizeHints	xsh;		/* part of the "standard" props */
    XWMHints	xwmh;		/* size guidelines for window mngr */
    XSetWindowAttributes xswa;
    XRectangle rect;
    char		*xname;

#if X_DBG
    printf("x24_setup(ifp:0x%x, width:%d, height:%d) entered\n", ifp, width, height);
#endif

    /* Save these in state structure */

    xi->xi_xwidth = width;
    xi->xi_xheight = height;

    /* Open the display - use the env variable DISPLAY */
    xname = XDisplayName(NULL);
    /* Attempt one level of fallback, esp. for fbserv daemon */
    if ( !xname || *xname == '\0' )  xname = ":0";

    if ((xi->xi_dpy = XOpenDisplay(xname)) == NULL) {
	fb_log("if_X: Can't open X display \"%s\"\n", xname);
	return	-1;
    }

#if 0
    print_display_info(xi->xi_dpy);
#endif

    /* Use the screen we connected to */
    xi->xi_screen = DefaultScreen(xi->xi_dpy);

    /*
     * Here we try to get the best possible visual that's no better than the
     * one that the user asked for.  Note that each case falls through to
     * the next.
     */

    switch ((xi->xi_mode & MODEV_MASK) >> 1)
    {
	default:
	case FLG_VD24:
	    if (XMatchVisualInfo(xi->xi_dpy, xi->xi_screen, 24, DirectColor,
				 &xi->xi_visinfo)) {
		xi->xi_flags |= FLG_XCMAP | FLG_VD24;
		break;
	    }
	    /*FALLTHROUGH*/
	case FLG_VT24:
	    if (XMatchVisualInfo(xi->xi_dpy, xi->xi_screen, 24, TrueColor,
				 &xi->xi_visinfo)) {
		xi->xi_flags |= FLG_VT24;
		break;
	    }
	    /*FALLTHROUGH*/
	case FLG_VD16:
	    if (XMatchVisualInfo(xi->xi_dpy, xi->xi_screen, 16, DirectColor,
				 &xi->xi_visinfo)) {
		xi->xi_flags |= FLG_XCMAP | FLG_VD16;
		break;
	    }
	    /*FALLTHROUGH*/
	case FLG_VT16:
	    if (XMatchVisualInfo(xi->xi_dpy, xi->xi_screen, 16, TrueColor,
				 &xi->xi_visinfo)) {
		xi->xi_flags |= FLG_VT16;
		break;
	    }
	    /*FALLTHROUGH*/
	case FLG_VP8:
	    if (XMatchVisualInfo(xi->xi_dpy, xi->xi_screen, 8, PseudoColor,
				 &xi->xi_visinfo)) {
		xi->xi_flags |= FLG_VP8;
		break;
	    }
	    /*FALLTHROUGH*/
	case FLG_VS8:
	    if (XMatchVisualInfo(xi->xi_dpy, xi->xi_screen, 8, StaticGray,
				 &xi->xi_visinfo)) {
		xi->xi_flags |= FLG_VS8;
		break;
	    }
	    /*FALLTHROUGH*/
	case FLG_VG8:
	    if (XMatchVisualInfo(xi->xi_dpy, xi->xi_screen, 8, GrayScale,
				 &xi->xi_visinfo)) {
		xi->xi_flags |= FLG_VG8;
		break;
	    }
	    /*FALLTHROUGH*/
	case FLG_VS1:
	    if (XMatchVisualInfo(xi->xi_dpy, xi->xi_screen, 1, StaticGray,
				 &xi->xi_visinfo)) {
		xi->xi_flags |= FLG_VS1;
		break;
	    }
	    /*FALLTHROUGH*/
	    fb_log("if_X24: Can't get supported Visual on X display \"%s\"\n",
		   XDisplayName(NULL));
	    print_display_info(xi->xi_dpy);
	    return (-1);
    }

    xi->xi_visual = xi->xi_visinfo.visual;
    xi->xi_depth = xi->xi_visinfo.depth;

    /* Set up colormaps, white/black pixels */

    switch (xi->xi_flags & FLG_VMASK)
    {
	case FLG_VD24:
	    xi->xi_cmap = XCreateColormap(xi->xi_dpy, RootWindow(xi->xi_dpy,
								 xi->xi_screen), xi->xi_visual, AllocAll);
	    xi->xi_wp = 0xFFFFFF;
	    xi->xi_bp = 0x000000;
	    break;

	case FLG_VT24:
	    /*
	     * We need this colormap, even though we're not really going to
	     * use it, because if we don't specify a colormap when we
	     * create the window (thus getting the default), and the
	     * default visual is not 24-bit, the window create will fail.
	     */

	    xi->xi_cmap = XCreateColormap(xi->xi_dpy, RootWindow(xi->xi_dpy,
								 xi->xi_screen), xi->xi_visual, AllocNone);
	    xi->xi_wp = 0xFFFFFF;
	    xi->xi_bp = 0x000000;
	    break;

	case FLG_VD16:
	    xi->xi_cmap = XCreateColormap(xi->xi_dpy, RootWindow(xi->xi_dpy,
								 xi->xi_screen), xi->xi_visual, AllocAll);
	    xi->xi_wp = 0xFFFFFF;
	    xi->xi_bp = 0x000000;
	    break;

	case FLG_VT16:
	    /*
	     * We need this colormap, even though we're not really going to
	     * use it, because if we don't specify a colormap when we
	     * create the window (thus getting the default), and the
	     * default visual is not 24-bit, the window create will fail.
	     */

	    xi->xi_cmap = XCreateColormap(xi->xi_dpy, RootWindow(xi->xi_dpy,
								 xi->xi_screen), xi->xi_visual, AllocNone);
	    xi->xi_wp = 0xFFFFFF;
	    xi->xi_bp = 0x000000;
	    break;

	case FLG_VP8:
	{
	    xi->xi_cmap = XCreateColormap(xi->xi_dpy, RootWindow(xi->xi_dpy,
								 xi->xi_screen), xi->xi_visual, AllocNone);

	    xi->xi_ncolors = sizeof (reds) * sizeof (blus) * sizeof (grns);
	    xi->xi_base = 255 - xi->xi_ncolors;

	    /* Create color cube */
	    X24_createColorCube(xi);

	    /* Create fast lookup tables for dithering */
	    X24_createColorTables(xi);

	    /* Do white/black pixels */
	    xi->xi_bp = xi->xi_base;
	    xi->xi_wp = xi->xi_base + xi->xi_ncolors - 1;

	    break;
	}

	case FLG_VS8:
	    /*
	     * We need this colormap, even though we're not really going to
	     * use it, because if we don't specify a colormap when we
	     * create the window (thus getting the default), and the
	     * default visual is not 8-bit, the window create will fail.
	     */

	    xi->xi_cmap = XCreateColormap(xi->xi_dpy, RootWindow(xi->xi_dpy,
								 xi->xi_screen), xi->xi_visual, AllocNone);
	    xi->xi_wp = 0xFF;
	    xi->xi_bp = 0x00;
	    break;

	case FLG_VG8:
	{
	    /*
	     * We're being a little lazy here by just taking over the
	     * entire colormap and writing a linear ramp to it.  If we
	     * didn't take the whole thing we might be able to avoid a
	     * little colormap flashing, but then we'd need separate
	     * display code for GrayScale and StaticGray and I'm just not
	     * sure it's worth it.
	     */

	    int	i;
	    XColor	colors[256];

	    xi->xi_cmap = XCreateColormap(xi->xi_dpy, RootWindow(xi->xi_dpy,
								 xi->xi_screen), xi->xi_visual, AllocAll);

	    /* Fill the colormap and the colorcube */

	    for (i = 0; i < 255; i++) {
		colors[i].red = i << 8;
		colors[i].green = i << 8;
		colors[i].blue = i << 8;
		colors[i].flags = DoRed | DoGreen | DoBlue;
		colors[i].pixel = i;
	    }

	    XStoreColors(xi->xi_dpy, xi->xi_cmap, colors, 256);

	    /* Do white/black pixels */

	    xi->xi_bp = 0x00;
	    xi->xi_wp = 0xFF;
	    break;
	}
	case FLG_VS1:
	{
	    int i, j, x, didx;

	    /*
	     * We need this colormap, even though we're not really going to
	     * use it, because if we don't specify a colormap when we
	     * create the window (thus getting the default), and the
	     * default visual is not 1-bit, the window create will fail.
	     */

	    xi->xi_cmap = XCreateColormap(xi->xi_dpy, RootWindow(xi->xi_dpy,
								 xi->xi_screen), xi->xi_visual, AllocNone);

	    /* Create fast lookup tables for dithering */

	    xi->xi_andtbl = (unsigned char *)malloc(64 * 256);
	    xi->xi_ortbl = (unsigned char *)malloc(64 * 256);

	    for (i = 0; i < 256; i++)
		for (j = 0; j < 64; j++) {
		    didx = j;
		    x = 7 - (j & 0x7);

		    if (i > (256.0 * dmsk881[didx])) {
			xi->xi_andtbl[(i << 6) + j] = 0xFF;
			xi->xi_ortbl[(i << 6) + j] = 1 << x;
		    }
		    else {
			xi->xi_andtbl[(i << 6) + j] = ~(1 << x);
			xi->xi_ortbl[(i << 6) + j] = 0;
		    }
		}

	    xi->xi_wp = 0x0;
	    xi->xi_bp = 0x1;
	    break;
	}
    }

    /* Create fake colormaps if the X server won't do it for us */

    if (!(xi->xi_flags & FLG_XCMAP)) {
	xi->xi_redmap = (unsigned char *)malloc(256);
	xi->xi_grnmap = (unsigned char *)malloc(256);
	xi->xi_blumap = (unsigned char *)malloc(256);

	if (!xi->xi_redmap || !xi->xi_grnmap || !xi->xi_blumap) {
	    fb_log("if_X24: Can't allocate colormap memory\n");
	    return (-1);
	}
    }

    /*
     * Fill in XSetWindowAttributes struct for XCreateWindow.
     */
    xswa.event_mask = ExposureMask | ButtonPressMask | StructureNotifyMask;
    xswa.background_pixel = xi->xi_bp;
    xswa.border_pixel = xi->xi_wp;
    xswa.bit_gravity = ForgetGravity;
#ifdef X_DBG
    xswa.backing_store = NotUseful;
#else
    xswa.backing_store = Always;
#endif
    xswa.colormap = xi->xi_cmap;

#if X_DBG
    printf("Creating window\n");
#endif

    xi->xi_win = XCreateWindow(xi->xi_dpy, RootWindow(xi->xi_dpy,
						      xi->xi_screen), 0, 0, width, height, 3, xi->xi_depth,
			       InputOutput, xi->xi_visual, CWEventMask | CWBackPixel |
			       CWBorderPixel | CWBitGravity | CWBackingStore | CWColormap,
			       &xswa);
    xi->xi_cwinp = xi->xi_win;

    if (xi->xi_win == 0) {
	fb_log("if_X: Can't create window\n");
	return	-1;
    }

    /* Tell window manager about colormap */

    XSetWindowColormap(xi->xi_dpy, xi->xi_win, xi->xi_cmap);

    /*
     * Fill in XSizeHints struct to inform window
     * manager about initial size and location.
     */
    xsh.flags = PPosition | PSize | PMinSize | PMaxSize;
    xsh.width = width;
    xsh.max_width = ifp->if_max_width;
    xsh.min_width = 0;
    xsh.height = height;
    xsh.max_height = ifp->if_max_height;
    xsh.min_height = 0;
    xsh.x = xsh.y = 0;

    /* Set standard properties for Window Managers */

    XSetStandardProperties(xi->xi_dpy, xi->xi_win,
			   "Frame buffer",		/* window name */
			   "Frame buffer",		/* icon name */
			   None,			/* icon pixmap */
			   NULL, 0,		/* command (argv, argc) */
			   &xsh);			/* size hints */

    xwmh.input = False;		/* no terminal input? */
    xwmh.initial_state = NormalState;
    xwmh.flags = InputHint | StateHint;
    XSetWMHints(xi->xi_dpy, xi->xi_win, &xwmh);

    /* Create a Graphics Context for drawing */

    gcv.foreground = xi->xi_wp;
    gcv.background = xi->xi_bp;
    xi->xi_gc = XCreateGC(xi->xi_dpy, xi->xi_win,
			  GCForeground | GCBackground, &gcv);

    /* Create a Graphics Context for clipping */

    gcv.foreground = xi->xi_bp;
    gcv.background = xi->xi_bp;
    xi->xi_cgc = XCreateGC(xi->xi_dpy, xi->xi_win,
			   GCForeground | GCBackground, &gcv);

    /* Initialize the valid region */
    xi->xi_usereg = 1;
    xi->xi_reg = XCreateRegion();
    rect.x = 0;
    rect.y = 0;
    rect.width = xi->xi_xwidth;
    rect.height = xi->xi_xheight;
    XUnionRectWithRegion(&rect, xi->xi_reg, xi->xi_reg);

    /* Map window to screen */

    XMapWindow(xi->xi_dpy, xi->xi_win);
    XFlush(xi->xi_dpy);

    /* Allocate image buffer, and make our X11 Image */

    switch (xi->xi_flags & FLG_VMASK)
    {
	case FLG_VD24:
	case FLG_VT24:
	    if ((xi->xi_pix = (unsigned char *) calloc(sizeof(unsigned int),
						       width*height)) == NULL) {
		fb_log("X24_open: pix32 malloc failed\n");
		return(-1);
	    }

	    xi->xi_image = XCreateImage(xi->xi_dpy,
					xi->xi_visual, xi->xi_depth, ZPixmap, 0,
					(char *) xi->xi_pix, width, height,
					sizeof(unsigned int) * 8, 0);
	    break;

	case FLG_VD16:
	case FLG_VT16:
	    if ((xi->xi_pix = (unsigned char *) calloc(2, width*height)) == NULL) {
		fb_log("X24_open: pix32 malloc failed\n");
		return(-1);
	    }

	    xi->xi_image = XCreateImage(xi->xi_dpy,
					xi->xi_visual, xi->xi_depth, ZPixmap, 0,
					(char *) xi->xi_pix, width, height,
					16, 0);
	    break;

	case FLG_VP8:
	case FLG_VS8:
	case FLG_VG8:
	    if ((xi->xi_pix = (unsigned char *) calloc(sizeof(char),
						       width*height)) == NULL) {
		fb_log("X24_open: pix8 malloc failed\n");
		return(-1);
	    }
	    memset(xi->xi_pix, xi->xi_bp, width*height);

	    xi->xi_image = XCreateImage(xi->xi_dpy,
					xi->xi_visual, xi->xi_depth, ZPixmap, 0,
					(char *) xi->xi_pix, width, height, 8, 0);
	    break;

	case FLG_VS1:
	    xi->xi_image = XCreateImage(xi->xi_dpy,
					xi->xi_visual, xi->xi_depth, XYBitmap, 0,
					NULL, width, height, 32, 0);

	    if ((xi->xi_pix = (unsigned char *) calloc(sizeof(char),
						       xi->xi_image->bytes_per_line * height)) == NULL) {
		fb_log("X24_open: pix1 malloc failed\n");
		return(-1);
	    }
	    xi->xi_image->data = (char *) xi->xi_pix;
	    xi->xi_image->byte_order = MSBFirst;
	    xi->xi_image->bitmap_bit_order = MSBFirst;

	    memset(xi->xi_pix, 0, xi->xi_image->bytes_per_line *
		   height);
	    break;
    }

    /* Calculate luminance tables if we need them */

    switch (xi->xi_flags & FLG_VMASK)
    {
	case FLG_VG8:
	case FLG_VS1:
	    if (!lumdone) {
		int i;
		for (i = 0; i < 256; i++) {
		    rlumtbl[i] = i * 5016388;
		    glumtbl[i] = i * 9848226;
		    blumtbl[i] = i * 1912603;
		}
		lumdone = 1;
	    }
    }

    return (0);
}

static int alive = 1;

HIDDEN int
x24_linger(ifp)
    FBIO	*ifp;
{
    struct xinfo *xi = XI(ifp);
    XEvent	event;

    if (fork() != 0)
	return (1);	/* release the parent */

    while (alive) {
	XNextEvent(xi->xi_dpy, &event);
	X24_handle_event(ifp, &event);
    }
    return (0);
}


HIDDEN void
X24_handle_event(ifp, event)
    FBIO *ifp;
    XEvent *event;
{
    struct xinfo *xi = XI(ifp);

    switch ((int)event->type) {
	case Expose:
	{
	    XExposeEvent *expose = (XExposeEvent *)event;
	    int ex1, ey1, ex2, ey2;

#if EVENT_DBG
	    printf("expose event x= %d y= %d width= %d height= %d\n",
		   expose->x, expose->y, expose->width, expose->height);
#endif

	    ex1 = expose->x;
	    ey1 = expose->y;
	    ex2 = ex1 + expose->width - 1;
	    ey2 = ey1 + expose->height - 1;

	    /* Clip to outline of valid bits in window */
	    if (ex1 < xi->xi_xlf)
		ex1 = xi->xi_xlf;
	    if (ex2 > xi->xi_xrt)
		ex2 = xi->xi_xrt;
	    if (ey1 < xi->xi_xtp)
		ey1 = xi->xi_xtp;
	    if (ey2 > xi->xi_xbt)
		ey2 = xi->xi_xbt;

#if EVENT_DBG
	    printf("expose limits (%d, %d) to (%d, %d)\n",
		   xi->xi_xlf, xi->xi_xtp, xi->xi_xrt, xi->xi_xbt);
	    printf("clipped expose (%d, %d) to (%d, %d)\n",
		   ex1, ey1, ex2, ey2);
#endif

	    if (ex2 >= ex1 && ey2 >= ey1)
		XPutImage(xi->xi_dpy, xi->xi_win, xi->xi_gc,
			  xi->xi_image, ex1, ey1, ex1,
			  ey1, ex2 - ex1 + 1, ey2 - ey1 + 1);
	    break;
	}
	case ButtonPress:
	{
	    int button = (int) event->xbutton.button;
	    if (button == Button1) {
		/* Check for single button mouse remap.
		 * ctrl-1 => 2
		 * meta-1 => 3
		 */
		if (event->xbutton.state & ControlMask)
		    button = Button2;
		else if (event->xbutton.state & Mod1Mask)
		    button = Button3;
	    }

	    switch (button) {
		case Button1:
		    break;
		case Button2:
		{
		    int	x, sy;
		    int	ix, isy;
		    unsigned char	*cp;

		    x = event->xbutton.x;
		    sy = xi->xi_xheight - event->xbutton.y - 1;

		    x -= xi->xi_xlf;
		    sy -= xi->xi_xheight - xi->xi_xbt - 1;
		    if (x < 0 || sy < 0) {
			fb_log("No RGB (outside image) 1\n");
			break;
		    }

		    if (x < xi->xi_ilf_w)
			ix = xi->xi_ilf;
		    else
			ix = xi->xi_ilf + (x - xi->xi_ilf_w + ifp->if_xzoom - 1) / ifp->if_xzoom;

		    if (sy < xi->xi_ibt_h)
			isy = xi->xi_ibt;
		    else
			isy = xi->xi_ibt + (sy - xi->xi_ibt_h + ifp->if_yzoom - 1) / ifp->if_yzoom;

		    if (ix >= xi->xi_iwidth || isy >= xi->xi_iheight) {
			fb_log("No RGB (outside image) 2\n");
			break;
		    }

		    cp = &(xi->xi_mem[(isy*xi->xi_iwidth + ix)*3]);
		    fb_log("At image (%d, %d), real RGB=(%3d %3d %3d)\n",
			   ix, isy, cp[RED], cp[GRN], cp[BLU]);

		    break;
		}
		case Button3:
		    alive = 0;
		    break;
	    }
	    break;
	}
	case ConfigureNotify:
	{
	    XConfigureEvent *conf = (XConfigureEvent *)event;

	    if (conf->width == xi->xi_xwidth &&
		conf->height == xi->xi_xheight)
		return;

#if EVENT_DBG
	    printf("configure, oldht %d oldwid %d newht %d newwid %d\n",
		   xi->xi_xheight, xi->xi_xwidth, conf->height,
		   conf->width);
#endif

	    X24_configureWindow(ifp, conf->width, conf->height);

	    /*
	     * Blit backing store to image buffer (we'll blit to screen
	     * when we get the expose event)
	     */
	    X24_blit(ifp, 0, 0, xi->xi_iwidth, xi->xi_iheight, BLIT_RESIZE);
	    break;
	}
	default:
	    break;
    }

    return;
}

void
X24_configureWindow(ifp, width, height)
    FBIO *ifp;
    int width, height;
{
    struct xinfo *xi = XI(ifp);
    XRectangle rect;

    if (!xi) {
	return;
    }

    if (width == xi->xi_xwidth && height == xi->xi_xheight) {
	return;
    }

    ifp->if_width = ifp->if_max_width = width;
    ifp->if_height = ifp->if_max_height = height;

    xi->xi_xwidth = xi->xi_iwidth = width;
    xi->xi_xheight = xi->xi_iheight = height;

    ifp->if_xcenter = width/2;
    ifp->if_ycenter = height/2;

    /* redo region */
    if (xi->xi_usereg) {
	XDestroyRegion(xi->xi_reg);
	xi->xi_reg = XCreateRegion();
	rect.x = 0;
	rect.y = 0;
	rect.width = xi->xi_xwidth;
	rect.height = xi->xi_xheight;
	XUnionRectWithRegion(&rect, xi->xi_reg, xi->xi_reg);
    }

    X24_updstate(ifp);

    switch (xi->xi_flags & FLG_VMASK) {
	case FLG_VD24:
	case FLG_VT24:
	    /* Destroy old image struct and image buffer */
	    XDestroyImage(xi->xi_image);

	    /* Make new buffer and new image */
	    if ((xi->xi_pix = (unsigned char *)calloc(sizeof(unsigned int),
						      xi->xi_xwidth*xi->xi_xheight)) == NULL) {
		fb_log("X24: pix32 malloc failed in resize!\n");
		return;
	    }

	    xi->xi_image = XCreateImage(xi->xi_dpy, xi->xi_visual,
					xi->xi_depth, ZPixmap, 0, (char *) xi->xi_pix,
					xi->xi_xwidth, xi->xi_xheight,
					sizeof (unsigned int) * 8, 0);

	    break;
	case FLG_VD16:
	case FLG_VT16:
	    /* Destroy old image struct and image buffer */
	    XDestroyImage(xi->xi_image);

	    /* Make new buffer and new image */
	    if ((xi->xi_pix = (unsigned char *)calloc( 2, xi->xi_xwidth*xi->xi_xheight)) == NULL) {
		fb_log("X24: pix32 malloc failed in resize!\n");
		return;
	    }

	    xi->xi_image = XCreateImage(xi->xi_dpy, xi->xi_visual,
					xi->xi_depth, ZPixmap, 0, (char *) xi->xi_pix,
					xi->xi_xwidth, xi->xi_xheight,
					16, 0);

	    break;
	case FLG_VP8:
	case FLG_VS8:
	case FLG_VG8:
	    /* Destroy old image struct and image buffers */
	    XDestroyImage(xi->xi_image);

	    /* Make new buffers and new image */
	    if ((xi->xi_pix = (unsigned char *)calloc(sizeof(char),
						      xi->xi_xwidth * xi->xi_xheight)) == NULL) {
		fb_log("X24: pix8 malloc failed in resize!\n");
		return;
	    }

	    xi->xi_image = XCreateImage(xi->xi_dpy, xi->xi_visual,
					xi->xi_depth, ZPixmap, 0, (char *) xi->xi_pix,
					xi->xi_xwidth, xi->xi_xheight, 8, 0);
	    break;
	case FLG_VS1:
	    /* Destroy old image struct and image buffers */
	    XDestroyImage(xi->xi_image);

	    /* Make new buffers and new image */
	    xi->xi_image = XCreateImage(xi->xi_dpy,
					xi->xi_visual, xi->xi_depth, XYBitmap, 0,
					NULL, xi->xi_xwidth, xi->xi_xheight, 32, 0);

	    if ((xi->xi_pix = (unsigned char *)calloc(sizeof(char),
						      xi->xi_image->bytes_per_line * xi->xi_xheight)) == NULL) {
		fb_log("X24: pix1 malloc failed in resize!\n");
		return;
	    }

	    xi->xi_image->data = (char *) xi->xi_pix;
	    xi->xi_image->byte_order = MSBFirst;
	    xi->xi_image->bitmap_bit_order = MSBFirst;

	    break;
    }

}

/*
 *  A given Display (i.e. Server) can have any number of Screens.
 *  Each Screen can support one or more Visual types.
 *  unix:0.1.2 => host:display.screen.visual
 *  Typically the screen and visual default to 0 by being omitted.
 */
HIDDEN void
print_display_info(dpy)
    Display *dpy;
{
    int	i;
    int	screen;
    Visual	*visual;
    XVisualInfo *vp;
    int	num;
    Window	win = DefaultRootWindow(dpy);
    XStandardColormap cmap;

    printf("Server \"%s\", release %d\n",
	   ServerVendor(dpy), VendorRelease(dpy));

    /* How many screens? */
    screen = DefaultScreen(dpy);
    printf("%d Screen(s), we connected to screen %d\n",
	   ScreenCount(dpy), screen);

    /* How many visuals? */
    vp = XGetVisualInfo(dpy, VisualNoMask, NULL, &num);
    printf("%d Visual(s)\n", num);

    printf("ImageByteOrder: %s\n",
	   ImageByteOrder(dpy) == MSBFirst ? "MSBFirst" : "LSBFirst");
    printf("BitmapBitOrder: %s\n",
	   BitmapBitOrder(dpy) == MSBFirst ? "MSBFirst" : "LSBFirst");
    printf("BitmapUnit: %d\n", BitmapUnit(dpy));
    printf("BitmapPad: %d\n", BitmapPad(dpy));

    printf("==== Screen %d ====\n", screen);
    printf("%d x %d pixels, %d x %d mm, (%.2f x %.2f dpi)\n",
	   DisplayWidth(dpy, screen), DisplayHeight(dpy, screen),
	   DisplayWidthMM(dpy, screen), DisplayHeightMM(dpy, screen),
	   DisplayWidth(dpy, screen)*25.4/DisplayWidthMM(dpy, screen),
	   DisplayHeight(dpy, screen)*25.4/DisplayHeightMM(dpy, screen));
    printf("%d DisplayPlanes (other Visuals, if any, may vary)\n",
	   DisplayPlanes(dpy, screen));
    printf("%d DisplayCells\n", DisplayCells(dpy, screen));
    printf("BlackPixel = %lu\n", BlackPixel(dpy, screen));
    printf("WhitePixel = %lu\n", WhitePixel(dpy, screen));
    printf("Save Unders: %s\n",
	   DoesSaveUnders(ScreenOfDisplay(dpy, screen)) ? "True" : "False");
    i = DoesBackingStore(ScreenOfDisplay(dpy, screen));
    printf("Backing Store: %s\n", i == WhenMapped ? "WhenMapped" :
	   (i == Always ? "Always" : "NotUseful"));
    printf("Installed Colormaps: min %d, max %d\n",
	   MinCmapsOfScreen(ScreenOfDisplay(dpy, screen)),
	   MaxCmapsOfScreen(ScreenOfDisplay(dpy, screen)));
    printf("DefaultColormap: 0x%lx\n", DefaultColormap(dpy, screen));


    for (i = 0; i < num; i++) {

	visual = vp[i].visual;

	printf("---- Visual 0x%lx (%d)----\n", (unsigned long int)visual, i);

	printf("screen: %d\n", vp[i].screen);
	printf("depth : %d\n", vp[i].depth);

	switch (visual->class) {
	    case DirectColor:
		printf("DirectColor: Alterable RGB maps, pixel RGB subfield indicies\n");
		printf("RGB Masks: 0x%lx 0x%lx 0x%lx\n", visual->red_mask,
		       visual->green_mask, visual->blue_mask);
		break;
	    case TrueColor:
		printf("TrueColor: Fixed RGB maps, pixel RGB subfield indicies\n");
		printf("RGB Masks: 0x%lx 0x%lx 0x%lx\n", visual->red_mask,
		       visual->green_mask, visual->blue_mask);
		break;
	    case PseudoColor:
		printf("PseudoColor: Alterable RGB maps, single index\n");
		break;
	    case StaticColor:
		printf("StaticColor: Fixed RGB maps, single index\n");
		break;
	    case GrayScale:
		printf("GrayScale: Alterable map (R=G=B), single index\n");
		break;
	    case StaticGray:
		printf("StaticGray: Fixed map (R=G=B), single index\n");
		break;
	    default:
		printf("Unknown visual class %d\n",
		       visual->class);
		break;
	}
	printf("Map Entries: %d\n", visual->map_entries);
	printf("Bits per RGB: %d\n", visual->bits_per_rgb);
    }
    XFree((char *) vp);


    printf("==== Standard Colormaps ====\n");
    if (XGetStandardColormap(dpy, win, &cmap, XA_RGB_BEST_MAP)) {
	printf("XA_RGB_BEST_MAP    - Yes (0x%lx)\n", cmap.colormap);
	printf("R[0..%lu] * %lu + G[0..%lu] * %lu  + B[0..%lu] * %lu + %lu\n",
	       cmap.red_max, cmap.red_mult, cmap.green_max, cmap.green_mult,
	       cmap.blue_max, cmap.blue_mult, cmap.base_pixel);
    } else
	printf("XA_RGB_BEST_MAP    - No\n");
    if (XGetStandardColormap(dpy, win, &cmap, XA_RGB_DEFAULT_MAP)) {
	printf("XA_RGB_DEFAULT_MAP - Yes (0x%lx)\n", cmap.colormap);
	printf("R[0..%lu] * %lu + G[0..%lu] * %lu  + B[0..%lu] * %lu + %lu\n",
	       cmap.red_max, cmap.red_mult, cmap.green_max, cmap.green_mult,
	       cmap.blue_max, cmap.blue_mult, cmap.base_pixel);
    } else
	printf("XA_RGB_DEFAULT_MAP - No\n");
    if (XGetStandardColormap(dpy, win, &cmap, XA_RGB_GRAY_MAP)) {
	printf("XA_RGB_GRAY_MAP    - Yes (0x%lx)\n", cmap.colormap);
	printf("R[0..%lu] * %lu + %lu\n",
	       cmap.red_max, cmap.red_mult, cmap.base_pixel);
    } else
	printf("XA_RGB_GRAY_MAP    - No\n");
}


/*
 * Allocate backing store for two reaons.  First, if we are running on a
 * truecolor display then the colormaps are not modifiable and colormap
 * ops have to be simulated by manipulating the pixel values.  Second, X
 * does not provide a means to zoom or pan so zooming and panning must
 * also be simulated by manipulating the pixel values.  In order to
 * preserve the semantics of libfb which say that reads will read back
 * the original image, it is necessary to allocate backing store.  This
 * code tries to allocate a System V shared memory segment for backing
 * store.  System V shared memory persists until explicitly killed, so
 * this also means that under X, the previous contents of the frame
 * buffer still exist, and can be accessed again, even though the
 * windows are transient, per-process.
 */
HIDDEN int
X24_getmem(ifp)
    FBIO	*ifp;
{
    struct xinfo *xi = XI(ifp);

    char	*mem = NULL;
    int	pixsize;
    int	size;
    int	new = 0;

    pixsize = ifp->if_max_height * ifp->if_max_width * sizeof(RGBpixel);
    size = pixsize + sizeof (*xi->xi_rgb_cmap);

    /*
     * get shared mem segment, creating it if it does not exist
     */
    switch (xi->xi_mode & MODE10_MASK)
    {
	case MODE10_SHARED:
	{
	    /* First try to attach to an existing shared memory */

#ifdef HAVE_SYS_MMAN_H
	    int fd;

	    if ((fd = open(BS_NAME, O_RDWR | O_CREAT, 0666)) < 0)
		fb_log("X24_getmem: can't create fb file, using \
private memory instead, errno %d\n", errno);
	    else if (ftruncate(fd, size) < 0)
		fb_log("X24_getmem: can't ftruncate fb file, using \
private memory instead, errno %d\n", errno);
	    else if ((mem = mmap(NULL, size, PROT_READ |
				 PROT_WRITE, MAP_SHARED, fd, 0)) == (char *) -1)
		fb_log("X24_getmem: can't mmap fb file, \
using private memory instead, errno %d\n", errno);
	    else {
		close(fd);
		break;
	    }

	    /* Change it to local */
	    xi->xi_mode = (xi->xi_mode & ~MODE10_MASK) | MODE10_MALLOC;
#endif
#ifdef HAVE_SYS_SHM_H
	    if ((xi->xi_shmid = shmget(SHMEM_KEY, size, 0)) < 0) {
		/* No existing one, create a new one */
		xi->xi_shmid = shmget(SHMEM_KEY, size, IPC_CREAT|0666);
		new = 1;
	    }

	    if (xi->xi_shmid < 0) {
		fb_log("X24_getmem: can't shmget shared memory, using \
private memory instead, errno %d\n", errno);
	    }
	    else
	    {
		/* Open the segment Read/Write */
		if ((mem = (char *)shmat(xi->xi_shmid, 0, 0)) != (char *)-1L)
		    break;
		else
		    fb_log("X24_getmem: can't shmat shared memory, \
using private memory instead, errno %d\n", errno);
	    }

	    /* Change it to local */
	    xi->xi_mode = (xi->xi_mode & ~MODE10_MASK) | MODE10_MALLOC;
#endif

#ifndef CAN_LINGER
	    /* Change it to local */
	    xi->xi_mode = (xi->xi_mode & ~MODE10_MASK) | MODE10_MALLOC;
#endif

	    /*FALLTHROUGH*/

	}
	case MODE10_MALLOC:

	    if ((mem = (char *)malloc(size)) == 0) {
		fb_log("if_X24: Unable to allocate %d bytes of backing \
store\n  Run shell command 'limit datasize unlmited' and try again.\n", size);
		return (-1);
	    }
	    new = 1;
	    break;
    }

    xi->xi_rgb_cmap = (ColorMap *) mem;
    xi->xi_mem = (unsigned char *) mem + sizeof (*xi->xi_rgb_cmap);

    /* Clear memory frame buffer to black */
    if (new) {
	memset(mem, 0, size);
    }

    return (new);
}

/*
 *			X 2 4 _ Z A P M E M
 */
HIDDEN void
X24_zapmem()
{
#ifndef HAVE_SYS_MMAN_H
    int	shmid;
    int	i;
#endif

#ifdef HAVE_SYS_MMAN_H
    unlink(BS_NAME);
#endif
#ifdef HAVE_SYS_SHM_H
    if ((shmid = shmget(SHMEM_KEY, 0, 0)) < 0) {
	fb_log("X24_zapmem shmget failed, errno=%d\n", errno);
	return;
    }

    i = shmctl(shmid, IPC_RMID, 0);
    if (i < 0) {
	fb_log("X24_zapmem shmctl failed, errno=%d\n", errno);
	return;
    }
#endif
#ifdef CAN_LINGER
    fb_log("if_X24: shared memory released\n");
#endif
    return;
}

HIDDEN void
X24_updstate(ifp)
    FBIO	*ifp;
{
    struct xinfo *xi = XI(ifp);

    int xwp, ywp;		/* Size of X window in image pixels */
    int xrp, yrp;		/* Leftover X pixels */

    int tp_h, bt_h;		/* Height of top/bottom image pixel slots */
    int lf_w, rt_w;		/* Width of left/right image pixel slots */

    int want, avail;	/* Wanted/available image pixels */

#if UPD_DBG
    printf("upd: x %dx%d i %dx%d z %d,%d ctr (%d, %d)\n",
	   xi->xi_xwidth, xi->xi_xheight,
	   xi->xi_iwidth, xi->xi_iheight,
	   ifp->if_xzoom, ifp->if_yzoom,
	   ifp->if_xcenter, ifp->if_ycenter);
#endif

    /*
     * Set ?wp to the number of whole zoomed image pixels we could display
     * in the X window.
     */
    xwp = xi->xi_xwidth / ifp->if_xzoom;
    ywp = xi->xi_xheight / ifp->if_yzoom;

    /*
     * Set ?rp to the number of leftover X pixels we have, after displaying
     * wp whole zoomed image pixels.
     */
    xrp = xi->xi_xwidth % ifp->if_xzoom;
    yrp = xi->xi_xheight % ifp->if_yzoom;

    /*
     * Force ?wp to be the same as the window width (mod 2).  This
     * keeps the image from jumping around when using large zoom factors.
     */

    if (xwp && (xwp ^ xi->xi_xwidth) & 1) {
	xwp--;
	xrp += ifp->if_xzoom;
    }

    if (ywp && (ywp ^ xi->xi_xheight) & 1) {
	ywp--;
	yrp += ifp->if_yzoom;
    }

    /*
     * Now we calculate the height/width of the outermost image pixel slots.
     * If we've got any leftover X pixels, we'll make truncated slots
     * out of them; if not, the outermost ones end up full size.  We'll
     * adjust ?wp to be the number of full and truncated slots available.
     */
    switch (xrp)
    {
	case 0:
	    lf_w = ifp->if_xzoom;
	    rt_w = ifp->if_xzoom;
	    break;

	case 1:
	    lf_w = 1;
	    rt_w = ifp->if_xzoom;
	    xwp += 1;
	    break;

	default:
	    lf_w = xrp / 2;
	    rt_w = xrp - lf_w;
	    xwp += 2;
	    break;
    }

    switch (yrp)
    {
	case 0:
	    tp_h = ifp->if_yzoom;
	    bt_h = ifp->if_yzoom;
	    break;

	case 1:
	    tp_h = 1;
	    bt_h = ifp->if_yzoom;
	    ywp += 1;
	    break;

	default:
	    tp_h = yrp / 2;
	    bt_h = yrp - tp_h;
	    ywp += 2;
	    break;
    }

    /*
     * We've now divided our X window up into image pixel slots as follows:
     * - All slots are xzoom by yzoom X pixels in size, except:
     *     slots in the top row are tp_h X pixels high
     *     slots in the bottom row are bt_h X pixels high
     *     slots in the left column are lf_w X pixels wide
     *     slots in the right column are rt_w X pixels wide
     * - The window is xwp by ywp slots in size.
     */

    /*
     * We can think of xcenter as being "number of pixels we'd like
     * displayed on the left half of the screen".  We have xwp/2 pixels
     * available on the left half.  We use this information to calculate
     * the remaining parameters as noted.
     */

    want = ifp->if_xcenter;
    avail = xwp/2;
    if (want >= avail)
    {
	/*
	 * Just enough or too many pixels to display.  We'll be
	 * butted up against the left edge, so
	 *  - the leftmost X pixels will have an x coordinate of 0;
	 *  - the leftmost column of image pixels will be as wide as the
	 *    leftmost column of image pixel slots; and
	 *  - the leftmost image pixel displayed will have an x
	 *    coordinate equal to the number of pixels that didn't fit.
	 */

	xi->xi_xlf = 0;
	xi->xi_ilf_w = lf_w;
	xi->xi_ilf = want - avail;
    } else {
	/*
	 * Not enough image pixels to fill the area.  We'll be
	 * offset from the left edge, so
	 *  - the leftmost X pixels will have an x coordinate equal
	 *    to the number of pixels taken up by the unused image
	 *    pixel slots;
	 *  - the leftmost column of image pixels will be as wide as the
	 *    xzoom width; and
	 *  - the leftmost image pixel displayed will have a zero
	 *    x coordinate.
	 */

	xi->xi_xlf = lf_w + (avail - want - 1) * ifp->if_xzoom;
	xi->xi_ilf_w = ifp->if_xzoom;
	xi->xi_ilf = 0;
    }

    /* Calculation for bottom edge. */

    want = ifp->if_ycenter;
    avail = ywp/2;
    if (want >= avail)
    {
	/*
	 * Just enough or too many pixels to display.  We'll be
	 * butted up against the bottom edge, so
	 *  - the bottommost X pixels will have a y coordinate
	 *    equal to the window height minus 1;
	 *  - the bottommost row of image pixels will be as tall as the
	 *    bottommost row of image pixel slots; and
	 *  - the bottommost image pixel displayed will have a y
	 *    coordinate equal to the number of pixels that didn't fit.
	 */

	xi->xi_xbt = xi->xi_xheight - 1;
	xi->xi_ibt_h = bt_h;
	xi->xi_ibt = want - avail;
    } else {
	/*
	 * Not enough image pixels to fill the area.  We'll be
	 * offset from the bottom edge, so
	 *  - the bottommost X pixels will have a y coordinate equal
	 *    to the window height, less the space taken up by the
	 *    unused image pixel slots, minus 1;
	 *  - the bottom row of image pixels will be as tall as the
	 *    yzoom width; and
	 *  - the bottommost image pixel displayed will have a zero
	 *    y coordinate.
	 */

	xi->xi_xbt = xi->xi_xheight - (bt_h + (avail - want - 1) *
				       ifp->if_yzoom) - 1;
	xi->xi_ibt_h = ifp->if_yzoom;
	xi->xi_ibt = 0;
    }

    /* Calculation for right edge. */

    want = xi->xi_iwidth - ifp->if_xcenter;
    avail =  xwp - xwp/2;
    if (want >= avail)
    {
	/*
	 * Just enough or too many pixels to display.  We'll be
	 * butted up against the right edge, so
	 *  - the rightmost X pixels will have an x coordinate equal
	 *    to the window width minus 1;
	 *  - the rightmost column of image pixels will be as wide as
	 *    the rightmost column of image pixel slots; and
	 *  - the rightmost image pixel displayed will have an x
	 *    coordinate equal to the center plus the number of pixels
	 *    that fit, minus 1.
	 */

	xi->xi_xrt = xi->xi_xwidth - 1;
	xi->xi_irt_w = rt_w;
	xi->xi_irt = ifp->if_xcenter + avail - 1;
    } else {
	/*
	 * Not enough image pixels to fill the area.  We'll be
	 * offset from the right edge, so
	 *  - the rightmost X pixels will have an x coordinate equal
	 *    to the window width, less the space taken up by the
	 *    unused image pixel slots, minus 1;
	 *  - the rightmost column of image pixels will be as wide as
	 *    the xzoom width; and
	 *  - the rightmost image pixel displayed will have an x
	 *    coordinate equal to the width of the image minus 1.
	 */

	xi->xi_xrt = xi->xi_xwidth - (rt_w + (avail - want - 1) *
				      ifp->if_xzoom) - 1;
	xi->xi_irt_w = ifp->if_xzoom;
	xi->xi_irt = xi->xi_iwidth - 1;
    }

    /* Calculation for top edge. */

    want = xi->xi_iheight - ifp->if_ycenter;
    avail = ywp - ywp/2;
    if (want >= avail)
    {
	/*
	 * Just enough or too many pixels to display.  We'll be
	 * butted up against the top edge, so
	 *  - the topmost X pixels will have a y coordinate of 0;
	 *  - the topmost row of image pixels will be as tall as
	 *    the topmost row of image pixel slots; and
	 *  - the topmost image pixel displayed will have a y
	 *    coordinate equal to the center plus the number of pixels
	 *    that fit, minus 1.
	 */

	xi->xi_xtp = 0;
	xi->xi_itp_h = tp_h;
	xi->xi_itp = ifp->if_ycenter + avail - 1;
    } else {
	/*
	 * Not enough image pixels to fill the area.  We'll be
	 * offset from the top edge, so
	 *  - the topmost X pixels will have a y coordinate equal
	 *    to the space taken up by the unused image pixel slots;
	 *  - the topmost row of image pixels will be as tall as
	 *    the yzoom height; and
	 *  - the topmost image pixel displayed will have a y
	 *    coordinate equal to the height of the image minus 1.
	 */

	xi->xi_xtp = tp_h + (avail - want - 1) * ifp->if_yzoom;
	xi->xi_itp_h = ifp->if_yzoom;
	xi->xi_itp = xi->xi_iheight - 1;
    }

#if UPD_DBG
    printf("upd: off (%d, %d) 1 (%d, %d) 2 (%d, %d) wd (%d, %d) ht (%d, %d)\n",
	   xi->xi_xlf, xi->xi_xtp, xi->xi_ilf, xi->xi_ibt,
	   xi->xi_irt, xi->xi_itp, xi->xi_ilf_w, xi->xi_irt_w,
	   xi->xi_ibt_h, xi->xi_itp_h);
#endif
}

/*	X 2 4 _ b l i t
 *
 * This routine is called when ever the framebuffer is updated OR when
 * there is an expose event generated by the X server.
 *
 * The X server world is confusing because XDR is NOT done for client
 * or server, thus leaving each client responsable for getting a
 * X pixel map prepared in the correct lay out.
 *
 * There are something like 18 different visuals and 2 endians that
 * we need to deal with 1-bit, 2-bit, 4-bit and 8-bit monochrome
 * 8-bit CLUT, 8-bit True Color, 8-bit Direct Color
 * 15-bit Pseudo Color, 15-bit True Color, 15-bit Direct color
 * 16-bit Pseudo Color, 16-bit True Color, 16-bit Direct Color
 * 24-bit Pseudo, True and Direct
 * and finally 32-bit Pseudo, True and Direct colors.
 *
 * For the 1-8 bit case we do some dithering and get an image up as best
 * we can.
 * for the >8 bit cases we need to do a bit more.
 *
 * Our input is always in RGB (24 bit) order in memory so there is nothing
 * fancy we need to do there.
 *
 * For output, the X server tells us, in an opaque object that we are
 * not suppose to peek into, where the RGB components go in a BIG endian
 * bit vector and how many bits per component.  Using this information we
 * construct masks and shift counts for each component.  This information
 * is later used to construct a bit vector in a register.  This register
 * is then clocked out as bytes in the correct ordering.
 */

HIDDEN void
X24_blit(ifp, x1, y1, w, h, flags)
    FBIO	*ifp;
    int x1, y1, w, h;	/* Rectangle of changed bits (image space coord.) */
    int flags;		/* BLIT_xxx flags */
{
    struct xinfo *xi = XI(ifp);

    int x2 = x1 + w - 1;	/* Convert to rectangle corners */
    int y2 = y1 + h - 1;

    int x1wd, x2wd, y1ht, y2ht;
    int x, y;
    int ox, oy;
    int xdel, ydel;
    int xwd, xht;

    /*
     * Newish code, discover masks and shifts for each of RGB
     *
     * The Masks are right justified, we just shift them up 6 bits
     * in the long to give us some room on the low end.  We'll correct
     * this out later.
     */
    unsigned int a_pixel;

    unsigned long test_mask;
    unsigned long a_mask;

    int red_shift, green_shift, blue_shift;
    unsigned int mask_red = xi->xi_image->red_mask << 6;
    unsigned int mask_green = xi->xi_image->green_mask << 6;
    unsigned int mask_blue = xi->xi_image->blue_mask << 6;
    int i;

    /*
     * Now that we know the mask, we shift a bit left, one bit at a time
     * until it overlaps the mask.  This tells us how far we have to
     * shift our pixel to get it under the bit mask.
     */
    a_mask = mask_red;
    test_mask = 1;
    for (i=0; i<sizeof(unsigned long)*8;i++) {
	if (test_mask & a_mask) break;
	test_mask = test_mask << 1;
    }
    for (;i<sizeof(unsigned long)*8;i++) {
	if (!(test_mask & a_mask)) break;
	test_mask = test_mask << 1;
    }
    red_shift = i-8;

    a_mask = mask_green;
    test_mask = 1;
    for (i=0; i<sizeof(unsigned long)*8;i++) {
	if (test_mask & a_mask) break;
	test_mask = test_mask << 1;
    }
    for (;i<sizeof(unsigned long)*8;i++) {
	if (!(test_mask & a_mask)) break;
	test_mask = test_mask << 1;
    }
    green_shift = i-8;

    a_mask = mask_blue;
    test_mask = 1;
    for (i=0; i<sizeof(unsigned long)*8;i++) {
	if (test_mask & a_mask) break;
	test_mask = test_mask << 1;
    }
    for (;i<sizeof(unsigned long)*8;i++) {
	if (!(test_mask & a_mask)) break;
	test_mask =test_mask << 1;
    }
    blue_shift = i-8;

#if BLIT_DBG
    printf("blit: enter %dx%d at (%d, %d), disp (%d, %d) to (%d, %d)  flags %d\n",
	   w, h, x1, y1, xi->xi_ilf, xi->xi_ibt, xi->xi_irt, xi->xi_itp, flags);
#endif

    /*
     * If the changed rectangle is outside the displayed one, there's
     * nothing to do
     */

    if (x1 > xi->xi_irt ||
	x2 < xi->xi_ilf ||
	y1 > xi->xi_itp ||
	y2 < xi->xi_ibt)
	return;

    /*
     * Clamp to actual displayed portion of image
     */
    if (x1 < xi->xi_ilf) x1 = xi->xi_ilf;
    if (x2 > xi->xi_irt) x2 = xi->xi_irt;
    if (y1 < xi->xi_ibt) y1 = xi->xi_ibt;
    if (y2 > xi->xi_itp) y2 = xi->xi_itp;

    /*
     * Figure out sizes of outermost image pixels
     */
    x1wd = (x1 == xi->xi_ilf) ? xi->xi_ilf_w : ifp->if_xzoom;
    x2wd = (x2 == xi->xi_irt) ? xi->xi_irt_w : ifp->if_xzoom;
    y1ht = (y1 == xi->xi_ibt) ? xi->xi_ibt_h : ifp->if_yzoom;
    y2ht = (y2 == xi->xi_itp) ? xi->xi_itp_h : ifp->if_yzoom;

#if BLIT_DBG
    printf("blit: postclip (%d, %d) to (%d, %d) wds (%d, %d) hts (%d, %d)\n",
	   x1, y1, x2, y2, x1wd, x2wd, y1ht, y2ht);
#endif

    /* Compute ox: offset from left edge of window to left pixel */

    xdel = x1 - xi->xi_ilf;
    if (xdel)
	ox = x1wd + ((xdel - 1) * ifp->if_xzoom) + xi->xi_xlf;
    else
	ox = xi->xi_xlf;


    /* Compute oy: offset from top edge of window to bottom pixel */

    ydel = y1 - xi->xi_ibt;
    if (ydel)
	oy = xi->xi_xbt - (y1ht + ((ydel - 1) * ifp->if_yzoom));
    else
	oy = xi->xi_xbt;


    /* Figure out size of changed area on screen in X pixels */

    if (x2 == x1)
	xwd = x1wd;
    else
	xwd = x1wd + x2wd + ifp->if_xzoom * (x2 - x1 - 1);

    if (y2 == y1)
	xht = y1ht;
    else
	xht = y1ht + y2ht + ifp->if_yzoom * (y2 - y1 - 1);

#if BLIT_DBG
    printf("blit: output to (%d, %d)\n", ox, oy);
    printf("blit: xi_flags & FLG_VMASK = 0x%x\n", xi->xi_flags & FLG_VMASK );
#endif

    /*
     * Set pointers to start of source and destination areas; note that
     * we're going from lower to higher image coordinates, so irgb
     * increases, but since images are in quadrant I and X uses quadrant
     * IV, opix _decreases_.
     */

    switch (xi->xi_flags & FLG_VMASK)
    {
	case FLG_VD24:
	case FLG_VT24:
	case FLG_VD16:
	case FLG_VT16:
	{
	    unsigned char *irgb;
	    unsigned char *opix;
	    unsigned char *red = xi->xi_redmap;
	    unsigned char *grn = xi->xi_grnmap;
	    unsigned char *blu = xi->xi_blumap;

	    /*
	     * Calculate the beginning of the line where we are going
	     * to be outputing pixels.
	     */
	    opix = &(xi->xi_pix[oy * xi->xi_image->bytes_per_line + ox *
				(xi->xi_image->bits_per_pixel/8)]);

#if BLIT_DBG_PIX
	    if (opix < xi->xi_pix) {
		bu_log("X24_blit: about to clobber memory 1\n");
		bu_log("\topix - Ox%lx\txi->xi_pix - 0x%lx\n", opix, xi->xi_pix);
		break;
	    }
#endif
	    /*
	     * Our source of pixels in packed RGB order
	     */
	    irgb = &(xi->xi_mem[(y1 * xi->xi_iwidth + x1) * sizeof
				(RGBpixel)]);

	    /* General case, zooming in effect */

	    for (y = y1; y <= y2; y++) {
		unsigned char *line_irgb;
		unsigned char *p;
		unsigned char *holdit;
		int pyht;

#if BLIT_DBG_PIX
		if (opix < xi->xi_pix) {
		    bu_log("X24_blit: about to clobber memory 2\n");
		    bu_log("\topix - Ox%lx\txi->xi_pix - 0x%lx\n", opix, xi->xi_pix);
		    break;
		}
#endif

		/* Calculate the number of lines needed */
		/*
		 * If we are zoomed, then it is possable that not
		 * all of that zoomed pixel will be showned.
		 * y1ht is the number of lines allocated for the
		 * bottom most line.  y2ht is the number of lines
		 * for the top most line.  if_yzoom is for everything
		 * else.
		 */
		if (y == y1) {
		    pyht = y1ht;
		} else if (y==y2) {
		    pyht = y2ht;
		} else {
		    pyht = ifp->if_yzoom;
		}

		/* Save pointer to start of line */

		line_irgb = irgb;
		p = (unsigned char *)opix;

		/* For the first line, convert/copy pixels */

		for (x = x1; x <= x2; x++) {
		    int pxwd;

		    /* Calculate # pixels needed */
		    /* See comment above for more info */

		    if (x == x1)
			pxwd = x1wd;
		    else if (x == x2)
			pxwd = x2wd;
		    else
			pxwd = ifp->if_xzoom;

		    /*
		     * Construct a pixel with the color components
		     * in the right places as described by the
		     * X servers red, green and blue masks.
		     */
		    if (xi->xi_flags & (FLG_XCMAP | FLG_LINCMAP))  {
			a_pixel  = (line_irgb[RED] << red_shift) & mask_red;
			a_pixel |= (line_irgb[GRN] << green_shift) & mask_green;
			a_pixel |= (line_irgb[BLU] << blue_shift) & mask_blue;
		    } else {
			a_pixel  = (red[line_irgb[RED]] << red_shift) & mask_red;
			a_pixel |= (grn[line_irgb[GRN]] << green_shift) & mask_green;
			a_pixel |= (blu[line_irgb[BLU]] << blue_shift) & mask_blue;
		    }
		    /* take out the safety put in above. */
		    a_pixel = a_pixel >> 6;

		    /*
		     * Now we clock out that pixel according to
		     * the number of bytes AND the byte ordering
		     *
		     * A slightly faster version would unroll
		     * these loops into a number of different
		     * loops.
		     *
		     * The while loop on the inside causes pixel
		     * replication for when we are zoomed.
		     */
		    if ( ImageByteOrder(xi->xi_dpy) == MSBFirst )  {
			if (xi->xi_image->bits_per_pixel == 16) {
			    while (pxwd--)   {
				*p++ = (a_pixel >> 8) & 0xff;
				*p++ = a_pixel & 0xff;
			    }
			} else if (xi->xi_image->bits_per_pixel == 24) {
			    while (pxwd--)   {
				*p++ = (a_pixel >> 16) & 0xff;
				*p++ = (a_pixel >> 8) & 0xff;
				*p++ = a_pixel & 0xff;
			    }
			} else if (xi->xi_image->bits_per_pixel == 32) {
			    while (pxwd--) {
				*p++ = (a_pixel >> 24) & 0xff;
				*p++ = (a_pixel >> 16) & 0xff;
				*p++ = (a_pixel >> 8) & 0xff;
				*p++ = a_pixel & 0xff;
			    }
			}

		    } else {
			/* LSB order */
			if (xi->xi_image->bits_per_pixel == 16) {
			    while (pxwd--)   {
				*p++ = a_pixel & 0xff;
				*p++ = (a_pixel >> 8) & 0xff;
			    }
			} else if (xi->xi_image->bits_per_pixel == 24) {
			    while (pxwd--)   {
				*p++ = a_pixel & 0xff;
				*p++ = (a_pixel >> 8) & 0xff;
				*p++ = (a_pixel >> 16) & 0xff;
			    }
			} else if (xi->xi_image->bits_per_pixel == 32) {
			    while (pxwd--) {
				*p++ = a_pixel & 0xff;
				*p++ = (a_pixel >> 8) & 0xff;
				*p++ = (a_pixel >> 16) & 0xff;
				*p++ = (a_pixel >> 24) & 0xff;
			    }
			}

		    }
		    /*
		     * Move to the next input line.
		     */
		    line_irgb += sizeof (RGBpixel);
		}
		/*
		 * Remember where we put all those bytes.
		 */
		holdit = (unsigned char *)opix;

		/*
		 * If we are zoomed, we need to duplicate all
		 * that work from above, or we can just copy
		 * that one line to N others.
		 */
		while (pyht-- > 1) {
		    unsigned char *src = NULL;

		    /*
		     * move to the beginning of the next
		     * line up in the X server.
		     */
		    opix -= xi->xi_image->bytes_per_line;
		    p = (unsigned char *)opix;

#if BLIT_DBG_PIX
		    if (opix < xi->xi_pix) {
			bu_log("X24_blit: about to clobber memory 3\n");
			bu_log("\topix - Ox%lx\txi->xi_pix - 0x%lx\n", opix, xi->xi_pix);
			break;
		    }
#endif
		    /*
		     * Go to the place where we stored pixels
		     * on the first line output.
		     */
		    src = (unsigned char *)holdit;
		    /*
		     * and copy that line to where we are now.
		     */
		    memcpy(p, src, xi->xi_image->bytes_per_line);
		}
		/*
		 * And again, move to the beginning of the next
		 * line up in the X server.
		 */
		opix -= xi->xi_image->bytes_per_line;

		irgb += xi->xi_iwidth * sizeof(RGBpixel);
	    }
	    break;
	}

	case FLG_VP8:
	{
	    int dmx = ox & 0x7;
	    int dmy = (oy & 0x7) << 3;

	    unsigned int r, g, b;
	    unsigned char *red = xi->xi_redmap;
	    unsigned char *grn = xi->xi_grnmap;
	    unsigned char *blu = xi->xi_blumap;

	    unsigned char *ip = &(xi->xi_mem[(y1 * xi->xi_iwidth + x1) *
					     sizeof (RGBpixel)]);
	    unsigned char *op = (unsigned char *) &xi->xi_pix[oy *
							      xi->xi_xwidth + ox];


	    if (ifp->if_xzoom == 1 && ifp->if_yzoom == 1) {
		/* Special case if no zooming */

		int j, k;

		for (j = y2 - y1 + 1; j; j--) {
		    unsigned char *lip;
		    unsigned char *lop;

		    lip = ip;
		    lop = op;

		    /* For each line, convert/copy pixels */

		    if (xi->xi_flags & (FLG_XCMAP | FLG_LINCMAP))
			for (k = x2 - x1 + 1; k; k--) {
			    r = lip[RED];
			    g = lip[GRN];
			    b = lip[BLU];

			    *lop++ = xi->xi_base +
				xi->xi_ccredtbl[(r << 6) + dmx + dmy] +
				xi->xi_ccgrntbl[(g << 6) + dmx + dmy] +
				xi->xi_ccblutbl[(b << 6) + dmx + dmy];

			    dmx = (dmx + 1) & 0x7;
			    lip += sizeof (RGBpixel);
			}
		    else
			for (k = x2 - x1 + 1; k; k--) {
			    r = red[lip[RED]];
			    g = grn[lip[GRN]];
			    b = blu[lip[BLU]];

			    *lop++ = xi->xi_base +
				xi->xi_ccredtbl[(r << 6) + dmx + dmy] +
				xi->xi_ccgrntbl[(g << 6) + dmx + dmy] +
				xi->xi_ccblutbl[(b << 6) + dmx + dmy];

			    dmx = (dmx + 1) & 0x7;
			    lip += sizeof (RGBpixel);
			}

		    ip += xi->xi_iwidth * sizeof (RGBpixel);
		    op -= xi->xi_image->bytes_per_line;
		    dmx = ox & 0x7;
		    dmy = (dmy + 0x38) & 0x38;
		}
	    } else {
		/* General case */

		for (y = y1; y <= y2; y++) {
		    int pyht;
		    unsigned char *lip;
		    unsigned char *lop;

		    /* Calculate # lines needed */

		    if (y == y1)
			pyht = y1ht;
		    else if (y == y2)
			pyht = y2ht;
		    else
			pyht = ifp->if_yzoom;

		    /* For each line, convert/copy pixels */

		    while (pyht--)
		    {
			lip = ip;
			lop = op;

			if (xi->xi_flags & (FLG_XCMAP | FLG_LINCMAP))
			    for (x = x1; x <= x2; x++) {
				int pxwd;

				/* Calculate # pixels needed */

				if (x == x1)
				    pxwd = x1wd;
				else if (x == x2)
				    pxwd = x2wd;
				else
				    pxwd = ifp->if_xzoom;

				r = lip[RED];
				g = lip[GRN];
				b = lip[BLU];

				while (pxwd--)
				{
				    *lop++ = xi->xi_base +
					xi->xi_ccredtbl[(r << 6) + dmx + dmy] +
					xi->xi_ccgrntbl[(g << 6) + dmx + dmy] +
					xi->xi_ccblutbl[(b << 6) + dmx + dmy];

				    dmx = (dmx + 1) & 0x7;
				}

				lip += sizeof (RGBpixel);
			    }
			else
			    for (x = x1; x <= x2; x++) {
				int pxwd;

				/* Calculate # pixels needed */

				if (x == x1)
				    pxwd = x1wd;
				else if (x == x2)
				    pxwd = x2wd;
				else
				    pxwd = ifp->if_xzoom;

				r = red[lip[RED]];
				g = grn[lip[GRN]];
				b = blu[lip[BLU]];

				while (pxwd--)
				{
				    *lop++ = xi->xi_base +
					xi->xi_ccredtbl[(r << 6) + dmx + dmy] +
					xi->xi_ccgrntbl[(g << 6) + dmx + dmy] +
					xi->xi_ccblutbl[(b << 6) + dmx + dmy];

				    dmx = (dmx + 1) & 0x7;
				}

				lip += sizeof (RGBpixel);
			    }

			op -= xi->xi_image->bytes_per_line;
			dmx = ox & 0x7;
			dmy = (dmy + 0x38) & 0x38;
		    }
		    ip += xi->xi_iwidth * sizeof (RGBpixel);
		}
	    }
	    break;
	}

	case FLG_VS8:
	case FLG_VG8:
	{
	    unsigned int r, g, b;
	    unsigned char *red = xi->xi_redmap;
	    unsigned char *grn = xi->xi_grnmap;
	    unsigned char *blu = xi->xi_blumap;

	    unsigned char *ip = &(xi->xi_mem[(y1 * xi->xi_iwidth + x1) *
					     sizeof (RGBpixel)]);
	    unsigned char *op = (unsigned char *) &xi->xi_pix[oy *
							      xi->xi_xwidth + ox];

	    if (ifp->if_xzoom == 1 && ifp->if_yzoom == 1) {
		/* Special case if no zooming */

		int j, k;

		for (j = y2 - y1 + 1; j; j--) {
		    unsigned char *lip;
		    unsigned char *lop;

		    lip = ip;
		    lop = op;

		    /* For each line, convert/copy pixels */

		    if (xi->xi_flags & (FLG_XCMAP | FLG_LINCMAP))
			for (k = x2 - x1 + 1; k; k--) {
			    r = lip[RED];
			    g = lip[GRN];
			    b = lip[BLU];

			    *lop++ = (rlumtbl[r] +
				      glumtbl[g] +
				      blumtbl[b] +
				      8388608) >> 24;
			    lip += sizeof (RGBpixel);
			}
		    else
			for (k = x2 - x1 + 1; k; k--) {
			    r = red[lip[RED]];
			    g = grn[lip[GRN]];
			    b = blu[lip[BLU]];

			    *lop++ = (rlumtbl[r] +
				      glumtbl[g] +
				      blumtbl[b] +
				      8388608) >> 24;
			    lip += sizeof (RGBpixel);
			}

		    ip += xi->xi_iwidth * sizeof (RGBpixel);
		    op -= xi->xi_xwidth;
		}
	    } else {
		/* General case */

		for (y = y1; y <= y2; y++) {
		    int pyht;
		    int copied;
		    unsigned char *lip;
		    unsigned char pix, *lop, *prev_line;

		    /* Calculate # lines needed */

		    if (y == y1)
			pyht = y1ht;
		    else if (y == y2)
			pyht = y2ht;
		    else
			pyht = ifp->if_yzoom;


		    /* Save pointer to start of line */

		    lip = ip;
		    prev_line = lop = op;

		    /* For the first line, convert/copy pixels */

		    if (xi->xi_flags & (FLG_XCMAP | FLG_LINCMAP))
			for (x = x1; x <= x2; x++) {
			    int pxwd;

			    /* Calculate # pixels needed */

			    if (x == x1)
				pxwd = x1wd;
			    else if (x == x2)
				pxwd = x2wd;
			    else
				pxwd = ifp->if_xzoom;

			    /* Get/convert pixel */

			    r = lip[RED];
			    g = lip[GRN];
			    b = lip[BLU];

			    pix = (rlumtbl[r] +
				   glumtbl[g] +
				   blumtbl[b] +
				   8388608) >> 24;

			    lip += sizeof (RGBpixel);

			    /* Make as many copies as needed */

			    while (pxwd--)
				*lop++ = pix;
			}
		    else
			for (x = x1; x <= x2; x++) {
			    int pxwd;

			    /* Calculate # pixels needed */

			    if (x == x1)
				pxwd = x1wd;
			    else if (x == x2)
				pxwd = x2wd;
			    else
				pxwd = ifp->if_xzoom;

			    /* Get/convert pixel */

			    r = red[lip[RED]];
			    g = grn[lip[GRN]];
			    b = blu[lip[BLU]];

			    pix = (rlumtbl[r] +
				   glumtbl[g] +
				   blumtbl[b] +
				   8388608) >> 24;

			    lip += sizeof (RGBpixel);

			    /* Make as many copies as needed */

			    while (pxwd--)
				*lop++ = pix;
			}

		    copied = lop - op;

		    ip += xi->xi_iwidth * sizeof (RGBpixel);
		    op -= xi->xi_xwidth;

		    /* Copy remaining output lines from 1st output line */

		    pyht--;
		    while (pyht--) {
			memcpy(op, prev_line, copied);
			op -= xi->xi_xwidth;
		    }
		}
	    }
	    break;
	}

	case FLG_VS1:
	{
	    int dmx = ox & 0x7;
	    int dmy = (oy & 0x7) << 3;

	    unsigned int r, g, b;
	    unsigned char *red = xi->xi_redmap;
	    unsigned char *grn = xi->xi_grnmap;
	    unsigned char *blu = xi->xi_blumap;

	    unsigned char *ip = &(xi->xi_mem[(y1 * xi->xi_iwidth + x1) *
					     sizeof (RGBpixel)]);
	    unsigned char *op = (unsigned char *) &xi->xi_pix[oy *
							      xi->xi_image->bytes_per_line + ox / 8];


	    if (ifp->if_xzoom == 1 && ifp->if_yzoom == 1) {
		/* Special case if no zooming */

		int j, k;

		for (j = y2 - y1 + 1; j; j--) {
		    unsigned char *lip;
		    unsigned char *lop;
		    unsigned char loppix;
		    unsigned int lum;

		    lip = ip;
		    lop = op;
		    loppix = *lop;

		    /* For each line, convert/copy pixels */

		    if (xi->xi_flags & (FLG_XCMAP | FLG_LINCMAP))
			for (k = x2 - x1 + 1; k; k--) {
			    r = lip[RED];
			    g = lip[GRN];
			    b = lip[BLU];

			    lum = (rlumtbl[r] +
				   glumtbl[g] +
				   blumtbl[b] +
				   8388608) >> 24;

			    loppix = (loppix &
				      xi->xi_andtbl[(lum << 6)
						    + dmx + dmy]) |
				xi->xi_ortbl[(lum << 6)
					     + dmx + dmy];

			    dmx = (dmx + 1) & 0x7;
			    if (!dmx) {
				*lop = loppix;
				lop++;
			    }

			    lip += sizeof (RGBpixel);
			}
		    else
			for (k = x2 - x1 + 1; k; k--) {
			    r = lip[RED];
			    g = lip[GRN];
			    b = lip[BLU];

			    lum = (rlumtbl[red[r]] +
				   glumtbl[grn[g]] +
				   blumtbl[blu[b]] +
				   8388608) >> 24;

			    loppix = (loppix &
				      xi->xi_andtbl[(lum << 6)
						    + dmx + dmy]) |
				xi->xi_ortbl[(lum << 6)
					     + dmx + dmy];

			    dmx = (dmx + 1) & 0x7;
			    if (!dmx) {
				*lop = loppix;
				lop++;
			    }

			    lip += sizeof (RGBpixel);
			}

		    if (dmx)
			*lop = loppix;
		    ip += xi->xi_iwidth * sizeof (RGBpixel);
		    op -= xi->xi_image->bytes_per_line;
		    dmx = ox & 0x7;
		    dmy = (dmy + 0x38) & 0x38;
		}
	    } else {
		/* General case */

		for (y = y1; y <= y2; y++) {
		    int pyht;
		    unsigned char *lip;
		    unsigned char *lop;
		    unsigned char loppix;
		    unsigned int lum;

		    /* Calculate # lines needed */

		    if (y == y1)
			pyht = y1ht;
		    else if (y == y2)
			pyht = y2ht;
		    else
			pyht = ifp->if_yzoom;

		    /* For each line, convert/copy pixels */

		    while (pyht--)
		    {
			lip = ip;
			lop = op;
			loppix = *lop;

			if (xi->xi_flags & (FLG_XCMAP | FLG_LINCMAP))
			    for (x = x1; x <= x2; x++) {
				int pxwd;

				/* Calculate # pixels needed */

				if (x == x1)
				    pxwd = x1wd;
				else if (x == x2)
				    pxwd = x2wd;
				else
				    pxwd = ifp->if_xzoom;

				r = lip[RED];
				g = lip[GRN];
				b = lip[BLU];

				lum = (rlumtbl[r] +
				       glumtbl[g] +
				       blumtbl[b] +
				       8388608) >> 24;

				while (pxwd--)
				{
				    loppix = (loppix &
					      xi->xi_andtbl[(lum << 6)
							    + dmx + dmy]) |
					xi->xi_ortbl[(lum << 6)
						     + dmx + dmy];

				    dmx = (dmx + 1) & 0x7;
				    if (!dmx) {
					*lop = loppix;
					lop++;
				    }
				}

				lip += sizeof (RGBpixel);
			    }
			else
			    for (x = x1; x <= x2; x++) {
				int pxwd;

				/* Calculate # pixels needed */

				if (x == x1)
				    pxwd = x1wd;
				else if (x == x2)
				    pxwd = x2wd;
				else
				    pxwd = ifp->if_xzoom;

				r = lip[RED];
				g = lip[GRN];
				b = lip[BLU];

				lum = (rlumtbl[red[r]] +
				       glumtbl[grn[g]] +
				       blumtbl[blu[b]] +
				       8388608) >> 24;

				while (pxwd--)
				{
				    loppix = (loppix &
					      xi->xi_andtbl[(lum << 6)
							    + dmx + dmy]) |
					xi->xi_ortbl[(lum << 6)
						     + dmx + dmy];

				    dmx = (dmx + 1) & 0x7;
				    if (!dmx) {
					*lop = loppix;
					lop++;
				    }
				}

				lip += sizeof (RGBpixel);
			    }

			if (dmx)
			    *lop = loppix;
			op -= xi->xi_image->bytes_per_line;
			dmx = ox & 0x7;
			dmy = (dmy + 0x38) & 0x38;
		    }
		    ip += xi->xi_iwidth * sizeof (RGBpixel);
		}
	    }
	    break;
	}
    }

    /* Blit out changed image */

    if (flags & BLIT_DISP) {
	XPutImage(xi->xi_dpy, xi->xi_win, xi->xi_gc, xi->xi_image,
		  ox, oy - xht + 1, ox, oy - xht + 1, xwd, xht);
#if BLIT_DBG
	printf("blit: PutImage of %dx%d to (%d, %d)\n", xwd, xht, ox, oy - xht + 1);
#endif
    }

    /* If we changed the valid region, make a new one. */

    if (xi->xi_usereg && (flags & (BLIT_PZ | BLIT_RESIZE)))
    {
	XRectangle rect;
	Region Nreg = XCreateRegion();

	rect.x = ox;
	rect.y = oy - xht + 1;
	rect.width = xwd;
	rect.height = xht;
	XUnionRectWithRegion(&rect, Nreg, Nreg);

	if (flags & BLIT_PZ) {
	    /* If we're panning/zooming, clear out old image. */

	    Region Creg = XCreateRegion();

	    XSubtractRegion(xi->xi_reg, Nreg, Creg);

	    if (!XEmptyRegion(Creg))
	    {
		XSetRegion(xi->xi_dpy, xi->xi_cgc, Creg);

		XFillRectangle(xi->xi_dpy, xi->xi_win,
			       xi->xi_cgc, 0, 0, xi->xi_xwidth,
			       xi->xi_xheight);
	    }
	    XDestroyRegion(Creg);

	}
	XDestroyRegion(xi->xi_reg);
	xi->xi_reg = Nreg;
    }

    if (flags & BLIT_DISP)
	XFlush(xi->xi_dpy);
}

int
X24_refresh(ifp, x, y, w, h)
    FBIO *ifp;
    int x, y, w, h;
{
    if (w < 0) {
	w = -w;
	x -= w;
    }

    if (h < 0) {
	h = -h;
	y -= h;
    }

    X24_blit(ifp, x, y, w, h, BLIT_DISP);

    return 0;
}

#else

/* quell empty-compilation unit warnings */
static const int unused = 0;

#endif /* IF_X */

/*
 * Local Variables:
 * mode: C
 * tab-width: 8
 * indent-tabs-mode: t
 * c-file-style: "stroustrup"
 * End:
 * ex: shiftwidth=4 tabstop=8
 */<|MERGE_RESOLUTION|>--- conflicted
+++ resolved
@@ -53,17 +53,9 @@
 #include <time.h>
 #include <sys/types.h>
 #include <string.h>
-<<<<<<< HEAD
-
-#if defined(USE_SYS_TIME_H)
-#  include <sys/time.h>
-#endif
-
-=======
 #ifdef HAVE_SYS_TIME_H
 #  include <sys/time.h>
 #endif
->>>>>>> 2885bf4f
 #ifdef HAVE_SYS_MMAN_H
 #  include <sys/mman.h>
 #  define CAN_LINGER 1
@@ -98,23 +90,6 @@
 /* Print a debug message on first time into a piece of code */
 #if 0
 # define DEBUG1(str)	{static int before=1; if (before) {write(2, str, strlen(str)); before=0;} }
-#else
-# define DEBUG1(str)	/*NIL*/
-#endif
-
-#define X_DBG	0
-#define UPD_DBG 0
-#define BLIT_DBG 0
-#define EVENT_DBG 0
-#define BLIT_DBG_PIX 0
-
-#include "machine.h"
-#include "fb.h"
-
-
-/* Print a debug message on first time into a piece of code */
-#if 0
-# define DEBUG1(str)	{static int before=1; if(before) {write(2,str, strlen(str)); before=0;} }
 #else
 # define DEBUG1(str)	/*NIL*/
 #endif
@@ -340,29 +315,6 @@
     unsigned long	value;
     char		*help;
 } modeflags[] = {
-<<<<<<< HEAD
-	{ 'l',	MODE1_MASK, MODE1_LINGERING,
-		"Lingering window" },
-	{ 't',	MODE1_MASK, MODE1_TRANSIENT,
-		"Transient window" },
-	{ 's',  MODE10_MASK, MODE10_SHARED,
-		"Use shared memory backing store" },
-	{ 'z',	MODE11_MASK, MODE11_ZAP,
-		"Zap (free) shared memory" },
-	{ 'D',	MODEV_MASK, FLG_VD24 << 1,
-		"Select 24-bit DirectColor display if available" },
-	{ 'T',	MODEV_MASK, FLG_VT24 << 1,
-		"Select 24-bit TrueColor display if available" },
-	{ 'P',	MODEV_MASK, FLG_VP8 << 1,
-		"Select 8-bit PseudoColor display if available" },
-	{ 'S',	MODEV_MASK, FLG_VS8 << 1,
-		"Select 8-bit StaticGray display if available" },
-	{ 'G',	MODEV_MASK, FLG_VG8 << 1,
-		"Select 8-bit GrayScale display if available" },
-	{ 'M',	MODEV_MASK, FLG_VS1 << 1,
-		"Select 1-bit StaticGray display if available" },
-	{ '\0', 0, 0, "" }
-=======
     { 'l',	MODE1_MASK, MODE1_LINGERING,
       "Lingering window" },
     { 't',	MODE1_MASK, MODE1_TRANSIENT,
@@ -384,7 +336,6 @@
     { 'M',	MODEV_MASK, FLG_VS1 << 1,
       "Select 1-bit StaticGray display if available" },
     { '\0', 0, 0, "" }
->>>>>>> 2885bf4f
 };
 
 /* Flags for X24_blit's flags argument */
@@ -469,54 +420,6 @@
     printf("X24_open(ifp:0x%x, file:%s width:%d, height:%d): entered.\n",
 	   ifp, file, width, height);
 #endif
-<<<<<<< HEAD
-	FB_CK_FBIO(ifp);
-
-	/*
-	 *  First, attempt to determine operating mode for this open,
-	 *  based upon the "unit number" or flags.
-	 *  file = "/dev/X###"
-	 */
-	mode = MODE1_LINGERING;
-
-	if (file != NULL)  {
-		register char *cp;
-		char	modebuf[80];
-		char	*mp;
-		int	alpha;
-		struct	modeflags *mfp;
-
-		if (strncmp(file, ifp->if_name, strlen(ifp->if_name))) {
-			/* How did this happen?? */
-			mode = 0;
-		}
-		else {
-			/* Parse the options */
-			alpha = 0;
-			mp = &modebuf[0];
-			cp = &file[sizeof("/dev/X")-1];
-			while(*cp != '\0' && !isspace(*cp)) {
-				*mp++ = *cp;	/* copy it to buffer */
-				if (isdigit(*cp)) {
-					cp++;
-					continue;
-				}
-				alpha++;
-				for(mfp = modeflags; mfp->c != '\0'; mfp++) {
-					if (mfp->c == *cp) {
-						mode = (mode&~mfp->mask)|mfp->value;
-						break;
-					}
-				}
-				if (mfp->c == '\0' && *cp != '-') {
-					fb_log("if_X24: unknown option '%c' ignored\n", *cp);
-				}
-				cp++;
-			}
-			*mp = '\0';
-			if (!alpha)
-				mode |= atoi(modebuf);
-=======
     FB_CK_FBIO(ifp);
 
     /*
@@ -557,7 +460,6 @@
 		}
 		if (mfp->c == '\0' && *cp != '-') {
 		    fb_log("if_X24: unknown option '%c' ignored\n", *cp);
->>>>>>> 2885bf4f
 		}
 		cp++;
 	    }
