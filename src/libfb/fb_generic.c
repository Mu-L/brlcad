--- conflicted
+++ resolved
@@ -80,38 +80,6 @@
     (fb *) 0
 };
 
-<<<<<<< HEAD
-const char *
-fb_get_magic_type(uint32_t magic)
-{
-    switch(magic) {
-	case FB_OSG_MAGIC:
-	    return "osg";
-	case FB_WGL_MAGIC:
-	    return "wgl";
-	case FB_OGL_MAGIC:
-	    return "ogl";
-	case FB_X24_MAGIC:
-	    return "X";
-	case FB_TK_MAGIC:
-	    return "tk";
-	case FB_QT_MAGIC:
-	    return "Qt";
-	case FB_DEBUG_MAGIC:
-	    return "debug";
-	case FB_STK_MAGIC:
-	    return "stack";
-	case FB_MEMORY_MAGIC:
-	    return "mem";
-	case FB_NULL_MAGIC:
-	    return "null";
-	default:
-	    return NULL;
-    }
-}
-
-=======
->>>>>>> edb693e5
 fb *fb_get()
 {
     struct fb_internal *new_fb = FB_NULL;
