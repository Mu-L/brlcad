/*
 * TODO
 *
 *
 * better bbox rays function that accepts x, y and z tolerances so we can adaptively sample thin sides
 * without blowing the ray count all out of proportion.  Got to get a handle on intelligently refining
 * ray counts to sample "just enough" to make sure of the answer we need.  Current xyz common tolerance
 * rapidly inflates ray counts to non-performant levels.
 *
 * see if there is a way to recognize a "partial missing gap" manifested by surface subtractions that
 * remove material but don't have a starting "exit" point from another portion of the solid...
 * it may be that rather than looking at just explicit "gaps" we'll also have to check for misaligned
 * first in/last out hits between the parent NURB and the comb - i.e. any hit on the comb that doesn't
 * have a corresponding hit in the parent NURBS object is a red flag.  This will help with thin subtractions
 * from the surface of larger objects, where the dimensions that will report a full "gap" are very narrow
 * compared to the available area on which to recognize a first hit that's "off".  That situation is not
 * necessarily unique to first/last hit situations - may also result in relatively few "exact" hit matches
 * on a shape that should be subtracted, if the mating faces have their own large topologically isolated
 * negative areas as well.  In that case, the parent nurb will report a hit on the second negative area,
 * but the "implicit" first surface won't report anything at all from the parent.  Need to think about
 * whether an "inside a gap entrance and exit" test could work, if we skip over gap pairs from the parent
 * NURBS object that are also fully within the hit segment under consideration for subtraction...
 *
 * Need to look at notions of "solid" rays in this context and how we're filtering - may be some better
 * ways to avoid grazing ray difference problems...
*/


#include "common.h"

#include <string.h> /* for memset */
#include <vector>

extern "C" {
#include "vmath.h"
#include "bu/log.h"
#include "bu/ptbl.h"
#include "bn/mat.h"
#include "raytrace.h"
#include "analyze.h"
#include "./analyze_private.h"
}

#define MINIMUM_RAYS_FOR_DECISION 100

HIDDEN void
plot_min_partitions(struct bu_ptbl *p, const char *cname)
{
    struct bu_vls name = BU_VLS_INIT_ZERO;
    struct bu_vls name2 = BU_VLS_INIT_ZERO;
    bu_vls_printf(&name, "hits_%s", cname);
    bu_vls_printf(&name2, "gaps_%s", cname);
    FILE* plot_file = fopen(bu_vls_addr(&name), "w");
    FILE* plot_file_gaps = fopen(bu_vls_addr(&name2), "w");
    int r = int(256*drand48() + 1.0);
    int g = int(256*drand48() + 1.0);
    int b = int(256*drand48() + 1.0);
    pl_color(plot_file, r, g, b);
    int r2 = int(256*drand48() + 1.0);
    int g2 = int(256*drand48() + 1.0);
    int b2 = int(256*drand48() + 1.0);
    pl_color(plot_file_gaps, r2, g2, b2);
    for (size_t i = 0; i < BU_PTBL_LEN(p); i++) {
	struct minimal_partitions *mp = (struct minimal_partitions *)BU_PTBL_GET(p, i);
	for (int j = 0; j < mp->hit_cnt * 2; j=j+2) {
	    point_t p1, p2;
	    VJOIN1(p1, mp->ray.r_pt, mp->hits[j], mp->ray.r_dir);
	    VJOIN1(p2, mp->ray.r_pt, mp->hits[j+1], mp->ray.r_dir);
	    pdv_3move(plot_file, p1);
	    pdv_3cont(plot_file, p2);
	}
	for (int j = 0; j < mp->gap_cnt * 2; j=j+2) {
	    point_t p1, p2;
	    VJOIN1(p1, mp->ray.r_pt, mp->gaps[j], mp->ray.r_dir);
	    VJOIN1(p2, mp->ray.r_pt, mp->gaps[j+1], mp->ray.r_dir);
	    pdv_3move(plot_file_gaps, p1);
	    pdv_3cont(plot_file_gaps, p2);
	}

    }
    fclose(plot_file);
    fclose(plot_file_gaps);
}


HIDDEN int
find_missing_gaps(struct bu_ptbl *missing, struct bu_ptbl *p_brep, struct bu_ptbl *p_comb, struct subbrep_island_data *candidate, int max_cnt)
{
    ON_BoundingBox *bbox = candidate->bbox;

    if (!missing || !p_brep || !p_comb || !candidate || max_cnt == 0) return 0;

    //1. Set up pointer arrays for both partition lists
    struct minimal_partitions **brep = (struct minimal_partitions **)bu_calloc(max_cnt, sizeof(struct minimal_partitions *), "array1");
    struct minimal_partitions **comb = (struct minimal_partitions **)bu_calloc(max_cnt, sizeof(struct minimal_partitions *), "array2");

    //2. Iterate over the tbls and assign each array it's minimal partition pointer
    //   based on the index stored in the minimal_partitions struct.
    for (size_t i = 0; i < BU_PTBL_LEN(p_brep); i++) {
	struct minimal_partitions *p = (struct minimal_partitions *)BU_PTBL_GET(p_brep, i);
	brep[p->index] = p;
    }
    for (size_t i = 0; i < BU_PTBL_LEN(p_comb); i++) {
	struct minimal_partitions *p = (struct minimal_partitions *)BU_PTBL_GET(p_comb, i);
	comb[p->index] = p;
    }

    //3. Find brep gaps that are within comb solid segments.  These are the "missing" gaps.
    for (int i = 0; i < max_cnt; i++) {
	if (brep[i] && comb[i]) {
	    std::vector<fastf_t> missing_gaps;
	    if (brep[i]->gap_cnt > 0) {
		// iterate over the gaps and see if any of them are inside comb solids on this ray
		for (int j = 0; j < brep[i]->gap_cnt; j++) {
		    fastf_t g1 = brep[i]->gaps[2*j];
		    fastf_t g2 = brep[i]->gaps[2*j+1];
		    for (int k = 0; k < comb[i]->hit_cnt; k++) {
			fastf_t h1 = comb[i]->hits[2*k];
			fastf_t h2 = comb[i]->hits[2*k+1];
			// If the gap ends before the hit starts, we're done
			if (g2 < h1) break;
			// If the gap starts after the hit ends, skip to the next hit
			if (g1 > h2) continue;
			// If we've got some sort of overlap between a gap and a hit, something needs
			// to be trimmed away - see if it's from this solid and has a reasonable length
			if ((NEAR_ZERO(g1 - h1, VUNITIZE_TOL) || h1 < g1) || (NEAR_ZERO(g2 - h2, VUNITIZE_TOL) || h2 > g2)) {
			    fastf_t miss1, miss2;
			    // All we need trimmed away from this comb is the portion of the positive volume
			    // being contributed by the comb - if the gap is bigger than the hit, the rest of
			    // the removal from the parent is handled elsewhere
			    if (g1 < h1 || NEAR_ZERO(g1 - h1, VUNITIZE_TOL)){
				miss1 = h1;
			    } else {
				miss1 = g1;
			    }
			    if (g2 > h2 || NEAR_ZERO(g2 - h2, VUNITIZE_TOL)){
				miss2 = h2;
			    } else {
				miss2 = g2;
			    }
			    if (miss2 - miss1 > VUNITIZE_TOL) {
				ON_3dPoint m1, m2;
				point_t p1, p2;
				VJOIN1(p1, brep[i]->ray.r_pt, miss1, brep[i]->ray.r_dir);
				VJOIN1(p2, brep[i]->ray.r_pt, miss2, brep[i]->ray.r_dir);
				// TODO - probably a better way to make this assignment...
				m1.x = p1[0];
				m1.y = p1[1];
				m1.z = p1[2];
				m2.x = p2[0];
				m2.y = p2[1];
				m2.z = p2[2];
				if (bbox->IsPointIn(m1) || bbox->IsPointIn(m2)) {
				    missing_gaps.push_back(miss1);
				    missing_gaps.push_back(miss2);
				}
			    }
			}
		    }
		}
	    }
	    if (missing_gaps.size() > 0) {
		std::vector<fastf_t>::iterator f_it;
		struct minimal_partitions *np;
		BU_GET(np, struct minimal_partitions);
		VMOVE(np->ray.r_pt, brep[i]->ray.r_pt);
		VMOVE(np->ray.r_dir, brep[i]->ray.r_dir);
		np->index = brep[i]->index;
		np->gap_cnt = (int)(missing_gaps.size()/2);
		np->gaps = (fastf_t *)bu_calloc(np->gap_cnt * 2, sizeof(fastf_t), "missing gaps");
		for (std::vector<fastf_t>::size_type vind = 0; vind != missing_gaps.size(); vind++) {
		    np->gaps[vind] = missing_gaps[vind];
		}
		bu_ptbl_ins(missing, (long *)np);
	    }
	}
    }

    return BU_PTBL_LEN(missing);
}

HIDDEN int
subtraction_decision(struct bu_ptbl *missing, struct bu_ptbl *candidate, int max_cnt)
{
    if (!missing || !candidate || max_cnt == 0) return 0;

    //1. Set up pointer arrays for both partition lists
    struct minimal_partitions **mp = (struct minimal_partitions **)bu_calloc(max_cnt, sizeof(struct minimal_partitions *), "array1");
    struct minimal_partitions **cp = (struct minimal_partitions **)bu_calloc(max_cnt, sizeof(struct minimal_partitions *), "array2");

    //2. Iterate over the tbls and assign each array it's minimal partition pointer
    //   based on the index stored in the minimal_partitions struct.
    for (size_t i = 0; i < BU_PTBL_LEN(missing); i++) {
	struct minimal_partitions *p = (struct minimal_partitions *)BU_PTBL_GET(missing, i);
	mp[p->index] = p;
    }
    for (size_t i = 0; i < BU_PTBL_LEN(candidate); i++) {
	struct minimal_partitions *p = (struct minimal_partitions *)BU_PTBL_GET(candidate, i);
	cp[p->index] = p;
    }

    //3. If the candidate has a hit entry and an exit that correspond to a missing gap entry and exit (not necessarily
    //   in pairs, because there may be intruding positive volumes in the final brep) it's a subtraction.
    std::vector<fastf_t> entry_match;
    std::vector<fastf_t> exit_match;
    for (int i = 0; i < max_cnt; i++) {
	if (mp[i] && cp[i]) {
	    if (cp[i]->hit_cnt > 0) {
		// iterate over the entry hits
		for (int j = 0; j < cp[i]->hit_cnt*2; j=j+2) {
		    fastf_t h = cp[i]->hits[j];
		    //point_t hp;
		    //VJOIN1(hp, cp->ray.r_pt, cp->hits[j], cp->ray.r_dir);
		    for (int k = 0; k < mp[i]->gap_cnt*2; k=k+2) {
			fastf_t g = mp[i]->gaps[k];
			if (h < g) continue;
			//point_t gp;
			//VJOIN1(mp, mp->ray.r_pt, mp->gaps[k], mp->ray.r_dir);
			if (NEAR_ZERO(g - h,  VUNITIZE_TOL)) {
			    entry_match.push_back(h);
			}
			if (g > h) break;
		    }
		}
		// iterate over the exit hits
		for (int j = 1; j < cp[i]->hit_cnt*2; j=j+2) {
		    fastf_t h = cp[i]->hits[j];
		    //point_t hp;
		    //VJOIN1(hp, cp->ray.r_pt, cp->hits[j], cp->ray.r_dir);
		    for (int k = 1; k < mp[i]->gap_cnt*2; k=k+2) {
			fastf_t g = mp[i]->gaps[k];
			if (h < g) continue;
			//point_t gp;
			//VJOIN1(mp, mp->ray.r_pt, mp->gaps[k], mp->ray.r_dir);
			if (NEAR_ZERO(g - h, VUNITIZE_TOL)) {
			    exit_match.push_back(h);
			}
			if (g > h) break;
		    }
		}
	    }
	}
    }
bu_log("missing size: %d, entry size: %d, exit size: %d\n", BU_PTBL_LEN(missing), (int)(entry_match.size()), (int)(exit_match.size()));
    return ((size_t)((entry_match.size() + exit_match.size())/2) > 0) ? 1 : 0;
}

HIDDEN int
minimum_partitions_bbox(struct bu_ptbl *missing, point_t *bmin, point_t *bmax)
{
    if (!missing || !bmin || !bmax || BU_PTBL_LEN(missing) == 0) return 0;

    ON_BoundingBox bbox;
    bbox.m_min.x = ON_DBL_MAX;
    bbox.m_min.y = ON_DBL_MAX;
    bbox.m_min.z = ON_DBL_MAX;
    bbox.m_max.x = -ON_DBL_MAX;
    bbox.m_max.y = -ON_DBL_MAX;
    bbox.m_max.z = -ON_DBL_MAX;

    for (size_t i = 0; i < BU_PTBL_LEN(missing); i++) {
	struct minimal_partitions *mp = (struct minimal_partitions *)BU_PTBL_GET(missing, i);
	for (int j = 0; j < mp->gap_cnt; j++) {
	    ON_3dPoint p;
	    point_t p1;
	    VJOIN1(p1, mp->ray.r_pt, mp->gaps[j], mp->ray.r_dir);
	    p.x = p1[0];
	    p.y = p1[1];
	    p.z = p1[2];
	    bbox.Set(p, true);
	}
    }

    VMOVE((*bmin), bbox.Min());
    VMOVE((*bmax), bbox.Max());

    return 1;
}

HIDDEN int
refine_missing_rays(struct bu_ptbl *new_missing, fastf_t **candidate_rays, int *ray_cnt, struct bu_ptbl *old_missing,
       	const char *pbrep, struct rt_gen_worker_vars *pbrep_rtvars,
       	const char *curr_comb, struct rt_gen_worker_vars *ccomb_vars,
<<<<<<< HEAD
	struct subbrep_object_data *candidate, int pcpus, struct rt_wdb *wdbp, point_t bmin, point_t bmax, int depth, fastf_t dmin)
=======
	struct subbrep_island_data *candidate, int pcpus, struct rt_wdb *wdbp, point_t bmin, point_t bmax, int depth, fastf_t ratio, struct bn_tol *tol)
>>>>>>> a56b9db9
{
    if (!new_missing || !candidate_rays || !ray_cnt || (*ray_cnt) == 0 || !old_missing) return 0;
    if (!pbrep || !pbrep_rtvars || !curr_comb || !ccomb_vars || !candidate || !wdbp) return 0;

    struct bu_ptbl o_brep_results = BU_PTBL_INIT_ZERO;
    struct bu_ptbl curr_comb_results = BU_PTBL_INIT_ZERO;
    fastf_t *c_rays = NULL;
    fastf_t mult = depth * 10;

    struct bn_tol tol = {BN_TOL_MAGIC, dmin/mult, dmin/mult * dmin/mult, 1.0e-6, 1.0 - 1.0e-6 };

    // Construct the rays to shoot from the bbox  (TODO what tol?)
    (*ray_cnt) = analyze_get_bbox_rays(&c_rays, bmin, bmax, &tol);

    (*candidate_rays) = c_rays;

    analyze_get_solid_partitions(&o_brep_results, pbrep_rtvars, c_rays, (*ray_cnt), wdbp->dbip, pbrep, &tol, pcpus, 0);
    analyze_get_solid_partitions(&curr_comb_results, ccomb_vars, c_rays, (*ray_cnt), wdbp->dbip, curr_comb, &tol, pcpus, 0);

    //Compare the two partition/gap sets that result.
    struct bu_ptbl missing = BU_PTBL_INIT_ZERO;
    int missing_gaps = find_missing_gaps(&missing, &o_brep_results, &curr_comb_results, candidate, (*ray_cnt));

    // copy missing gaps to new_missing
    for (size_t i = 0; i < BU_PTBL_LEN(&missing); i++) {
	bu_ptbl_ins(new_missing, BU_PTBL_GET(&missing, i));
    }

    bu_log("missing: %d\n", BU_PTBL_LEN(new_missing));

    return missing_gaps;
}

/* Pass in the parent brep rt prep and non-finalized comb prep to avoid doing them multiple times.
 * */
extern "C" int
analyze_find_subtracted(struct bu_ptbl *UNUSED(results), struct rt_wdb *wdbp, const char *pbrep, struct rt_gen_worker_vars *pbrep_rtvars, const char *curr_comb, struct bu_ptbl *candidates, void *data, int pcpus)
{
    struct rt_gen_worker_vars *ccomb_vars;
    struct resource *ccomb_resp;
    struct rt_i *ccomb_rtip;
    //size_t ncpus = bu_avail_cpus();
    size_t ncpus = (size_t)pcpus;
    struct subbrep_island_data *curr_union_data = (struct subbrep_island_data *)data;
    //const ON_Brep *brep = curr_union_data->brep;
    size_t i = 0;
    //struct bn_tol tol = {BN_TOL_MAGIC, 0.5, 0.5 * 0.5, 1.0e-6, 1.0 - 1.0e-6 };
    struct bu_ptbl to_subtract = BU_PTBL_INIT_ZERO;

    if (!curr_union_data) return 0;

    // Parent brep prep is worth passing in, but curr_comb should be prepped here, since we're iterating
    // over all candidates.  Might be worth caching *all* preps on all objects for later more efficient
    // diff validation processing, but that needs more thought
    ccomb_vars = (struct rt_gen_worker_vars *)bu_calloc(ncpus+1, sizeof(struct rt_gen_worker_vars ), "ccomb state");
    ccomb_resp = (struct resource *)bu_calloc(ncpus+1, sizeof(struct resource), "ccomb resources");
    ccomb_rtip = rt_new_rti(wdbp->dbip);
    for (i = 0; i < ncpus+1; i++) {
	ccomb_vars[i].rtip = ccomb_rtip;
	ccomb_vars[i].resp = &ccomb_resp[i];
	rt_init_resource(ccomb_vars[i].resp, i, ccomb_rtip);
    }
    if (rt_gettree(ccomb_rtip, curr_comb) < 0) {
	// TODO - free memory
	return 0;
    }
    rt_prep_parallel(ccomb_rtip, ncpus);

    for (i = 0; i < BU_PTBL_LEN(candidates); i++) {
	point_t bmin, bmax;
	int ray_cnt = 0;
	fastf_t *c_rays = NULL;
	fastf_t *candidate_rays = NULL;
	struct subbrep_island_data *candidate = (struct subbrep_island_data *)BU_PTBL_GET(candidates, i);

	//if (!BU_STR_EQUAL(bu_vls_addr(candidate->id), "209") || !BU_STR_EQUAL(bu_vls_addr(curr_union_data->id), "107")) continue;

	bu_log("\nTesting %s against %s\n", bu_vls_addr(candidate->id), bu_vls_addr(curr_union_data->id));


	// 1. Get the subbrep_bbox.

	if (!candidate->bbox_set) {
	    bu_log("How did we call this a candidate without doing the bbox calculation already?\n");
	    subbrep_bbox(candidate);
	}

	if (!curr_union_data->bbox_set) {
	    bu_log("why didn't did we already do this somewhere else?\n");
	    subbrep_bbox(curr_union_data);
	}
	ON_BoundingBox wbbox = *curr_union_data->bbox;
	ON_BoundingBox cbbox = *candidate->bbox;
	wbbox.Intersection(cbbox);

	VMOVE(bmin, curr_union_data->bbox->Min());
	VMOVE(bmax, curr_union_data->bbox->Max());
	bu_log("in %s.s rpp %f %f %f %f %f %f\n", bu_vls_addr(curr_union_data->id), bmin[0], bmax[0], bmin[1], bmax[1], bmin[2], bmax[2]);

	VMOVE(bmin, wbbox.Min());
	VMOVE(bmax, wbbox.Max());
<<<<<<< HEAD
	bu_log("in %s.s rpp %f %f %f %f %f %f\n", bu_vls_addr(candidate->name_root), bmin[0], bmax[0], bmin[1], bmax[1], bmin[2], bmax[2]);
	/*
=======
	bu_log("in %s.s rpp %f %f %f %f %f %f\n", bu_vls_addr(candidate->id), bmin[0], bmax[0], bmin[1], bmax[1], bmin[2], bmax[2]);

	/* tol will be used when checking solidity - go with a value based on the smallest of the bbox dimensions. */
>>>>>>> a56b9db9
	fastf_t x_dist = fabs(bmax[0] - bmin[0]);
	fastf_t y_dist = fabs(bmax[1] - bmin[1]);
	fastf_t z_dist = fabs(bmax[2] - bmin[2]);
	fastf_t dmin = (x_dist < y_dist) ? x_dist : y_dist;
	dmin = (z_dist < dmin) ? z_dist : dmin;
	*/
	// TODO - need an adaptive refinement here - don't want to shoot any more test rays than necessary, but need
	// to make sure we have enough that we don't miss something...
	fastf_t dmin = DIST_PT_PT(bmin, bmax)/50;
	struct bn_tol tol = {BN_TOL_MAGIC, dmin, dmin * dmin, 1.0e-6, 1.0 - 1.0e-6 };

	// Construct the rays to shoot from the bbox  (TODO what tol?)
	ray_cnt = analyze_get_bbox_rays(&c_rays, bmin, bmax, &tol);
	candidate_rays = c_rays;

	// 2. The rays come from the dimensions of the candidate bbox, but
	//    first check to see whether the original and the ccomb have any
	//    disagreement about what should be there in this particular zone.  If
	//    they don't, then we don't need to prep and shoot this candidate at
	//    all.  If they do, we need to know what the disagreement is in order
	//    to determine if this candidate resolves it.

	struct bu_ptbl o_brep_results = BU_PTBL_INIT_ZERO;
	struct bu_ptbl curr_comb_results = BU_PTBL_INIT_ZERO;

	bu_log("Original brep:\n");
	analyze_get_solid_partitions(&o_brep_results, pbrep_rtvars, candidate_rays, ray_cnt, wdbp->dbip, pbrep, &tol, pcpus, 0);
	struct bu_vls tmp_name = BU_VLS_INIT_ZERO;
	bu_vls_sprintf(&tmp_name, "%s-%s_%s.pl", pbrep, bu_vls_addr(curr_union_data->id), bu_vls_addr(candidate->id));
	plot_min_partitions(&o_brep_results, bu_vls_addr(&tmp_name));
	bu_log("Control comb: %s\n", curr_comb);
	analyze_get_solid_partitions(&curr_comb_results, ccomb_vars, candidate_rays, ray_cnt, wdbp->dbip, curr_comb, &tol, pcpus, 0);
	bu_vls_sprintf(&tmp_name, "%s-%s_%s-ccomb.pl", pbrep, bu_vls_addr(curr_union_data->id), bu_vls_addr(candidate->id));
	plot_min_partitions(&curr_comb_results, bu_vls_addr(&tmp_name));
	//
	// 3. Compare the two partition/gap sets that result.
	//
	// TODO - incorporate a bbox filter into the missing gap results
	struct bu_ptbl *missing = NULL;
	struct bu_ptbl *fmissing;
	BU_GET(fmissing, struct bu_ptbl);
	bu_ptbl_init(fmissing, 8, "ptbl init");
	missing = fmissing;
	int missing_gaps = find_missing_gaps(fmissing, &o_brep_results, &curr_comb_results, candidate, ray_cnt);
	if (missing_gaps > 0 && BU_PTBL_LEN(missing) >= MINIMUM_RAYS_FOR_DECISION) {
	    bu_vls_sprintf(&tmp_name, "%s-%s_%s-missing.pl", pbrep, bu_vls_addr(curr_union_data->id), bu_vls_addr(candidate->id));
	    plot_min_partitions(missing, bu_vls_addr(&tmp_name));
	}
	// 4.  If there are missing gaps in curr_comb, prep candidate and
	// shoot the same rays against it.  If candidate 1) removes either all or a
	// subset of the missing material and 2) does not remove material that is
	// present in the results from the original brep, it is subtracted.  Add it
	// to the results set.
#if 1
	int depth = 1;
	bu_log("missing: %d\n", BU_PTBL_LEN(missing));
	while (missing_gaps > 0 && BU_PTBL_LEN(missing) < MINIMUM_RAYS_FOR_DECISION) {
	    struct bu_ptbl *nmissing;
	    fmissing = missing;
	    BU_GET(nmissing, struct bu_ptbl);
	    bu_ptbl_init(nmissing, 8, "ptbl init");
	    missing_gaps = refine_missing_rays(nmissing, &candidate_rays, &ray_cnt, fmissing, pbrep, pbrep_rtvars, curr_comb, ccomb_vars, candidate, pcpus, wdbp, bmin, bmax, depth, dmin);
	    bu_log("refining: %d\n", ray_cnt);
	    missing = nmissing;
	    depth++;
	}
	if (missing_gaps > 0) {
	    bu_vls_sprintf(&tmp_name, "%s-%s_%s-missing.pl", pbrep, bu_vls_addr(curr_union_data->id), bu_vls_addr(candidate->id));
	    plot_min_partitions(missing, bu_vls_addr(&tmp_name));
	    bu_log("refined to depth %d\n", depth);
	}
#endif
	// TODO - If we do find missing gaps in the first pass, need to construct a bbox of those missing gaps and compare
	// it to the size of the bbox used to generate the first set of rays.  If the bbox of the missing gaps is much smaller
	// than the original bbox, the ray sample is going to be too rough to allow for a reliable determination and we need
	// to re-shoot just the area of interest with a finer grid.  Might also be able to use missing gap count to trigger this...
	// ideally, pass to an iterative function that adjusts until we have a reasonable data size

	int decision = 0;
	struct bu_ptbl candidate_results = BU_PTBL_INIT_ZERO;
	if (missing_gaps > 0) {
	    // Make a region copy of the candidate
	    struct directory *dp;
	    struct bu_external external;
	    struct bu_vls tmp_comb_name = BU_VLS_INIT_ZERO;
	    struct rt_gen_worker_vars *candidate_vars;
	    struct resource *candidate_resp;
	    struct rt_i *candidate_rtip;
	    bu_log("Testing missing gaps(%d) candidate %s\n", missing_gaps, bu_vls_addr(candidate->obj_name));

	    dp = db_lookup(wdbp->dbip, bu_vls_addr(candidate->obj_name), LOOKUP_QUIET);
	    if (!dp || db_get_external(&external, dp, wdbp->dbip)) {
		bu_log("Database read error on object %s\n", bu_vls_addr(candidate->obj_name));
		break;
	    }
	    bu_vls_sprintf(&tmp_comb_name, "%s-r", bu_vls_addr(candidate->obj_name));
	    if (wdb_export_external(wdbp, &external, bu_vls_addr(&tmp_comb_name), dp->d_flags, dp->d_minor_type) < 0) {
		bu_log("Database write error on tmp object %s\n", bu_vls_addr(&tmp_comb_name));
		break;
	    }
	    // Now the region flag
	    dp = db_lookup(wdbp->dbip, bu_vls_addr(&tmp_comb_name), LOOKUP_QUIET);
	    dp->d_flags |= RT_DIR_REGION;

	    // Set up some resources
	    candidate_vars = (struct rt_gen_worker_vars *)bu_calloc(ncpus+1, sizeof(struct rt_gen_worker_vars ), "candidate state");
	    candidate_resp = (struct resource *)bu_calloc(ncpus+1, sizeof(struct resource), "candidate resources");
	    candidate_rtip = rt_new_rti(wdbp->dbip);
	    for (size_t k = 0; k < ncpus+1; k++) {
		candidate_vars[k].rtip = candidate_rtip;
		candidate_vars[k].resp = &candidate_resp[k];
		rt_init_resource(candidate_vars[k].resp, k, candidate_rtip);
	    }
	    if (rt_gettree(candidate_rtip, dp->d_namep) < 0) {
		// TODO - free memory
		return 0;
	    }
	    rt_prep_parallel(candidate_rtip, ncpus);

	    bu_log("candidate test ray cnt: %d\n", ray_cnt);
	    analyze_get_solid_partitions(&candidate_results, candidate_vars, candidate_rays, ray_cnt, wdbp->dbip, dp->d_namep, &tol, pcpus, 0);

	    //rt_clean(candidate_rtip);
	    bu_free(candidate_vars, "free vars");
	    bu_free(candidate_resp, "free resp");

	    bu_vls_sprintf(&tmp_name, "%s-%s_%s-candidate.pl", pbrep, bu_vls_addr(curr_union_data->id), bu_vls_addr(candidate->id));
	    plot_min_partitions(&candidate_results, bu_vls_addr(&tmp_name));

	    // remove the temp comb.
	    dp = db_lookup(wdbp->dbip, dp->d_namep, LOOKUP_QUIET);
	    if (dp != RT_DIR_NULL) {
		if (db_delete(wdbp->dbip, dp) != 0 || db_dirdelete(wdbp->dbip, dp) != 0) {
		    bu_log("error deleting temp object %s\n", bu_vls_addr(&tmp_comb_name));
		}
	    }

	    // 5.  If we've got hits back from the candidate, evaluate them against the missing gaps and the ccomb hits.
	    //     If all candidate solid segments are within the missing gaps or are on rays that didn't report a ccomb hit,
	    //     the candidate is a subtraction to be added to the tree definition.
	    decision = subtraction_decision(missing, &candidate_results, ray_cnt);

	}
	if (decision) {
	    bu_log("Subtract %s from %s\n", bu_vls_addr(candidate->obj_name), bu_vls_addr(curr_union_data->obj_name));
	    bu_ptbl_ins(&to_subtract, (long *)candidate);
	}
	bu_log("subtraction decision: %d\n\n", decision);
    }

    // blegh - can't do this through libged, since we're using it - is there a sane librt API to do this somewhere?
    if (BU_PTBL_LEN(&to_subtract) > 0) {
	struct bu_vls sub_comb_name = BU_VLS_INIT_ZERO;
	bu_vls_sprintf(&sub_comb_name, "csg_%s-s_%s.c", pbrep, bu_vls_addr(curr_union_data->id));
	struct directory *cdp = db_lookup(wdbp->dbip, bu_vls_addr(&sub_comb_name), LOOKUP_QUIET);
	if (cdp == RT_DIR_NULL) {
	    bu_log("error looking up subtraction object %s\n", bu_vls_addr(&sub_comb_name));
	} else {
	    struct rt_db_internal intern;
	    struct rt_comb_internal *comb;
	    union tree *tp;
	    struct rt_tree_array *tree_list;
	    size_t node_count;
	    size_t actual_count;
	    size_t curr_count;
	    if (rt_db_get_internal(&intern, cdp, wdbp->dbip, NULL, &rt_uniresource) < 0) {
		bu_log("error getting subtraction internal\n");
	    }
	    comb = (struct rt_comb_internal *)intern.idb_ptr;
	    RT_CK_COMB(comb);
	    if (comb->tree && db_ck_v4gift_tree(comb->tree) < 0) {
		db_non_union_push(comb->tree, &rt_uniresource);
	    }
	    curr_count = db_tree_nleaves(comb->tree);
	    node_count = curr_count + BU_PTBL_LEN(&to_subtract);
	    tree_list = (struct rt_tree_array *)bu_calloc(node_count, sizeof(struct rt_tree_array), "tree list");
	    if (comb->tree) {
		actual_count = BU_PTBL_LEN(&to_subtract) + (struct rt_tree_array *)db_flatten_tree(tree_list, comb->tree, OP_UNION, 1, &rt_uniresource) - tree_list;
		BU_ASSERT_SIZE_T(actual_count, ==, node_count);
		comb->tree = TREE_NULL;
	    }
	    for (size_t si = 0; si < BU_PTBL_LEN(&to_subtract); si++) {
		struct subbrep_island_data *s = (struct subbrep_island_data *)BU_PTBL_GET(&to_subtract, si);
		tree_list[curr_count].tl_op = OP_UNION;
		RT_GET_TREE(tp, &rt_uniresource);
		tree_list[curr_count].tl_tree = tp;
		tp->tr_l.tl_op = OP_DB_LEAF;
		tp->tr_l.tl_name = bu_strdup(bu_vls_addr(s->obj_name));
		tp->tr_l.tl_mat = (matp_t)NULL;

		++curr_count;
	    }
	    comb->tree = (union tree *)db_mkgift_tree(tree_list, node_count, &rt_uniresource);
	    if (rt_db_put_internal(cdp, wdbp->dbip, &intern, &rt_uniresource) < 0) {
		bu_log("error writing out subtraction comb\n");
	    }
	}
    }

    bu_free(ccomb_vars, "free vars");
    bu_free(ccomb_resp, "free resp");

    // Once all candidates are processed, return the BU_PTBL_LEN of results.
    return 0;
}

/*
 * Local Variables:
 * tab-width: 8
 * mode: C
 * indent-tabs-mode: t
 * c-file-style: "stroustrup"
 * End:
 * ex: shiftwidth=4 tabstop=8
 */<|MERGE_RESOLUTION|>--- conflicted
+++ resolved
@@ -106,9 +106,41 @@
     }
 
     //3. Find brep gaps that are within comb solid segments.  These are the "missing" gaps.
+
+
+    // Now look for missing gaps "inside" the comb
     for (int i = 0; i < max_cnt; i++) {
+	fastf_t missing_in = FLT_MAX;
+	fastf_t missing_out = -FLT_MAX;
 	if (brep[i] && comb[i]) {
+	    // If the first hit point on the brep hit list that is within the min/max range of the
+	    // comb hits is an entry point, we need to check for an offset rather than an all-up gap.
+	    // Likewise, the exiting case may be only a "half-gap" and needs special handling.  This
+	    // should greatly reduce how many rays we're needing to use...
+	    fastf_t c_h1 = comb[i]->hits[0];
+	    fastf_t c_hlast = comb[i]->hits[2*(comb[i]->hit_cnt - 1) + 1];
+	    for (int j = 0; j < brep[i]->hit_cnt; j++) {
+		fastf_t b_h1 = brep[i]->hits[2*j];
+		fastf_t b_h2 = brep[i]->hits[2*j+1];
+		if (b_h1 < c_h1 && b_h2 < c_h1) continue; /* unrelated to comb, ignore */
+		if (b_h1 < c_h1 && b_h2 > c_h1) break; /* something wrong... - comb missing positive material */
+		if (NEAR_ZERO(b_h1 - c_h1, VUNITIZE_TOL)) break; /* all aligned, done */
+		/* b_h1 > c_h1 - comb showing up before brep, so subtraction is missing */
+		//bu_log("missing in hit(%i): %f\n", i, b_h1);
+		missing_in = b_h1;
+	    }
+	    for (int j = brep[i]->hit_cnt - 1; j >= 0; j--) {
+		fastf_t b_h1 = brep[i]->hits[2*j];
+		fastf_t b_h2 = brep[i]->hits[2*j+1];
+		if (b_h1 > c_hlast && b_h2 > c_hlast) continue; /* unrelated to comb, ignore */
+		if (b_h1 < c_hlast && b_h2 > c_hlast) break; /* something wrong... - comb missing positive material */
+		if (NEAR_ZERO(b_h2 - c_hlast, VUNITIZE_TOL)) break; /* all aligned, done */
+		/* b_h2 < c_hlast - comb showing up after brep, so subtraction is missing */
+		//bu_log("missing out hit(%i): %f\n", i, b_h2);
+		missing_out = b_h2;
+	    }
 	    std::vector<fastf_t> missing_gaps;
+
 	    if (brep[i]->gap_cnt > 0) {
 		// iterate over the gaps and see if any of them are inside comb solids on this ray
 		for (int j = 0; j < brep[i]->gap_cnt; j++) {
@@ -163,6 +195,8 @@
 		std::vector<fastf_t>::iterator f_it;
 		struct minimal_partitions *np;
 		BU_GET(np, struct minimal_partitions);
+		np->missing_in = missing_in;
+		np->missing_out = missing_out;
 		VMOVE(np->ray.r_pt, brep[i]->ray.r_pt);
 		VMOVE(np->ray.r_dir, brep[i]->ray.r_dir);
 		np->index = brep[i]->index;
@@ -200,11 +234,28 @@
     }
 
     //3. If the candidate has a hit entry and an exit that correspond to a missing gap entry and exit (not necessarily
-    //   in pairs, because there may be intruding positive volumes in the final brep) it's a subtraction.
+    //   in pairs, because there may be intruding positive volumes in the final brep) it's a subtraction.  Similarly,
+    //   if the candidate first-in hit matches the missing_out or the candidate last-out hit matches the missing_in,
+    //   it's a subtraction.
     std::vector<fastf_t> entry_match;
     std::vector<fastf_t> exit_match;
     for (int i = 0; i < max_cnt; i++) {
 	if (mp[i] && cp[i]) {
+
+	    /* Check first/last hits */
+	    fastf_t can_in = cp[i]->hits[0];
+	    fastf_t can_out = cp[i]->hits[2*(cp[i]->hit_cnt - 1) + 1];
+
+	    if (NEAR_ZERO(can_in - mp[i]->missing_out, VUNITIZE_TOL)) {
+		//bu_log("missing out match!\n");
+		exit_match.push_back(can_in);
+	    }
+
+	    if (NEAR_ZERO(can_out - mp[i]->missing_in, VUNITIZE_TOL)) {
+		//bu_log("missing in match!\n");
+		entry_match.push_back(can_out);
+	    }
+
 	    if (cp[i]->hit_cnt > 0) {
 		// iterate over the entry hits
 		for (int j = 0; j < cp[i]->hit_cnt*2; j=j+2) {
@@ -281,11 +332,7 @@
 refine_missing_rays(struct bu_ptbl *new_missing, fastf_t **candidate_rays, int *ray_cnt, struct bu_ptbl *old_missing,
        	const char *pbrep, struct rt_gen_worker_vars *pbrep_rtvars,
        	const char *curr_comb, struct rt_gen_worker_vars *ccomb_vars,
-<<<<<<< HEAD
-	struct subbrep_object_data *candidate, int pcpus, struct rt_wdb *wdbp, point_t bmin, point_t bmax, int depth, fastf_t dmin)
-=======
 	struct subbrep_island_data *candidate, int pcpus, struct rt_wdb *wdbp, point_t bmin, point_t bmax, int depth, fastf_t ratio, struct bn_tol *tol)
->>>>>>> a56b9db9
 {
     if (!new_missing || !candidate_rays || !ray_cnt || (*ray_cnt) == 0 || !old_missing) return 0;
     if (!pbrep || !pbrep_rtvars || !curr_comb || !ccomb_vars || !candidate || !wdbp) return 0;
@@ -293,17 +340,14 @@
     struct bu_ptbl o_brep_results = BU_PTBL_INIT_ZERO;
     struct bu_ptbl curr_comb_results = BU_PTBL_INIT_ZERO;
     fastf_t *c_rays = NULL;
-    fastf_t mult = depth * 10;
-
-    struct bn_tol tol = {BN_TOL_MAGIC, dmin/mult, dmin/mult * dmin/mult, 1.0e-6, 1.0 - 1.0e-6 };
-
-    // Construct the rays to shoot from the bbox  (TODO what tol?)
-    (*ray_cnt) = analyze_get_bbox_rays(&c_rays, bmin, bmax, &tol);
+
+    // Construct the rays to shoot from the bbox
+    (*ray_cnt) = analyze_get_scaled_bbox_rays(&c_rays, bmin, bmax, ratio*((fastf_t)1/depth));
 
     (*candidate_rays) = c_rays;
 
-    analyze_get_solid_partitions(&o_brep_results, pbrep_rtvars, c_rays, (*ray_cnt), wdbp->dbip, pbrep, &tol, pcpus, 0);
-    analyze_get_solid_partitions(&curr_comb_results, ccomb_vars, c_rays, (*ray_cnt), wdbp->dbip, curr_comb, &tol, pcpus, 0);
+    analyze_get_solid_partitions(&o_brep_results, pbrep_rtvars, c_rays, (*ray_cnt), wdbp->dbip, pbrep, tol, pcpus, 0);
+    analyze_get_solid_partitions(&curr_comb_results, ccomb_vars, c_rays, (*ray_cnt), wdbp->dbip, curr_comb, tol, pcpus, 0);
 
     //Compare the two partition/gap sets that result.
     struct bu_ptbl missing = BU_PTBL_INIT_ZERO;
@@ -348,7 +392,11 @@
 	ccomb_vars[i].resp = &ccomb_resp[i];
 	rt_init_resource(ccomb_vars[i].resp, i, ccomb_rtip);
     }
+
+    if (rt_gettrees(ccomb_rtip, 1, &curr_comb, ncpus) < 0) {
+#if 0
     if (rt_gettree(ccomb_rtip, curr_comb) < 0) {
+#endif
 	// TODO - free memory
 	return 0;
     }
@@ -387,27 +435,19 @@
 
 	VMOVE(bmin, wbbox.Min());
 	VMOVE(bmax, wbbox.Max());
-<<<<<<< HEAD
-	bu_log("in %s.s rpp %f %f %f %f %f %f\n", bu_vls_addr(candidate->name_root), bmin[0], bmax[0], bmin[1], bmax[1], bmin[2], bmax[2]);
-	/*
-=======
 	bu_log("in %s.s rpp %f %f %f %f %f %f\n", bu_vls_addr(candidate->id), bmin[0], bmax[0], bmin[1], bmax[1], bmin[2], bmax[2]);
 
 	/* tol will be used when checking solidity - go with a value based on the smallest of the bbox dimensions. */
->>>>>>> a56b9db9
 	fastf_t x_dist = fabs(bmax[0] - bmin[0]);
 	fastf_t y_dist = fabs(bmax[1] - bmin[1]);
 	fastf_t z_dist = fabs(bmax[2] - bmin[2]);
 	fastf_t dmin = (x_dist < y_dist) ? x_dist : y_dist;
 	dmin = (z_dist < dmin) ? z_dist : dmin;
-	*/
-	// TODO - need an adaptive refinement here - don't want to shoot any more test rays than necessary, but need
-	// to make sure we have enough that we don't miss something...
-	fastf_t dmin = DIST_PT_PT(bmin, bmax)/50;
-	struct bn_tol tol = {BN_TOL_MAGIC, dmin, dmin * dmin, 1.0e-6, 1.0 - 1.0e-6 };
-
-	// Construct the rays to shoot from the bbox  (TODO what tol?)
-	ray_cnt = analyze_get_bbox_rays(&c_rays, bmin, bmax, &tol);
+	struct bn_tol tol = {BN_TOL_MAGIC, dmin/100, dmin/100 * dmin/100, 1.0e-6, 1.0 - 1.0e-6 };
+
+	// Construct the rays to shoot from the bbox
+	fastf_t ratio = (fastf_t)1/50;
+	ray_cnt = analyze_get_scaled_bbox_rays(&c_rays, bmin, bmax, ratio);
 	candidate_rays = c_rays;
 
 	// 2. The rays come from the dimensions of the candidate bbox, but
@@ -449,14 +489,14 @@
 	// present in the results from the original brep, it is subtracted.  Add it
 	// to the results set.
 #if 1
-	int depth = 1;
+	int depth = 2;
 	bu_log("missing: %d\n", BU_PTBL_LEN(missing));
-	while (missing_gaps > 0 && BU_PTBL_LEN(missing) < MINIMUM_RAYS_FOR_DECISION) {
+	while (missing_gaps > 0  && (fastf_t)missing_gaps/(fastf_t)ray_cnt > 0.01 && BU_PTBL_LEN(missing) < MINIMUM_RAYS_FOR_DECISION) {
 	    struct bu_ptbl *nmissing;
 	    fmissing = missing;
 	    BU_GET(nmissing, struct bu_ptbl);
 	    bu_ptbl_init(nmissing, 8, "ptbl init");
-	    missing_gaps = refine_missing_rays(nmissing, &candidate_rays, &ray_cnt, fmissing, pbrep, pbrep_rtvars, curr_comb, ccomb_vars, candidate, pcpus, wdbp, bmin, bmax, depth, dmin);
+	    missing_gaps = refine_missing_rays(nmissing, &candidate_rays, &ray_cnt, fmissing, pbrep, pbrep_rtvars, curr_comb, ccomb_vars, candidate, pcpus, wdbp, bmin, bmax, depth, ratio, &tol);
 	    bu_log("refining: %d\n", ray_cnt);
 	    missing = nmissing;
 	    depth++;
@@ -508,7 +548,10 @@
 		candidate_vars[k].resp = &candidate_resp[k];
 		rt_init_resource(candidate_vars[k].resp, k, candidate_rtip);
 	    }
+	    if (rt_gettrees(candidate_rtip, 1, (const char **)&dp->d_namep, ncpus) < 0) {
+#if 0
 	    if (rt_gettree(candidate_rtip, dp->d_namep) < 0) {
+#endif
 		// TODO - free memory
 		return 0;
 	    }
