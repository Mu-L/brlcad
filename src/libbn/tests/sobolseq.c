/* Copyright (c) 2007 Massachusetts Institute of Technology
 *
 * Permission is hereby granted, free of charge, to any person obtaining
 * a copy of this software and associated documentation files (the
 * "Software"), to deal in the Software without restriction, including
 * without limitation the rights to use, copy, modify, merge, publish,
 * distribute, sublicense, and/or sell copies of the Software, and to
 * permit persons to whom the Software is furnished to do so, subject to
 * the following conditions:
 *
 * The above copyright notice and this permission notice shall be
 * included in all copies or substantial portions of the Software.
 *
 * THE SOFTWARE IS PROVIDED "AS IS", WITHOUT WARRANTY OF ANY KIND,
 * EXPRESS OR IMPLIED, INCLUDING BUT NOT LIMITED TO THE WARRANTIES OF
 * MERCHANTABILITY, FITNESS FOR A PARTICULAR PURPOSE AND
 * NONINFRINGEMENT. IN NO EVENT SHALL THE AUTHORS OR COPYRIGHT HOLDERS BE
 * LIABLE FOR ANY CLAIM, DAMAGES OR OTHER LIABILITY, WHETHER IN AN ACTION
 * OF CONTRACT, TORT OR OTHERWISE, ARISING FROM, OUT OF OR IN CONNECTION
 * WITH THE SOFTWARE OR THE USE OR OTHER DEALINGS IN THE SOFTWARE.
 */

#include "common.h"
#include <stdlib.h>
#include <stdio.h>
#include <math.h>
#include "bu.h"
#include "bn.h"

/* Not public libbn API, but needed to implement the Joe/Kuo integrand test */
extern double _sobol_urand(struct bn_soboldata *, double a, double b);

/* test integrand from Joe and Kuo paper ... integrates to 1 */
static double testfunc(unsigned n, const double *x)
{
    double f = 1;
    unsigned j;
    for (j = 1; j <= n; ++j) {
	double cj = pow((double) j, 0.3333333333333333333);
	f *= (fabs(4*x[j-1] - 2) + cj) / (1 + cj);
    }
    return f;
}

int sobolseq_main(int argc, char **argv)
{
    unsigned n, j, i, sdim;
    double *x;
    double testint_sobol = 0, testint_rand = 0;
    struct bn_soboldata *s;
    if (argc < 3) {
	fprintf(stderr, "Usage: bn_test sobol <sdim> <ngen>\n");
	return 1;
    }
    sdim = atoi(argv[1]);
    s = bn_sobol_create(sdim, time(NULL));
    n = atoi(argv[2]);
    bn_sobol_skip(s, n);
    for (j = 1; j <= n; ++j) {
	x = bn_sobol_next(s, NULL, NULL);
	testint_sobol += testfunc(sdim, x);
	for (i = 0; i < sdim; ++i) x[i] = _sobol_urand(s, 0.,1.);
	testint_rand += testfunc(sdim, x);
    }
    bn_sobol_destroy(s);
    printf("Test integral = %g using Sobol, %g using pseudorandom.\n",
	   testint_sobol / n, testint_rand / n);
    printf("        error = %g using Sobol, %g using pseudorandom.\n",
<<<<<<< HEAD
	    testint_sobol / n - 1, testint_rand / n - 1);
=======
	   testint_sobol / n - 1, testint_rand / n - 1);
>>>>>>> 60304d81
    return ((testint_sobol / n - 1) > 0.001);
}

/*
 * Local Variables:
 * mode: C
 * tab-width: 8
 * indent-tabs-mode: t
 * c-file-style: "stroustrup"
 * End:
 * ex: shiftwidth=4 tabstop=8
 */
<|MERGE_RESOLUTION|>--- conflicted
+++ resolved
@@ -66,11 +66,7 @@
     printf("Test integral = %g using Sobol, %g using pseudorandom.\n",
 	   testint_sobol / n, testint_rand / n);
     printf("        error = %g using Sobol, %g using pseudorandom.\n",
-<<<<<<< HEAD
-	    testint_sobol / n - 1, testint_rand / n - 1);
-=======
 	   testint_sobol / n - 1, testint_rand / n - 1);
->>>>>>> 60304d81
     return ((testint_sobol / n - 1) > 0.001);
 }
 
