--- conflicted
+++ resolved
@@ -1,11 +1,7 @@
 /*                        V L I S T . C
  * BRL-CAD
  *
-<<<<<<< HEAD
- * Copyright (c) 2004-2018 United States Government as represented by
-=======
  * Copyright (c) 2004-2020 United States Government as represented by
->>>>>>> 60304d81
  * the U.S. Army Research Laboratory.
  *
  * This library is free software; you can redistribute it and/or
@@ -62,19 +58,12 @@
     size_t i;
     size_t nused = vp->nused;
     int *cmd = vp->cmd;
-    int disp_mode = 0;
     point_t *pt = vp->pt;
 
     for (i = 0; i < nused; i++, cmd++, pt++) {
-<<<<<<< HEAD
-	if(disp_mode == 1 && *cmd != BN_VLIST_MODEL_MAT)
-	    continue;
-	disp_mode = 0;
-=======
 	if(*disp_mode == 1 && *cmd != BN_VLIST_MODEL_MAT)
 	    continue;
 	*disp_mode = 0;
->>>>>>> 60304d81
 	switch (*cmd) {
 	    case BN_VLIST_POLY_START:
 	    case BN_VLIST_POLY_VERTNORM:
@@ -85,9 +74,6 @@
 	    case BN_VLIST_MODEL_MAT:
 		/* attribute, not location */
 		break;
-	    case BN_VLIST_DISPLAY_MAT:
-		disp_mode = 1;
-		/* fall through */
 	    case BN_VLIST_LINE_MOVE:
 	    case BN_VLIST_LINE_DRAW:
 	    case BN_VLIST_POLY_MOVE:
@@ -180,13 +166,8 @@
     size_t npts = 0;
 
     for (BU_LIST_FOR(vp, bn_vlist, vhead)) {
-<<<<<<< HEAD
-	register int i;
-	register int nused = vp->nused;
-=======
 	size_t i;
 	size_t nused = vp->nused;
->>>>>>> 60304d81
 	register int *cmd = vp->cmd;
 	register point_t *pt = vp->pt;
 
@@ -228,13 +209,8 @@
     struct bn_vlist *vp;
 
     for (BU_LIST_FOR(vp, bn_vlist, src)) {
-<<<<<<< HEAD
-	register int i;
-	register int nused = vp->nused;
-=======
 	size_t i;
 	size_t nused = vp->nused;
->>>>>>> 60304d81
 	register int *cmd = vp->cmd;
 	register point_t *pt = vp->pt;
 	for (i = 0; i < nused; i++, cmd++, pt++) {
@@ -296,13 +272,8 @@
 
     /* Output cmds, as bytes */
     for (BU_LIST_FOR(vp, bn_vlist, hp)) {
-<<<<<<< HEAD
-	register int i;
-	register int nused = vp->nused;
-=======
 	size_t i;
 	size_t nused = vp->nused;
->>>>>>> 60304d81
 	register int *cmd = vp->cmd;
 	for (i = 0; i < nused; i++) {
 	    *bp++ = *cmd++;
@@ -311,13 +282,8 @@
 
     /* Output points, as three 8-byte doubles */
     for (BU_LIST_FOR(vp, bn_vlist, hp)) {
-<<<<<<< HEAD
-	register int i;
-	register int nused = vp->nused;
-=======
 	size_t i;
 	size_t nused = vp->nused;
->>>>>>> 60304d81
 	register point_t *pt = vp->pt;
 
 	/* must be double for import and export */
