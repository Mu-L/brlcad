/*                         P L A N E . C
 * BRL-CAD
 *
 * Copyright (c) 2004-2011 United States Government as represented by
 * the U.S. Army Research Laboratory.
 *
 * This library is free software; you can redistribute it and/or
 * modify it under the terms of the GNU Lesser General Public License
 * version 2.1 as published by the Free Software Foundation.
 *
 * This library is distributed in the hope that it will be useful, but
 * WITHOUT ANY WARRANTY; without even the implied warranty of
 * MERCHANTABILITY or FITNESS FOR A PARTICULAR PURPOSE.  See the GNU
 * Lesser General Public License for more details.
 *
 * You should have received a copy of the GNU Lesser General Public
 * License along with this file; see the file named COPYING for more
 * information.
 */
/** @addtogroup plane */
/** @{ */
/** @file libbn/plane.c
 *
 * @brief
 * Some useful routines for dealing with planes and lines.
 *
 */

#include "common.h"

#include <stdio.h>
#include <math.h>
#include <string.h>

#include "bu.h"
#include "vmath.h"
#include "bn.h"

#define UNIT_SQ_TOL 1.0e-13

/**
 * B N _ D I S T _ P T 3 _ P T 3
 * @brief
 * Returns distance between two points.
 */
double
bn_dist_pt3_pt3(const fastf_t *a, const fastf_t *b)
{
    vect_t diff;

    VSUB2(diff, a, b);
    return MAGNITUDE(diff);
}


/**
 * B N _ P T 3 _ P T 3 _ E Q U A L
 *
 * @return 1	if the two points are equal, within the tolerance
 * @return 0	if the two points are not "the same"
 */
int
bn_pt3_pt3_equal(const fastf_t *a, const fastf_t *b, const struct bn_tol *tol)
{
    vect_t diff;

    BN_CK_TOL(tol);
    VSUB2(diff, b, a);
    if (MAGSQ(diff) < tol->dist_sq) return 1;
    return 0;
}


/**
 * B N _ P T 2 _ P T 2 _ E Q U A L
 *
 * @return 1	if the two points are equal, within the tolerance
 * @return 0	if the two points are not "the same"
 */
int
bn_pt2_pt2_equal(const fastf_t *a, const fastf_t *b, const struct bn_tol *tol)
{
    vect_t diff;

    BN_CK_TOL(tol);
    VSUB2_2D(diff, b, a);
    if (MAGSQ_2D(diff) < tol->dist_sq) return 1;
    return 0;
}


/**
 * B N _ 3 P T S _ C O L L I N E A R
 * @brief
 * Check to see if three points are collinear.
 *
 * The algorithm is designed to work properly regardless of the order
 * in which the points are provided.
 *
 * @return 1	If 3 points are collinear
 * @return 0	If they are not
 */
int
bn_3pts_collinear(fastf_t *a, fastf_t *b, fastf_t *c, const struct bn_tol *tol)
{
    fastf_t mag_ab, mag_bc, mag_ca, max_len, dist_sq;
    fastf_t cos_a, cos_b, cos_c;
    vect_t ab, bc, ca;
    int max_edge_no;

    VSUB2(ab, b, a);
    VSUB2(bc, c, b);
    VSUB2(ca, a, c);
    mag_ab = MAGNITUDE(ab);
    mag_bc = MAGNITUDE(bc);
    mag_ca = MAGNITUDE(ca);

    /* find longest edge */
    max_len = mag_ab;
    max_edge_no = 1;

    if (mag_bc > max_len) {
	max_len = mag_bc;
	max_edge_no = 2;
    }

    if (mag_ca > max_len) {
	max_len = mag_ca;
	max_edge_no = 3;
    }

    switch (max_edge_no) {
	default:
	case 1:
	    cos_b = (-VDOT(ab, bc))/(mag_ab * mag_bc);
	    dist_sq = mag_bc*mag_bc*(1.0 - cos_b*cos_b);
	    break;
	case 2:
	    cos_c = (-VDOT(bc, ca))/(mag_bc * mag_ca);
	    dist_sq = mag_ca*mag_ca*(1.0 - cos_c*cos_c);
	    break;
	case 3:
	    cos_a = (-VDOT(ca, ab))/(mag_ca * mag_ab);
	    dist_sq = mag_ab*mag_ab*(1.0 - cos_a*cos_a);
	    break;
    }

    if (dist_sq <= tol->dist_sq)
	return 1;
    else
	return 0;
}


/**
 * B N _ 3 P T S _ D I S T I N C T
 *
 * Check to see if three points are all distinct, i.e., ensure that
 * there is at least sqrt(dist_tol_sq) distance between every pair of
 * points.
 *
 * @return 1 If all three points are distinct
 * @return 0 If two or more points are closer together than dist_tol_sq
 */
int
bn_3pts_distinct(const fastf_t *a, const fastf_t *b, const fastf_t *c, const struct bn_tol *tol)
{
    vect_t B_A;
    vect_t C_A;
    vect_t C_B;

    BN_CK_TOL(tol);
    VSUB2(B_A, b, a);
    if (MAGSQ(B_A) <= tol->dist_sq) return 0;
    VSUB2(C_A, c, a);
    if (MAGSQ(C_A) <= tol->dist_sq) return 0;
    VSUB2(C_B, c, b);
    if (MAGSQ(C_B) <= tol->dist_sq) return 0;
    return 1;
}


/**
 * B N _ N P T S _ D I S T I N C T
 *
 * Check to see if the points are all distinct, i.e., ensure that
 * there is at least sqrt(dist_tol_sq) distance between every pair of
 * points.
 *
 * @return 1 If all the points are distinct
 * @return 0 If two or more points are closer together than dist_tol_sq
 */
int
bn_npts_distinct(const int npt, const point_t *pts, const struct bn_tol *tol)
{
    int i, j;
    point_t r;

    BN_CK_TOL(tol);

    for (i=0;i<npt;i++)
	for (j=i+1;j<npt;j++) {
	    VSUB2(r, pts[i], pts[j]);
	    if (MAGSQ(r) <= tol->dist_sq)
		return 0;
	}
    return 1;
}


/**
 * B N _ M K _ P L A N E _ 3 P T S
 *
 * Find the equation of a plane that contains three points.  Note that
 * normal vector created is expected to point out (see vmath.h), so
 * the vector from A to C had better be counter-clockwise (about the
 * point A) from the vector from A to B.  This follows the BRL-CAD
 * outward-pointing normal convention, and the right-hand rule for
 * cross products.
 *
 @verbatim
 *
 *			C
 *	                *
 *	                |\
 *	                | \
 *	   ^     N      |  \
 *	   |      \     |   \
 *	   |       \    |    \
 *	   |C-A     \   |     \
 *	   |         \  |      \
 *	   |          \ |       \
 *	               \|        \
 *	                *---------*
 *	                A         B
 *			   ----->
 *		            B-A
 @endverbatim
 *
 * If the points are given in the order A B C (e.g.,
 * *counter*-clockwise), then the outward pointing surface normal:
 *
 * N = (B-A) x (C-A).
 *
 *  @return 0	OK
 *  @return -1	Failure.  At least two of the points were not distinct,
 *		or all three were colinear.
 *
 * @param[out]	plane	The plane equation is stored here.
 * @param[in]	a	point 1
 * @param[in]	b	point 2
 * @param[in]	c	point 3
 * @param[in]	tol	Tolerance values for doing calcualtion
 */
int
bn_mk_plane_3pts(fastf_t *plane,
		 const fastf_t *a,
		 const fastf_t *b,
		 const fastf_t *c,
		 const struct bn_tol *tol)
{
    vect_t B_A;
    vect_t C_A;
    vect_t C_B;
    register fastf_t mag;

    BN_CK_TOL(tol);

    VSUB2(B_A, b, a);
    if (MAGSQ(B_A) <= tol->dist_sq) return -1;
    VSUB2(C_A, c, a);
    if (MAGSQ(C_A) <= tol->dist_sq) return -1;
    VSUB2(C_B, c, b);
    if (MAGSQ(C_B) <= tol->dist_sq) return -1;

    VCROSS(plane, B_A, C_A);

    /* Ensure unit length normal */
    if ((mag = MAGNITUDE(plane)) <= SMALL_FASTF)
	return -1;	/* FAIL */
    mag = 1/mag;
    VSCALE(plane, plane, mag);

    /* Find distance from the origin to the plane */
    /* XXX Should do with pt that has smallest magnitude (closest to origin) */
    plane[3] = VDOT(plane, a);

    return 0;		/* OK */
}


/**
 * B N _ M K P O I N T _ 3 P L A N E S
 *@brief
 * Given the description of three planes, compute the point of
 * intersection, if any.
 *
 * Find the solution to a system of three equations in three unknowns:
 @verbatim
 * Px * Ax + Py * Ay + Pz * Az = -A3;
 * Px * Bx + Py * By + Pz * Bz = -B3;
 * Px * Cx + Py * Cy + Pz * Cz = -C3;
 *
 * OR
 *
 * [ Ax  Ay  Az ]   [ Px ]   [ -A3 ]
 * [ Bx  By  Bz ] * [ Py ] = [ -B3 ]
 * [ Cx  Cy  Cz ]   [ Pz ]   [ -C3 ]
 *
 @endverbatim
 *
 *
 * @return 0	OK
 * @return -1	Failure.  Intersection is a line or plane.
 *
 * @param[out] pt	The point of intersection is stored here.
 * @param	a	plane 1
 * @param	b	plane 2
 * @param	c	plane 3
 */
int
bn_mkpoint_3planes(fastf_t *pt, const fastf_t *a, const fastf_t *b, const fastf_t *c)
{
    vect_t v1, v2, v3;
    register fastf_t det;

    /* Find a vector perpendicular to both planes B and C */
    VCROSS(v1, b, c);

    /* If that vector is perpendicular to A, then A is parallel to
     * either B or C, and no intersection exists.  This dot&cross
     * product is the determinant of the matrix M.  (I suspect there
     * is some deep significance to this!)
     */
    det = VDOT(a, v1);
    if (ZERO(det)) return -1;

    VCROSS(v2, a, c);
    VCROSS(v3, a, b);

    det = 1/det;
    pt[X] = det*(a[3]*v1[X] - b[3]*v2[X] + c[3]*v3[X]);
    pt[Y] = det*(a[3]*v1[Y] - b[3]*v2[Y] + c[3]*v3[Y]);
    pt[Z] = det*(a[3]*v1[Z] - b[3]*v2[Z] + c[3]*v3[Z]);
    return 0;
}


/**
 * B N _ 2 L I N E 3 _ C O L I N E A R
 * @brief
 * Returns non-zero if the 3 lines are colinear to within tol->dist
 * over the given distance range.
 *
 * Range should be at least one model diameter for most applications.
 * 1e5 might be OK for a default for "vehicle sized" models.
 *
 * The direction vectors do not need to be unit length.
 */
int
bn_2line3_colinear(const fastf_t *p1,
		   const fastf_t *d1,
		   const fastf_t *p2,
		   const fastf_t *d2,
		   double range,
		   const struct bn_tol *tol)
{
    fastf_t mag1;
    fastf_t mag2;
    point_t tail;

    BN_CK_TOL(tol);

    if (!p1 || !d1 || !p2 || !d2) {
	goto fail;
    }

    if ((mag1 = MAGNITUDE(d1)) < SMALL_FASTF) bu_bomb("bn_2line3_colinear() mag1 zero\n");
    if ((mag2 = MAGNITUDE(d2)) < SMALL_FASTF) bu_bomb("bn_2line3_colinear() mag2 zero\n");

    /* Impose a general angular tolerance to reject "obviously" non-parallel lines */
    /* tol->para and RT_DOT_TOL are too tight a tolerance.  0.1 is 5 degrees */
    if (fabs(VDOT(d1, d2)) < 0.9 * mag1 * mag2) goto fail;

    /* See if start points are within tolerance of other line */
    if (bn_distsq_line3_pt3(p1, d1, p2) > tol->dist_sq) goto fail;
    if (bn_distsq_line3_pt3(p2, d2, p1) > tol->dist_sq) goto fail;

    VJOIN1(tail, p1, range/mag1, d1);
    if (bn_distsq_line3_pt3(p2, d2, tail) > tol->dist_sq) goto fail;

    VJOIN1(tail, p2, range/mag2, d2);
    if (bn_distsq_line3_pt3(p1, d1, tail) > tol->dist_sq) goto fail;

    if (bu_debug & BU_DEBUG_MATH) {
	bu_log("bn_2line3colinear(range=%g) ret=1\n", range);
    }
    return 1;
fail:
    if (bu_debug & BU_DEBUG_MATH) {
	bu_log("bn_2line3colinear(range=%g) ret=0\n", range);
    }
    return 0;
}


/**
<<<<<<< HEAD
=======
 * Find the distance from a point P to a line described by the
 * endpoint A and direction dir, and the point of closest approach
 * (PCA).
 *
 @code
 			P
 		       *
 		      /.
 		     / .
 		    /  .
 		   /   . (dist)
 		  /    .
 		 /     .
 		*------*-------->
 		A      PCA    dir
 @endcode
 * There are three distinct cases, with these return codes -
 *   0 => P is within tolerance of point A.  *dist = 0, pca=A.
 *   1 => P is within tolerance of line.  *dist = 0, pca=computed.
 *   2 => P is "above/below" line.  *dist=|PCA-P|, pca=computed.
 *
 * TODO: For efficiency, a version of this routine that provides the
 * distance squared would be faster.
 */
int
bn_dist_pt3_line3(fastf_t *dist, fastf_t *pca, const fastf_t *a, const fastf_t *dir, const fastf_t *p, const struct bn_tol *tol)
{
    vect_t AtoP;	/* P-A */
    vect_t unit_dir;	/* unitized dir vector */
    fastf_t A_P_sq;	/* |P-A|**2 */
    fastf_t t;		/* distance along ray of projection of P */
    fastf_t dsq;	/* sqaure of distance from p to line */

    if (UNLIKELY(bu_debug & BU_DEBUG_MATH))
	bu_log("bn_dist_pt3_line3(a=(%f %f %f), dir=(%f %f %f), p=(%f %f %f)\n" ,
	       V3ARGS(a), V3ARGS(dir), V3ARGS(p));

    BN_CK_TOL(tol);

    /* Check proximity to endpoint A */
    VSUB2(AtoP, p, a);
    A_P_sq = MAGSQ(AtoP);
    if (A_P_sq < tol->dist_sq) {
	/* P is within the tol->dist radius circle around A */
	VMOVE(pca, a);
	*dist = 0.0;
	return 0;
    }

    VMOVE(unit_dir, dir);
    VUNITIZE(unit_dir);

    /* compute distance (in actual units) along line to PROJECTION of
     * point p onto the line: point pca
     */
    t = VDOT(AtoP, unit_dir);

    VJOIN1(pca, a, t, unit_dir);
    dsq = A_P_sq - t*t;
    if (dsq < tol->dist_sq) {
	/* P is within tolerance of the line */
	*dist = 0.0;
	return 1;
    } else {
	/* P is off line */
	*dist = sqrt(dsq);
	return 2;
    }
}


/**
 * Calculate closest approach of two lines
 *
 * returns:
 *	-2 -> lines are parallel and do not intersect
 *	-1 -> lines are parallel and collinear
 *	 0 -> lines intersect
 *	 1 -> lines do not intersect
 *
 * For return values less than zero, dist is not set.  For return
 * valuse of 0 or 1, dist[0] is the distance from p1 in the d1
 * direction to the point of closest approach for that line.  Similar
 * for the second line.  d1 and d2 must be unit direction vectors.
 *
 * XXX How is this different from bn_isect_line3_line3() ?
 * XXX Why are the calling sequences just slightly different?
 * XXX Can we pick the better one, and get rid of the other one?
 * XXX If not, can we document how they differ?
 */
int
bn_dist_line3_line3(fastf_t *dist, const fastf_t *p1, const fastf_t *d1, const fastf_t *p2, const fastf_t *d2, const struct bn_tol *tol)
{
    fastf_t d1_d2;
    point_t a1, a2;
    vect_t a1_to_a2;
    vect_t p2_to_p1;
    fastf_t min_dist;
    fastf_t tol_dist_sq;
    fastf_t tol_dist;

    BN_CK_TOL(tol);

    if (tol->dist > 0.0)
	tol_dist = tol->dist;
    else
	tol_dist = BN_TOL_DIST;

    if (tol->dist_sq > 0.0)
	tol_dist_sq = tol->dist_sq;
    else
	tol_dist_sq = tol_dist * tol_dist;

    if (!NEAR_EQUAL(MAGSQ(d1), 1.0, tol_dist_sq)) {
	bu_log("bn_dist_line3_line3: non-unit length direction vector (%f %f %f)\n", V3ARGS(d1));
	bu_bomb("bn_dist_line3_line3\n");
    }

    if (!NEAR_EQUAL(MAGSQ(d2), 1.0, tol_dist_sq)) {
	bu_log("bn_dist_line3_line3: non-unit length direction vector (%f %f %f)\n", V3ARGS(d2));
	bu_bomb("bn_dist_line3_line3\n");
    }

    d1_d2 = VDOT(d1, d2);

    if (BN_VECT_ARE_PARALLEL(d1_d2, tol)) {
	if (bn_dist_line3_pt3(p1, d1, p2) > tol_dist)
	    return -2; /* parallel, but not collinear */
	else
	    return -1; /* parallel and collinear */
    }

    VSUB2(p2_to_p1, p1, p2);
    dist[0] = (d1_d2 * VDOT(p2_to_p1, d2) - VDOT(p2_to_p1, d1))/(1.0 - d1_d2 * d1_d2);
    dist[1] = dist[0] * d1_d2 + VDOT(p2_to_p1, d2);

    VJOIN1(a1, p1, dist[0], d1);
    VJOIN1(a2, p2, dist[1], d2);

    VSUB2(a1_to_a2, a2, a1);
    min_dist = MAGNITUDE(a1_to_a2);
    if (min_dist < tol_dist)
	return 0;
    else
	return 1;
}


/**
 * calculate intersection or closest approach of a line and a line
 * segement.
 *
 * returns:
 *	-2 -> line and line segment are parallel and collinear.
 *	-1 -> line and line segment are parallel, not collinear.
 *	 0 -> intersection between points a and b.
 *	 1 -> intersection outside a and b.
 *	 2 -> closest approach is between a and b.
 *	 3 -> closest approach is outside a and b.
 *
 * dist[0] is actual distance from p in d direction to
 * closest portion of segment.
 * dist[1] is ratio of distance from a to b (0.0 at a, and 1.0 at b),
 * dist[1] may be less than 0 or greater than 1.
 * For return values less than 0, closest approach is defined as
 * closest to point p.
 * Direction vector, d, must be unit length.
 *
 */
int
bn_dist_line3_lseg3(fastf_t *dist, const fastf_t *p, const fastf_t *d, const fastf_t *a, const fastf_t *b, const struct bn_tol *tol)
{
    vect_t a_to_b;
    vect_t a_dir;
    fastf_t len_ab;
    int outside_segment;
    int ret;

    BN_CK_TOL(tol);

    VSUB2(a_to_b, b, a);
    len_ab = MAGNITUDE(a_to_b);
    VSCALE(a_dir, a_to_b, (1.0/len_ab));

    ret = bn_dist_line3_line3(dist, p, d, a, a_dir, tol);

    if (ret < 0) {
	vect_t to_a, to_b;
	fastf_t dist_to_a, dist_to_b;

	VSUB2(to_a, a, p);
	VSUB2(to_b, b, p);
	dist_to_a = VDOT(to_a, d);
	dist_to_b = VDOT(to_b, d);

	if (dist_to_a <= dist_to_b) {
	    dist[0] = dist_to_a;
	    dist[1] = 0.0;
	} else {
	    dist[0] = dist_to_b;
	    dist[1] = 1.0;
	}
	return ret;
    }

    if (dist[1] >= (-tol->dist) && dist[1] <= len_ab + tol->dist) {
	/* intersect or closest approach between a and b */
	outside_segment = 0;
	dist[1] = dist[1]/len_ab;
	if (dist[1] < 0.0)
	    dist[1] = 0.0;
	if (dist[1] > 1.0)
	    dist[1] = 1.0;
    } else {
	outside_segment = 1;
	dist[1] = dist[1]/len_ab;
    }

    return 2*ret + outside_segment;
}


/**
>>>>>>> beb05185
 * B N _ I S E C T _ L I N E 3 _ P L A N E
 *
 * Intersect an infinite line (specified in point and direction vector
 * form) with a plane that has an outward pointing normal.  The
 * direction vector need not have unit length.  The first three
 * elements of the plane equation must form a unit lengh vector.
 *
 * @return -2	missed (ray is outside halfspace)
 * @return -1	missed (ray is inside)
 * @return 0	line lies on plane
 * @return 1	hit (ray is entering halfspace)
 * @return 2	hit (ray is leaving)
 *
 * @param[out]	dist	set to the parametric distance of the intercept
 * @param[in]	pt	origin of ray
 * @param[in]	dir	direction of ray
 * @param[in]	plane	equation of plane
 * @param[in]	tol	tolerance values
 */
int
bn_isect_line3_plane(fastf_t *dist,
		     const fastf_t *pt,
		     const fastf_t *dir,
		     const fastf_t *plane,
		     const struct bn_tol *tol)
{
    register fastf_t slant_factor;
    register fastf_t norm_dist;
    register fastf_t dot;
    vect_t local_dir;

    BN_CK_TOL(tol);

    norm_dist = plane[3] - VDOT(plane, pt);
    slant_factor = VDOT(plane, dir);
    VMOVE(local_dir, dir)
	VUNITIZE(local_dir)
	dot = VDOT(plane, local_dir);

    if (slant_factor < -SMALL_FASTF && dot < -tol->perp) {
	*dist = norm_dist/slant_factor;
	return 1;			/* HIT, entering */
    } else if (slant_factor > SMALL_FASTF && dot > tol->perp) {
	*dist = norm_dist/slant_factor;
	return 2;			/* HIT, leaving */
    }

    /*
     * Ray is parallel to plane when dir.N == 0.
     */
    *dist = 0;		/* sanity */
    if (norm_dist < -tol->dist)
	return -2;	/* missed, outside */
    if (norm_dist > tol->dist)
	return -1;	/* missed, inside */
    return 0;		/* Ray lies in the plane */
}


/**
 * B N _ I S E C T _ 2 P L A N E S
 *@brief
 * Given two planes, find the line of intersection between them, if
 * one exists.  The line of intersection is returned in parametric
 * line (point & direction vector) form.
 *
 * In order that all the geometry under consideration be in "front" of
 * the ray, it is necessary to pass the minimum point of the model
 * RPP.  If this convention is unnecessary, just pass (0, 0, 0) as
 * rpp_min.
 *
 * @return 0	success, line of intersection stored in 'pt' and 'dir'
 * @return -1	planes are coplanar
 * @return -2	planes are parallel but not coplanar
 * @return -3	error, should be intersection but unable to find
 *
 * @param[out]	pt	Starting point of line of intersection
 * @param[out]	dir	Direction vector of line of intersection (unit length)
 * @param[in]	a	plane 1 (normal must be unit length)
 * @param[in]	b	plane 2 (normal must be unit length)
 * @param[in]	rpp_min	minimum poit of model RPP
 * @param[in]	tol	tolerance values
 */
int
bn_isect_2planes(fastf_t *pt,
		 fastf_t *dir,
		 const fastf_t *a,
		 const fastf_t *b,
		 const fastf_t *rpp_min,
		 const struct bn_tol *tol)
{
    vect_t abs_dir;
    plane_t pl;
    int i;

    VSETALL(pt, 0.0);  /* sanity */
    VSETALL(dir, 0.0); /* sanity */

    if ((i = bn_coplanar(a, b, tol)) != 0) {
	if (i > 0) {
	    return -1; /* planes are coplanar */
	}
	return -2;     /* planes are parallel but not coplanar */
    }

    /* Direction vector for ray is perpendicular to both plane
     * normals.
     */
    VCROSS(dir, a, b);

    /* Select an axis-aligned plane which has its normal pointing
     * along the same axis as the largest magnitude component of the
     * direction vector.  If the largest magnitude component is
     * negative, reverse the direction vector, so that model is "in
     * front" of start point.
     */
    abs_dir[X] = fabs(dir[X]);
    abs_dir[Y] = fabs(dir[Y]);
    abs_dir[Z] = fabs(dir[Z]);

    if (ZERO(abs_dir[X])) {
        abs_dir[X] = 0.0;
    }
    if (ZERO(abs_dir[Y])) {
        abs_dir[Y] = 0.0;
    }
    if (ZERO(abs_dir[Z])) {
        abs_dir[Z] = 0.0;
    }

    if (abs_dir[X] >= abs_dir[Y]) {
	if (abs_dir[X] >= abs_dir[Z]) {
	    VSET(pl, 1, 0, 0);	/* X */
	    pl[W] = rpp_min[X];
	    if (dir[X] < -SMALL_FASTF) {
		VREVERSE(dir, dir);
	    }
	} else {
	    VSET(pl, 0, 0, 1);	/* Z */
	    pl[W] = rpp_min[Z];
	    if (dir[Z] < -SMALL_FASTF) {
		VREVERSE(dir, dir);
	    }
	}
    } else {
	if (abs_dir[Y] >= abs_dir[Z]) {
	    VSET(pl, 0, 1, 0);	/* Y */
	    pl[W] = rpp_min[Y];
	    if (dir[Y] < -SMALL_FASTF) {
		VREVERSE(dir, dir);
	    }
	} else {
	    VSET(pl, 0, 0, 1);	/* Z */
	    pl[W] = rpp_min[Z];
	    if (dir[Z] < -SMALL_FASTF) {
		VREVERSE(dir, dir);
	    }
	}
    }

    /* Intersection of the 3 planes defines ray start point */
    if (bn_mkpoint_3planes(pt, pl, a, b) < 0) {
	return -3;  /* error, should be intersection but unable to find */
    }

    /* success, line of intersection stored in 'pt' and 'dir' */
    return 0;
}


/**
 * B N _ I S E C T _ L I N E 2 _ L I N E 2
 *
 * Intersect two lines, each in given in parametric form:
 @verbatim

 X = P + t * D
 and
 X = A + u * C

 @endverbatim
 *
 * While the parametric form is usually used to denote a ray (ie,
 * positive values of the parameter only), in this case the full line
 * is considered.
 *
 * The direction vectors C and D need not have unit length.
 *
 * @return -1	no intersection, lines are parallel.
 * @return 0	lines are co-linear
 *@n			dist[0] gives distance from P to A,
 *@n			dist[1] gives distance from P to (A+C) [not same as below]
 * @return 1	intersection found (t and u returned)
 *@n			dist[0] gives distance from P to isect,
 *@n			dist[1] gives distance from A to isect.
 *
 * @param dist When explicit return > 0, dist[0] and dist[1] are the
 * line parameters of the intersection point on the 2 rays.  The
 * actual intersection coordinates can be found by substituting either
 * of these into the original ray equations.
 *
 * @param p	point of first line
 * @param d	direction of first line
 * @param a	point of second line
 * @param c	direction of second line
 * @param tol	tolerance values
 *
 * Note that for lines which are very nearly parallel, but not quite
 * parallel enough to have the determinant go to "zero", the
 * intersection can turn up in surprising places.  (e.g. when
 * det=1e-15 and det1=5.5e-17, t=0.5)
 */
int
bn_isect_line2_line2(fastf_t *dist, const fastf_t *p, const fastf_t *d, const fastf_t *a, const fastf_t *c, const struct bn_tol *tol)
/* dist[2] */


{
    fastf_t hx, hy;		/* A - P */
    register fastf_t det;
    register fastf_t det1;
    vect_t unit_d;
    vect_t unit_c;
    vect_t unit_h;
    int parallel;
    int parallel1;

    BN_CK_TOL(tol);
    if (bu_debug & BU_DEBUG_MATH) {
	bu_log("bn_isect_line2_line2() p=(%g, %g), d=(%g, %g)\n\t\t\ta=(%g, %g), c=(%g, %g)\n",
	       V2ARGS(p), V2ARGS(d), V2ARGS(a), V2ARGS(c));
    }

    /*
     * From the two components q and r, form a system of 2 equations
     * in 2 unknowns.  Solve for t and u in the system:
     *
     * Px + t * Dx = Ax + u * Cx
     * Py + t * Dy = Ay + u * Cy
     * or
     * t * Dx - u * Cx = Ax - Px
     * t * Dy - u * Cy = Ay - Py
     *
     * Let H = A - P, resulting in:
     *
     * t * Dx - u * Cx = Hx
     * t * Dy - u * Cy = Hy
     *
     * or
     *
     * [ Dx  -Cx ]   [ t ]   [ Hx ]
     * [         ] * [   ] = [    ]
     * [ Dy  -Cy ]   [ u ]   [ Hy ]
     *
     * This system can be solved by direct substitution, or by finding
     * the determinants by Cramers rule:
     *
     *	             [ Dx  -Cx ]
     *	det(M) = det [         ] = -Dx * Cy + Cx * Dy
     *	             [ Dy  -Cy ]
     *
     * If det(M) is zero, then the lines are parallel (perhaps
     * colinear).  Otherwise, exactly one solution exists.
     */
    det = c[X] * d[Y] - d[X] * c[Y];

    /*
     * det(M) is non-zero, so there is exactly one solution.  Using
     * Cramer's rule, det1(M) replaces the first column of M with the
     * constant column vector, in this case H.  Similarly, det2(M)
     * replaces the second column.  Computation of the determinant is
     * done as before.
     *
     * Now,
     *
     *	                  [ Hx  -Cx ]
     *	              det [         ]
     *	    det1(M)       [ Hy  -Cy ]   -Hx * Cy + Cx * Hy
     *	t = ------- = --------------- = ------------------
     *	     det(M) det(M)        -Dx * Cy + Cx * Dy
     *
     * and
     *
     *	                  [ Dx   Hx ]
     *	              det [         ]
     *	    det2(M)       [ Dy   Hy ]    Dx * Hy - Hx * Dy
     *	u = ------- = --------------- = ------------------
     *	     det(M) det(M)        -Dx * Cy + Cx * Dy
     */
    hx = a[X] - p[X];
    hy = a[Y] - p[Y];
    det1 = (c[X] * hy - hx * c[Y]);

    unit_d[0] = d[0];
    unit_d[1] = d[1];
    unit_d[2] = 0.0;
    VUNITIZE(unit_d);
    unit_c[0] = c[0];
    unit_c[1] = c[1];
    unit_c[2] = 0.0;
    VUNITIZE(unit_c);
    unit_h[0] = hx;
    unit_h[1] = hy;
    unit_h[2] = 0.0;
    VUNITIZE(unit_h);

    if (fabs(VDOT(unit_d, unit_c)) >= tol->para)
	parallel = 1;
    else
	parallel = 0;

    if (fabs(VDOT(unit_h, unit_c)) >= tol->para)
	parallel1 = 1;
    else
	parallel1 = 0;

    /* XXX This zero tolerance here should actually be
     * XXX determined by something like
     * XXX max(c[X], c[Y], d[X], d[Y]) / MAX_FASTF_DYNAMIC_RANGE
     * XXX In any case, nothing smaller than 1e-16
     */
#define DETERMINANT_TOL 1.0e-14		/* XXX caution on non-IEEE machines */
    if (parallel || NEAR_ZERO(det, DETERMINANT_TOL)) {
	/* Lines are parallel */
	if (!parallel1 && !NEAR_ZERO(det1, DETERMINANT_TOL)) {
	    /* Lines are NOT co-linear, just parallel */
	    if (bu_debug & BU_DEBUG_MATH) {
		bu_log("\tparallel, not co-linear.  det=%e, det1=%g\n", det, det1);
	    }
	    return -1;	/* parallel, no intersection */
	}

	/*
	 * Lines are co-linear.
	 * Determine t as distance from P to A.
	 * Determine u as distance from P to (A+C).  [special!]
	 * Use largest direction component, for numeric stability
	 * (and avoiding division by zero).
	 */
	if (fabs(d[X]) >= fabs(d[Y])) {
	    dist[0] = hx/d[X];
	    dist[1] = (hx + c[X]) / d[X];
	} else {
	    dist[0] = hy/d[Y];
	    dist[1] = (hy + c[Y]) / d[Y];
	}
	if (bu_debug & BU_DEBUG_MATH) {
	    bu_log("\tcolinear, t = %g, u = %g\n", dist[0], dist[1]);
	}
	return 0;	/* Lines co-linear */
    }
    if (bu_debug & BU_DEBUG_MATH) {
	/* XXX This print is temporary */
	bu_log("\thx=%g, hy=%g, det=%g, det1=%g, det2=%g\n", hx, hy, det, det1, (d[X] * hy - hx * d[Y]));
    }
    det = 1/det;
    dist[0] = det * det1;
    dist[1] = det * (d[X] * hy - hx * d[Y]);
    if (bu_debug & BU_DEBUG_MATH) {
	bu_log("\tintersection, t = %g, u = %g\n", dist[0], dist[1]);
    }

    return 1;		/* Intersection found */
}


/**
 * B N _ I S E C T _ L I N E 2 _ L S E G 2
 *@brief
 * Intersect a line in parametric form:
 *
 * X = P + t * D
 *
 * with a line segment defined by two distinct points A and B=(A+C).
 *
 * XXX probably should take point B, not vector C.  Sigh.
 *
 * @return -4	A and B are not distinct points
 * @return -3	Lines do not intersect
 * @return -2	Intersection exists, but outside segemnt, < A
 * @return -1	Intersection exists, but outside segment, > B
 * @return 0	Lines are co-linear (special meaning of dist[1])
 * @return 1	Intersection at vertex A
 * @return 2	Intersection at vertex B (A+C)
 * @return 3	Intersection between A and B
 *
 * Implicit Returns -
 * @param dist	When explicit return >= 0, t is the parameter that describes
 *		the intersection of the line and the line segment.
 *		The actual intersection coordinates can be found by
 *		solving P + t * D.  However, note that for return codes
 *		1 and 2 (intersection exactly at a vertex), it is
 *		strongly recommended that the original values passed in
 *		A or B are used instead of solving P + t * D, to prevent
 *		numeric error from creeping into the position of
 *		the endpoints.
 *
 * @param p	point of first line
 * @param d	direction of first line
 * @param a	point of second line
 * @param c	direction of second line
 * @param tol	tolerance values
 */
int
bn_isect_line2_lseg2(fastf_t *dist,
		     const fastf_t *p,
		     const fastf_t *d,
		     const fastf_t *a,
		     const fastf_t *c,
		     const struct bn_tol *tol)
{
    register fastf_t f;
    fastf_t ctol;
    int ret;
    point_t b;

    BN_CK_TOL(tol);
    if (bu_debug & BU_DEBUG_MATH) {
	bu_log("bn_isect_line2_lseg2() p=(%g, %g), pdir=(%g, %g)\n\t\t\ta=(%g, %g), adir=(%g, %g)\n",
	       V2ARGS(p), V2ARGS(d), V2ARGS(a), V2ARGS(c));
    }

    /* To keep the values of u between 0 and 1.  C should NOT be
     * scaled to have unit length.  However, it is a good idea to make
     * sure that C is a non-zero vector, (ie, that A and B are
     * distinct).
     */
    if ((ctol = MAGSQ_2D(c)) <= tol->dist_sq) {
	ret = -4;		/* points A and B are not distinct */
	goto out;
    }

    /* Detecting colinearity is difficult, and very very important.
     * As a first step, check to see if both points A and B lie within
     * tolerance of the line.  If so, then the line segment AC is ON
     * the line.
     */
    VADD2_2D(b, a, c);
    if (bn_distsq_line2_point2(p, d, a) <= tol->dist_sq  &&
	(ctol=bn_distsq_line2_point2(p, d, b)) <= tol->dist_sq) {
	if (bu_debug & BU_DEBUG_MATH) {
	    bu_log("b=(%g, %g), b_dist_sq=%g\n", V2ARGS(b), ctol);
	    bu_log("bn_isect_line2_lseg2() pts A and B within tol of line\n");
	}
	/* Find the parametric distance along the ray */
	dist[0] = bn_dist_pt2_along_line2(p, d, a);
	dist[1] = bn_dist_pt2_along_line2(p, d, b);
	ret = 0;		/* Colinear */
	goto out;
    }

    if ((ret = bn_isect_line2_line2(dist, p, d, a, c, tol)) < 0) {
	/* Lines are parallel, non-colinear */
	ret = -3;		/* No intersection found */
	goto out;
    }
    if (ret == 0) {
	fastf_t dtol;
	/* Lines are colinear */
	/* If P within tol of either endpoint (0, 1), make exact. */
	dtol = tol->dist / sqrt(MAGSQ_2D(d));
	if (bu_debug & BU_DEBUG_MATH) {
	    bu_log("bn_isect_line2_lseg2() dtol=%g, dist[0]=%g, dist[1]=%g\n",
		   dtol, dist[0], dist[1]);
	}
	if (dist[0] > -dtol && dist[0] < dtol) dist[0] = 0;
	else if (dist[0] > 1-dtol && dist[0] < 1+dtol) dist[0] = 1;

	if (dist[1] > -dtol && dist[1] < dtol) dist[1] = 0;
	else if (dist[1] > 1-dtol && dist[1] < 1+dtol) dist[1] = 1;
	ret = 0;		/* Colinear */
	goto out;
    }

    /* The two lines are claimed to intersect at a point.  First,
     * validate that hit point represented by dist[0] is in fact on
     * and between A--B.  (Nearly parallel lines can result in odd
     * situations here).  The performance hit of doing this is vastly
     * preferable to returning wrong answers.  Know a faster
     * algorithm?
     */
    {
	fastf_t ab_dist = 0;
	point_t hit_pt;
	point_t hit2;

	VJOIN1_2D(hit_pt, p, dist[0], d);
	VJOIN1_2D(hit2, a, dist[1], c);
	/* Check both hit point value calculations */
	if (bn_pt2_pt2_equal(a, hit_pt, tol) ||
	    bn_pt2_pt2_equal(a, hit2, tol)) {
	    dist[1] = 0;
	    ret = 1;	/* Intersect is at A */
	}
	if (bn_pt2_pt2_equal(b, hit_pt, tol) ||
	    bn_pt2_pt2_equal(b, hit_pt, tol)) {
	    dist[1] = 1;
	    ret = 2;	/* Intersect is at B */
	}

	ret = bn_isect_pt2_lseg2(&ab_dist, a, b, hit_pt, tol);
	if (bu_debug & BU_DEBUG_MATH) {
	    /* XXX This is temporary */
	    V2PRINT("a", a);
	    V2PRINT("hit", hit_pt);
	    V2PRINT("b", b);
	    bu_log("bn_isect_pt2_lseg2() hit2d=(%g, %g) ab_dist=%g, ret=%d\n", hit_pt[X], hit_pt[Y], ab_dist, ret);
	    bu_log("\tother hit2d=(%g, %g)\n", hit2[X], hit2[Y]);
	}
	if (ret <= 0) {
	    if (ab_dist < 0) {
		ret = -2;	/* Intersection < A */
	    } else {
		ret = -1;	/* Intersection >B */
	    }
	    goto out;
	}
	if (ret == 1) {
	    dist[1] = 0;
	    ret = 1;	/* Intersect is at A */
	    goto out;
	}
	if (ret == 2) {
	    dist[1] = 1;
	    ret = 2;	/* Intersect is at B */
	    goto out;
	}
	/* ret == 3, hit_pt is between A and B */

	if (!bn_between(a[X], hit_pt[X], b[X], tol) ||
	    !bn_between(a[Y], hit_pt[Y], b[Y], tol)) {
	    bu_bomb("bn_isect_line2_lseg2() hit_pt not between A and B!\n");
	}
    }

    /* If the dist[1] parameter is outside the range (0..1), reject
     * the intersection, because it falls outside the line segment
     * A--B.
     *
     * Convert the tol->dist into allowable deviation in terms of
     * (0..1) range of the parameters.
     */
    ctol = tol->dist / sqrt(ctol);
    if (bu_debug & BU_DEBUG_MATH) {
	bu_log("bn_isect_line2_lseg2() ctol=%g, dist[1]=%g\n", ctol, dist[1]);
    }
    if (dist[1] < -ctol) {
	ret = -2;		/* Intersection < A */
	goto out;
    }
    if ((f=(dist[1]-1)) > ctol) {
	ret = -1;		/* Intersection > B */
	goto out;
    }

    /* Check for ctoly intersection with one of the verticies */
    if (dist[1] < ctol) {
	dist[1] = 0;
	ret = 1;		/* Intersection at A */
	goto out;
    }
    if (f >= -ctol) {
	dist[1] = 1;
	ret = 2;		/* Intersection at B */
	goto out;
    }
    ret = 3;			/* Intersection between A and B */
out:
    if (bu_debug & BU_DEBUG_MATH) {
	bu_log("bn_isect_line2_lseg2() dist[0]=%g, dist[1]=%g, ret=%d\n",
	       dist[0], dist[1], ret);
    }
    return ret;
}


/**
 * B N _ I S E C T _ L S E G 2 _ L S E G 2
 *@brief
 * Intersect two 2D line segments, defined by two points and two
 * vectors.  The vectors are unlikely to be unit length.
 *
 * @return -2	missed (line segments are parallel)
 * @return -1	missed (colinear and non-overlapping)
 * @return 0	hit (line segments colinear and overlapping)
 * @return 1	hit (normal intersection)
 *
 * @param dist  The value at dist[] is set to the parametric distance of the
 *		intercept.
 *@n	dist[0] is parameter along p, range 0 to 1, to intercept.
 *@n	dist[1] is parameter along q, range 0 to 1, to intercept.
 *@n	If within distance tolerance of the endpoints, these will be
 *	exactly 0.0 or 1.0, to ease the job of caller.
 *
 * Special note: when return code is "0" for co-linearity, dist[1] has
 * an alternate interpretation: it's the parameter along p (not q)
 * which takes you from point p to the point (q + qdir), i.e., its
 * the endpoint of the q linesegment, since in this case there may be
 * *two* intersections, if q is contained within span p to (p + pdir).
 * And either may be -10 if the point is outside the span.
 *
 * @param p	point 1
 * @param pdir	direction1
 * @param q	point 2
 * @param qdir	direction2
 * @param tol	tolerance values
 */
int
bn_isect_lseg2_lseg2(fastf_t *dist,
		     const fastf_t *p,
		     const fastf_t *pdir,
		     const fastf_t *q,
		     const fastf_t *qdir,
		     const struct bn_tol *tol)
{
    fastf_t ptol, qtol;	/* length in parameter space == tol->dist */
    int status;

    BN_CK_TOL(tol);
    if (bu_debug & BU_DEBUG_MATH) {
	bu_log("bn_isect_lseg2_lseg2() p=(%g, %g), pdir=(%g, %g)\n\t\tq=(%g, %g), qdir=(%g, %g)\n",
	       V2ARGS(p), V2ARGS(pdir), V2ARGS(q), V2ARGS(qdir));
    }

    status = bn_isect_line2_line2(dist, p, pdir, q, qdir, tol);
    if (status < 0) {
	/* Lines are parallel, non-colinear */
	return -1;	/* No intersection */
    }
    if (status == 0) {
	int nogood = 0;
	/* Lines are colinear */
	/* If P within tol of either endpoint (0, 1), make exact. */
	ptol = tol->dist / sqrt(MAGSQ_2D(pdir));
	if (bu_debug & BU_DEBUG_MATH) {
	    bu_log("ptol=%g\n", ptol);
	}
	if (dist[0] > -ptol && dist[0] < ptol) dist[0] = 0;
	else if (dist[0] > 1-ptol && dist[0] < 1+ptol) dist[0] = 1;

	if (dist[1] > -ptol && dist[1] < ptol) dist[1] = 0;
	else if (dist[1] > 1-ptol && dist[1] < 1+ptol) dist[1] = 1;

	if (dist[1] < 0 || dist[1] > 1) nogood = 1;
	if (dist[0] < 0 || dist[0] > 1) nogood++;
	if (nogood >= 2)
	    return -1;	/* colinear, but not overlapping */
	if (bu_debug & BU_DEBUG_MATH) {
	    bu_log("  HIT colinear!\n");
	}
	return 0;		/* colinear and overlapping */
    }
    /* Lines intersect */
    /* If within tolerance of an endpoint (0, 1), make exact. */
    ptol = tol->dist / sqrt(MAGSQ_2D(pdir));
    if (dist[0] > -ptol && dist[0] < ptol) dist[0] = 0;
    else if (dist[0] > 1-ptol && dist[0] < 1+ptol) dist[0] = 1;

    qtol = tol->dist / sqrt(MAGSQ_2D(qdir));
    if (dist[1] > -qtol && dist[1] < qtol) dist[1] = 0;
    else if (dist[1] > 1-qtol && dist[1] < 1+qtol) dist[1] = 1;

    if (bu_debug & BU_DEBUG_MATH) {
	bu_log("ptol=%g, qtol=%g\n", ptol, qtol);
    }
    if (dist[0] < 0 || dist[0] > 1 || dist[1] < 0 || dist[1] > 1) {
	if (bu_debug & BU_DEBUG_MATH) {
	    bu_log("  MISS\n");
	}
	return -1;		/* missed */
    }
    if (bu_debug & BU_DEBUG_MATH) {
	bu_log("  HIT!\n");
    }
    return 1;			/* hit, normal intersection */
}


/**
 * B N _ I S E C T _ L S E G 3 _ L S E G 3
 *@brief
 * Intersect two 3D line segments, defined by two points and two
 * vectors.  The vectors are unlikely to be unit length.
 *
 *
 * @return -3	missed
 * @return -2	missed (line segments are parallel)
 * @return -1	missed (colinear and non-overlapping)
 * @return 0	hit (line segments colinear and overlapping)
 * @return 1	hit (normal intersection)
 *
 * @param[out] dist
 *	The value at dist[] is set to the parametric distance of the
 *	intercept dist[0] is parameter along p, range 0 to 1, to
 *	intercept.  dist[1] is parameter along q, range 0 to 1, to
 *	intercept.  If within distance tolerance of the endpoints,
 *	these will be exactly 0.0 or 1.0, to ease the job of caller.
 *
 *      CLARIFICATION: This function 'bn_isect_lseg3_lseg3'
 *      returns distance values scaled where an intersect at the start
 *      point of the line segement (within tol->dist) results in 0.0
 *      and when the intersect is at the end point of the line
 *      segement (within tol->dist), the result is 1.0.  Intersects
 *      before the start point return a negative distance.  Intersects
 *      after the end point result in a return value > 1.0.
 *
 * Special note: when return code is "0" for co-linearity, dist[1] has
 * an alternate interpretation: it's the parameter along p (not q)
 * which takes you from point p to the point (q + qdir), i.e., it's
 * the endpoint of the q linesegment, since in this case there may be
 * *two* intersections, if q is contained within span p to (p + pdir).
 *
 * @param p	point 1
 * @param pdir	direction-1
 * @param q	point 2
 * @param qdir	direction-2
 * @param tol	tolerance values
 */
int
bn_isect_lseg3_lseg3(fastf_t *dist,
		     const fastf_t *p,
		     const fastf_t *pdir,
		     const fastf_t *q,
		     const fastf_t *qdir,
		     const struct bn_tol *tol)
{
    fastf_t ptol, qtol;	/* length in parameter space == tol->dist */
    fastf_t pmag, qmag;
    int status;

    BN_CK_TOL(tol);
    if (bu_debug & BU_DEBUG_MATH) {
	bu_log("bn_isect_lseg3_lseg3() p=(%g, %g, %g), pdir=(%g, %g, %g)\n\t\tq=(%g, %g, %g), qdir=(%g, %g, %g)\n",
	       V3ARGS(p), V3ARGS(pdir), V3ARGS(q), V3ARGS(qdir));
    }

    status = bn_isect_line3_line3(&dist[0], &dist[1], p, pdir, q, qdir, tol);

    /* It is expected that dist[0] and dist[1] returned from
     * 'bn_isect_line3_line3' are the actual distance to the
     * intersect, i.e. not scaled. Distances in the opposite
     * of the line direction vector result in a negative distance.
     */

    /* sanity check */
    if (status < -2 || status > 1) {
        bu_bomb("bn_isect_lseg3_lseg3() function 'bn_isect_line3_line3' returned an invalid status\n");
    }

    if (status == -1) {
        /* Infinite lines do not intersect and are not parallel
         * therefore line segments do not intersect and are not
         * parallel.
         */
	if (bu_debug & BU_DEBUG_MATH) {
	    bu_log("bn_isect_lseg3_lseg3(): MISS, line segments do not intersect and are not parallel\n");
	}
	return -3; /* missed */
    }

    if (status == -2) {
        /* infinite lines do not intersect, they are parallel */
	if (bu_debug & BU_DEBUG_MATH) {
	    bu_log("bn_isect_lseg3_lseg3(): MISS, line segments are parallel, i.e. do not intersect\n");
	}
	return -2; /* missed (line segments are parallel) */
    }

    pmag = MAGNITUDE(pdir);
    qmag = MAGNITUDE(qdir);

    if (pmag < SMALL_FASTF)
	bu_bomb("bn_isect_lseg3_lseg3(): |p|=0\n");

    if (qmag < SMALL_FASTF)
	bu_bomb("bn_isect_lseg3_lseg3(): |q|=0\n");

    ptol = tol->dist / pmag;
    qtol = tol->dist / qmag;
    dist[0] = dist[0] / pmag;
    if (status == 0) {  /* infinite lines are colinear */
        /* When line segments are colinear, dist[1] has an alternate
         * interpretation: it's the parameter along p (not q)
         * therefore dist[1] must be scaled by pmag not qmag.
         */
        dist[1] = dist[1] / pmag;
    } else {
        dist[1] = dist[1] / qmag;
    }

    if (bu_debug & BU_DEBUG_MATH) {
	bu_log("ptol=%g, qtol=%g\n", ptol, qtol);
    }

    /* If 'p' within tol of either endpoint (0.0, 1.0), make exact. */
    if (dist[0] > -ptol && dist[0] < ptol) {
        dist[0] = 0.0;
    } else if (dist[0] > 1.0-ptol && dist[0] < 1.0+ptol) {
        dist[0] = 1.0;
    }

    if (status == 0) {  /* infinite lines are colinear */
        /* When line segments are colinear, dist[1] has an alternate
         * interpretation: it's the parameter along p (not q)
         * therefore dist[1] must use tolerance ptol not qtol.
         * If 'q' within tol of either endpoint (0.0, 1.0), make exact.
	 */
	if (dist[1] > -ptol && dist[1] < ptol) {
	    dist[1] = 0.0;
	} else if (dist[1] > 1.0-ptol && dist[1] < 1.0+ptol) {
	    dist[1] = 1.0;
	}
    } else {
	/* If 'q' within tol of either endpoint (0.0, 1.0), make exact. */
	if (dist[1] > -qtol && dist[1] < qtol) {
	    dist[1] = 0.0;
	} else if (dist[1] > 1.0-qtol && dist[1] < 1.0+qtol) {
	    dist[1] = 1.0;
	}
    }

    if (status == 0) {  /* infinite lines are colinear */
	/* Lines are colinear */
        if ((dist[0] > 1.0+ptol && dist[1] > 1.0+ptol) || (dist[0] < -ptol && dist[1] < -ptol)) {
	    if (bu_debug & BU_DEBUG_MATH) {
	        bu_log("bn_isect_lseg3_lseg3(): MISS, line segments are colinear but not overlapping!\n");
	    }
            return -1;   /* line segments are colinear but not overlapping */
        }

	if (bu_debug & BU_DEBUG_MATH) {
	    bu_log("bn_isect_lseg3_lseg3(): HIT, line segments are colinear and overlapping!\n");
	}

	return 0; /* line segments are colinear and overlapping */
    }

    /* At this point we know the infinite lines intersect and are not colinear */


    if (dist[0] <= -ptol || dist[0] >= 1.0+ptol || dist[1] <= -qtol || dist[1] >= 1.0+qtol) {
        if (bu_debug & BU_DEBUG_MATH) {
	    bu_log("bn_isect_lseg3_lseg3(): MISS, infinite lines intersect but line segments do not!\n");
        }
        return -3;  /* missed, infinite lines intersect but line segments do not */
    }

    if (bu_debug & BU_DEBUG_MATH) {
	bu_log("bn_isect_lseg3_lseg3(): HIT, line segments intersect!\n");
    }

    /* sanity check */
    if (dist[0] < 0.0 || dist[0] > 1.0 || dist[1] < 0.0 || dist[1] > 1.0) {
        bu_bomb("bn_isect_lseg3_lseg3(): INTERNAL ERROR, intersect distance values must be in the range 0-1\n");
    }

    return 1; /* hit, line segments intersect */
}


/**
 * B N _ I S E C T _ L I N E 3 _ L I N E 3
 *
 * Intersect two line segments, each in given in parametric form:
 *
 * X = p0 + pdist * pdir_i   (i.e. line p0->p1)
 * and
 * X = q0 + qdist * qdir_i   (i.e. line q0->q1)
 *
 * The input vectors 'pdir_i' and 'qdir_i' must NOT be unit vectors
 * for this function to work correctly. The magnitude of the direction
 * vectors indicates line segment length.
 *
 * The 'pdist' and 'qdist' values returned from this function are the
 * actual distance to the intersect (i.e. not scaled). Distances may
 * be negative, see below.
 *
 * @return -2	no intersection, lines are parallel.
 * @return -1	no intersection
 * @return 0	lines are co-linear (pdist and qdist returned) (see below)
 * @return 1	intersection found  (pdist and qdist returned) (see below)
 *
 * @param	p0	point 1
 * @param	pdir_i 	direction 1
 * @param	q0	point 2
 * @param	qdir_i 	direction 2
 * @param tol	tolerance values
 * @param[out]	pdist, qdist (distances to intersection) (see below)
 *
 *		When return = 1, pdist is the distance along line p0->p1 to the
 *		intersect with line q0->q1. If the intersect is along p0->p1 but
 *		in the opposite direction of vector pdir_i (i.e. occuring before
 *		p0 on line p0->p1) then the distance will be negative. The value
 *		if qdist is the same as pdist except it is the distance along line
 *		q0->q1 to the intersect with line p0->p1.
 *
 *		When return code = 0 for co-linearity, pdist and qdist have a
 *		different meaning. pdist is the distance from point p0 to point q0
 *		and qdist is the distance from point p0 to point q1. If point q0
 *		occurs before point p0 on line segment p0->p1 then pdist will be
 *		negative. The same occurs for the distance to point q1.
 */
int
bn_isect_line3_line3(fastf_t *pdist,        /* see above */
		     fastf_t *qdist,        /* see above */
		     const fastf_t *p0,     /* line p start point */
		     const fastf_t *pdir_i, /* line p direction, must not be unit vector */
		     const fastf_t *q0,     /* line q start point */
		     const fastf_t *qdir_i, /* line q direction, must not be unit vector */
		     const struct bn_tol *tol)
{
    fastf_t b, d, e, sc, tc, sc_numerator, tc_numerator, denominator;
    vect_t w0, qc_to_pc, u_scaled, v_scaled, v_scaled_to_u_scaled, tmp_vec, p0_to_q1;
    point_t p1, q1;
    fastf_t pdir_mag_sq;
    fastf_t qdir_mag_sq;

    int parallel = 0;
    int colinear = 0;
    fastf_t dot, d1, d2, d3, d4;
    vect_t pdir, qdir;

    VMOVE(pdir, pdir_i);
    VMOVE(qdir, qdir_i);

    pdir_mag_sq = MAGSQ(pdir);
    qdir_mag_sq = MAGSQ(qdir);

    if ((pdir_mag_sq < tol->dist_sq) || (qdir_mag_sq < tol->dist_sq)) {
        bu_log("  p0 = %g %g %g\n", V3ARGS(p0));
        bu_log("pdir = %g %g %g\n", V3ARGS(pdir));
        bu_log("  q0 = %g %g %g\n", V3ARGS(q0));
        bu_log("qdir = %g %g %g\n", V3ARGS(qdir));
        bu_bomb("bn_isect_line3_line3(): input vector(s) 'pdir' and/or 'qdir' is zero magnitude.\n");
    }

    *pdist = 0.0;
    *qdist = 0.0;

    /* assumes pdir & qdir are not unit vectors */
    VADD2(p1, p0, pdir);
    VADD2(q1, q0, qdir);

    VSUB2(p0_to_q1, q1, p0);

    d1 = bn_distsq_line3_pt3(q0,qdir,p0);
    d2 = bn_distsq_line3_pt3(q0,qdir,p1);
    d3 = bn_distsq_line3_pt3(p0,pdir,q0);
    d4 = bn_distsq_line3_pt3(p0,pdir,q1);

    /* if all distances are within distance tolerance of each
     * other then they a parallel 
     */
    if (NEAR_EQUAL(d1, d2, tol->dist_sq) &&
        NEAR_EQUAL(d1, d3, tol->dist_sq) &&
        NEAR_EQUAL(d1, d4, tol->dist_sq) &&
        NEAR_EQUAL(d2, d3, tol->dist_sq) &&
        NEAR_EQUAL(d2, d4, tol->dist_sq) &&
        NEAR_EQUAL(d3, d4, tol->dist_sq)) {
        parallel = 1;
    }

    if (NEAR_ZERO(d1, tol->dist_sq) &&
        NEAR_ZERO(d2, tol->dist_sq) &&
        NEAR_ZERO(d3, tol->dist_sq) &&
        NEAR_ZERO(d4, tol->dist_sq)) {
        colinear = 1;
    }

    VSUB2(w0, p0, q0);
    b = VDOT(pdir, qdir);
    d = VDOT(pdir, w0);
    e = VDOT(qdir, w0);
    denominator = pdir_mag_sq * qdir_mag_sq - b * b;

    if (!parallel && colinear) {
        bu_bomb("bn_isect_line3_line3(): logic error, lines colinear but not parallel\n");
    }

    if (parallel && !colinear) {
        /* lines are parallel */
        sc = d / pdir_mag_sq;
        tc = 0.0;
        return -2; /* no intersection, lines are parallel */
    }

    if (parallel && colinear) {

        /* when colinear pdist has a different meaning, it is the
         * distance from p0 to q0 
         */
        *pdist = MAGNITUDE(w0); /* w0 is opposite direction of p0 to q0 */
        dot = VDOT(pdir, w0);
        if (dot > SMALL_FASTF) {
            *pdist = -(*pdist);
        }

        /* when colinear qdist has a different meaning, it is the
         * distance from p0 to q1 
         */
        *qdist = MAGNITUDE(p0_to_q1);

        /* if vectors pdir and p0_to_q1 are not the same direction
         * then make the distance negative
         */
        dot = VDOT(pdir, p0_to_q1);
        if (dot < -SMALL_FASTF) {
            *qdist = -(*qdist);
        }

        return 0; /* colinear intersection */
    }

    sc_numerator = (b * e - qdir_mag_sq * d);
    tc_numerator = (pdir_mag_sq * e - b * d);
    sc = sc_numerator / denominator;
    tc = tc_numerator / denominator;

    VSCALE(u_scaled, pdir, sc_numerator);
    VSCALE(v_scaled, qdir, tc_numerator);
    VSUB2(v_scaled_to_u_scaled, u_scaled, v_scaled);
    VSCALE(tmp_vec, v_scaled_to_u_scaled, 1.0/denominator);
    VADD2(qc_to_pc, w0, tmp_vec);

    if (MAGSQ(qc_to_pc) <= tol->dist_sq) {
        *pdist = sc * sqrt(pdir_mag_sq);
        *qdist = tc * sqrt(qdir_mag_sq);
        return 1; /* intersection */
    } else {
        return -1; /* no intersection */
    }
}


/**
 * B N _ I S E C T _ L I N E _ L S E G
 *@brief
 * Intersect a line in parametric form:
 *
 * X = P + t * D
 *
 * with a line segment defined by two distinct points A and B.
 *
 *
 * @return -4	A and B are not distinct points
 * @return -3	Intersection exists, < A (t is returned)
 * @return -2	Intersection exists, > B (t is returned)
 * @return -1	Lines do not intersect
 * @return 0	Lines are co-linear (t for A is returned)
 * @return 1	Intersection at vertex A
 * @return 2	Intersection at vertex B
 * @return 3	Intersection between A and B
 *
 * @par Implicit Returns -
 *
 * t When explicit return >= 0, t is the parameter that describes the
 * intersection of the line and the line segment.  The actual
 * intersection coordinates can be found by solving P + t * D.
 * However, note that for return codes 1 and 2 (intersection exactly
 * at a vertex), it is strongly recommended that the original values
 * passed in A or B are used instead of solving P + t * D, to prevent
 * numeric error from creeping into the position of the endpoints.
 *
 * XXX should probably be called bn_isect_line3_lseg3()
 * XXX should probably be changed to return dist[2]
 */
int
bn_isect_line_lseg(fastf_t *t, const fastf_t *p, const fastf_t *d, const fastf_t *a, const fastf_t *b, const struct bn_tol *tol)
{
    vect_t ab, pa, pb;		/* direction vectors a->b, p->a, p->b */
    fastf_t ab_mag;
    fastf_t pa_mag_sq;
    fastf_t pb_mag_sq;
    fastf_t d_mag_sq;
    int code;
    fastf_t dist1, dist2, d1, d2;
    int colinear = 0;
    fastf_t dot;

    BN_CK_TOL(tol);

    *t = 0.0;

    d_mag_sq = MAGSQ(d);
    if (NEAR_ZERO(d_mag_sq, tol->dist_sq)) {
        bu_bomb("bn_isect_line_lseg(): ray direction vector zero magnitude\n");
    }

    VSUB2(ab, b, a);
    ab_mag = MAGNITUDE(ab);
    if (ab_mag < tol->dist) {
	/* points A and B are not distinct */
	return -4;
    }

    VSUB2(pa, a, p);
    pa_mag_sq = MAGSQ(pa);
    if (pa_mag_sq < tol->dist_sq) {
        /* Intersection at vertex A */
        *t = sqrt(pa_mag_sq);
        return 1;
    }

    VSUB2(pb, b, p);
    pb_mag_sq = MAGSQ(pb);
    if (pb_mag_sq < tol->dist_sq) {
        /* Intersection at vertex B */
        *t = sqrt(pb_mag_sq);
        return 2;
    }

    /* just check that the vertices of the line segement are
     * within distance tolerance of the ray. it may cause problems
     * to also require the ray start and end points to be within
     * distance tolerance of the infinite line associated with
     * the line segement.
     */
    d1 = bn_distsq_line3_pt3(p,d,a); /* distance of point a to ray */
    d2 = bn_distsq_line3_pt3(p,d,b); /* distance of point b to ray */

    colinear = 0;
    if (NEAR_ZERO(d1, tol->dist_sq) && NEAR_ZERO(d2, tol->dist_sq)) {
        colinear = 1;

        dist1 = sqrt(pa_mag_sq);
        dist2 = sqrt(pb_mag_sq);

        /* if the direction of the pa vector is in the
         * opposite direction of the ray, then make the
         * distance negative
         */
        dot = VDOT(pa, d);
        if (dot < -SMALL_FASTF) {
            dist1 = -dist1;
        }

        /* if the direction of the pb vector is in the
         * opposite direction of the ray, then make the
         * distance negative
         */
        dot = VDOT(pb, d);
        if (dot < -SMALL_FASTF) {
            dist2 = -dist2;
        }
    }

    if (colinear && dist1 < SMALL_FASTF && dist2 < SMALL_FASTF) {
        /* lines are colinear but 'a' and 'b' are not on the ray */
        return -1; /* no intersection */
    }

    if (colinear && (dist1 > SMALL_FASTF) && (dist2 > SMALL_FASTF)) {
        /* lines are colinear and both points 'a' and 'b' are on the ray. */
        /* return the distance to the closest point */
        if (dist2 > dist1) {
            *t = dist1;
        } else {
            *t = dist2;
        }
        return 0;
    }

    if (colinear && (dist1 > SMALL_FASTF) && (dist2 < SMALL_FASTF)) {
        /* lines are colinear and 'a' is on the ray but 'b' is not. */
        /* return the distance to 'a' */
        *t = dist1;
        return 0;
    }

    if (colinear && (dist1 < SMALL_FASTF) && (dist2 > SMALL_FASTF)) {
        /* lines are colinear and 'b' is on the ray but 'a' is not. */
        /* return the distance to 'b' */
        *t = dist2;
        return 0;
    }

    dist1 = 0.0; /* sanity */
    dist2 = 0.0; /* sanity */
    code = bn_isect_line3_line3(&dist1, &dist2, p, d, a, ab, tol);

    if (code == 0) {
        bu_bomb("bn_isect_line_lseg(): we should have already detected a colinear condition\n");
    }

    if (code < 0) {
        return -1; /* no intersection */
    }

    if (code == 1) {
        if (dist1 < -(tol->dist)) {
            /* the ray did isect the line segment but in the 
             * negative direction so this is not really a hit
             */
            return -1; /* no intersection */
        }
    }

    if (code == 1) {
        /* determine if isect was before a, between a & b or after b */
        vect_t d_unit;
        vect_t  a_to_isect_pt, b_to_isect_pt;
        point_t isect_pt;
        fastf_t a_to_isect_pt_mag_sq, b_to_isect_pt_mag_sq;

        VMOVE(d_unit, d);
        VUNITIZE(d_unit);

        dist1 = fabs(dist1); /* sanity */
        VSCALE(isect_pt, d_unit, dist1);
        VSUB2(a_to_isect_pt, isect_pt, a);
        VSUB2(b_to_isect_pt, isect_pt, b);

        a_to_isect_pt_mag_sq = MAGSQ(a_to_isect_pt);
        b_to_isect_pt_mag_sq = MAGSQ(b_to_isect_pt);

        *t = dist1;

        if (a_to_isect_pt_mag_sq < tol->dist_sq) {
            /* isect at point a of line segement */
            return 1;
        }

        if (b_to_isect_pt_mag_sq < tol->dist_sq) {
            /* isect at point b of line segement */
            return 2;
        }

        if ((a_to_isect_pt_mag_sq < tol->dist_sq) && (b_to_isect_pt_mag_sq < tol->dist_sq)) {
            bu_bomb("bn_isect_line_lseg(): this case should already been caught. i.e. zero length line segment\n");
        }

        dot = VDOT(a_to_isect_pt, ab);
        if (dot < -SMALL_FASTF) {
            /* isect before point a of infinite line associated
             * with the line segment a->b
             */
            return -3;
        }

        dot = VDOT(b_to_isect_pt, ab);
        if (dot > SMALL_FASTF) {
            /* isect after point b of infinite line associated
             * with the line segment a->b
             */
            return -2;
        }

        return 3; /* isect on line segement a->b but
                   * not on the end points
                   */
    }

    bu_bomb("bn_isect_line_lseg(): logic error, should not be here\n");

    return 0;  /* quite compiler warning */
}


/**
 * B N _ D I S T _ L I N E 3_ P T 3
 *@brief
 * Given a parametric line defined by PT + t * DIR and a point A,
 * return the closest distance between the line and the point.
 *
 *  'dir' need not have unit length.
 *
 * Find parameter for PCA along line with unitized DIR:
 * d = VDOT(f, dir) / MAGNITUDE(dir);
 * Find distance g from PCA to A using Pythagoras:
 * g = sqrt(MAGSQ(f) - d**2)
 *
 * Return -
 * Distance
 */
double
bn_dist_line3_pt3(const fastf_t *pt, const fastf_t *dir, const fastf_t *a)
{
    vect_t f;
    register fastf_t FdotD;

    if ((FdotD = MAGNITUDE(dir)) <= SMALL_FASTF) {
	FdotD = 0.0;
	goto out;
    }
    VSUB2(f, a, pt);
    FdotD = VDOT(f, dir) / FdotD;
    FdotD = MAGSQ(f) - FdotD * FdotD;
    if (FdotD <= SMALL_FASTF) {
	FdotD = 0.0;
	goto out;
    }
    FdotD = sqrt(FdotD);
out:
    if (bu_debug & BU_DEBUG_MATH) {
	bu_log("bn_dist_line3_pt3() ret=%g\n", FdotD);
    }
    return FdotD;
}


/**
 * B N _ D I S T S Q _ L I N E 3 _ P T 3
 *
 * Given a parametric line defined by PT + t * DIR and a point A,
 * return the square of the closest distance between the line and the
 * point.
 *
 * 'dir' need not have unit length.
 *
 * Return -
 * Distance squared
 */
double
bn_distsq_line3_pt3(const fastf_t *pt, const fastf_t *dir, const fastf_t *a)
{
    vect_t f;
    register fastf_t FdotD;

    VSUB2(f, pt, a);
    if ((FdotD = MAGNITUDE(dir)) <= SMALL_FASTF) {
	FdotD = 0.0;
	goto out;
    }
    FdotD = VDOT(f, dir) / FdotD;
    if ((FdotD = VDOT(f, f) - FdotD * FdotD) <= SMALL_FASTF) {
	FdotD = 0.0;
    }
out:
    if (bu_debug & BU_DEBUG_MATH) {
	bu_log("bn_distsq_line3_pt3() ret=%g\n", FdotD);
    }
    return FdotD;
}


/**
 * B N _ D I S T _ L I N E _ O R I G I N
 *@brief
 * Given a parametric line defined by PT + t * DIR, return the closest
 * distance between the line and the origin.
 *
 * 'dir' need not have unit length.
 *
 * @return Distance
 */
double
bn_dist_line_origin(const fastf_t *pt, const fastf_t *dir)
{
    register fastf_t PTdotD;

    if ((PTdotD = MAGNITUDE(dir)) <= SMALL_FASTF)
	return 0.0;
    PTdotD = VDOT(pt, dir) / PTdotD;
    if ((PTdotD = VDOT(pt, pt) - PTdotD * PTdotD) <= SMALL_FASTF)
	return 0.0;
    return sqrt(PTdotD);
}


/**
 * B N _ D I S T _ L I N E 2 _ P O I N T 2
 *@brief
 * Given a parametric line defined by PT + t * DIR and a point A,
 * return the closest distance between the line and the point.
 *
 * 'dir' need not have unit length.
 *
 * @return Distance
 */
double
bn_dist_line2_point2(const fastf_t *pt, const fastf_t *dir, const fastf_t *a)
{
    vect_t f;
    register fastf_t FdotD;

    VSUB2_2D(f, pt, a);
    if ((FdotD = sqrt(MAGSQ_2D(dir))) <= SMALL_FASTF)
	return 0.0;
    FdotD = VDOT_2D(f, dir) / FdotD;
    if ((FdotD = VDOT_2D(f, f) - FdotD * FdotD) <= SMALL_FASTF)
	return 0.0;
    return sqrt(FdotD);
}


/**
 * B N _ D I S T S Q _ L I N E 2 _ P O I N T 2
 *@brief
 * Given a parametric line defined by PT + t * DIR and a point A,
 * return the closest distance between the line and the point,
 * squared.
 *
 * 'dir' need not have unit length.
 *
 * @return
 * Distance squared
 */
double
bn_distsq_line2_point2(const fastf_t *pt, const fastf_t *dir, const fastf_t *a)
{
    vect_t f;
    register fastf_t FdotD;

    VSUB2_2D(f, pt, a);
    if ((FdotD = sqrt(MAGSQ_2D(dir))) <= SMALL_FASTF)
	return 0.0;
    FdotD = VDOT_2D(f, dir) / FdotD;
    if ((FdotD = VDOT_2D(f, f) - FdotD * FdotD) <= SMALL_FASTF)
	return 0.0;
    return FdotD;
}


/**
 * B N _ A R E A _ O F _ T R I A N G L E
 *@brief
 * Returns the area of a triangle. Algorithm by Jon Leech 3/24/89.
 */
double
bn_area_of_triangle(register const fastf_t *a, register const fastf_t *b, register const fastf_t *c)
{
    register double t;
    register double area;

    t =	a[Y] * (b[Z] - c[Z]) -
	b[Y] * (a[Z] - c[Z]) +
	c[Y] * (a[Z] - b[Z]);
    area  = t*t;
    t =	a[Z] * (b[X] - c[X]) -
	b[Z] * (a[X] - c[X]) +
	c[Z] * (a[X] - b[X]);
    area += t*t;
    t = 	a[X] * (b[Y] - c[Y]) -
	b[X] * (a[Y] - c[Y]) +
	c[X] * (a[Y] - b[Y]);
    area += t*t;

    return 0.5 * sqrt(area);
}


/**
 * B N _ I S E C T _ P T _ L S E G
 *@brief
 * Intersect a point P with the line segment defined by two distinct
 * points A and B.
 *
 * @return -2	P on line AB but outside range of AB,
 * 			dist = distance from A to P on line.
 * @return -1	P not on line of AB within tolerance
 * @return 1	P is at A
 * @return 2	P is at B
 * @return 3	P is on AB, dist = distance from A to P on line.
 @verbatim
 B *
 |
 P'*-tol-*P
 |    /   _
 dist  /   /|
 |  /   /
 | /   / AtoP
 |/   /
 A *   /

 tol = distance limit from line to pt P;
 dist = parametric distance from A to P' (in terms of A to B)
 @endverbatim
 *
 * @param p	point
 * @param a	start of lseg
 * @param b	end of lseg
 * @param tol	tolerance values
 * @param[out] dist	parametric distance from A to P' (in terms of A to B)
 */
int bn_isect_pt_lseg(fastf_t *dist,
		     const fastf_t *a,
		     const fastf_t *b,
		     const fastf_t *p,
		     const struct bn_tol *tol)
/* distance along line from A to P */
/* points for line and intersect */

{
    vect_t AtoP,
	BtoP,
	AtoB,
	ABunit;	/* unit vector from A to B */
    fastf_t APprABunit;	/* Mag of projection of AtoP onto ABunit */
    fastf_t distsq;

    BN_CK_TOL(tol);

    VSUB2(AtoP, p, a);
    if (MAGSQ(AtoP) < tol->dist_sq)
	return 1;	/* P at A */

    VSUB2(BtoP, p, b);
    if (MAGSQ(BtoP) < tol->dist_sq)
	return 2;	/* P at B */

    VSUB2(AtoB, b, a);
    VMOVE(ABunit, AtoB);
    distsq = MAGSQ(ABunit);
    if (distsq < tol->dist_sq)
	return -1;	/* A equals B, and P isn't there */
    distsq = 1/sqrt(distsq);
    VSCALE(ABunit, ABunit, distsq);

    /* Similar to bn_dist_line_pt, except we never actually have to do
     * the sqrt that the other routine does.
     */

    /* find dist as a function of ABunit, actually the projection of
     * AtoP onto ABunit
     */
    APprABunit = VDOT(AtoP, ABunit);

    /* because of pythgorean theorem ... */
    distsq = MAGSQ(AtoP) - APprABunit * APprABunit;
    if (distsq > tol->dist_sq)
	return -1;	/* dist pt to line too large */

    /* Distance from the point to the line is within tolerance. */
    *dist = VDOT(AtoP, AtoB) / MAGSQ(AtoB);

    if (*dist > 1.0 || *dist < 0.0)	/* P outside AtoB */
	return -2;

    return 3;	/* P on AtoB */
}


/**
 * B N _ I S E C T _ P T 2 _ L S E G 2
 * @brief
 * Intersect a point P with the line segment defined by two distinct
 * points A and B.
 *
 * @return -2	P on line AB but outside range of AB,
 *			dist = distance from A to P on line.
 * @return -1	P not on line of AB within tolerance
 * @return 1	P is at A
 * @return 2	P is at B
 * @return 3	P is on AB, dist = distance from A to P on line.
 @verbatim
 B *
 |
 P'*-tol-*P
 |    /  _
 dist  /   /|
 |  /   /
 | /   / AtoP
 |/   /
 A *   /

 tol = distance limit from line to pt P;
 dist = distance from A to P'
 @endverbatim
*/
int
bn_isect_pt2_lseg2(fastf_t *dist, const fastf_t *a, const fastf_t *b, const fastf_t *p, const struct bn_tol *tol)
/* distance along line from A to P */
/* points for line and intersect */

{
    vect_t AtoP,
	BtoP,
	AtoB,
	ABunit;	/* unit vector from A to B */
    fastf_t APprABunit;	/* Mag of projection of AtoP onto ABunit */
    fastf_t distsq;

    BN_CK_TOL(tol);

    VSUB2_2D(AtoP, p, a);
    if (MAGSQ_2D(AtoP) < tol->dist_sq)
	return 1;	/* P at A */

    VSUB2_2D(BtoP, p, b);
    if (MAGSQ_2D(BtoP) < tol->dist_sq)
	return 2;	/* P at B */

    VSUB2_2D(AtoB, b, a);
    VMOVE_2D(ABunit, AtoB);
    distsq = MAGSQ_2D(ABunit);
    if (distsq < tol->dist_sq) {
	if (bu_debug & BU_DEBUG_MATH) {
	    bu_log("distsq A=%g\n", distsq);
	}
	return -1;	/* A equals B, and P isn't there */
    }
    distsq = 1/sqrt(distsq);
    VSCALE_2D(ABunit, ABunit, distsq);

    /* Similar to bn_dist_line_pt, except we never actually have to do
     * the sqrt that the other routine does.
     */

    /* find dist as a function of ABunit, actually the projection of
     * AtoP onto ABunit
     */
    APprABunit = VDOT_2D(AtoP, ABunit);

    /* because of pythgorean theorem ... */
    distsq = MAGSQ_2D(AtoP) - APprABunit * APprABunit;
    if (distsq > tol->dist_sq) {
	if (bu_debug & BU_DEBUG_MATH) {
	    V2PRINT("ABunit", ABunit);
	    bu_log("distsq B=%g\n", distsq);
	}
	return -1;	/* dist pt to line too large */
    }

    /* Distance from the point to the line is within tolerance. */
    *dist = VDOT_2D(AtoP, AtoB) / MAGSQ_2D(AtoB);

    if (*dist > 1.0 || *dist < 0.0)	/* P outside AtoB */
	return -2;

    return 3;	/* P on AtoB */
}


/**
 * B N _ D I S T _ P T 3 _ L S E G 3
 *@brief
 * Find the distance from a point P to a line segment described by the
 * two endpoints A and B, and the point of closest approach (PCA).
 @verbatim
 *
 *			P
 *		       *
 *		      /.
 *		     / .
 *		    /  .
 *		   /   . (dist)
 *		  /    .
 *		 /     .
 *		*------*--------*
 *		A      PCA	B
 @endverbatim
 *
 * @return 0	P is within tolerance of lseg AB.  *dist isn't 0: (SPECIAL!!!)
 *		  *dist = parametric dist = |PCA-A| / |B-A|.  pca=computed.
 * @return 1	P is within tolerance of point A.  *dist = 0, pca=A.
 * @return 2	P is within tolerance of point B.  *dist = 0, pca=B.
 * @return 3	P is to the "left" of point A.  *dist=|P-A|, pca=A.
 * @return 4	P is to the "right" of point B.  *dist=|P-B|, pca=B.
 * @return 5	P is "above/below" lseg AB.  *dist=|PCA-P|, pca=computed.
 *
 * This routine was formerly called bn_dist_pt_lseg().
 *
 * XXX For efficiency, a version of this routine that provides the
 * XXX distance squared would be faster.
 */
int
bn_dist_pt3_lseg3(fastf_t *dist,
		  fastf_t *pca,
		  const fastf_t *a,
		  const fastf_t *b,
		  const fastf_t *p,
		  const struct bn_tol *tol)
{
    vect_t PtoA;		/* P-A */
    vect_t PtoB;		/* P-B */
    vect_t AtoB;		/* B-A */
    fastf_t P_A_sq;		/* |P-A|**2 */
    fastf_t P_B_sq;		/* |P-B|**2 */
    fastf_t B_A;		/* |B-A| */
    fastf_t t;		/* distance along ray of projection of P */

    BN_CK_TOL(tol);

    if (bu_debug & BU_DEBUG_MATH) {
	bu_log("bn_dist_pt3_lseg3() a=(%g, %g, %g) b=(%g, %g, %g)\n\tp=(%g, %g, %g), tol->dist=%g sq=%g\n",
	       V3ARGS(a),
	       V3ARGS(b),
	       V3ARGS(p),
	       tol->dist, tol->dist_sq);
    }

    /* Check proximity to endpoint A */
    VSUB2(PtoA, p, a);
    if ((P_A_sq = MAGSQ(PtoA)) < tol->dist_sq) {
	/* P is within the tol->dist radius circle around A */
	VMOVE(pca, a);
	if (bu_debug & BU_DEBUG_MATH) bu_log("  at A\n");
	*dist = 0.0;
	return 1;
    }

    /* Check proximity to endpoint B */
    VSUB2(PtoB, p, b);
    if ((P_B_sq = MAGSQ(PtoB)) < tol->dist_sq) {
	/* P is within the tol->dist radius circle around B */
	VMOVE(pca, b);
	if (bu_debug & BU_DEBUG_MATH) bu_log("  at B\n");
	*dist = 0.0;
	return 2;
    }

    VSUB2(AtoB, b, a);
    B_A = sqrt(MAGSQ(AtoB));

    /* compute distance (in actual units) along line to PROJECTION of
     * point p onto the line: point pca
     */
    t = VDOT(PtoA, AtoB) / B_A;
    if (bu_debug & BU_DEBUG_MATH) {
	bu_log("bn_dist_pt3_lseg3() B_A=%g, t=%g\n",
	       B_A, t);
    }

    if (t <= 0) {
	/* P is "left" of A */
	if (bu_debug & BU_DEBUG_MATH) bu_log("  left of A\n");
	VMOVE(pca, a);
	*dist = sqrt(P_A_sq);
	return 3;
    }
    if (t < B_A) {
	/* PCA falls between A and B */
	register fastf_t dsq;
	fastf_t param_dist;	/* parametric dist */

	/* Find PCA */
	param_dist = t / B_A;		/* Range 0..1 */
	VJOIN1(pca, a, param_dist, AtoB);

	/* Find distance from PCA to line segment (Pythagorus) */
	if ((dsq = P_A_sq - t * t) <= tol->dist_sq) {
	    if (bu_debug & BU_DEBUG_MATH) bu_log("  ON lseg\n");
	    /* Distance from PCA to lseg is zero, give param instead */
	    *dist = param_dist;	/* special! */
	    return 0;
	}
	if (bu_debug & BU_DEBUG_MATH) bu_log("  closest to lseg\n");
	*dist = sqrt(dsq);
	return 5;
    }
    /* P is "right" of B */
    if (bu_debug & BU_DEBUG_MATH) bu_log("  right of B\n");
    VMOVE(pca, b);
    *dist = sqrt(P_B_sq);
    return 4;
}


/**
 * B N _ D I S T _ P T 2 _ L S E G 2
 *@brief
 * Find the distance from a point P to a line segment described by the
 * two endpoints A and B, and the point of closest approach (PCA).
 @verbatim
 *			P
 *		       *
 *		      /.
 *		     / .
 *		    /  .
 *		   /   . (dist)
 *		  /    .
 *		 /     .
 *		*------*--------*
 *		A      PCA	B
 @endverbatim
 * There are six distinct cases, with these return codes -
 * @return 0	P is within tolerance of lseg AB.  *dist isn't 0: (SPECIAL!!!)
 *		  *dist = parametric dist = |PCA-A| / |B-A|.  pca=computed.
 * @return 1	P is within tolerance of point A.  *dist = 0, pca=A.
 * @return 2	P is within tolerance of point B.  *dist = 0, pca=B.
 * @return 3	P is to the "left" of point A.  *dist=|P-A|**2, pca=A.
 * @return 4	P is to the "right" of point B.  *dist=|P-B|**2, pca=B.
 * @return 5	P is "above/below" lseg AB.  *dist=|PCA-P|**2, pca=computed.
 *
 *
 * Patterned after bn_dist_pt3_lseg3().
 */
int
bn_dist_pt2_lseg2(fastf_t *dist_sq, fastf_t *pca, const fastf_t *a, const fastf_t *b, const fastf_t *p, const struct bn_tol *tol)
{
    vect_t PtoA;		/* P-A */
    vect_t PtoB;		/* P-B */
    vect_t AtoB;		/* B-A */
    fastf_t P_A_sq;		/* |P-A|**2 */
    fastf_t P_B_sq;		/* |P-B|**2 */
    fastf_t B_A;		/* |B-A| */
    fastf_t t;		/* distance along ray of projection of P */

    BN_CK_TOL(tol);

    if (bu_debug & BU_DEBUG_MATH) {
	bu_log("bn_dist_pt3_lseg3() a=(%g, %g, %g) b=(%g, %g, %g)\n\tp=(%g, %g, %g), tol->dist=%g sq=%g\n",
	       V3ARGS(a),
	       V3ARGS(b),
	       V3ARGS(p),
	       tol->dist, tol->dist_sq);
    }


    /* Check proximity to endpoint A */
    VSUB2_2D(PtoA, p, a);
    if ((P_A_sq = MAGSQ_2D(PtoA)) < tol->dist_sq) {
	/* P is within the tol->dist radius circle around A */
	V2MOVE(pca, a);
	if (bu_debug & BU_DEBUG_MATH) bu_log("  at A\n");
	*dist_sq = 0.0;
	return 1;
    }

    /* Check proximity to endpoint B */
    VSUB2_2D(PtoB, p, b);
    if ((P_B_sq = MAGSQ_2D(PtoB)) < tol->dist_sq) {
	/* P is within the tol->dist radius circle around B */
	V2MOVE(pca, b);
	if (bu_debug & BU_DEBUG_MATH) bu_log("  at B\n");
	*dist_sq = 0.0;
	return 2;
    }

    VSUB2_2D(AtoB, b, a);
    B_A = sqrt(MAGSQ_2D(AtoB));

    /* compute distance (in actual units) along line to PROJECTION of
     * point p onto the line: point pca
     */
    t = VDOT_2D(PtoA, AtoB) / B_A;
    if (bu_debug & BU_DEBUG_MATH) {
	bu_log("bn_dist_pt3_lseg3() B_A=%g, t=%g\n",
	       B_A, t);
    }

    if (t <= 0) {
	/* P is "left" of A */
	if (bu_debug & BU_DEBUG_MATH) bu_log("  left of A\n");
	V2MOVE(pca, a);
	*dist_sq = P_A_sq;
	return 3;
    }
    if (t < B_A) {
	/* PCA falls between A and B */
	register fastf_t dsq;
	fastf_t param_dist;	/* parametric dist */

	/* Find PCA */
	param_dist = t / B_A;		/* Range 0..1 */
	V2JOIN1(pca, a, param_dist, AtoB);

	/* Find distance from PCA to line segment (Pythagorus) */
	if ((dsq = P_A_sq - t * t) <= tol->dist_sq) {
	    if (bu_debug & BU_DEBUG_MATH) bu_log("  ON lseg\n");
	    /* Distance from PCA to lseg is zero, give param instead */
	    *dist_sq = param_dist;	/* special! Not squared. */
	    return 0;
	}
	if (bu_debug & BU_DEBUG_MATH) bu_log("  closest to lseg\n");
	*dist_sq = dsq;
	return 5;
    }
    /* P is "right" of B */
    if (bu_debug & BU_DEBUG_MATH) bu_log("  right of B\n");
    V2MOVE(pca, b);
    *dist_sq = P_B_sq;
    return 4;
}


/**
 * B N _ R O T A T E _ B B O X
 *@brief
 * Transform a bounding box (RPP) by the given 4x4 matrix.  There are
 * 8 corners to the bounding RPP.  Each one needs to be transformed
 * and min/max'ed.  This is not minimal, but does fully contain any
 * internal object, using an axis-aligned RPP.
 */
void
bn_rotate_bbox(fastf_t *omin, fastf_t *omax, const fastf_t *mat, const fastf_t *imin, const fastf_t *imax)
{
    point_t local;		/* vertex point in local coordinates */
    point_t model;		/* vertex point in model coordinates */

#define ROT_VERT(a, b, c) {			\
	VSET(local, a[X], b[Y], c[Z]);		\
	MAT4X3PNT(model, mat, local);		\
	VMINMAX(omin, omax, model);		\
    }

    ROT_VERT(imin, imin, imin);
    ROT_VERT(imin, imin, imax);
    ROT_VERT(imin, imax, imin);
    ROT_VERT(imin, imax, imax);
    ROT_VERT(imax, imin, imin);
    ROT_VERT(imax, imin, imax);
    ROT_VERT(imax, imax, imin);
    ROT_VERT(imax, imax, imax);
#undef ROT_VERT
}


/**
 * B N _ R O T A T E _ P L A N E
 *@brief
 * Transform a plane equation by the given 4x4 matrix.
 */
void
bn_rotate_plane(fastf_t *oplane, const fastf_t *mat, const fastf_t *iplane)
{
    point_t orig_pt;
    point_t new_pt;

    /* First, pick a point that lies on the original halfspace */
    VSCALE(orig_pt, iplane, iplane[3]);

    /* Transform the surface normal */
    MAT4X3VEC(oplane, mat, iplane);

    /* Transform the point from original to new halfspace */
    MAT4X3PNT(new_pt, mat, orig_pt);

    /*
     * The transformed normal is all that is required.
     * The new distance is found from the transformed point on the plane.
     */
    oplane[3] = VDOT(new_pt, oplane);
}


/**
 * B N _ C O P L A N A R
 *@brief
 * Test if two planes are identical.  If so, their dot products will
 * be either +1 or -1, with the distance from the origin equal in
 * magnitude.
 *
 * @return -1	not coplanar, parallel but distinct
 * @return 0	not coplanar, not parallel.  Planes intersect.
 * @return 1	coplanar, same normal direction
 * @return 2	coplanar, opposite normal direction
 */
int
bn_coplanar(const fastf_t *a, const fastf_t *b, const struct bn_tol *tol)
{
    register fastf_t dot;
    vect_t pt_a, pt_b;
    BN_CK_TOL(tol);

    if (!NEAR_EQUAL(MAGSQ(a), 1.0, VUNITIZE_TOL) || !NEAR_EQUAL(MAGSQ(b), 1.0, VUNITIZE_TOL)) {
	bu_bomb("bn_coplanar(): input vector(s) 'a' and/or 'b' is not a unit vector.\n");
    }

    VSCALE(pt_a, a, fabs(a[W]));
    VSCALE(pt_b, b, fabs(b[W]));
    dot = VDOT(a, b);

    if (NEAR_ZERO(dot, tol->perp)) {
	return 0; /* planes are perpendicular */
    }

    /* parallel is when dot is within tol->perp of either -1 or 1 */
    if ((dot <= -SMALL_FASTF) ? (NEAR_EQUAL(dot, -1.0, tol->perp)) : (NEAR_EQUAL(dot, 1.0, tol->perp))) {
	if (bn_pt3_pt3_equal(pt_a, pt_b, tol)) {
	    /* true when planes are coplanar */
	    if (dot >= SMALL_FASTF) {
		/* true when plane normals in same direction */
		return 1;
            } else {
		/* true when plane normals in opposite direction */
		return 2;
	    }
	} else {
	    return -1;
	}
    }
    return 0;
}


/**
 * B N _ A N G L E _ M E A S U R E
 *
 * Using two perpendicular vectors (x_dir and y_dir) which lie in the
 * same plane as 'vec', return the angle (in radians) of 'vec' from
 * x_dir, going CCW around the perpendicular x_dir CROSS y_dir.
 *
 * Trig note -
 *
 * theta = atan2(x, y) returns an angle in the range -pi to +pi.
 * Here, we need an angle in the range of 0 to 2pi.  This could be
 * implemented by adding 2pi to theta when theta is negative, but this
 * could have nasty numeric ambiguity right in the vicinity of theta =
 * +pi, which is a very critical angle for the applications using this
 * routine.
 *
 * So, an alternative formulation is to compute gamma = atan2(-x, -y),
 * and then theta = gamma + pi.  Now, any error will occur in the
 * vicinity of theta = 0, which can be handled much more readily.
 *
 * If theta is negative, or greater than two pi, wrap it around.
 * These conditions only occur if there are problems in atan2().
 *
 * @return vec == x_dir returns 0,
 * @return vec == y_dir returns pi/2,
 * @return vec == -x_dir returns pi,
 * @return vec == -y_dir returns 3*pi/2.
 *
 * In all cases, the returned value is between 0 and bn_twopi.
 */
double
bn_angle_measure(fastf_t *vec, const fastf_t *x_dir, const fastf_t *y_dir)
{
    fastf_t xproj, yproj;
    fastf_t gam;
    fastf_t ang;

    xproj = -VDOT(vec, x_dir);
    yproj = -VDOT(vec, y_dir);
    gam = atan2(yproj, xproj);	/* -pi..+pi */
    ang = bn_pi + gam;		/* 0..+2pi */
    if (ang < 0) {
	do {
	    ang += bn_twopi;
	} while (ang < 0);
    } else if (ang > bn_twopi) {
	do {
	    ang -= bn_twopi;
	} while (ang > bn_twopi);
    }
    if (ang < 0 || ang > bn_twopi)
	bu_bomb("bn_angle_measure() angle out of range\n");

    return ang;
}


/**
 * B N _ D I S T _ P T 3 _ A L O N G _ L I N E 3
 *@brief
 * Return the parametric distance t of a point X along a line defined
 * as a ray, i.e. solve X = P + t * D.  If the point X does not lie on
 * the line, then t is the distance of the perpendicular projection of
 * point X onto the line.
 */
double
bn_dist_pt3_along_line3(const fastf_t *p, const fastf_t *d, const fastf_t *x)
{
    vect_t x_p;

    VSUB2(x_p, x, p);
    return VDOT(x_p, d);
}


/**
 * B N _ D I S T _ P T 2 _ A L O N G _ L I N E 2
 *@brief
 * Return the parametric distance t of a point X along a line defined
 * as a ray, i.e. solve X = P + t * D.  If the point X does not lie on
 * the line, then t is the distance of the perpendicular projection of
 * point X onto the line.
 */
double
bn_dist_pt2_along_line2(const fastf_t *p, const fastf_t *d, const fastf_t *x)
{
    vect_t x_p;
    double ret;

    VSUB2_2D(x_p, x, p);
    ret = VDOT_2D(x_p, d);
    if (bu_debug & BU_DEBUG_MATH) {
	bu_log("bn_dist_pt2_along_line2() p=(%g, %g), d=(%g, %g), x=(%g, %g) ret=%g\n",
	       V2ARGS(p),
	       V2ARGS(d),
	       V2ARGS(x),
	       ret);
    }
    return ret;
}


/**
 *
 * @return 1	if left <= mid <= right
 * @return 0	if mid is not in the range.
 */
int
bn_between(double left, double mid, double right, const struct bn_tol *tol)
{
    BN_CK_TOL(tol);

    if (left < right) {
	if (NEAR_EQUAL(left, right, tol->dist*0.1)) {
	    left -= tol->dist*0.1;
	    right += tol->dist*0.1;
	}
	if (mid < left || mid > right) goto fail;
	return 1;
    }
    /* The 'right' value is lowest */
    if (NEAR_EQUAL(left, right, tol->dist*0.1)) {
	right -= tol->dist*0.1;
	left += tol->dist*0.1;
    }
    if (mid < right || mid > left) goto fail;
    return 1;
fail:
    if (bu_debug & BU_DEBUG_MATH) {
	bu_log("bn_between(%.17e, %.17e, %.17e) ret=0 FAIL\n",
	       left, mid, right);
    }
    return 0;
}


/**
 * B N _ D O E S _ R A Y _ I S E C T _ T R I
 *
 * @return 0	No intersection
 * @return 1	Intersection, 'inter' has intersect point.
 */
int
bn_does_ray_isect_tri(
    const point_t pt,
    const vect_t dir,
    const point_t V,
    const point_t A,
    const point_t B,
    point_t inter)			/* output variable */
{
    vect_t VP, VA, VB, AB, AP, N;
    fastf_t NdotDir;
    plane_t pl;
    fastf_t dist;

    /* insersect with plane */

    VSUB2(VA, A, V);
    VSUB2(VB, B, V);
    VCROSS(pl, VA, VB);
    VUNITIZE(pl);

    NdotDir = VDOT(pl, dir);
    if (ZERO(NdotDir))
	return 0;

    pl[W] = VDOT(pl, V);

    dist = (pl[W] - VDOT(pl, pt))/NdotDir;
    VJOIN1(inter, pt, dist, dir);

    /* determine if point is within triangle */
    VSUB2(VP, inter, V);
    VCROSS(N, VA, VP);
    if (VDOT(N, pl) < 0.0)
	return 0;

    VCROSS(N, VP, VB);
    if (VDOT(N, pl) < 0.0)
	return 0;

    VSUB2(AB, B, A);
    VSUB2(AP, inter, A);
    VCROSS(N, AB, AP);
    if (VDOT(N, pl) < 0.0)
	return 0;

    return 1;
}


#if 0
/*
 * B N _ I S E C T _ R A Y _ T R I
 *
 * Intersect a infinite ray with a triangle specified by 3 points.
 * From: "Graphics Gems" ed Andrew S. Glassner:
 *		"An Efficient Ray-Polygon Intersection"  P 390
 *
 *	      o A
 *	      |\
 *	      | \
 *	      |  \
 *	      |   \
 *	   _  |  o \
 *   alpha|   |  P  \
 *	  |   |      \
 *	  |_  o-------o
 *	       V       B
 *
 *	      |__|
 *		beta
 *
 * The intersection point P is computed by determining 2 quantities,
 * (alpha, beta) which indicate the parametric distance along VA and
 * VB respectively.  The intersection point is thus:
 *
 * P = V + (alpha * VA) + (beta * VB)
 *
 * Return:
 *	0	Miss
 *	1	Hit, incoming
 *	-1	Hit, outgoing
 *
 * If Hit, the following parameters are also set:
 *	dist	parametric distance to the triangle intercept.
 *	N	If non-null, surface normal of triangle
 *	Alpha	If non-null, parametric distance along VA
 *	Beta	If non-null, parametric distance along VB

 * The parameters Alpha and Beta may be null, otherwise they will be
 * set.
 */
int
bn_isect_ray_tri(dist_p, N_p, Alpha_p, Beta_p, pt, dir, V, A, B)
    fastf_t *dist_p;
    fastf_t *N_p;
    fastf_t *Alpha_p;
    fastf_t *Beta_p;
    const point_t pt;
    const vect_t dir;
    const point_t V;
    const point_t A;
    const point_t B;
{
    vect_t VA;	/* V -> A vector */
    vect_t VB;	/* V -> B vector */
    vect_t pt_V;	/* Ray_origin -> V vector */
    vect_t N;	/* Triangle Normal */
    vect_t VPP;	/* perpendicular to vector V -> P */
    fastf_t alpha;	/* parametric distance along VA */
    fastf_t beta;	/* parametric distance along VB */
    fastf_t NdotDir;
    fastf_t entleave;
    fastf_t k;

    /* form edge vectors of triangle */
    VSUB2(VB, B, V);
    VSUB2(VA, A, V);

    /* form triangle normal */
    VCROSS(N, VA, VB);

    NdotDir = VDOT(N, dir);
    if (fabs(NdotDir) < SQRT_SMALL_FASTF)
	return 0;	/* ray parallel to triangle */

    if (NdotDir >= 0.0) entleave = -1;	/* leaving */
    else entleave = 1;			/* entering */

    VSUB2(pt_V, V, pt);
    VCROSS(VPP, pt_V, dir);

    /* alpha is projection of VPP onto VA (not necessaily in plane)
     * If alpha < 0.0 then p is "before" point V on line V->A
     * No-one can figure out why alpha > NdotDir is important.
     */
    alpha = VDOT(VA, VPP) * entleave;
    if (alpha < 0.0 || alpha > fabs(NdotDir)) return 0;


    /* beta is projection of VPP onto VB (not necessaily in plane) */
    beta = VDOT(VB, VPP) * (-1 * entleave);
    if (beta < 0.0 || beta > fabs(NdotDir)) return 0;

    k = VDOT(VPP, N) / NdotDir;

    if (dist_p) *dist_p = k;
    if (N_p) {
	VUNITIZE(N);
	VMOVE(N_p, N);
    }
    if (Alpha_p) *Alpha_p = alpha;
    if (Beta_p) *Beta_p = beta;

    return entleave;
}
#endif

/**
 * B N _ H L F _ C L A S S
 *@brief
 * Classify a halfspace, specified by its plane equation, against a
 * bounding RPP.
 *
 * @return BN_CLASSIFY_INSIDE
 * @return BN_CLASSIFY_OVERLAPPING
 * @return BN_CLASSIFY_OUTSIDE
 */
int
bn_hlf_class(const fastf_t *half_eqn, const fastf_t *min, const fastf_t *max, const struct bn_tol *tol)
{
    int class;	/* current classification */
    fastf_t d;

#define CHECK_PT(x, y, z)						\
    d = (x)*half_eqn[0] + (y)*half_eqn[1] + (z)*half_eqn[2] - half_eqn[3]; \
    if (d < -tol->dist) {						\
	if (class == BN_CLASSIFY_OUTSIDE)				\
	    return BN_CLASSIFY_OVERLAPPING;				\
	else class = BN_CLASSIFY_INSIDE;				\
    } else if (d > tol->dist) {						\
	if (class == BN_CLASSIFY_INSIDE)				\
	    return BN_CLASSIFY_OVERLAPPING;				\
	else class = BN_CLASSIFY_OUTSIDE;				\
    } else return BN_CLASSIFY_OVERLAPPING

    class = BN_CLASSIFY_UNIMPLEMENTED;
    CHECK_PT(min[X], min[Y], min[Z]);
    CHECK_PT(min[X], min[Y], max[Z]);
    CHECK_PT(min[X], max[Y], min[Z]);
    CHECK_PT(min[X], max[Y], max[Z]);
    CHECK_PT(max[X], min[Y], min[Z]);
    CHECK_PT(max[X], min[Y], max[Z]);
    CHECK_PT(max[X], max[Y], min[Z]);
    CHECK_PT(max[X], max[Y], max[Z]);
    if (class == BN_CLASSIFY_UNIMPLEMENTED)
	bu_log("bn_hlf_class: error in implementation\
min = (%g, %g, %g), max = (%g, %g, %g), half_eqn = (%g, %g, %g, %g)\n",
	       V3ARGS(min), V3ARGS(max), V3ARGS(half_eqn),
	       half_eqn[3]);
    return class;
}


/** B N _ D I S T S Q _ L I N E 3 _ L I N E 3
 *@brief
 * Calculate the square of the distance of closest approach for two
 * lines.
 *
 * The lines are specifed as a point and a vector each.  The vectors
 * need not be unit length.  P and d define one line; Q and e define
 * the other.
 *
 * @return 0 - normal return
 * @return 1 - lines are parallel, dist[0] is set to 0.0
 *
 * Output values:
 * dist[0] is the parametric distance along the first line P + dist[0] * d of the PCA
 * dist[1] is the parametric distance along the second line Q + dist[1] * e of the PCA
 * dist[3] is the square of the distance between the points of closest approach
 * pt1 is the point of closest approach on the first line
 * pt2 is the point of closest approach on the second line
 *
 * This algoritm is based on expressing the distance sqaured, taking
 * partials with respect to the two unknown parameters (dist[0] and
 * dist[1]), seeting the two partails equal to 0, and solving the two
 * simutaneous equations
 */
int
bn_distsq_line3_line3(fastf_t *dist, fastf_t *P, fastf_t *d_in, fastf_t *Q, fastf_t *e_in, fastf_t *pt1, fastf_t *pt2)
{
    fastf_t de, denom;
    vect_t diff, PmQ, tmp;
    vect_t d, e;
    fastf_t len_e, inv_len_e, len_d, inv_len_d;
    int ret=0;

    len_e = MAGNITUDE(e_in);
    if (ZERO(len_e))
	bu_bomb("bn_distsq_line3_line3() called with zero length vector\n");
    inv_len_e = 1.0 / len_e;

    len_d = MAGNITUDE(d_in);
    if (ZERO(len_d))
	bu_bomb("bn_distsq_line3_line3() called with zero length vector\n");
    inv_len_d = 1.0 / len_d;

    VSCALE(e, e_in, inv_len_e);
    VSCALE(d, d_in, inv_len_d);
    de = VDOT(d, e);

    if (ZERO(de)) {
	/* lines are perpendicular */
	dist[0] = VDOT(Q, d) - VDOT(P, d);
	dist[1] = VDOT(P, e) - VDOT(Q, e);
    } else {
	VSUB2(PmQ, P, Q);
	denom = 1.0 - de*de;
	if (ZERO(denom)) {
	    /* lines are parallel */
	    dist[0] = 0.0;
	    dist[1] = VDOT(PmQ, d);
	    ret = 1;
	} else {
	    VBLEND2(tmp, 1.0, e, -de, d);
	    dist[1] = VDOT(PmQ, tmp)/denom;
	    dist[0] = dist[1] * de - VDOT(PmQ, d);
	}
    }
    VJOIN1(pt1, P, dist[0], d);
    VJOIN1(pt2, Q, dist[1], e);
    VSUB2(diff, pt1, pt2);
    dist[0] *= inv_len_d;
    dist[1] *= inv_len_e;
    dist[2] =  MAGSQ(diff);
    return ret;
}


/**
 * B N _ I S E C T _ P L A N E S
 *@brief
 * Calculates the point that is the minimum distance from all the
 * planes in the "planes" array.  If the planes intersect at a single
 * point, that point is the solution.
 *
 * The method used here is based on:

 * An expression for the distance from a point to a plane is:
 * VDOT(pt, plane)-plane[H].
 * Square that distance and sum for all planes to get the "total"
 * distance.
 * For minimum total distance, the partial derivatives of this
 * expression (with respect to x, y, and z) must all be zero.
 * This produces a set of three equations in three unknowns (x, y, z).

 * This routine sets up the three equations as [matrix][pt] = [hpq]
 * and solves by inverting "matrix" into "inverse" and
 * [pt] = [inverse][hpq].
 *
 * There is likely a more economical solution rather than matrix
 * inversion, but bn_mat_inv was handy at the time.
 *
 * Checks if these planes form a singular matrix and returns.
 *
 * @return 0 - all is well
 * @return 1 - planes form a singular matrix (no solution)
 */
int
bn_isect_planes(fastf_t *pt, const fastf_t (*planes)[4], const size_t pl_count)
{
    mat_t matrix;
    mat_t inverse;
    vect_t hpq;
    fastf_t det;
    size_t i;

    if (bu_debug & BU_DEBUG_MATH) {
	bu_log("bn_isect_planes:\n");
	for (i=0; i<pl_count; i++) {
	    bu_log("Plane #%zu (%f %f %f %f)\n", i, V4ARGS(planes[i]));
	}
    }

    MAT_ZERO(matrix);
    VSET(hpq, 0.0, 0.0, 0.0);

    for (i=0; i<pl_count; i++) {
	matrix[0] += planes[i][X] * planes[i][X];
	matrix[5] += planes[i][Y] * planes[i][Y];
	matrix[10] += planes[i][Z] * planes[i][Z];
	matrix[1] += planes[i][X] * planes[i][Y];
	matrix[2] += planes[i][X] * planes[i][Z];
	matrix[6] += planes[i][Y] * planes[i][Z];
	hpq[X] += planes[i][X] * planes[i][H];
	hpq[Y] += planes[i][Y] * planes[i][H];
	hpq[Z] += planes[i][Z] * planes[i][H];
    }

    matrix[4] = matrix[1];
    matrix[8] = matrix[2];
    matrix[9] = matrix[6];
    matrix[15] = 1.0;

    /* Check that we don't have a singular matrix */
    det = bn_mat_determinant(matrix);
    if (ZERO(det))
	return 1;

    bn_mat_inv(inverse, matrix);

    MAT4X3PNT(pt, inverse, hpq);

    return 0;

}


/**
 * B N _ I S E C T _ L S E G _ R P P
 *@brief
 * Intersect a line segment with a rectangular parallelpiped (RPP)
 * that has faces parallel to the coordinate planes (a clipping RPP).
 * The RPP is defined by a minimum point and a maximum point.  This is
 * a very close relative to rt_in_rpp() from librt/shoot.c
 *
 * @return 0   if ray does not hit RPP,
 * @return !0  if ray hits RPP.
 *
 * @param[in, out] a	Start point of lseg
 * @param[in, out] b	End point of lseg
 * @param[in] min	min point of RPP
 * @param[in] max	amx point of RPP
 *
 * if !0 was returned, "a" and "b" have been clipped to the RPP.
 */
int
bn_isect_lseg_rpp(fastf_t *a,
		  fastf_t *b,
		  register fastf_t *min,
		  register fastf_t *max)
{
    auto vect_t diff;
    register fastf_t *pt = &a[0];
    register fastf_t *dir = &diff[0];
    register int i;
    register double sv;
    register double st;
    register double mindist, maxdist;

    mindist = -MAX_FASTF;
    maxdist = MAX_FASTF;
    VSUB2(diff, b, a);

    for (i=0; i < 3; i++, pt++, dir++, max++, min++) {
	if (*dir < -SQRT_SMALL_FASTF) {
	    if ((sv = (*min - *pt) / *dir) < 0.0)
		return 0;	/* MISS */
	    if (maxdist > sv)
		maxdist = sv;
	    if (mindist < (st = (*max - *pt) / *dir))
		mindist = st;
	}  else if (*dir > SQRT_SMALL_FASTF) {
	    if ((st = (*max - *pt) / *dir) < 0.0)
		return 0;	/* MISS */
	    if (maxdist > st)
		maxdist = st;
	    if (mindist < ((sv = (*min - *pt) / *dir)))
		mindist = sv;
	} else {
	    /* If direction component along this axis is NEAR 0, (ie,
	     * this ray is aligned with this axis), merely check
	     * against the boundaries.
	     */
	    if ((*min > *pt) || (*max < *pt))
		return 0;	/* MISS */;
	}
    }
    if (mindist >= maxdist)
	return 0;	/* MISS */

    if (mindist > 1 || maxdist < 0)
	return 0;	/* MISS */

    if (mindist >= 0 && maxdist <= 1)
	return 1;	/* HIT within box, no clipping needed */

    /* Don't grow one end of a contained segment */
    if (mindist < 0)
	mindist = 0;
    if (maxdist > 1)
	maxdist = 1;

    /* Compute actual intercept points */
    VJOIN1(b, a, maxdist, diff);		/* b must go first */
    VJOIN1(a, a, mindist, diff);
    return 1;		/* HIT */
}


/** @} */
/*
 * Local Variables:
 * mode: C
 * tab-width: 8
 * indent-tabs-mode: t
 * c-file-style: "stroustrup"
 * End:
 * ex: shiftwidth=4 tabstop=8
 */
<|MERGE_RESOLUTION|>--- conflicted
+++ resolved
@@ -1,7 +1,7 @@
 /*                         P L A N E . C
  * BRL-CAD
  *
- * Copyright (c) 2004-2011 United States Government as represented by
+ * Copyright (c) 2004-2012 United States Government as represented by
  * the U.S. Army Research Laboratory.
  *
  * This library is free software; you can redistribute it and/or
@@ -62,12 +62,26 @@
 int
 bn_pt3_pt3_equal(const fastf_t *a, const fastf_t *b, const struct bn_tol *tol)
 {
-    vect_t diff;
-
-    BN_CK_TOL(tol);
-    VSUB2(diff, b, a);
-    if (MAGSQ(diff) < tol->dist_sq) return 1;
-    return 0;
+    register fastf_t tmp = tol->dist_sq;
+    register fastf_t ab, abx, aby, abz;
+
+    abx = a[X]-b[X];
+    ab = abx * abx;
+    if (ab > tmp) {
+        return 0;
+    }
+    aby = a[Y]-b[Y];
+    ab += (aby * aby);
+    if (ab > tmp) {
+        return 0;
+    }
+    abz = a[Z]-b[Z];
+    ab += (abz * abz);
+    if (ab > tmp) {
+        return 0;
+    }
+
+    return 1;
 }
 
 
@@ -292,8 +306,8 @@
 /**
  * B N _ M K P O I N T _ 3 P L A N E S
  *@brief
- * Given the description of three planes, compute the point of
- * intersection, if any.
+ * Given the description of three planes, compute the point of intersection, if
+ * any. The direction vectors of the planes need not be of unit length.
  *
  * Find the solution to a system of three equations in three unknowns:
  @verbatim
@@ -309,7 +323,6 @@
  *
  @endverbatim
  *
- *
  * @return 0	OK
  * @return -1	Failure.  Intersection is a line or plane.
  *
@@ -321,27 +334,52 @@
 int
 bn_mkpoint_3planes(fastf_t *pt, const fastf_t *a, const fastf_t *b, const fastf_t *c)
 {
-    vect_t v1, v2, v3;
-    register fastf_t det;
-
-    /* Find a vector perpendicular to both planes B and C */
+    vect_t v1;
+    fastf_t dot;
+
+    /* Find a vector perpendicular to vectors b and c (parallel to planes B
+     * and C).
+     */
     VCROSS(v1, b, c);
 
-    /* If that vector is perpendicular to A, then A is parallel to
-     * either B or C, and no intersection exists.  This dot&cross
-     * product is the determinant of the matrix M.  (I suspect there
-     * is some deep significance to this!)
+    /* If vector a is perpendicular to that vector, then two of the three
+     * planes are parallel. We test by examining their dot product, which is
+     * also the determinant of the matrix M^T:
+     * [ a[X]  a[Y]  a[Z] ]
+     * [ b[X]  b[Y]  b[Z] ]
+     * [ c[X]  c[Y]  c[Z] ]
      */
-    det = VDOT(a, v1);
-    if (ZERO(det)) return -1;
-
-    VCROSS(v2, a, c);
-    VCROSS(v3, a, b);
-
-    det = 1/det;
-    pt[X] = det*(a[3]*v1[X] - b[3]*v2[X] + c[3]*v3[X]);
-    pt[Y] = det*(a[3]*v1[Y] - b[3]*v2[Y] + c[3]*v3[Y]);
-    pt[Z] = det*(a[3]*v1[Z] - b[3]*v2[Z] + c[3]*v3[Z]);
+    dot = VDOT(a, v1);
+
+    if (ZERO(dot)) {
+	return -1;
+    } else {
+	vect_t v2, v3;
+	fastf_t det, aH, bH, cH;
+
+	VCROSS(v2, a, c);
+	VCROSS(v3, a, b);
+
+	/* Since this algorithm assumes unit-length direction vectors, we need
+         * to calculate the scale factors associated with the unitized
+         * equivalents of the planes.
+         */
+        aH = MAGNITUDE(a) * a[H];
+        bH = MAGNITUDE(b) * b[H];
+        cH = MAGNITUDE(c) * c[H];
+
+        /* We use the fact that det(M) = 1 / det(M^T) to calculate the
+         * determinant of matrix M:
+         * [ a[X] b[X] c[X] ]
+         * [ a[Y] b[Y] c[Y] ]
+         * [ a[Z] b[Z] c[Z] ]
+         */
+	det = 1 / dot;
+
+	pt[X] = det * (aH * v1[X] - bH * v2[X] + cH * v3[X]);
+	pt[Y] = det * (aH * v1[Y] - bH * v2[Y] + cH * v3[Y]);
+	pt[Z] = det * (aH * v1[Z] - bH * v2[Z] + cH * v3[Z]);
+    }
     return 0;
 }
 
@@ -405,8 +443,6 @@
 
 
 /**
-<<<<<<< HEAD
-=======
  * Find the distance from a point P to a line described by the
  * endpoint A and direction dir, and the point of closest approach
  * (PCA).
@@ -630,7 +666,6 @@
 
 
 /**
->>>>>>> beb05185
  * B N _ I S E C T _ L I N E 3 _ P L A N E
  *
  * Intersect an infinite line (specified in point and direction vector
@@ -666,9 +701,9 @@
 
     norm_dist = plane[3] - VDOT(plane, pt);
     slant_factor = VDOT(plane, dir);
-    VMOVE(local_dir, dir)
-	VUNITIZE(local_dir)
-	dot = VDOT(plane, local_dir);
+    VMOVE(local_dir, dir);
+    VUNITIZE(local_dir);
+    dot = VDOT(plane, local_dir);
 
     if (slant_factor < -SMALL_FASTF && dot < -tol->perp) {
 	*dist = norm_dist/slant_factor;
@@ -1362,7 +1397,7 @@
     int status;
 
     BN_CK_TOL(tol);
-    if (bu_debug & BU_DEBUG_MATH) {
+    if (UNLIKELY(bu_debug & BU_DEBUG_MATH)) {
 	bu_log("bn_isect_lseg3_lseg3() p=(%g, %g, %g), pdir=(%g, %g, %g)\n\t\tq=(%g, %g, %g), qdir=(%g, %g, %g)\n",
 	       V3ARGS(p), V3ARGS(pdir), V3ARGS(q), V3ARGS(qdir));
     }
@@ -1376,7 +1411,7 @@
      */
 
     /* sanity check */
-    if (status < -2 || status > 1) {
+    if (UNLIKELY(status < -2 || status > 1)) {
         bu_bomb("bn_isect_lseg3_lseg3() function 'bn_isect_line3_line3' returned an invalid status\n");
     }
 
@@ -1385,7 +1420,7 @@
          * therefore line segments do not intersect and are not
          * parallel.
          */
-	if (bu_debug & BU_DEBUG_MATH) {
+	if (UNLIKELY(bu_debug & BU_DEBUG_MATH)) {
 	    bu_log("bn_isect_lseg3_lseg3(): MISS, line segments do not intersect and are not parallel\n");
 	}
 	return -3; /* missed */
@@ -1393,7 +1428,7 @@
 
     if (status == -2) {
         /* infinite lines do not intersect, they are parallel */
-	if (bu_debug & BU_DEBUG_MATH) {
+	if (UNLIKELY(bu_debug & BU_DEBUG_MATH)) {
 	    bu_log("bn_isect_lseg3_lseg3(): MISS, line segments are parallel, i.e. do not intersect\n");
 	}
 	return -2; /* missed (line segments are parallel) */
@@ -1402,11 +1437,13 @@
     pmag = MAGNITUDE(pdir);
     qmag = MAGNITUDE(qdir);
 
-    if (pmag < SMALL_FASTF)
+    if (UNLIKELY(pmag < SMALL_FASTF)) {
 	bu_bomb("bn_isect_lseg3_lseg3(): |p|=0\n");
-
-    if (qmag < SMALL_FASTF)
+    }
+
+    if (UNLIKELY(qmag < SMALL_FASTF)) {
 	bu_bomb("bn_isect_lseg3_lseg3(): |q|=0\n");
+    }
 
     ptol = tol->dist / pmag;
     qtol = tol->dist / qmag;
@@ -1421,7 +1458,7 @@
         dist[1] = dist[1] / qmag;
     }
 
-    if (bu_debug & BU_DEBUG_MATH) {
+    if (UNLIKELY(bu_debug & BU_DEBUG_MATH)) {
 	bu_log("ptol=%g, qtol=%g\n", ptol, qtol);
     }
 
@@ -1455,13 +1492,13 @@
     if (status == 0) {  /* infinite lines are colinear */
 	/* Lines are colinear */
         if ((dist[0] > 1.0+ptol && dist[1] > 1.0+ptol) || (dist[0] < -ptol && dist[1] < -ptol)) {
-	    if (bu_debug & BU_DEBUG_MATH) {
+	    if (UNLIKELY(bu_debug & BU_DEBUG_MATH)) {
 	        bu_log("bn_isect_lseg3_lseg3(): MISS, line segments are colinear but not overlapping!\n");
 	    }
             return -1;   /* line segments are colinear but not overlapping */
         }
 
-	if (bu_debug & BU_DEBUG_MATH) {
+	if (UNLIKELY(bu_debug & BU_DEBUG_MATH)) {
 	    bu_log("bn_isect_lseg3_lseg3(): HIT, line segments are colinear and overlapping!\n");
 	}
 
@@ -1471,19 +1508,19 @@
     /* At this point we know the infinite lines intersect and are not colinear */
 
 
-    if (dist[0] <= -ptol || dist[0] >= 1.0+ptol || dist[1] <= -qtol || dist[1] >= 1.0+qtol) {
-        if (bu_debug & BU_DEBUG_MATH) {
+    if (dist[0] < -ptol || dist[0] > 1.0+ptol || dist[1] < -qtol || dist[1] > 1.0+qtol) {
+        if (UNLIKELY(bu_debug & BU_DEBUG_MATH)) {
 	    bu_log("bn_isect_lseg3_lseg3(): MISS, infinite lines intersect but line segments do not!\n");
         }
         return -3;  /* missed, infinite lines intersect but line segments do not */
     }
 
-    if (bu_debug & BU_DEBUG_MATH) {
+    if (UNLIKELY(bu_debug & BU_DEBUG_MATH)) {
 	bu_log("bn_isect_lseg3_lseg3(): HIT, line segments intersect!\n");
     }
 
     /* sanity check */
-    if (dist[0] < 0.0 || dist[0] > 1.0 || dist[1] < 0.0 || dist[1] > 1.0) {
+    if (UNLIKELY(dist[0] < -SMALL_FASTF || dist[0] > 1.0 || dist[1] < -SMALL_FASTF || dist[1] > 1.0)) {
         bu_bomb("bn_isect_lseg3_lseg3(): INTERNAL ERROR, intersect distance values must be in the range 0-1\n");
     }
 
@@ -1559,7 +1596,7 @@
     pdir_mag_sq = MAGSQ(pdir);
     qdir_mag_sq = MAGSQ(qdir);
 
-    if ((pdir_mag_sq < tol->dist_sq) || (qdir_mag_sq < tol->dist_sq)) {
+    if (UNLIKELY((pdir_mag_sq < tol->dist_sq) || (qdir_mag_sq < tol->dist_sq))) {
         bu_log("  p0 = %g %g %g\n", V3ARGS(p0));
         bu_log("pdir = %g %g %g\n", V3ARGS(pdir));
         bu_log("  q0 = %g %g %g\n", V3ARGS(q0));
@@ -1606,7 +1643,7 @@
     e = VDOT(qdir, w0);
     denominator = pdir_mag_sq * qdir_mag_sq - b * b;
 
-    if (!parallel && colinear) {
+    if (UNLIKELY(!parallel && colinear)) {
         bu_bomb("bn_isect_line3_line3(): logic error, lines colinear but not parallel\n");
     }
 
@@ -1715,7 +1752,7 @@
     *t = 0.0;
 
     d_mag_sq = MAGSQ(d);
-    if (NEAR_ZERO(d_mag_sq, tol->dist_sq)) {
+    if (UNLIKELY(NEAR_ZERO(d_mag_sq, tol->dist_sq))) {
         bu_bomb("bn_isect_line_lseg(): ray direction vector zero magnitude\n");
     }
 
@@ -1811,7 +1848,7 @@
     dist2 = 0.0; /* sanity */
     code = bn_isect_line3_line3(&dist1, &dist2, p, d, a, ab, tol);
 
-    if (code == 0) {
+    if (UNLIKELY(code == 0)) {
         bu_bomb("bn_isect_line_lseg(): we should have already detected a colinear condition\n");
     }
 
@@ -1858,7 +1895,7 @@
             return 2;
         }
 
-        if ((a_to_isect_pt_mag_sq < tol->dist_sq) && (b_to_isect_pt_mag_sq < tol->dist_sq)) {
+        if (UNLIKELY((a_to_isect_pt_mag_sq < tol->dist_sq) && (b_to_isect_pt_mag_sq < tol->dist_sq))) {
             bu_bomb("bn_isect_line_lseg(): this case should already been caught. i.e. zero length line segment\n");
         }
 
@@ -1950,16 +1987,18 @@
     register fastf_t FdotD;
 
     VSUB2(f, pt, a);
-    if ((FdotD = MAGNITUDE(dir)) <= SMALL_FASTF) {
+    FdotD = MAGNITUDE(dir);
+    if (ZERO(FdotD)) {
 	FdotD = 0.0;
 	goto out;
     }
     FdotD = VDOT(f, dir) / FdotD;
-    if ((FdotD = VDOT(f, f) - FdotD * FdotD) <= SMALL_FASTF) {
+    FdotD = VDOT(f, f) - FdotD * FdotD;
+    if (FdotD < SMALL_FASTF) {
 	FdotD = 0.0;
     }
 out:
-    if (bu_debug & BU_DEBUG_MATH) {
+    if (UNLIKELY(bu_debug & BU_DEBUG_MATH)) {
 	bu_log("bn_distsq_line3_pt3() ret=%g\n", FdotD);
     }
     return FdotD;
@@ -2114,9 +2153,7 @@
 /* points for line and intersect */
 
 {
-    vect_t AtoP,
-	BtoP,
-	AtoB,
+    vect_t AtoP, BtoP, AtoB,
 	ABunit;	/* unit vector from A to B */
     fastf_t APprABunit;	/* Mag of projection of AtoP onto ABunit */
     fastf_t distsq;
@@ -2156,7 +2193,7 @@
     /* Distance from the point to the line is within tolerance. */
     *dist = VDOT(AtoP, AtoB) / MAGSQ(AtoB);
 
-    if (*dist > 1.0 || *dist < 0.0)	/* P outside AtoB */
+    if (*dist > 1.0 || *dist < -SMALL_FASTF)	/* P outside AtoB */
 	return -2;
 
     return 3;	/* P on AtoB */
@@ -2304,7 +2341,7 @@
 
     BN_CK_TOL(tol);
 
-    if (bu_debug & BU_DEBUG_MATH) {
+    if (UNLIKELY(bu_debug & BU_DEBUG_MATH)) {
 	bu_log("bn_dist_pt3_lseg3() a=(%g, %g, %g) b=(%g, %g, %g)\n\tp=(%g, %g, %g), tol->dist=%g sq=%g\n",
 	       V3ARGS(a),
 	       V3ARGS(b),
@@ -2317,7 +2354,7 @@
     if ((P_A_sq = MAGSQ(PtoA)) < tol->dist_sq) {
 	/* P is within the tol->dist radius circle around A */
 	VMOVE(pca, a);
-	if (bu_debug & BU_DEBUG_MATH) bu_log("  at A\n");
+	if (UNLIKELY(bu_debug & BU_DEBUG_MATH)) bu_log("  at A\n");
 	*dist = 0.0;
 	return 1;
     }
@@ -2327,7 +2364,7 @@
     if ((P_B_sq = MAGSQ(PtoB)) < tol->dist_sq) {
 	/* P is within the tol->dist radius circle around B */
 	VMOVE(pca, b);
-	if (bu_debug & BU_DEBUG_MATH) bu_log("  at B\n");
+	if (UNLIKELY(bu_debug & BU_DEBUG_MATH)) bu_log("  at B\n");
 	*dist = 0.0;
 	return 2;
     }
@@ -2339,14 +2376,14 @@
      * point p onto the line: point pca
      */
     t = VDOT(PtoA, AtoB) / B_A;
-    if (bu_debug & BU_DEBUG_MATH) {
+    if (UNLIKELY(bu_debug & BU_DEBUG_MATH)) {
 	bu_log("bn_dist_pt3_lseg3() B_A=%g, t=%g\n",
 	       B_A, t);
     }
 
-    if (t <= 0) {
+    if (t <= SMALL_FASTF) {
 	/* P is "left" of A */
-	if (bu_debug & BU_DEBUG_MATH) bu_log("  left of A\n");
+	if (UNLIKELY(bu_debug & BU_DEBUG_MATH)) bu_log("  left of A\n");
 	VMOVE(pca, a);
 	*dist = sqrt(P_A_sq);
 	return 3;
@@ -2362,17 +2399,17 @@
 
 	/* Find distance from PCA to line segment (Pythagorus) */
 	if ((dsq = P_A_sq - t * t) <= tol->dist_sq) {
-	    if (bu_debug & BU_DEBUG_MATH) bu_log("  ON lseg\n");
+	    if (UNLIKELY(bu_debug & BU_DEBUG_MATH)) bu_log("  ON lseg\n");
 	    /* Distance from PCA to lseg is zero, give param instead */
 	    *dist = param_dist;	/* special! */
 	    return 0;
 	}
-	if (bu_debug & BU_DEBUG_MATH) bu_log("  closest to lseg\n");
+	if (UNLIKELY(bu_debug & BU_DEBUG_MATH)) bu_log("  closest to lseg\n");
 	*dist = sqrt(dsq);
 	return 5;
     }
     /* P is "right" of B */
-    if (bu_debug & BU_DEBUG_MATH) bu_log("  right of B\n");
+    if (UNLIKELY(bu_debug & BU_DEBUG_MATH)) bu_log("  right of B\n");
     VMOVE(pca, b);
     *dist = sqrt(P_B_sq);
     return 4;
@@ -2648,16 +2685,16 @@
     yproj = -VDOT(vec, y_dir);
     gam = atan2(yproj, xproj);	/* -pi..+pi */
     ang = bn_pi + gam;		/* 0..+2pi */
-    if (ang < 0) {
+    if (ang < -SMALL_FASTF) {
 	do {
 	    ang += bn_twopi;
-	} while (ang < 0);
+	} while (ang < -SMALL_FASTF);
     } else if (ang > bn_twopi) {
 	do {
 	    ang -= bn_twopi;
 	} while (ang > bn_twopi);
     }
-    if (ang < 0 || ang > bn_twopi)
+    if (UNLIKELY(ang < -SMALL_FASTF || ang > bn_twopi))
 	bu_bomb("bn_angle_measure() angle out of range\n");
 
     return ang;
