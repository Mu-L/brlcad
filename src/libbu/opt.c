/*                        O P T . C
 * BRL-CAD
 *
<<<<<<< HEAD
 * Copyright (c) 2015-2018 United States Government as represented by
=======
 * Copyright (c) 2015-2020 United States Government as represented by
>>>>>>> 2965d039
 * the U.S. Army Research Laboratory.
 *
 * This library is free software; you can redistribute it and/or
 * modify it under the terms of the GNU Lesser General Public License
 * version 2.1 as published by the Free Software Foundation.
 *
 * This library is distributed in the hope that it will be useful, but
 * WITHOUT ANY WARRANTY; without even the implied warranty of
 * MERCHANTABILITY or FITNESS FOR A PARTICULAR PURPOSE.  See the GNU
 * Lesser General Public License for more details.
 *
 * You should have received a copy of the GNU Lesser General Public
 * License along with this file; see the file named COPYING for more
 * information.
 */

#include "common.h"

#include <stdio.h>
#include <string.h>
#include <stdlib.h> /* for strtol */
#include <limits.h> /* for INT_MAX */
#include <float.h> /* for FLT_MAX */
#include <ctype.h> /* for isspace */
#include <errno.h> /* for errno */

#include "vmath.h"
#include "bu/color.h"
#include "bu/log.h"
#include "bu/malloc.h"
#include "bu/opt.h"
#include "bu/ptbl.h"
#include "bu/str.h"
#include "bu/vls.h"


HIDDEN void
wrap_help(struct bu_vls *help, size_t indent, size_t offset, size_t len)
{
    size_t i = 0;
    char *input = NULL;
    char **argv = NULL;
    size_t argc = 0;
    struct bu_vls new_help = BU_VLS_INIT_ZERO;
    struct bu_vls working = BU_VLS_INIT_ZERO;
    bu_vls_trunc(&working, 0);
    bu_vls_trunc(&new_help, 0);

    input = bu_strdup(bu_vls_addr(help));
    argv = (char **)bu_calloc(strlen(input) + 1, sizeof(char *), "argv array");
    argc = bu_argv_from_string(argv, strlen(input), input);

    for (i = 0; i < argc; i++) {
	size_t avl = strlen(argv[i]);
	if (bu_vls_strlen(&working) + avl + 1 > len) {
	    bu_vls_printf(&new_help, "%s\n%*s", bu_vls_addr(&working), (int)(offset+indent), " ");
	    bu_vls_trunc(&working, 0);
	}
	bu_vls_printf(&working, "%s ", argv[i]);
    }
    bu_vls_printf(&new_help, "%s", bu_vls_addr(&working));

    bu_vls_sprintf(help, "%s", bu_vls_addr(&new_help));
    bu_vls_free(&new_help);
    bu_vls_free(&working);
    bu_free(input, "input");
    bu_free(argv, "argv");
}


HIDDEN int
opt_desc_is_null(const struct bu_opt_desc *ds)
{
    int non_null = 0;
    if (!ds)
	return 1;

    if (ds->shortopt)
	non_null++;
    if (ds->longopt)
	non_null++;
    if (ds->arg_process)
	non_null++;
    if (ds->arg_helpstr)
	non_null++;
    if (ds->help_string)
	non_null++;
    if (ds->set_var)
	non_null++;

    return (non_null > 0) ? 0 : 1;
}


HIDDEN int
opt_is_filtered(const struct bu_opt_desc *d, size_t f_ac, char **f_av, int accept)
{
<<<<<<< HEAD
    int i = 0;
=======
    size_t i = 0;
>>>>>>> 2965d039
    if (!d || !f_av || f_ac == 0)
	return accept;
    for (i = 0; i < f_ac; i++) {
	if (d->shortopt && strlen(d->shortopt) > 0) {
	    if (BU_STR_EQUAL(d->shortopt, f_av[i])) {
		return !accept;
	    }
	}
	if (d->longopt && strlen(d->longopt) > 0) {
	    if (BU_STR_EQUAL(d->longopt, f_av[i])) {
		return !accept;
	    }
	}
    }
    return accept;
}


HIDDEN char *
<<<<<<< HEAD
bu_opt_describe_internal_ascii(struct bu_opt_desc *ds, struct bu_opt_desc_opts *settings)
=======
opt_describe_internal_ascii(const struct bu_opt_desc *ds, struct bu_opt_desc_opts *settings)
>>>>>>> 2965d039
{
    size_t i = 0;
    size_t j = 0;
    size_t opt_cnt = 0;
    struct bu_opt_desc_opts dsettings = BU_OPT_DESC_OPTS_INIT_ZERO;
    size_t offset = dsettings.offset;
    size_t opt_cols = dsettings.option_columns;
    size_t desc_cols = dsettings.description_columns;
    char *input = NULL;
    char **filtered_argv = NULL;
    size_t filtered_argc = 0;
    int accept = 0;

    /*
      bu_opt_desc_t desc_type = BU_OPT_FULL;
      bu_opt_format_t format_type = BU_OPT_ASCII;
    */
    char *finalized;
    struct bu_vls description = BU_VLS_INIT_ZERO;
    int *status;
    if (!ds || opt_desc_is_null(&ds[0]))
	return NULL;

    if (settings) {
	if (settings->offset >= 0)
	    offset = settings->offset;
	if (settings->option_columns >= 0)
	    opt_cols = settings->option_columns;
	if (settings->description_columns >= 0)
	    desc_cols = settings->description_columns;
	if (settings->reject && settings->accept) {
	    bu_log("Error - opt_describe_internal_ascii passed both an accept and a reject list for option filtering\n");
	    return NULL;
	}
	if (settings->reject || settings->accept) {
	    input = (settings->reject) ? bu_strdup(settings->reject) : bu_strdup(settings->accept);
	    filtered_argv = (char **)bu_calloc(strlen(input) + 1, sizeof(char *), "argv array");
	    filtered_argc = bu_argv_from_string(filtered_argv, strlen(input), input);
	    if (settings->accept)
		accept = 1;
	}
    }

    while (!opt_desc_is_null(&ds[i])) i++;
    if (i == 0)
	return NULL;
    opt_cnt = i;
    status = (int *)bu_calloc(opt_cnt, sizeof(int), "opt status");
    i = 0;
    while (i < opt_cnt) {
	const struct bu_opt_desc *curr;
	const struct bu_opt_desc *d;
	curr = &(ds[i]);

	if (!opt_is_filtered(curr, filtered_argc, filtered_argv, accept)) {
	    if (!status[i]) {
		struct bu_vls opts = BU_VLS_INIT_ZERO;
		struct bu_vls help_str = BU_VLS_INIT_ZERO;

		/* We handle all entries with the same set_var in the same
		 * pass, so set the status flags accordingly */
		j = i;
		while (j < opt_cnt) {
		    d = &(ds[j]);
		    if (d == curr || (d->set_var && curr->set_var && d->set_var == curr->set_var)) {
			if ((!d->arg_process && !curr->arg_process) || (d->arg_process && curr->arg_process && d->arg_process == curr->arg_process)) {
			    if (!opt_is_filtered(d, filtered_argc, filtered_argv, accept)) {
				status[j] = 1;
			    }
			}
		    }
		    j++;
		}

		/* Collect the short options first - may be multiple instances with
		 * the same set_var, so accumulate all of them. */
		j = i;
		while (j < opt_cnt) {
		    d = &(ds[j]);
		    if (d == curr || (d->set_var && curr->set_var && d->set_var == curr->set_var)) {
			if ((!d->arg_process && !curr->arg_process) || (d->arg_process && curr->arg_process && d->arg_process == curr->arg_process)) {
			    if (!opt_is_filtered(d, filtered_argc, filtered_argv, accept)) {
				if (d->shortopt && strlen(d->shortopt) > 0) {
				    struct bu_vls tmp_arg = BU_VLS_INIT_ZERO;
				    size_t new_len = strlen(d->arg_helpstr);
				    if (!new_len) {
					bu_vls_sprintf(&tmp_arg, "-%s", d->shortopt);
					new_len = 2;
				    } else {
					bu_vls_sprintf(&tmp_arg, "-%s %s", d->shortopt, d->arg_helpstr);
					new_len = new_len + 4;
				    }
				    if (bu_vls_strlen(&opts) + new_len + offset + 2 > opt_cols + desc_cols) {
					bu_vls_printf(&description, "%*s%s\n", (int)offset, " ", bu_vls_addr(&opts));
					bu_vls_sprintf(&opts, "%s, ", bu_vls_addr(&tmp_arg));
				    } else {
					bu_vls_printf(&opts, "%s, ", bu_vls_addr(&tmp_arg));
				    }
				    bu_vls_free(&tmp_arg);
				}
				/* While we're at it, pick up the string.  The last string with
				 * a matching key wins, as long as its not empty */
				if (strlen(d->help_string) > 0) {
				    bu_vls_sprintf(&help_str, "%s", d->help_string);
				}
			    }
			}
		    }
		    j++;
		}

		/* Now do the long opts */
		j = i;
		while (j < opt_cnt) {
		    d = &(ds[j]);
		    if (d == curr || (d->set_var && curr->set_var && d->set_var == curr->set_var)) {
			if ((!d->arg_process && !curr->arg_process) || (d->arg_process && curr->arg_process && d->arg_process == curr->arg_process)) {
			    if (!opt_is_filtered(d, filtered_argc, filtered_argv, accept)) {
				if (d->longopt && strlen(d->longopt) > 0) {
				    struct bu_vls tmp_arg = BU_VLS_INIT_ZERO;
				    size_t new_len = strlen(d->arg_helpstr);
				    if (!new_len) {
					bu_vls_sprintf(&tmp_arg, "--%s", d->longopt);
					new_len = strlen(d->longopt) + 2;
				    } else {
					bu_vls_sprintf(&tmp_arg, "--%s %s", d->longopt, d->arg_helpstr);
					new_len = strlen(d->longopt) + new_len + 3;
				    }
				    if (bu_vls_strlen(&opts) + new_len + offset + 2 > opt_cols + desc_cols) {
					bu_vls_printf(&description, "%*s%s\n", (int)offset, " ", bu_vls_addr(&opts));
					bu_vls_sprintf(&opts, "%s, ", bu_vls_addr(&tmp_arg));
				    } else {
					bu_vls_printf(&opts, "%s, ", bu_vls_addr(&tmp_arg));
				    }
				    bu_vls_free(&tmp_arg);
				}
			    }
			}
		    }
		    j++;
		}

		bu_vls_trunc(&opts, -2);
		bu_vls_printf(&description, "%*s%s", (int)offset, " ", bu_vls_addr(&opts));
		if (bu_vls_strlen(&opts) > opt_cols) {
		    bu_vls_printf(&description, "\n%*s", (int)(opt_cols + offset), " ");
		} else {
		    bu_vls_printf(&description, "%*s", (int)opt_cols - (int)bu_vls_strlen(&opts), " ");
		}
		if (bu_vls_strlen(&help_str) > desc_cols) {
		    wrap_help(&help_str, offset, opt_cols+offset, desc_cols);
		}
		bu_vls_printf(&description, "%*s%s\n", (int)offset, " ", bu_vls_addr(&help_str));
		bu_vls_free(&help_str);
		bu_vls_free(&opts);
		status[i] = 1;
	    }
	}
	i++;
    }
    finalized = bu_strdup(bu_vls_addr(&description));
    if (input)
	bu_free(input, "free filter copy");
    bu_vls_free(&description);
    return finalized;
}


#define OPT_PLAIN    0x1
#define OPT_REQUIRED 0x2
#define OPT_OPTIONAL 0x4
#define OPT_REPEAT   0x10

HIDDEN int
docbook_get_opt_type(const struct bu_opt_desc *d, struct bu_opt_desc_opts *settings)
{
    const struct bu_opt_desc *curr = NULL;
    int flags = OPT_PLAIN;
    const struct bu_opt_desc *required = NULL;
    const struct bu_opt_desc *repeated = NULL;
    const struct bu_opt_desc *optional = NULL;

    if (settings) {
	required = settings->required;
	repeated = settings->repeated;
	optional = settings->optional;
    }

    if (required) {
	int j = 0;
	curr = &(settings->required[j]);
	while (curr) {
	    j++;
	    if (d == curr) {
		flags = flags & ~(OPT_PLAIN);
		flags |= OPT_REQUIRED;
		break;
	    }
	    curr = &(settings->required[j]);
	}
    }

    if (!(flags & OPT_REQUIRED)) {
	if (optional) {
	    int j = 0;
	    curr = &(optional[j]);
	    while (curr) {
		j++;
		if (d == curr) {
		    flags = flags & ~(OPT_PLAIN);
		    flags |= OPT_OPTIONAL;
		    break;
		}
		curr = &(optional[j]);
	    }
	}
    }

    if (repeated) {
	int j = 0;
	curr = &(repeated[j]);
	while (curr) {
	    j++;
	    if (d == curr) {
		flags |= OPT_REPEAT;
		break;
	    }
	    curr = &(repeated[j]);
	}
    }

    return flags;
}


HIDDEN void
docbook_print_short_opt(struct bu_vls *desc, const struct bu_opt_desc *d, int opt_type, size_t offset)
{
    if (!desc || !d)
	return;
<<<<<<< HEAD
    bu_vls_printf(desc, "%*s<arg", offset, " ");
=======
    bu_vls_printf(desc, "%*s<arg", (int)offset, " ");
>>>>>>> 2965d039
    if (opt_type & OPT_PLAIN) {
	bu_vls_printf(desc, " choice='plain'");
    }
    if (opt_type & OPT_REQUIRED) {
	bu_vls_printf(desc, " choice='req'");
    }
    if (opt_type & OPT_OPTIONAL) {
	bu_vls_printf(desc, " choice='opt'");
    }
    if (opt_type & OPT_REPEAT) {
	bu_vls_printf(desc, " rep='repeat'");
    }
    bu_vls_printf(desc, ">-%c", d->shortopt[0]);
    if (d->arg_helpstr && strlen(d->arg_helpstr) > 0) {
	bu_vls_printf(desc, " <replaceable>%s</replaceable>", d->arg_helpstr);
    }
    bu_vls_printf(desc, "</arg>\n");
}


HIDDEN void
docbook_print_long_opt(struct bu_vls *desc, const struct bu_opt_desc *d, int opt_type, size_t offset)
{
    if (!desc || !d)
	return;
<<<<<<< HEAD
    bu_vls_printf(desc, "%*s<arg", offset, " ");
=======
    bu_vls_printf(desc, "%*s<arg", (int)offset, " ");
>>>>>>> 2965d039
    if (opt_type & OPT_PLAIN) {
	bu_vls_printf(desc, " choice='plain'");
    }
    if (opt_type & OPT_REQUIRED) {
	bu_vls_printf(desc, " choice='req'");
    }
    if (opt_type & OPT_OPTIONAL) {
	bu_vls_printf(desc, " choice='opt'");
    }
    if (opt_type & OPT_REPEAT) {
	bu_vls_printf(desc, " rep='repeat'");
    }
    bu_vls_printf(desc, ">--%s", d->longopt);
    if (d->arg_helpstr && strlen(d->arg_helpstr) > 0) {
	bu_vls_printf(desc, " <replaceable>%s</replaceable>", d->arg_helpstr);
    }
    bu_vls_printf(desc, "</arg>\n");
}


HIDDEN char *
<<<<<<< HEAD
bu_opt_describe_internal_docbook(struct bu_opt_desc *ds, struct bu_opt_desc_opts *settings)
=======
opt_describe_internal_docbook(const struct bu_opt_desc *ds, struct bu_opt_desc_opts *settings)
>>>>>>> 2965d039
{
    int opt_cnt;
    int i = 0;
    int j;
    int show_all_longopts = 0;
    char *finalized;
    struct bu_vls description = BU_VLS_INIT_ZERO;
    int *status;

    if (!ds || opt_desc_is_null(&ds[0]))
	return NULL;

    if (settings) {
	show_all_longopts = settings->show_all_longopts;
    }

    while (!opt_desc_is_null(&ds[i])) i++;
    if (i == 0)
	return NULL;
    opt_cnt = i;
    status = (int *)bu_calloc(opt_cnt, sizeof(int), "opt status");
    i = 0;
    while (i < opt_cnt) {
	const struct bu_opt_desc *curr = NULL;
	const struct bu_opt_desc *d = NULL;
	curr = &(ds[i]);
	if (!status[i]) {
	    int opt_alias_cnt = 0;
	    int need_group = 0;

	    /* We handle all entries with the same set_var in the same
	     * pass, so set the status flags accordingly */
	    j = i;
	    while (j < opt_cnt) {
		d = &(ds[j]);
		if (d == curr || (d->set_var && curr->set_var && d->set_var == curr->set_var)) {
		    status[j] = 1;
		    opt_alias_cnt++;
		}
		j++;
	    }

	    /* If we've got more than one option, make a group */
	    if (opt_alias_cnt > 1) {
		need_group = 1;
	    }
	    /* If we're showing all the opts and we've got both a short and a long, make
	     * a group */
	    if (show_all_longopts && !need_group) {
		if (curr->shortopt && strlen(d->shortopt) > 0 && curr->longopt && strlen(d->longopt) > 0) {
		    need_group = 1;
		}
	    }

	    if (need_group)
		bu_vls_printf(&description, "<group>\n");

	    /* Go with the short option, unless there isn't one. */
	    j = i;
	    while (j < opt_cnt) {
		d = &(ds[j]);
		if (d == curr || (d->set_var && curr->set_var && d->set_var == curr->set_var)) {
		    int opt_type = docbook_get_opt_type(d, settings);
		    if (d->shortopt && strlen(d->shortopt) > 0) {
			docbook_print_short_opt(&description, d, opt_type, need_group);
			/* If we're supposed to, also do the longopt */
			if (show_all_longopts && !need_group) {
			    if (d->longopt && strlen(d->longopt) > 0) {
				docbook_print_long_opt(&description, d, opt_type, need_group);
			    }
			}
		    } else {
			/* For d == curr we *need* to do a longopt if that's all we've got */
			if ((d == curr || show_all_longopts) && d->longopt && strlen(d->longopt) > 0) {
			    docbook_print_long_opt(&description, d, opt_type, need_group);
			}
		    }
		}
		j++;
	    }

	    if (need_group)
		bu_vls_printf(&description, "</group>\n");
	    status[i] = 1;

	}
	i++;
	/* add an sbr if we've reached a multiple of 5 */
	if (i%5 == 0)
	    bu_vls_printf(&description, "<sbr/>\n");
    }
    finalized = bu_strdup(bu_vls_addr(&description));
    bu_vls_free(&description);
    return finalized;
}


char *
<<<<<<< HEAD
bu_opt_describe(struct bu_opt_desc *ds, struct bu_opt_desc_opts *settings)
=======
bu_opt_describe(const struct bu_opt_desc *ds, struct bu_opt_desc_opts *settings)
>>>>>>> 2965d039
{
    if (!ds)
	return NULL;
    if (!settings)
<<<<<<< HEAD
	return bu_opt_describe_internal_ascii(ds, NULL);
=======
	return opt_describe_internal_ascii(ds, NULL);
>>>>>>> 2965d039
    switch (settings->format) {
	case BU_OPT_ASCII:
	    return opt_describe_internal_ascii(ds, settings);
	    break;
	case BU_OPT_DOCBOOK:
	    return opt_describe_internal_docbook(ds, settings);
	    break;
	default:
	    break;
    }
    return NULL;
}


HIDDEN int
opt_is_flag(const char *opt, const struct bu_opt_desc *ds, const char *arg)
{
    int arg_offset = -1;
    /* Find the corresponding desc, if we have one */
    int desc_ind = 0;
    const struct bu_opt_desc *desc = &(ds[desc_ind]);
    while (desc && !opt_desc_is_null(desc)) {
	if (opt[0] == desc->shortopt[0]) {
	    if (!desc->arg_process) {
		return 1;
	    }
	    break;
	}
	desc_ind++;
	desc = &(ds[desc_ind]);
    }

    /* If there is an arg_process, it's up to the function - if an
     * option without args is valid, and the potential arg after the
     * option isn't a valid arg for this opt, opt can be a flag
     */
    if (desc && desc->arg_process) {
	if (arg) {
	    arg_offset = (*desc->arg_process)(NULL, 1, &arg, NULL);
	    if (!arg_offset) {
		return 1;
	    }
	} else {
	    arg_offset = (*desc->arg_process)(NULL, 0, NULL, NULL);
	    if (!arg_offset) {
		return 1;
	    }
	}
    }

    return 0;
}


HIDDEN int
opt_process(struct bu_ptbl *opts, const char **eq_arg, const char *opt_candidate, const struct bu_opt_desc *ds)
{
    size_t offset = 1;
    const char *opt;
    char *optcpy;
    const char *equal_pos;

    if (!eq_arg && !opt_candidate)
	return 0;
    if (opt_candidate[1] == '-')
	offset++;
    equal_pos = strchr(opt_candidate, '=');

    /* If we've got a single opt, things are handled differently */
    if (offset == 1) {
	if (strlen(opt_candidate+offset) == 1) {
	    optcpy = (char *)bu_calloc(2, sizeof(char), "option");
	    optcpy[0] = (opt_candidate+offset)[0];
	    bu_ptbl_ins(opts, (long *)optcpy);
	    return 1;
	} else {
	    /* single letter opt, but the string is longer. If and
	     * only if this single letter opt is a flag, check for
	     * more flags. Anything that needs an argument in this
	     * context is considered an error, and with a flag option
	     * anything in the same argv with it that is not also a
	     * flag constitutes an error.
	     */
	    opt = opt_candidate+offset;
	    if (opt_is_flag(opt, ds, opt_candidate+offset+1)) {
		optcpy = (char *)bu_calloc(2, sizeof(char), "option");
		optcpy[0] = (opt)[0];
		bu_ptbl_ins(opts, (long *)optcpy);
		opt++;
		while (strlen(opt) > 0) {
		    if (opt_is_flag(opt, ds, NULL)) {
			optcpy = (char *)bu_calloc(2, sizeof(char), "option");
			optcpy[0] = (opt)[0];
			bu_ptbl_ins(opts, (long *)optcpy);
		    } else {
			/* In a flag opt context but hit a non-flag - error. */
			return -1;
		    }
		    opt++;
		}
	    } else {
		/* the interpretation in this context is everything
		 * after the first letter is arg.
		 */
		struct bu_vls vopt = BU_VLS_INIT_ZERO;
		const char *varg = opt_candidate;
		bu_vls_strncat(&vopt, opt_candidate+1, 1);

		varg = opt_candidate + 2;

		/* A exception is an equals sign, e.g. -s=1024 - in
		 * that instance, the expectation might be that =
		 * would be interpreted as an assignment.  This means
		 * that to get the literal =1024 as an option, you
		 * would need a space after the s, e.g.: -s =1024
		 *
		 * For now, commented out to favor consistent behavior
		 * over what "looks right" - may be worth revisiting
		 * or even an option at some point...
		 */

		if (equal_pos)
		    varg++;

		(*eq_arg) = varg;
		opt = bu_strdup(bu_vls_addr(&vopt));
		bu_ptbl_ins(opts, (long *)opt);
		bu_vls_free(&vopt);
	    }
	}
    } else {
	if (equal_pos) {
	    struct bu_vls vopt = BU_VLS_INIT_ZERO;
	    const char *varg = opt_candidate;
	    bu_vls_sprintf(&vopt, "%s", opt_candidate);
	    bu_vls_trunc(&vopt, -1 * strlen(equal_pos));
	    bu_vls_nibble(&vopt, offset);

	    varg = opt_candidate + bu_vls_strlen(&vopt) + 2;
	    if (equal_pos)
		varg++;

	    (*eq_arg) = varg;
	    opt = bu_strdup(bu_vls_addr(&vopt));
	    bu_ptbl_ins(opts, (long *)opt);
	    bu_vls_free(&vopt);
	} else {
	    opt = bu_strdup(opt_candidate+offset);
	    bu_ptbl_ins(opts, (long *)opt);
	}
    }
    return (int)BU_PTBL_LEN(opts);
}


/* This implements naive criteria for deciding when an argv string is
 * an option.  Right now the criteria are:
 *
 * 1.  Must have a '-' char as first character
 * 2.  Must not have white space characters present in the string.
 */
HIDDEN int
can_be_opt(const char *opt)
{
    size_t i = 0;
    if (!opt)
	return 0;
    if (!strlen(opt))
	return 0;
    if (opt[0] != '-')
	return 0;
    for (i = 1; i < strlen(opt); i++) {
	if (isspace(opt[i]))
	    return 0;
    }
    return 1;
}


int
bu_opt_parse(struct bu_vls *msgs, size_t argc, const char **argv, const struct bu_opt_desc *ds)
{
    size_t i = 0;
    size_t j = 0;
    int ret_argc = 0;
    struct bu_ptbl known_args = BU_PTBL_INIT_ZERO;
    struct bu_ptbl unknown_args = BU_PTBL_INIT_ZERO;
<<<<<<< HEAD
=======

>>>>>>> 2965d039
    if (!argv || !ds)
	return -1;

    /* Now identify opt/arg pairs.*/
    while (i < (size_t)argc) {
	int desc_found = 0;
	int desc_ind = 0;
	int opt_cnt = 0;
	const char *eq_arg = NULL;
	const struct bu_opt_desc *desc = NULL;
	struct bu_ptbl opts = BU_PTBL_INIT_ZERO;

	/* If argv[i] isn't an option, stick the argv entry (and any
	 * immediately following non-option entries) into the unknown
	 * args table
	 */
	if (!can_be_opt(argv[i])) {
	    bu_ptbl_ins(&unknown_args, (long *)argv[i]);
	    i++;
	    while (i < argc && !can_be_opt(argv[i])) {
		bu_ptbl_ins(&unknown_args, (long *)argv[i]);
		i++;
	    }
	    continue;
	}

	/* Now we're past the easy case, and whether something is an
	 * option or an argument depends on context. argv[i] is at
	 * least a possibility for a valid option, so the first order
	 * of business is to determine if it is one.
	 */

	/* It may be that an = has been used instead of a space.
	 * Handle that, and strip leading '-' characters.  Short-opt
	 * options may be grouped onto one shared dash (e.g. rm -rf),
	 * so opt_process can return more than one option. Also
	 * handled here, short-opt options may not have a space
	 * between their option and the argument.
	 */
	opt_cnt = opt_process(&opts, &eq_arg, argv[i], ds);
	if (opt_cnt == -1) {
	    for(j = 0; j < BU_PTBL_LEN(&opts); j++) {
		char *o = (char *)BU_PTBL_GET(&opts, j);
		bu_free(o, "free arg cpy");
	    }
	    bu_ptbl_free(&opts);
	    return -1;
	}
	if (opt_cnt > 1) {
	    for (j = 0; j < (size_t)opt_cnt; j++) {
		int *flag_var;
		char *opt = (char *)BU_PTBL_GET(&opts, j);
		/* Find the corresponding desc - if we're in a
		 * multiple flag processing situation, we've already
		 * verified that each entry has a desc.
		 */
		desc_ind = 0;
		desc = &(ds[0]);
		while (desc && !opt_desc_is_null(desc)) {
		    if (opt[0] == desc->shortopt[0]) {
			break;
		    }
		    desc_ind++;
		    desc = &(ds[desc_ind]);
		}
		/* this is a flag - if we don't have an arg processing
		 * function, try to set an int
		 */
		if (desc->arg_process) {
		    (void)(*desc->arg_process)(msgs, 0, NULL, desc->set_var);
		} else {
		    flag_var = (int *)desc->set_var;
		    if (flag_var) {
			*flag_var = 1;
		    }
		}
	    }
	    /* record the option in known args */
	    bu_ptbl_ins(&known_args, (long *)argv[i]);
	    i++;
	} else {
	    char *opt = (char *)BU_PTBL_GET(&opts, 0);

	    /* Find the corresponding desc, if we have one */
	    desc = &(ds[0]);
	    desc_ind = 0;
	    desc_found = 0;
	    while (!desc_found && (desc && !opt_desc_is_null(desc))) {
		if (BU_STR_EQUAL(opt, desc->shortopt) || BU_STR_EQUAL(opt, desc->longopt)) {
		    desc_found = 1;
		    continue;
		}
		desc_ind++;
		desc = &(ds[desc_ind]);
	    }

	    /* If we don't know what we're dealing with, keep going */
	    if (!desc_found) {
		/* Since the equals sign is regarded as forcing an
		 * argument to map to a particular option (and is an
		 * error if that option isn't supposed to have
		 * arguments) we pass along the original option
		 * intact. */
		bu_ptbl_ins(&unknown_args, (long *)argv[i]);
		i++;
		continue;
	    }

	    /* record the option in known args - any remaining
	     * processing is on args, if any
	     */
	    bu_ptbl_ins(&known_args, (long *)argv[i]);

	    /* any remaining processing is on trailing args, if any */
	    i = i + 1;

	    /* If we might have args and we have a validator function,
	     * construct the greediest possible interpretation of the
	     * option description and run the validator to determine
	     * the number of argv entries associated with this option
	     * (can_be_opt is not enough if the option is number
	     * based, since -9 may be both a valid option and a valid
	     * argument - the validator must make the decision.  If we
	     * do not have a validator, the best we can do is the
	     * can_be_opt test as a terminating trigger.
	     */
	    if (desc->arg_process) {
		/* Construct the greedy interpretation of the option argv */
		int k = 0;
		int arg_offset = 0;
		size_t g_argc = argc - i;
		const char *prev_opt = argv[i-1];
		const char **g_argv = argv + i;
		/* If we have an arg hiding in the previous option,
		 * temporarily rework the argv array for this purpose
		 */
		if (eq_arg) {
		    g_argv--;
		    g_argv[0] = eq_arg;
		    g_argc++;
		}
		arg_offset = (*desc->arg_process)(msgs, g_argc, g_argv, desc->set_var);
		if (arg_offset == -1) {
		    /* This isn't just an unknown option to be passed
		     * through for possible later processing.  If the
<<<<<<< HEAD
		     * arg_process callback returns -1, something has gone
		     * seriously awry and a known-to-be-invalid arg was
		     * seen.  Fail early and hard. */
=======
		     * arg_process callback returns -1, something has
		     * gone seriously awry and a known-to-be-invalid
		     * arg was seen.  Fail early and hard.
		     */
>>>>>>> 2965d039
		    if (msgs) {
			bu_vls_printf(msgs, "Invalid argument supplied to %s: %s - halting.\n", argv[i-1], argv[i]);
		    }
		    return -1;
		}
		/* Put the original opt back and adjust the
		 * arg_offset, if we substituted the eq_arg pointer
		 * into the argv array
		 */
		if (eq_arg) {
		    /* If the arg_process callback did nothing with
		     * the arg, but the arg was sent to this option
		     * with an = assignment, something is wrong - the
		     * most likely scenario is an = assignment forced
		     * an argument to be sent to an option that
		     * doesn't take arguments.
		     */
		    if (!arg_offset) {
			if (msgs) {
			    bu_vls_printf(msgs, "Option %s did not successfully use the supplied argument %s - halting.\n", argv[i-1], eq_arg);
			}
			return -1;
		    }

		    g_argv[0] = prev_opt;
		    if (arg_offset > 0) {
			arg_offset--;
		    }
		}
		/* If we used any of the argv entries, accumulate them
		 * for later reordering and increment i */
		for (k = (int)i; k < (int)(i + arg_offset); k++) {
		    bu_ptbl_ins(&known_args, (long *)argv[k]);
		}
		i = i + arg_offset;
	    } else {
		/* no arg_process means this is a flag - try to set an int */
		int *flag_var = (int *)desc->set_var;
		if (flag_var)
		    *flag_var = 1;

		/* If we already got an arg from the equals mechanism
		 * and we aren't supposed to have one, we're invalid -
		 * halt.
		 */
		if (eq_arg) {
		    if (msgs) {
			bu_vls_printf(msgs, "Option %s does not take an argument, but %s was supplied - halting.\n", argv[i-1], eq_arg);
		    }
		    return -1;
		}
	    }
	}
	for(j = 0; j < BU_PTBL_LEN(&opts); j++) {
	    char *o = (char *)BU_PTBL_GET(&opts, j);
	    bu_free(o, "free arg cpy");
	}
	bu_ptbl_free(&opts);
    }

    /* Rearrange argv so the unused options are ordered at the front
     * of the array.
     */
    ret_argc = BU_PTBL_LEN(&unknown_args);
    if (ret_argc > 0) {
	size_t avc = 0;
	size_t akc = BU_PTBL_LEN(&known_args);
	for (avc = 0; avc < (size_t)ret_argc; avc++) {
	    argv[avc] = (const char *)BU_PTBL_GET(&unknown_args, avc);
	}
	/* Put the known option argv pointers at the end of the array,
	 * in case they are still needed for memory freeing by the
	 * caller
	 */
	for (avc = 0; avc < akc; avc++) {
	    argv[avc+ret_argc] = (const char *)BU_PTBL_GET(&known_args, avc);
	}
    }
    bu_ptbl_free(&unknown_args);
    bu_ptbl_free(&known_args);

    return (int)ret_argc;
}


int
bu_opt_int(struct bu_vls *msg, size_t argc, const char **argv, void *set_var)
{
    long int l;
    int i;
    char *endptr = NULL;
    int *int_set = (int *)set_var;

    BU_OPT_CHECK_ARGV0(msg, argc, argv, "bu_opt_int");

    errno = 0;
    l = strtol(argv[0], &endptr, 0);

    if (endptr != NULL && strlen(endptr) > 0) {
	/* Had some invalid character in the input, fail */
	if (msg)
	    bu_vls_printf(msg, "Invalid string specifier for int: %s\n", argv[0]);
	return -1;
    }

    if (errno == ERANGE) {
	if (msg)
	    bu_vls_printf(msg, "Invalid input for int (range error): %s\n", argv[0]);
	return -1;
    }

    /* If the long fits inside an int, we're OK */
    if (l <= INT_MAX && l >= -INT_MAX) {
	i = (int)l;
    } else {
	/* Too big or too small, fail */
	if (msg)
	    bu_vls_printf(msg, "String specifies number too large for int data type: %ld\n", l);
	return -1;
    }

    if (int_set)
	*int_set = i;
    return 1;
}


int
bu_opt_long(struct bu_vls *msg, size_t argc, const char **argv, void *set_var)
{
    long int l;
    char *endptr = NULL;
    long *long_set = (long *)set_var;

    BU_OPT_CHECK_ARGV0(msg, argc, argv, "bu_opt_long");

    errno = 0;
    l = strtol(argv[0], &endptr, 0);

    if (endptr != NULL && strlen(endptr) > 0) {
	/* Had some invalid character in the input, fail */
	if (msg)
	    bu_vls_printf(msg, "Invalid string specifier for long: %s\n", argv[0]);
<<<<<<< HEAD
=======
	return -1;
    }

    if (errno == ERANGE) {
	if (msg)
	    bu_vls_printf(msg, "Invalid input for long (range error): %s\n", argv[0]);
	return -1;
    }

    if (long_set)
	*long_set = l;
    return 1;
}


int
bu_opt_long_hex(struct bu_vls *msg, size_t argc, const char **argv, void *set_var)
{
    long int l;
    char *endptr = NULL;
    long *long_set = (long *)set_var;

    BU_OPT_CHECK_ARGV0(msg, argc, argv, "bu_opt_long");

    errno = 0;
    l = strtol(argv[0], &endptr, 16);

    if (endptr != NULL && strlen(endptr) > 0) {
	/* Had some invalid character in the input, fail */
	if (msg) {
	    bu_vls_printf(msg, "Invalid string specifier for long: %s\n", argv[0]);
	}
>>>>>>> 2965d039
	return -1;
    }

    if (errno == ERANGE) {
<<<<<<< HEAD
	if (msg)
	    bu_vls_printf(msg, "Invalid input for long (range error): %s\n", argv[0]);
	return -1;
    }

    if (long_set)
	*long_set = l;
    return 1;
}


int
bu_opt_long_hex(struct bu_vls *msg, int argc, const char **argv, void *set_var)
{
    long int l;
    char *endptr = NULL;
    long *long_set = (long *)set_var;

    BU_OPT_CHECK_ARGV0(msg, argc, argv, "bu_opt_long");

    errno = 0;
    l = strtol(argv[0], &endptr, 16);

    if (endptr != NULL && strlen(endptr) > 0) {
	/* Had some invalid character in the input, fail */
	if (msg) {
	    bu_vls_printf(msg, "Invalid string specifier for long: %s\n", argv[0]);
	}
	return -1;
    }

    if (errno == ERANGE) {
=======
>>>>>>> 2965d039
	if (msg) {
	    bu_vls_printf(msg, "Invalid input for long (range error): %s\n", argv[0]);
	}
	return -1;
    }

    if (long_set) (*long_set) = l;
    return 1;
}


int
bu_opt_fastf_t(struct bu_vls *msg, size_t argc, const char **argv, void *set_var)
{
    double d;
    fastf_t f;
    fastf_t *f_set = (fastf_t *)set_var;
    char *endptr = NULL;

    BU_OPT_CHECK_ARGV0(msg, argc, argv, "bu_opt_fastf_t");

    errno = 0;
    d = strtod(argv[0], &endptr);

    if (endptr != NULL && strlen(endptr) > 0) {
	/* Had some invalid character in the input, fail */
	if (msg) {
	    bu_vls_printf(msg, "Invalid string specifier for fastf_t: %s\n", argv[0]);
	}
	return -1;
    }

    if (errno == ERANGE) {
	if (msg) {
	    bu_vls_printf(msg, "Invalid input for fastf_t (range error): %s\n", argv[0]);
	}
	return -1;
    }

    if (sizeof(fastf_t) == sizeof(float) && (d > FLT_MAX)) {
	if (msg) {
	    bu_vls_printf(msg, "Invalid input for fastf_t (range error): %s\n", argv[0]);
	}
	return -1;
    }

    f = (fastf_t)d;

    if (f_set)
	*f_set = f;
    return 1;
}


int
bu_opt_str(struct bu_vls *msg, size_t argc, const char **argv, void *set_var)
{
    const char **s_set = (const char **)set_var;

    BU_OPT_CHECK_ARGV0(msg, argc, argv, "bu_opt_str");

    if (s_set)
	*s_set = argv[0];
    return 1;
}


int
bu_opt_vls(struct bu_vls *msg, size_t argc, const char **argv, void *set_var)
{
    struct bu_vls *s_set = (struct bu_vls *)set_var;

    BU_OPT_CHECK_ARGV0(msg, argc, argv, "bu_opt_vls");

    if (s_set) {
	if (bu_vls_strlen(s_set) > 0) {
	    bu_vls_printf(s_set, " %s", argv[0]);
	} else {
	    bu_vls_printf(s_set, "%s", argv[0]);
	}
    }
    return 1;
}


int
bu_opt_bool(struct bu_vls *msg, size_t argc, const char **argv, void *set_var)
{
    int *b_set = (int *)set_var;
    int bool_val;

    BU_OPT_CHECK_ARGV0(msg, argc, argv, "bu_opt_bool");

    bool_val = bu_str_true(argv[0]);

    if (bool_val != 0 && bool_val != 1) {
	if (msg) {
	    bu_vls_printf(msg, "Invalid input for boolean type: %s\n", argv[0]);
	}
	return -1;
    }

    if (b_set) (*b_set) = bool_val;
    return 1;
}


int
bu_opt_color(struct bu_vls *msg, size_t argc, const char **argv, void *set_c)
{
    struct bu_color *set_color = (struct bu_color *)set_c;
    unsigned int rgb[3];

    BU_OPT_CHECK_ARGV0(msg, argc, argv, "bu_opt_color");

    /* First, see if the first string converts to rgb */
    if (!bu_str_to_rgb((char *)argv[0], (unsigned char *)&rgb)) {
	/* nope - maybe we have 3 args? */
	if (argc >= 3) {
	    struct bu_vls tmp_color = BU_VLS_INIT_ZERO;
	    bu_vls_sprintf(&tmp_color, "%s/%s/%s", argv[0], argv[1], argv[2]);
	    if (!bu_str_to_rgb(bu_vls_addr(&tmp_color), (unsigned char *)&rgb)) {
		/* Not valid with 3 */
		bu_vls_free(&tmp_color);
		if (msg)
		    bu_vls_sprintf(msg, "No valid color found.\n");
		return -1;
	    } else {
		/* 3 did the job */
		bu_vls_free(&tmp_color);
		if (set_color)
		    (void)bu_color_from_rgb_chars(set_color, (unsigned char *)&rgb);
		return 3;
	    }
	} else {
<<<<<<< HEAD
	    /* Not valid with 1 and don't have 3 - we require at least one, so
	     * claim one argv as belonging to this option regardless. */
=======
	    /* Not valid with 1 and don't have 3 - we require at least
	     * one, so claim one argv as belonging to this option
	     * regardless.
	     */
>>>>>>> 2965d039
	    if (msg)
		bu_vls_sprintf(msg, "No valid color found: %s\n", argv[0]);
	    return -1;
	}
    } else {
	/* yep, 1 did the job */
	if (set_color)
	    (void)bu_color_from_rgb_chars(set_color, (unsigned char *)&rgb);
	return 1;
    }

    return -1;
}


int
bu_opt_vect_t(struct bu_vls *msg, size_t argc, const char **argv, void *vec)
{
    size_t i = 0;
    size_t acnum = 0;
    char *str1 = NULL;
    char *avnum[4] = {NULL, NULL, NULL, NULL};
    vect_t *v= (vect_t *)vec;

    BU_OPT_CHECK_ARGV0(msg, argc, argv, "bu_opt_vect_t");

    /* First, see if the first string converts to a vect_t (should
     * this be a func?)
     */
    str1 = bu_strdup(argv[0]);
    while (str1[i]) {
	/* If we have a separator, replace with a space */
	if (str1[i] == ',' || str1[i] == '/') {
	    str1[i] = ' ';
	}
	i++;
    }
    acnum = bu_argv_from_string(avnum, 4, str1);
    if (acnum == 3) {
	/* We might have three numbers - find out */
	fastf_t v1 = 0.0;
	fastf_t v2 = 0.0;
	fastf_t v3 = 0.0;
	int have_three = 1;
	if (bu_opt_fastf_t(msg, 1, (const char **)&avnum[0], &v1) == -1) {
	    if (msg) {
		bu_vls_sprintf(msg, "Not a number: %s.\n", avnum[0]);
	    }
	    have_three = 0;
	}
	if (bu_opt_fastf_t(msg, 1, (const char **)&avnum[1], &v2) == -1) {
	    if (msg) {
		bu_vls_sprintf(msg, "Not a number: %s.\n", avnum[1]);
	    }
	    have_three = 0;
	}
	if (bu_opt_fastf_t(msg, 1, (const char **)&avnum[2], &v3) == -1) {
	    if (msg) {
		bu_vls_sprintf(msg, "Not a number: %s.\n", avnum[2]);
	    }
	    have_three = 0;
	}
	bu_free(str1, "free tmp str");
	/* If we got here, we do have three numbers */
	if (have_three) {
	    if (v) {
		VSET(*v, v1, v2, v3);
	    }
	    return 1;
	}
    } else {
	/* Can't be just the first arg */
	bu_free(str1, "free tmp str");
    }
    /* First string didn't have three numbers - maybe we have 3 args ? */
    if (argc >= 3) {
	fastf_t v1 = 0.0;
	fastf_t v2 = 0.0;
	fastf_t v3 = 0.0;
	if (bu_opt_fastf_t(msg, 1, &argv[0], &v1) == -1) {
	    if (msg) {
		bu_vls_sprintf(msg, "Not a number: %s.\n", argv[0]);
	    }
	    bu_free(str1, "free tmp str");
	    return -1;
	}
	if (bu_opt_fastf_t(msg, 1, &argv[1], &v2) == -1) {
	    if (msg) {
		bu_vls_sprintf(msg, "Not a number: %s.\n", argv[1]);
	    }
	    bu_free(str1, "free tmp str");
	    return -1;
	}
	if (bu_opt_fastf_t(msg, 1, &argv[2], &v3) == -1) {
	    if (msg) {
		bu_vls_sprintf(msg, "Not a number: %s.\n", argv[2]);
	    }
	    bu_free(str1, "free tmp str");
	    return -1;
	}
	/* If we got here, 3 did the job */
	if (v) {
	    VSET(*v, v1, v2, v3);
	}
	return 3;
    } else {
<<<<<<< HEAD
	/* Not valid with 1 and don't have 3 - we require at least one, so
	 * claim one argv as belonging to this option regardless. */
=======
	/* Not valid with 1 and don't have 3 - we require at least
	 * one, so claim one argv as belonging to this option
	 * regardless.
	 */
>>>>>>> 2965d039
	if (msg) {
	    bu_vls_sprintf(msg, "No valid vector found: %s\n", argv[0]);
	}
	return -1;
    }

    return -1;
}


/*
 * Local Variables:
 * mode: C
 * tab-width: 8
 * indent-tabs-mode: t
 * c-file-style: "stroustrup"
 * End:
 * ex: shiftwidth=4 tabstop=8
 */<|MERGE_RESOLUTION|>--- conflicted
+++ resolved
@@ -1,11 +1,7 @@
 /*                        O P T . C
  * BRL-CAD
  *
-<<<<<<< HEAD
- * Copyright (c) 2015-2018 United States Government as represented by
-=======
  * Copyright (c) 2015-2020 United States Government as represented by
->>>>>>> 2965d039
  * the U.S. Army Research Laboratory.
  *
  * This library is free software; you can redistribute it and/or
@@ -103,11 +99,7 @@
 HIDDEN int
 opt_is_filtered(const struct bu_opt_desc *d, size_t f_ac, char **f_av, int accept)
 {
-<<<<<<< HEAD
-    int i = 0;
-=======
     size_t i = 0;
->>>>>>> 2965d039
     if (!d || !f_av || f_ac == 0)
 	return accept;
     for (i = 0; i < f_ac; i++) {
@@ -127,11 +119,7 @@
 
 
 HIDDEN char *
-<<<<<<< HEAD
-bu_opt_describe_internal_ascii(struct bu_opt_desc *ds, struct bu_opt_desc_opts *settings)
-=======
 opt_describe_internal_ascii(const struct bu_opt_desc *ds, struct bu_opt_desc_opts *settings)
->>>>>>> 2965d039
 {
     size_t i = 0;
     size_t j = 0;
@@ -372,11 +360,7 @@
 {
     if (!desc || !d)
 	return;
-<<<<<<< HEAD
-    bu_vls_printf(desc, "%*s<arg", offset, " ");
-=======
     bu_vls_printf(desc, "%*s<arg", (int)offset, " ");
->>>>>>> 2965d039
     if (opt_type & OPT_PLAIN) {
 	bu_vls_printf(desc, " choice='plain'");
     }
@@ -402,11 +386,7 @@
 {
     if (!desc || !d)
 	return;
-<<<<<<< HEAD
-    bu_vls_printf(desc, "%*s<arg", offset, " ");
-=======
     bu_vls_printf(desc, "%*s<arg", (int)offset, " ");
->>>>>>> 2965d039
     if (opt_type & OPT_PLAIN) {
 	bu_vls_printf(desc, " choice='plain'");
     }
@@ -428,11 +408,7 @@
 
 
 HIDDEN char *
-<<<<<<< HEAD
-bu_opt_describe_internal_docbook(struct bu_opt_desc *ds, struct bu_opt_desc_opts *settings)
-=======
 opt_describe_internal_docbook(const struct bu_opt_desc *ds, struct bu_opt_desc_opts *settings)
->>>>>>> 2965d039
 {
     int opt_cnt;
     int i = 0;
@@ -531,20 +507,12 @@
 
 
 char *
-<<<<<<< HEAD
-bu_opt_describe(struct bu_opt_desc *ds, struct bu_opt_desc_opts *settings)
-=======
 bu_opt_describe(const struct bu_opt_desc *ds, struct bu_opt_desc_opts *settings)
->>>>>>> 2965d039
 {
     if (!ds)
 	return NULL;
     if (!settings)
-<<<<<<< HEAD
-	return bu_opt_describe_internal_ascii(ds, NULL);
-=======
 	return opt_describe_internal_ascii(ds, NULL);
->>>>>>> 2965d039
     switch (settings->format) {
 	case BU_OPT_ASCII:
 	    return opt_describe_internal_ascii(ds, settings);
@@ -732,10 +700,7 @@
     int ret_argc = 0;
     struct bu_ptbl known_args = BU_PTBL_INIT_ZERO;
     struct bu_ptbl unknown_args = BU_PTBL_INIT_ZERO;
-<<<<<<< HEAD
-=======
-
->>>>>>> 2965d039
+
     if (!argv || !ds)
 	return -1;
 
@@ -881,16 +846,10 @@
 		if (arg_offset == -1) {
 		    /* This isn't just an unknown option to be passed
 		     * through for possible later processing.  If the
-<<<<<<< HEAD
-		     * arg_process callback returns -1, something has gone
-		     * seriously awry and a known-to-be-invalid arg was
-		     * seen.  Fail early and hard. */
-=======
 		     * arg_process callback returns -1, something has
 		     * gone seriously awry and a known-to-be-invalid
 		     * arg was seen.  Fail early and hard.
 		     */
->>>>>>> 2965d039
 		    if (msgs) {
 			bu_vls_printf(msgs, "Invalid argument supplied to %s: %s - halting.\n", argv[i-1], argv[i]);
 		    }
@@ -1034,8 +993,6 @@
 	/* Had some invalid character in the input, fail */
 	if (msg)
 	    bu_vls_printf(msg, "Invalid string specifier for long: %s\n", argv[0]);
-<<<<<<< HEAD
-=======
 	return -1;
     }
 
@@ -1068,46 +1025,10 @@
 	if (msg) {
 	    bu_vls_printf(msg, "Invalid string specifier for long: %s\n", argv[0]);
 	}
->>>>>>> 2965d039
 	return -1;
     }
 
     if (errno == ERANGE) {
-<<<<<<< HEAD
-	if (msg)
-	    bu_vls_printf(msg, "Invalid input for long (range error): %s\n", argv[0]);
-	return -1;
-    }
-
-    if (long_set)
-	*long_set = l;
-    return 1;
-}
-
-
-int
-bu_opt_long_hex(struct bu_vls *msg, int argc, const char **argv, void *set_var)
-{
-    long int l;
-    char *endptr = NULL;
-    long *long_set = (long *)set_var;
-
-    BU_OPT_CHECK_ARGV0(msg, argc, argv, "bu_opt_long");
-
-    errno = 0;
-    l = strtol(argv[0], &endptr, 16);
-
-    if (endptr != NULL && strlen(endptr) > 0) {
-	/* Had some invalid character in the input, fail */
-	if (msg) {
-	    bu_vls_printf(msg, "Invalid string specifier for long: %s\n", argv[0]);
-	}
-	return -1;
-    }
-
-    if (errno == ERANGE) {
-=======
->>>>>>> 2965d039
 	if (msg) {
 	    bu_vls_printf(msg, "Invalid input for long (range error): %s\n", argv[0]);
 	}
@@ -1243,15 +1164,10 @@
 		return 3;
 	    }
 	} else {
-<<<<<<< HEAD
-	    /* Not valid with 1 and don't have 3 - we require at least one, so
-	     * claim one argv as belonging to this option regardless. */
-=======
 	    /* Not valid with 1 and don't have 3 - we require at least
 	     * one, so claim one argv as belonging to this option
 	     * regardless.
 	     */
->>>>>>> 2965d039
 	    if (msg)
 		bu_vls_sprintf(msg, "No valid color found: %s\n", argv[0]);
 	    return -1;
@@ -1358,15 +1274,10 @@
 	}
 	return 3;
     } else {
-<<<<<<< HEAD
-	/* Not valid with 1 and don't have 3 - we require at least one, so
-	 * claim one argv as belonging to this option regardless. */
-=======
 	/* Not valid with 1 and don't have 3 - we require at least
 	 * one, so claim one argv as belonging to this option
 	 * regardless.
 	 */
->>>>>>> 2965d039
 	if (msg) {
 	    bu_vls_sprintf(msg, "No valid vector found: %s\n", argv[0]);
 	}
