--- conflicted
+++ resolved
@@ -263,20 +263,12 @@
 	}
     }
 
-<<<<<<< HEAD
-    if (!bu_process_pending(fd_out) || (fgets(out_read, 10, f_out) == NULL)) {
-=======
     if (!bu_process_pending(fd_out) || (bu_fgets(out_read, 10, f_out) == NULL)) {
->>>>>>> 22d86f9b
 	fprintf(stderr, "bu_process_test[\"streams\"] - expected pending data on stdout\n");
 	return PROCESS_FAIL;
     }
 
-<<<<<<< HEAD
-    if (!bu_process_pending(fd_err) || (fgets(err_read, 10, f_err) == NULL)) {
-=======
     if (!bu_process_pending(fd_err) || (bu_fgets(err_read, 10, f_err) == NULL)) {
->>>>>>> 22d86f9b
 	fprintf(stderr, "bu_process_test[\"streams\"] - expected pending data on stderr\n");
 	return PROCESS_FAIL;
     }
