/*                     B A D M A G I C . C
 * BRL-CAD
 *
<<<<<<< HEAD
 * Copyright (c) 2013-2018 United States Government as represented by
=======
 * Copyright (c) 2013-2020 United States Government as represented by
>>>>>>> 2965d039
 * the U.S. Army Research Laboratory.
 *
 * This library is free software; you can redistribute it and/or
 * modify it under the terms of the GNU Lesser General Public License
 * version 2.1 as published by the Free Software Foundation.
 *
 * This library is distributed in the hope that it will be useful, but
 * WITHOUT ANY WARRANTY; without even the implied warranty of
 * MERCHANTABILITY or FITNESS FOR A PARTICULAR PURPOSE.  See the GNU
 * Lesser General Public License for more details.
 *
 * You should have received a copy of the GNU Lesser General Public
 * License along with this file; see the file named COPYING for more
 * information.
 */

#include "common.h"

#include <stdio.h>
#include <stdlib.h>
#include <string.h>

#include "bu/defines.h"

/* Normally, we mark bu_badmagic as a non-returning function for
 * static analyzers.  In this case, because we *do* return after
 * calling it due to the testing, we need to avoid assigning that
 * attribute (it causes interesting crashing behaviors if we leave
 * it in place with some compiler settings.)*/
#ifdef _BU_ATTR_NORETURN
#  undef _BU_ATTR_NORETURN
#  define _BU_ATTR_NORETURN
#endif

#include "bu/magic.h"
#include "bu/log.h"
#include "bu/malloc.h"
#include "bu/str.h"

static int
bomb_callback(const void *data, const char *str)
{
    char *expected_str;
    int result;
    if (!data) exit(1);
    expected_str = (char *)data;
    result = bu_strcmp(expected_str, str);
    exit(result);
}

int
main(int argc, char *argv[])
{
    unsigned char *misalign = (unsigned char *)bu_malloc(1, "bu_badmagic.c");
    uint32_t *ptr = (uint32_t *)bu_malloc(sizeof(uint32_t), "bu_badmagic.c");
    uint32_t magic;
    char *str = (char *)bu_malloc(20, "bu_badmagic.c");
    char *expected_str = (char *)bu_malloc(512, "bu_badmagic.c");
    char *file = "bu_badmagic.c";
    int line = 42, testnum;

    if (argc < 2) {
	bu_exit(1, "Usage: %s {number}\nMust specify a function number.\n", argv[0]);
    }

    bu_bomb_add_hook((bu_hook_t)&bomb_callback, (void *)expected_str);

    sscanf(argv[1], "%d", &testnum);
    switch (testnum) {
<<<<<<< HEAD
    case 1:
	*ptr = BU_AVS_MAGIC;
	magic = BU_BITV_MAGIC;
	str = (char *)bu_identify_magic(*(ptr));
	sprintf(expected_str, "ERROR: bad pointer %p: s/b %s(x%lx), was %s(x%lx), file %s, line %d\n",
		(void *)ptr,
		str, (unsigned long)magic,
		bu_identify_magic(*(ptr)), (unsigned long)*(ptr),
		file, line);
	bu_badmagic(ptr, magic, str, file, line);
	return 1;
    case 2:
	return 0;
    case 3:
	ptr = NULL;
	magic = BU_VLS_MAGIC;
	str = (char *)bu_identify_magic(magic);
	sprintf(expected_str, "ERROR: NULL %s pointer, file %s, line %d\n",
		str, file, line);
	bu_badmagic(ptr, magic, str, file, line);
	return 1;
    case 4:
	misalign = (unsigned char *)ptr;
	ptr = (uint32_t *)(misalign + 1);
	magic = BU_EXTERNAL_MAGIC;
	str = (char *)bu_identify_magic(magic);
	sprintf(expected_str, "ERROR: %p mis-aligned %s pointer, file %s, line %d\n",
		(void *)ptr, str, file, line);
	bu_badmagic(ptr, magic, str, file, line);
	return 1;
=======
	case 1:
	    *ptr = BU_AVS_MAGIC;
	    magic = BU_BITV_MAGIC;
	    str = (char *)bu_identify_magic(*(ptr));
	    sprintf(expected_str, "ERROR: bad pointer %p: s/b %s(x%lx), was %s(x%lx), file %s, line %d\n",
		    (void *)ptr,
		    str, (unsigned long)magic,
		    bu_identify_magic(*(ptr)), (unsigned long)*(ptr),
		    file, line);
	    bu_badmagic(ptr, magic, str, file, line);
	    return 1;
	case 2:
	    return 0;
	case 3:
	    ptr = NULL;
	    magic = BU_VLS_MAGIC;
	    str = (char *)bu_identify_magic(magic);
	    sprintf(expected_str, "ERROR: NULL %s pointer, file %s, line %d\n",
		    str, file, line);
	    bu_badmagic(ptr, magic, str, file, line);
	    return 1;
	case 4:
	    misalign = (unsigned char *)ptr;
	    ptr = (uint32_t *)(misalign + 1);
	    magic = BU_EXTERNAL_MAGIC;
	    str = (char *)bu_identify_magic(magic);
	    sprintf(expected_str, "ERROR: %p mis-aligned %s pointer, file %s, line %d\n",
		    (void *)ptr, str, file, line);
	    bu_badmagic(ptr, magic, str, file, line);
	    return 1;
>>>>>>> 2965d039
    }

    bu_log("Invalid function number %d specified. [%s]\n", testnum, argv[0]);
    return 1;
}

/*
 * Local Variables:
 * mode: C
 * tab-width: 8
 * indent-tabs-mode: t
 * c-file-style: "stroustrup"
 * End:
 * ex: shiftwidth=4 tabstop=8
 */<|MERGE_RESOLUTION|>--- conflicted
+++ resolved
@@ -1,11 +1,7 @@
 /*                     B A D M A G I C . C
  * BRL-CAD
  *
-<<<<<<< HEAD
- * Copyright (c) 2013-2018 United States Government as represented by
-=======
  * Copyright (c) 2013-2020 United States Government as represented by
->>>>>>> 2965d039
  * the U.S. Army Research Laboratory.
  *
  * This library is free software; you can redistribute it and/or
@@ -75,38 +71,6 @@
 
     sscanf(argv[1], "%d", &testnum);
     switch (testnum) {
-<<<<<<< HEAD
-    case 1:
-	*ptr = BU_AVS_MAGIC;
-	magic = BU_BITV_MAGIC;
-	str = (char *)bu_identify_magic(*(ptr));
-	sprintf(expected_str, "ERROR: bad pointer %p: s/b %s(x%lx), was %s(x%lx), file %s, line %d\n",
-		(void *)ptr,
-		str, (unsigned long)magic,
-		bu_identify_magic(*(ptr)), (unsigned long)*(ptr),
-		file, line);
-	bu_badmagic(ptr, magic, str, file, line);
-	return 1;
-    case 2:
-	return 0;
-    case 3:
-	ptr = NULL;
-	magic = BU_VLS_MAGIC;
-	str = (char *)bu_identify_magic(magic);
-	sprintf(expected_str, "ERROR: NULL %s pointer, file %s, line %d\n",
-		str, file, line);
-	bu_badmagic(ptr, magic, str, file, line);
-	return 1;
-    case 4:
-	misalign = (unsigned char *)ptr;
-	ptr = (uint32_t *)(misalign + 1);
-	magic = BU_EXTERNAL_MAGIC;
-	str = (char *)bu_identify_magic(magic);
-	sprintf(expected_str, "ERROR: %p mis-aligned %s pointer, file %s, line %d\n",
-		(void *)ptr, str, file, line);
-	bu_badmagic(ptr, magic, str, file, line);
-	return 1;
-=======
 	case 1:
 	    *ptr = BU_AVS_MAGIC;
 	    magic = BU_BITV_MAGIC;
@@ -137,7 +101,6 @@
 		    (void *)ptr, str, file, line);
 	    bu_badmagic(ptr, magic, str, file, line);
 	    return 1;
->>>>>>> 2965d039
     }
 
     bu_log("Invalid function number %d specified. [%s]\n", testnum, argv[0]);
