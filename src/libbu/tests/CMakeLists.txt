# To minimize the number of build targets and binaries that are created, we
# combine some of the unit tests into a single program.

set(bu_test_srcs
  b64.c
  backtrace.c
  badmagic.c
  basename.c
  bitv.c
  booleanize.c
  color.c
  datetime.c
  dir.c
  dirname.c
  encode.c
  escape.c
  file.c
  file_mime.c
  heap.c
  hook.c
  humanize_number.c
  vls_incr.c
  vls_simplify.c
<<<<<<< HEAD
  opt.c
  parallel.c
  path_component.c
  ptbl.c
  redblack.c
=======
  mappedfile.c
  opt.c
  parallel.c
  path_component.c
  process.c
  ptbl.c
  realpath.c
>>>>>>> 2965d039
  semaphore.c
  sort.c
  str.c
  str_isprint.c
  uuid.c
  vls.c
  vls_vprintf.c
  )
#  file_glob.c

# Generate and assemble the necessary per-test-type source code
set(BU_TEST_SRC_INCLUDES)
set(BU_TEST_SRC_SWITCHES)
set(BU_TEST_LIST)
foreach(srcfile ${bu_test_srcs})
  get_filename_component(NAME_ROOT ${srcfile} NAME_WE)
  set(BU_TEST_SRC_INCLUDES "${BU_TEST_SRC_INCLUDES}\n#define main ${NAME_ROOT}_main\n#include \"libbu/tests/${srcfile}\"\n#undef main\n")
  set(BU_TEST_SRC_SWITCHES "${BU_TEST_SRC_SWITCHES}\n	if (BU_STR_EQUAL(av[0], \"${NAME_ROOT}\")) return ${NAME_ROOT}_main(ac,av);")
  set(BU_TEST_LIST "${BU_TEST_LIST}\\n	${NAME_ROOT}")
endforeach(srcfile ${bu_test_srcs})

# Generate bu_test.c file and build it
include_directories(${CMAKE_CURRENT_SOURCE_DIR}/../..)
configure_file(bu_test.c.in "${CMAKE_CURRENT_BINARY_DIR}/bu_test.c" @ONLY)
BRLCAD_ADDEXEC(bu_test "${CMAKE_CURRENT_BINARY_DIR}/bu_test.c" libbu TEST)

# Housekeeping for included source files
CMAKEFILES(${bu_test_srcs})
VALIDATE_STYLE("${bu_test_srcs}" bu_test)

#
#  ************ bu_sscanf tests *************
#

BRLCAD_ADDEXEC(bu_sscanf sscanf.c libbu TEST)
BRLCAD_ADDEXEC(bu_gethostname gethostname.c libbu TEST)

#
#  ************ basename.c tests *************
#

####################################
#      bu_path_basename testing    #
####################################
add_test(NAME bu_path_basename_null                                   COMMAND bu_test basename) # tests NULL
add_test(NAME bu_path_basename_empty                                  COMMAND bu_test basename "")
add_test(NAME bu_path_basename_sl_usr_sl_dir_sl_file                  COMMAND bu_test basename "/usr/dir/file")
add_test(NAME bu_path_basename_sl_usr_sl_dir_sl_                      COMMAND bu_test basename "/usr/dir/")
add_test(NAME bu_path_basename_sl_usr_bsl__sl_dir                     COMMAND bu_test basename "/usr\\\\/dir")
add_test(NAME bu_path_basename_sl_usr_sl__p_                          COMMAND bu_test basename "/usr/.")
add_test(NAME bu_path_basename_sl_usr_sl_                             COMMAND bu_test basename "/usr/")
add_test(NAME bu_path_basename_sl_usr                                 COMMAND bu_test basename "/usr")
add_test(NAME bu_path_basename_usr                                    COMMAND bu_test basename "usr")
add_test(NAME bu_path_basename_sl_usr_sl_some_sp_long_sl_file         COMMAND bu_test basename "/usr/some long/file")
add_test(NAME bu_path_basename_sl_usr_sl_some_sp_file                 COMMAND bu_test basename "/usr/some file")
add_test(NAME bu_path_basename_C_c__sl_usr_sl_some_bsl__sp_drivepath  COMMAND bu_test basename "C:/usr/some\\\\ drivepath")
add_test(NAME bu_path_basename_sl_a_sp_test_sp_file                   COMMAND bu_test basename "/a test file")
add_test(NAME bu_path_basename_another_sp_file                        COMMAND bu_test basename "another file")
add_test(NAME bu_path_basename_C_c__bsl__Temp                         COMMAND bu_test basename "C:\\\\Temp")
add_test(NAME bu_path_basename_C_c__sl_Temp                           COMMAND bu_test basename "C:/Temp")
add_test(NAME bu_path_basename_sl_                                    COMMAND bu_test basename "/")
add_test(NAME bu_path_basename_sl__sl__sl__sl__sl_                    COMMAND bu_test basename "/////")
add_test(NAME bu_path_basename_p_                                     COMMAND bu_test basename ".")
add_test(NAME bu_path_basename_p__p_                                  COMMAND bu_test basename "..")
add_test(NAME bu_path_basename_p__p__p_                               COMMAND bu_test basename "...")
add_test(NAME bu_path_basename_sp__sp__sp_                            COMMAND bu_test basename "   ")


##########################################
#      bu_file_path_component testing    #
##########################################
add_test(NAME bu_path_component_null                               COMMAND bu_test path_component) # tests NULL
add_test(NAME bu_path_component_empty                              COMMAND bu_test path_component 0) # tests empty

# NOTE: these test numbers correspond with the bu_path_component_t enum values in include/bu/path.h
add_test(NAME bu_path_component_sl_usr_sl_dir_sl_file_ext          COMMAND bu_test path_component "/usr/dir/file.ext" "ext" 4)
add_test(NAME bu_path_component_c_sl_usr_sl_dir_sl_file_ext        COMMAND bu_test path_component "C:/usr/dir/file.ext" "ext" 4)
add_test(NAME bu_path_component_sl_usr_sl_dir_sl_file_base         COMMAND bu_test path_component "/usr/dir/file.ext" "file.ext" 2)
add_test(NAME bu_path_component_sl_usr_sl_dir_sl_file_base_core    COMMAND bu_test path_component "/usr/dir/file.ext" "file" 3)
add_test(NAME bu_path_component_sl_usr_sl_dir_sl_file_dir          COMMAND bu_test path_component "/usr/dir/file.ext" "/usr/dir" 0)
add_test(NAME bu_path_component_sl_usr_sl_dir_sl_file_dir_core     COMMAND bu_test path_component "/usr/dir/file.ext" "/usr/dir/file" 1)
add_test(NAME bu_path_component_c_sl_usr_sl_dir_sl_file_dir_core   COMMAND bu_test path_component "C:/usr/dir/file.ext" "C:/usr/dir/file" 1)


#############################
#      bu_file_* testing    #
#############################
add_test(NAME bu_file  COMMAND bu_test file) # tests bu/file.h API

# NOTE: these test numbers correspond with the bu_mime_t enum values in include/bu/mime.h
add_test(NAME bu_file_mime_dxf   COMMAND bu_test file_mime dxf 5 1) # tests dxf extension in model context
add_test(NAME bu_file_mime_stp   COMMAND bu_test file_mime stp 5 7) # tests stp extension in model context
add_test(NAME bu_file_mime_png   COMMAND bu_test file_mime png 3 13) # tests png extension in image context

#add_test(NAME bu_file_glob   COMMAND bu_test file_glob) # runs a series of built-in unit tests

#
#  ************ bitv.c tests *************
#
include(tests_bitv.cmake)

#
#  ************ booleanize.c tests *************
#

#################################
#      bu_booleanize testing    #
#################################
# expected returns are false:0, strongly true:1, or anything else:>1
add_test(NAME bu_booleanize_nullptr      COMMAND bu_test booleanize) # tests NULL
add_test(NAME bu_booleanize_nullstr      COMMAND bu_test booleanize "(null)" 0)
add_test(NAME bu_booleanize_empty        COMMAND bu_test booleanize "" 0)
add_test(NAME bu_booleanize_space        COMMAND bu_test booleanize " " 0)
add_test(NAME bu_booleanize_n            COMMAND bu_test booleanize "n" 0)
add_test(NAME bu_booleanize_nabcd        COMMAND bu_test booleanize "nabcd" 2)
add_test(NAME bu_booleanize_N            COMMAND bu_test booleanize "N" 0)
add_test(NAME bu_booleanize_Nabcd        COMMAND bu_test booleanize "Nabcd" 2)
add_test(NAME bu_booleanize__sp__sp_abcd COMMAND bu_test booleanize "  abcd" 2)
add_test(NAME bu_booleanize_y            COMMAND bu_test booleanize "y" 1)
add_test(NAME bu_booleanize_yabcd        COMMAND bu_test booleanize "yabcd" 2)
add_test(NAME bu_booleanize_Y            COMMAND bu_test booleanize "Y" 1)
add_test(NAME bu_booleanize_Yabcd        COMMAND bu_test booleanize "Yabcd" 2)
add_test(NAME bu_booleanize_abcd         COMMAND bu_test booleanize "abcd" 2)
add_test(NAME bu_booleanize_neg1         COMMAND bu_test booleanize "-1" 2)
add_test(NAME bu_booleanize_1            COMMAND bu_test booleanize "1" 1)
add_test(NAME bu_booleanize_2            COMMAND bu_test booleanize "2" 2)
add_test(NAME bu_booleanize_0            COMMAND bu_test booleanize "0" 0)
add_test(NAME bu_booleanize_neg0         COMMAND bu_test booleanize "-0" 0)
add_test(NAME bu_booleanize_0000         COMMAND bu_test booleanize "0000" 0)
add_test(NAME bu_booleanize_0001         COMMAND bu_test booleanize "0001" 1)

#
#  ************ ctype.c tests *************
#

##################################
#      bu_str_isprint testing    #
##################################
# Note - because of the special characters needed in these tests, the strings
# don't work well when fed in from the command line.
add_test(NAME bu_str_isprint_basic                COMMAND bu_test str_isprint 1)
add_test(NAME bu_str_isprint_eol                  COMMAND bu_test str_isprint 2)
add_test(NAME bu_str_isprint_double_slash         COMMAND bu_test str_isprint 3)
add_test(NAME bu_str_isprint_horiz_tab            COMMAND bu_test str_isprint 4)
add_test(NAME bu_str_isprint_non-alphanumeric     COMMAND bu_test str_isprint 5)
add_test(NAME bu_str_isprint_eol_non-alphanumeric COMMAND bu_test str_isprint 6)
add_test(NAME bu_str_isprint_carriage_return      COMMAND bu_test str_isprint 7)

#
#  ************ dirname.c tests *************
#

###################################
#      bu_path_dirname testing    #
###################################
add_test(NAME bu_path_dirname__usr_dir_file COMMAND bu_test dirname "/usr/dir/file")
add_test(NAME bu_path_dirname__usr_dir_ COMMAND bu_test dirname "/usr/dir/")
add_test(NAME bu_path_dirname__usr__bsl__dir COMMAND bu_test dirname "/usr\\\\/dir")
add_test(NAME bu_path_dirname__usr_period COMMAND bu_test dirname "/usr/.")
add_test(NAME bu_path_dirname__usr_ COMMAND bu_test dirname "/usr/")
add_test(NAME bu_path_dirname__usr COMMAND bu_test dirname "/usr")
add_test(NAME bu_path_dirname_usr COMMAND bu_test dirname "usr")
add_test(NAME bu_path_dirname__usr_some_sp_long_file COMMAND bu_test dirname "/usr/some long/file")
add_test(NAME bu_path_dirname__usr_some_sp_file COMMAND bu_test dirname "/usr/some file")
add_test(NAME bu_path_dirname__usr_some__bsl__sp_drivepath COMMAND bu_test dirname "C:/usr/some\\\\ drivepath")
add_test(NAME bu_path_dirname__a_sp_file COMMAND bu_test dirname "/a test file")
add_test(NAME bu_path_dirname_another_file COMMAND bu_test dirname "another file")
add_test(NAME bu_path_dirname_C_colon__bsl_Temp COMMAND bu_test dirname "C:\\\\Temp")
add_test(NAME bu_path_dirname_C_colon__Temp COMMAND bu_test dirname "C:/Temp")
add_test(NAME bu_path_dirname__ COMMAND bu_test dirname "/")
add_test(NAME bu_path_dirname______ COMMAND bu_test dirname "/////")
add_test(NAME bu_path_dirname__period_ COMMAND bu_test dirname ".")
add_test(NAME bu_path_dirname__period__period_ COMMAND bu_test dirname "..")
add_test(NAME bu_path_dirname__period__period__period_ COMMAND bu_test dirname "...")
add_test(NAME bu_path_dirname__sp__sp__sp_ COMMAND bu_test dirname "   ")
add_test(NAME bu_path_dirname_empty COMMAND bu_test dirname "")
add_test(NAME bu_path_dirname_null COMMAND bu_test dirname)

#
#  ************ escape.c tests *************
#
# Note - because of the quoting needed in these tests, it is simpler
# to leave the input strings in the C code.  Individual tests are triggered
# by number

###################################
#      bu_str_unescape testing    #
###################################
foreach(num RANGE 1 23)
  add_test(NAME "bu_str_unescape_${num}" COMMAND bu_test escape 1 "${num}")
endforeach()

#################################
#      bu_str_escape testing    #
#################################
foreach(num RANGE 1 31)
  add_test(NAME "bu_str_escape_${num}" COMMAND bu_test escape 2 "${num}")
endforeach()

##############################################
#      escape/unescape round trip testing    #
##############################################
foreach(num RANGE 1 4)
  add_test(NAME "bu_escape_roundtrip_${num}" COMMAND bu_test escape 3 "${num}")
endforeach()

###
# bu_heap memory allocation testing
###
add_test(NAME bu_heap_1 COMMAND bu_test heap)

#
#  ************ progname.c tests *************
#
# Note - some of the test conditions for bu_progname require previous
# steps to be performed in the same executable context.  Hence, in this
# case, multiple test cases are rolled into a single program execution.

###############################
#      bu_progname testing    #
###############################
BRLCAD_ADDEXEC(bu_progname progname.c libbu TEST)
add_dependencies(bu_test bu_progname)
add_test(NAME bu_progname_tests COMMAND bu_progname)

#
#  ************ encode.c tests *************
#
# The testing of encoding and de-coding is tested at once in a "round trip"
# approach - the tests below all test both bu_vls_encode and bu_vls_decode.
# Like many string functions using escaped characters the input strings are
# left in C to minimize pass-through errors.
foreach(num RANGE 1 23)
  add_test(NAME "bu_encode_${num}" COMMAND bu_test encode "${num}")
endforeach()

#
#  ************ b64.c tests *************
#
# The testing of encoding and de-coding is tested at once in a "round trip"
# approach - the tests below all test both bu_b64_encode and bu_b64_decode.
add_test(NAME "bu_b64_test" COMMAND bu_test b64)

#
#  ************ bu_semaphore.c tests *************
#
add_test(NAME bu_semaphore_test COMMAND bu_test semaphore)
add_test(NAME bu_semaphore_P1 COMMAND bu_test semaphore -P1)
add_test(NAME bu_semaphore_P2 COMMAND bu_test semaphore -P2)
add_test(NAME bu_semaphore_P3 COMMAND bu_test semaphore -P3)

#
#  ************ bu_parallel.c tests *************
#
add_test(NAME bu_parallel_test COMMAND bu_test parallel)

# TODO - add a parallel test for the static version of the library,
# maybe using bu_getiwd

#
#  ************ vls_vprintf.c tests *************
#
foreach(num RANGE 1 67)
  add_test(NAME "bu_vls_vprintf_${num}" COMMAND bu_test vls_vprintf "${num}")
endforeach()

#
#  ************ vls.c tests *************
#
include(tests_vls.cmake)


#
#  ************ sort.c test *************
#
add_test(NAME bu_sort_unsigned_int_1 COMMAND bu_test sort 1)
add_test(NAME bu_sort_unsigned_int_2 COMMAND bu_test sort 2)
add_test(NAME bu_sort_fastf_t_1 COMMAND bu_test sort 3)
add_test(NAME bu_sort_fastf_t_2 COMMAND bu_test sort 4)
add_test(NAME bu_sort_string_1 COMMAND bu_test sort 5)
add_test(NAME bu_sort_string_2 COMMAND bu_test sort 6)
add_test(NAME bu_sort_dist_to_int_1 COMMAND bu_test sort 7)
add_test(NAME bu_sort_dist_to_int_2 COMMAND bu_test sort 8)
add_test(NAME bu_sort_fastf_empty COMMAND bu_test sort 9)
add_test(NAME bu_sort_fastf_inf COMMAND bu_test sort 10)

#
#  ************ color.c tests *************

# For COMMAND bu_test color, the input format is as follows:
#
# COMMAND bu_test color <function number> <args>

# For function #1 (bu_rgb_to_hsv) the <args> format is as follows:
#
# rgb expected_hsv
#
# Where rgb colors are represented by comma-separated triples of
# integers, and hsv colors are represented by comma-separated triples
# of floats.

add_test(NAME bu_rgb_to_hsv_1 COMMAND bu_test color 1 192,78,214 290.294,0.636,0.839)
add_test(NAME bu_rgb_to_hsv_2 COMMAND bu_test color 1 0,0,0 0.0,0.0,0.0)
add_test(NAME bu_rgb_to_hsv_3 COMMAND bu_test color 1 255,255,255 0.0,0.0,1.0)
add_test(NAME bu_rgb_to_hsv_4 COMMAND bu_test color 1 255,0,0 0.0,1.0,1.0)
add_test(NAME bu_rgb_to_hsv_5 COMMAND bu_test color 1 0,255,0 120.0,1.0,1.0)
add_test(NAME bu_rgb_to_hsv_6 COMMAND bu_test color 1 0,0,255 240.0,1.0,1.0)
add_test(NAME bu_rgb_to_hsv_7 COMMAND bu_test color 1 128,128,128 0.0,0.0,0.501)

# For function #2 (bu_hsv_to_rgb) the <args> format is as follows:
#
# hsv expected_rgb
#
# Where rgb colors are represented by comma-separated triples of
# integers, and hsv colors are represented by comma-separated triples
# of floats.

add_test(NAME bu_hsv_to_rgb_1 COMMAND bu_test color 2 290.294,0.636,0.839 192,78,214)
add_test(NAME bu_hsv_to_rgb_2 COMMAND bu_test color 2 0.0,0.0,0.0 0,0,0)
add_test(NAME bu_hsv_to_rgb_3 COMMAND bu_test color 2 0.0,0.0,1.0 255,255,255)
add_test(NAME bu_hsv_to_rgb_4 COMMAND bu_test color 2 0.0,1.0,1.0 255,0,0)
add_test(NAME bu_hsv_to_rgb_5 COMMAND bu_test color 2 120.0,1.0,1.0 0,255,0)
add_test(NAME bu_hsv_to_rgb_6 COMMAND bu_test color 2 240.0,1.0,1.0 0,0,255)
add_test(NAME bu_hsv_to_rgb_7 COMMAND bu_test color 2 0.0,0.0,0.501 128,128,128)

# For function #3 (bu_str_to_rgb) the <args> format is as follows:
#
# string expected_rgb
#
# Where rgb colors are represented by comma-separated triples of
# integers.

add_test(NAME bu_str_to_rgb_1 COMMAND bu_test color 3 "1 2 3" 1,2,3)
add_test(NAME bu_str_to_rgb_2 COMMAND bu_test color 3 "78/214/192" 78,214,192)
add_test(NAME bu_str_to_rgb_3 COMMAND bu_test color 3 "214 192 78" 214,192,78)
add_test(NAME bu_str_to_rgb_4 COMMAND bu_test color 3 "192,214,78" 192,214,78)
add_test(NAME bu_str_to_rgb_5 COMMAND bu_test color 3 "1234/1234/1234" 11,22,33) # invalid
add_test(NAME bu_str_to_rgb_6 COMMAND bu_test color 3 "-1 -2 -3" 11,22,33) # invalid
add_test(NAME bu_str_to_rgb_7 COMMAND bu_test color 3 "#000000" 0,0,0)
add_test(NAME bu_str_to_rgb_8 COMMAND bu_test color 3 "#ffffff" 255,255,255)
add_test(NAME bu_str_to_rgb_9 COMMAND bu_test color 3 "#FfFFfF" 255,255,255)
add_test(NAME bu_str_to_rgb_10 COMMAND bu_test color 3 "#fff" 255,255,255)
add_test(NAME bu_str_to_rgb_11 COMMAND bu_test color 3 "#C04ED6" 192,78,214)
add_test(NAME bu_str_to_rgb_12 COMMAND bu_test color 3 "#C4D" 204,68,221)

# For function #4 (bu_color_to_rgb_floats) the <args> format is as follows:
#
# rgb_color
#
# Where rgb colors are represented by comma-separated triples of
# integers or floats.

add_test(NAME bu_color_to_rgb_floats_1 COMMAND bu_test color 4 192,78,214)

#
# ************ str.c tests ************
#

# For COMMAND bu_test str, the input format is as follows:
#
# COMMAND bu_test str <function number> <args>

# For function #1 (bu_strlcatm) the <args> format is as follows:
#
# string1 string2 result_size expected_ret expected_result
#
# Where string1 and string2 are the strings to concatenate,
# result_size is the size for the buffer that the result will be
# stored in, expected_ret is the expected return value of the
# function, and expected_result is the expected resultant string in
# dst.

add_test(NAME bu_strlcatm_valid_1 COMMAND bu_test str 1 "abc" "def" 7 6 "abcdef")
add_test(NAME bu_strlcatm_valid_2 COMMAND bu_test str 1 "abc" "def" 8 6 "abcdef")
add_test(NAME bu_strlcatm_bad_size_1 COMMAND bu_test str 1 "abc" "def" 0 0 "")
add_test(NAME bu_strlcatm_bad_size_2 COMMAND bu_test str 1 "abc" "def" 5 4 "abcd")

# For function #2 (bu_strlcpym) the <args> format is as follows:
#
# string result_size expected_ret expected_result
#
# Where string is the string to copy, result_size is the size of the
# result buffer, expected_ret is the expected return value of the
# function, and expected_result is the expected contents of the copied
# string.

add_test(NAME bu_strlcpym_valid_1 COMMAND bu_test str 2 "abcdef" 7 6 "abcdef")
add_test(NAME bu_strlcpym_valid_2 COMMAND bu_test str 2 "abcdef" 8 6 "abcdef")
add_test(NAME bu_strlcpym_bad_size_1 COMMAND bu_test str 2 "abcdef" 0 0 "")
add_test(NAME bu_strlcpym_bad_size_2 COMMAND bu_test str 2 "abcdef" 5 4 "abcd")

# For function #3 (bu_strdupm) the <args> format is as follows:
#
# string
#
# Where string is the string to duplicate.

add_test(NAME bu_strdupm_1 COMMAND bu_test str 3 "abcdef")

# For function #4 (bu_strcmp) the <args> format is as follows:
#
# string1 string2 expected_ret
#
# Where string1 and string2 are the strings to compare, and
# expected_ret is a number of the same sign as the expected comparison
# result.

add_test(NAME bu_strcmp_equal_1 COMMAND bu_test str 4 "abcd" "abcd" 0)
add_test(NAME bu_strcmp_less_1 COMMAND bu_test str 4 "a" "b" -1)
add_test(NAME bu_strcmp_less_2 COMMAND bu_test str 4 "abCD" "abcd" -1)
add_test(NAME bu_strcmp_greater_1 COMMAND bu_test str 4 "b" "a" 1)
add_test(NAME bu_strcmp_greater_2 COMMAND bu_test str 4 "abcd" "abCD" 1)

# For function #5 (bu_strncmp) the <args> format is as follows:
#
# string1 string2 n expected_ret
#
# Where string1 and string2 are the strings to compare, n is the
# length to give strncmp, and expected_ret is a number of the same
# sign as the expected comparison result.

add_test(NAME bu_strncmp_equal_1 COMMAND bu_test str 5 "abcd" "abcd" 4 0)
add_test(NAME bu_strncmp_equal_2 COMMAND bu_test str 5 "abcd" "abcd" 3 0)
add_test(NAME bu_strncmp_equal_3 COMMAND bu_test str 5 "abcd" "abcd" 5 0)
add_test(NAME bu_strncmp_equal_4 COMMAND bu_test str 5 "abcd" "abc" 3 0)
add_test(NAME bu_strncmp_equal_5 COMMAND bu_test str 5 "abcd" "abce" 3 0)
add_test(NAME bu_strncmp_less_1 COMMAND bu_test str 5 "abcd" "abce" 4 -1)
add_test(NAME bu_strncmp_less_2 COMMAND bu_test str 5 "abCD" "abcd" 4 -1)
add_test(NAME bu_strncmp_greater_1 COMMAND bu_test str 5 "abcd" "abc" 4 1)
add_test(NAME bu_strncmp_greater_2 COMMAND bu_test str 5 "abcd" "abCD" 4 1)

# For function #6 (bu_strcasecmp) the <args> format is as follows:
#
# string1 string2 expected_ret
#
# Where string1 and string2 are the strings to compare, and
# expected_ret is a number of the same sign as the expected comparison
# result.

add_test(NAME bu_strcasecmp_equal_1 COMMAND bu_test str 6 "abcd" "abcd" 0)
add_test(NAME bu_strcasecmp_equal_2 COMMAND bu_test str 6 "abCD" "abcd" 0)
add_test(NAME bu_strcasecmp_equal_3 COMMAND bu_test str 6 "abcd" "abCD" 0)
add_test(NAME bu_strcasecmp_less_1 COMMAND bu_test str 4 "a" "b" -1)
add_test(NAME bu_strcasecmp_greater_1 COMMAND bu_test str 4 "b" "a" 1)

# For function #7 (bu_strncasecmp) the <args> format is as follows:
#
# string1 string2 n expected_ret
#
# Where string1 and string2 are the strings to compare, n is the
# length to give strncmp, and expected_ret is a number of the same
# sign as the expected comparison result.

add_test(NAME bu_strncasecmp_equal_1 COMMAND bu_test str 7 "abcd" "abcd" 4 0)
add_test(NAME bu_strncasecmp_equal_2 COMMAND bu_test str 7 "abcd" "abcd" 3 0)
add_test(NAME bu_strncasecmp_equal_3 COMMAND bu_test str 7 "abcd" "abcd" 5 0)
add_test(NAME bu_strncasecmp_equal_4 COMMAND bu_test str 7 "abcd" "abc" 3 0)
add_test(NAME bu_strncasecmp_equal_5 COMMAND bu_test str 7 "abcd" "abce" 3 0)
add_test(NAME bu_strncasecmp_equal_6 COMMAND bu_test str 7 "abCD" "abcd" 4 0)
add_test(NAME bu_strncasecmp_equal_7 COMMAND bu_test str 7 "abcd" "abCD" 4 0)
add_test(NAME bu_strncasecmp_less_1 COMMAND bu_test str 7 "abcd" "abce" 4 -1)
add_test(NAME bu_strncasecmp_greater_1 COMMAND bu_test str 7 "abcd" "abc" 4 1)

#
#  *********** badmagic.c tests ************
#

add_test(NAME bu_badmagic_diff_magic  COMMAND bu_test badmagic 1)
add_test(NAME bu_badmagic_normal      COMMAND bu_test badmagic 2)
add_test(NAME bu_badmagic_null_ptr    COMMAND bu_test badmagic 3)
add_test(NAME bu_badmagic_misaligned  COMMAND bu_test badmagic 4)

#
#  *********** vls_incr.c tests ************
#

add_test(NAME bu_vls_incr_1  COMMAND bu_test vls_incr "test1.r"      0 "NULL"        1  "test2.r")
add_test(NAME bu_vls_incr_2  COMMAND bu_test vls_incr "test1.r"      0 "0:0:0:0"    10  "test11.r")
add_test(NAME bu_vls_incr_3  COMMAND bu_test vls_incr "test1_1.r"    0 "0:0:0:0"     2  "test1_3.r")
add_test(NAME bu_vls_incr_4  COMMAND bu_test vls_incr "test-1.r"     0 "0:0:0:0"     1  "test-2.r")
add_test(NAME bu_vls_incr_5  COMMAND bu_test vls_incr "test1.r"      0 "3:0:0:0"     1  "test002.r")
add_test(NAME bu_vls_incr_6  COMMAND bu_test vls_incr "test1.r"      0 "3:5:0:0"     1  "test005.r")
add_test(NAME bu_vls_incr_7  COMMAND bu_test vls_incr "test5.r"      0 "3:5:0:0"     1  "test006.r")
add_test(NAME bu_vls_incr_8  COMMAND bu_test vls_incr "test8.r"      0 "0:0:9:0"     2  "test0.r")
add_test(NAME bu_vls_incr_9  COMMAND bu_test vls_incr "test1.r"      0 "0:0:0:2"     2  "test5.r")
add_test(NAME bu_vls_incr_10 COMMAND bu_test vls_incr "test90.r"     0 "4:20:99:5"   2  "test0020.r")
add_test(NAME bu_vls_incr_11 COMMAND bu_test vls_incr "test_1_obj.r" 1 "0:0:0:0:-:-" 1  "test-2-obj.r")
add_test(NAME bu_vls_incr_12 COMMAND bu_test vls_incr "test.r"       1 "3:0:0:0:-"   5  "test.r-005")
add_test(NAME bu_vls_incr_13 COMMAND bu_test vls_incr "test1"        0 "NULL"        1  "test2")
add_test(NAME bu_vls_incr_14 COMMAND bu_test vls_incr "test20"       0 "NULL"      100  "test120")
add_test(NAME bu_vls_incr_15 COMMAND bu_test vls_incr "test"         0 "NULL"        1  "test1")
add_test(NAME bu_vls_incr_16 COMMAND bu_test vls_incr "test"         0 "0:0:0:0:-"   1  "test-1")

BRLCAD_ADDEXEC(bu_vls_incr_uniq vls_incr_uniq.cpp libbu TEST)
<<<<<<< HEAD
=======
add_dependencies(bu_test bu_vls_incr_uniq)
>>>>>>> 2965d039
add_test(NAME bu_vls_incr_uniq_1  COMMAND bu_vls_incr_uniq  "test.r1" "test.r3")
add_test(NAME bu_vls_incr_uniq_2  COMMAND bu_vls_incr_uniq  "test.r2" "test.r3")

#
#  *********** vls_simlify.c tests ************
#

add_test(NAME bu_vls_simplify_1  COMMAND bu_test vls_simplify "^%test1@@%"    "__test1___")
add_test(NAME bu_vls_simplify_2  COMMAND bu_test vls_simplify "^%test1@@%"    "_test1_"     ""   "_")
add_test(NAME bu_vls_simplify_3  COMMAND bu_test vls_simplify "^%test1@@%"    "_test1@@_"   "@"  "_")
add_test(NAME bu_vls_simplify_4  COMMAND bu_test vls_simplify "^%test1.s@@%"  "_test1_s_"   ""   "_")
add_test(NAME bu_vls_simplify_5  COMMAND bu_test vls_simplify "^%test1.s@@%"  "_test1.s_"   "."  "_")
add_test(NAME bu_vls_simplify_6  COMMAND bu_test vls_simplify "^%test1.s@@%"  "test1.s"     "."  "_"  "_")
add_test(NAME bu_vls_simplify_7  COMMAND bu_test vls_simplify "^%test1.s@@%"  "%test1.s_%"  ".%" "_"  "_")
add_test(NAME bu_vls_simplify_8  COMMAND bu_test vls_simplify "^%test1.s@@%"  "test1.s"     ".%" "_"  "%_")
add_test(NAME bu_vls_simplify_9  COMMAND bu_test vls_simplify "^%test1.s@@%"  "test1.s@"    ".@" "_@" "_")
add_test(NAME bu_vls_simplify_10 COMMAND bu_test vls_simplify "^%test1.s@@%"  "test1.s"     ".@" "_@" "@_")
add_test(NAME bu_vls_simplify_11 COMMAND bu_test vls_simplify "^%test@1.s@@%" "test@1.s"    ".@" "_@" "@_")

#
#  *********** opt.c tests ************
#

add_test(NAME bu_opt_null  COMMAND bu_test opt 0 0 0)

# Verbosity (custom handler) testing
add_test(NAME bu_opt_1_v_00  COMMAND bu_test opt 1 v 0)
add_test(NAME bu_opt_1_v_01  COMMAND bu_test opt 1 v 1)
add_test(NAME bu_opt_1_v_02  COMMAND bu_test opt 1 v 2)
add_test(NAME bu_opt_1_v_03  COMMAND bu_test opt 1 v 3)
add_test(NAME bu_opt_1_v_04  COMMAND bu_test opt 1 v 4)
add_test(NAME bu_opt_1_v_05  COMMAND bu_test opt 1 v 5)
add_test(NAME bu_opt_1_v_06  COMMAND bu_test opt 1 v 6)
add_test(NAME bu_opt_1_v_07  COMMAND bu_test opt 1 v 7)
add_test(NAME bu_opt_1_v_08  COMMAND bu_test opt 1 v 8)
add_test(NAME bu_opt_1_v_09  COMMAND bu_test opt 1 v 9)
add_test(NAME bu_opt_1_v_10  COMMAND bu_test opt 1 v 10)
add_test(NAME bu_opt_1_v_11  COMMAND bu_test opt 1 v 11)
add_test(NAME bu_opt_1_v_12  COMMAND bu_test opt 1 v 12)
add_test(NAME bu_opt_1_v_13  COMMAND bu_test opt 1 v 13)
add_test(NAME bu_opt_1_v_14  COMMAND bu_test opt 1 v 14)

# Help option testing
add_test(NAME bu_opt_1_h_01  COMMAND bu_test opt 1 h 1)
add_test(NAME bu_opt_1_h_02  COMMAND bu_test opt 1 h 2)
add_test(NAME bu_opt_1_h_03  COMMAND bu_test opt 1 h 3)
add_test(NAME bu_opt_1_h_04  COMMAND bu_test opt 1 h 4)
add_test(NAME bu_opt_1_h_05  COMMAND bu_test opt 1 h 5)
add_test(NAME bu_opt_1_h_06  COMMAND bu_test opt 1 h 6)
add_test(NAME bu_opt_1_h_07  COMMAND bu_test opt 1 h 7)
add_test(NAME bu_opt_1_h_08  COMMAND bu_test opt 1 h 8)
add_test(NAME bu_opt_1_h_09  COMMAND bu_test opt 1 h 9)
add_test(NAME bu_opt_1_h_10  COMMAND bu_test opt 1 h 10)

# Boolean option testing
add_test(NAME bu_opt_1_b_01  COMMAND bu_test opt 1 b 1)
add_test(NAME bu_opt_1_b_02  COMMAND bu_test opt 1 b 2)
add_test(NAME bu_opt_1_b_03  COMMAND bu_test opt 1 b 3)
add_test(NAME bu_opt_1_b_04  COMMAND bu_test opt 1 b 4)

# String option testing
add_test(NAME bu_opt_1_s_01  COMMAND bu_test opt 1 s 1)
add_test(NAME bu_opt_1_s_02  COMMAND bu_test opt 1 s 2)
add_test(NAME bu_opt_1_s_03  COMMAND bu_test opt 1 s 3)
add_test(NAME bu_opt_1_s_04  COMMAND bu_test opt 1 s 4)
add_test(NAME bu_opt_1_s_05  COMMAND bu_test opt 1 s 5)

# Integer option testing
add_test(NAME bu_opt_1_i_01  COMMAND bu_test opt 1 i 1)
add_test(NAME bu_opt_1_i_02  COMMAND bu_test opt 1 i 2)
add_test(NAME bu_opt_1_i_03  COMMAND bu_test opt 1 i 3)
add_test(NAME bu_opt_1_i_04  COMMAND bu_test opt 1 i 4)

# Long int option testing
add_test(NAME bu_opt_1_l_01  COMMAND bu_test opt 1 l 1)
add_test(NAME bu_opt_1_l_02  COMMAND bu_test opt 1 l 2)

# fastf_t option testing
add_test(NAME bu_opt_1_f_01  COMMAND bu_test opt 1 f 1)
add_test(NAME bu_opt_1_f_02  COMMAND bu_test opt 1 f 2)
add_test(NAME bu_opt_1_f_03  COMMAND bu_test opt 1 f 3)

# Multiple flag option testing
add_test(NAME bu_opt_1_mf_01  COMMAND bu_test opt 1 m 1)
add_test(NAME bu_opt_1_mf_02  COMMAND bu_test opt 1 m 2)

# non-static var assignment option testing (and also complex
# custom arg processing testing)
add_test(NAME bu_opt_2_color_00  COMMAND bu_test opt 2 C 0)
add_test(NAME bu_opt_2_color_01  COMMAND bu_test opt 2 C 1)
add_test(NAME bu_opt_2_color_02  COMMAND bu_test opt 2 C 2)
add_test(NAME bu_opt_2_color_03  COMMAND bu_test opt 2 C 3)
add_test(NAME bu_opt_2_color_04  COMMAND bu_test opt 2 C 4)
add_test(NAME bu_opt_2_color_05  COMMAND bu_test opt 2 C 5)
add_test(NAME bu_opt_2_color_06  COMMAND bu_test opt 2 C 6)
add_test(NAME bu_opt_2_color_07  COMMAND bu_test opt 2 C 7)
add_test(NAME bu_opt_2_color_08  COMMAND bu_test opt 2 C 8)
add_test(NAME bu_opt_2_color_09  COMMAND bu_test opt 2 C 9)
add_test(NAME bu_opt_2_color_10  COMMAND bu_test opt 2 C 10)
add_test(NAME bu_opt_2_color_11  COMMAND bu_test opt 2 C 11)
add_test(NAME bu_opt_2_color_12  COMMAND bu_test opt 2 C 12)
add_test(NAME bu_opt_2_color_13  COMMAND bu_test opt 2 C 13)
add_test(NAME bu_opt_2_color_14  COMMAND bu_test opt 2 C 14)
add_test(NAME bu_opt_2_color_15  COMMAND bu_test opt 2 C 15)
add_test(NAME bu_opt_2_color_16  COMMAND bu_test opt 2 C 16)

# vector tests
add_test(NAME bu_opt_3_vect_00  COMMAND bu_test opt 3 V 0)
add_test(NAME bu_opt_3_vect_01  COMMAND bu_test opt 3 V 1)
add_test(NAME bu_opt_3_vect_02  COMMAND bu_test opt 3 V 2)
add_test(NAME bu_opt_3_vect_03  COMMAND bu_test opt 3 V 3)
add_test(NAME bu_opt_3_vect_04  COMMAND bu_test opt 3 V 4)

#
#  *********** datetime.c tests ************
#

foreach(num RANGE 0 11)
  add_test(NAME "bu_datetime${num}" COMMAND bu_test datetime "${num}")
endforeach()

#
#  *********** hash.c tests ************
#
BRLCAD_ADDEXEC(bu_hash hash.cpp libbu TEST)
add_dependencies(bu_test bu_hash)
add_test(NAME bu_hash_noop         COMMAND bu_hash 0)
add_test(NAME bu_hash_one_entry    COMMAND bu_hash 1)
add_test(NAME bu_hash_lorem_ipsum  COMMAND bu_hash 2)

#
#  *********** humanize_number.c tests ************
#

add_test(NAME bu_humanize_number_BSD COMMAND bu_test humanize_number)

#
#  *********** uuid.c tests ************
#

add_test(NAME bu_uuid_encode COMMAND bu_test uuid)

#add_test(NAME bu_uuid_create  COMMAND bu_test uuid 0)
#add_test(NAME bu_uuid_compare COMMAND bu_test uuid 1)
#add_test(NAME bu_uuid_encode  COMMAND bu_test uuid 2)

#
#  *********** ptbl.c tests ************
#

add_test(NAME bu_ptbl_init_default COMMAND bu_test ptbl init)
add_test(NAME bu_ptbl_init_0 COMMAND bu_test ptbl init 0)
add_test(NAME bu_ptbl_init_10000 COMMAND bu_test ptbl init 10000)

add_test(NAME bu_ptbl_reset COMMAND bu_test ptbl reset)
<<<<<<< HEAD
add_test(NAME bu_ptbl_zero COMMAND bu_test ptbl zero)
=======
>>>>>>> 2965d039

add_test(NAME bu_ptbl_ins COMMAND bu_test ptbl ins)
add_test(NAME bu_ptbl_ins_uniq COMMAND bu_test ptbl ins uniq)
add_test(NAME bu_ptbl_locate COMMAND bu_test ptbl locate)

add_test(NAME bu_ptbl_rm_cons COMMAND bu_test ptbl rm cons)
add_test(NAME bu_ptbl_rm_mix COMMAND bu_test ptbl rm mix)

add_test(NAME bu_ptbl_cat COMMAND bu_test ptbl cat)
add_test(NAME bu_ptbl_cat_uniq COMMAND bu_test ptbl cat uniq)

add_test(NAME bu_ptbl_trunc COMMAND bu_test ptbl trunc)

#
#  *********** hook.c tests ************
#

add_test(NAME bu_hook_basic COMMAND bu_test hook basic)
add_test(NAME bu_hook_multiadd COMMAND bu_test hook multiadd)
add_test(NAME bu_hook_saverestore COMMAND bu_test hook saverestore)
<<<<<<< HEAD
=======

#
#  *********** process.c tests ************
#

# Make a binary to launch as a subprocess, and add it as
# dependency of bu_test to make sure it is present when
# bu_test runs its process tests
BRLCAD_ADDEXEC(bu_subprocess subprocess.cpp libbu TEST)
add_dependencies(bu_test bu_subprocess)
add_test(NAME bu_process_basic COMMAND bu_test process "$<TARGET_FILE:bu_subprocess>" basic)
add_test(NAME bu_process_abort COMMAND bu_test process "$<TARGET_FILE:bu_subprocess>" abort)

#  *********** mappedfile.c tests ************
add_test(NAME bu_mappedfile_serial_1 COMMAND bu_test mappedfile 1 1)
add_test(NAME bu_mappedfile_parallel_1 COMMAND bu_test mappedfile 2 1)
add_test(NAME bu_mappedfile_serial_16 COMMAND bu_test mappedfile 1 16)
add_test(NAME bu_mappedfile_parallel_16 COMMAND bu_test mappedfile 2 16)
add_test(NAME bu_mappedfile_serial_128 COMMAND bu_test mappedfile 1 128)
add_test(NAME bu_mappedfile_parallel_128 COMMAND bu_test mappedfile 2 128)
add_test(NAME bu_mappedfile_serial_1024 COMMAND bu_test mappedfile 1 1024)
add_test(NAME bu_mappedfile_parallel_1024 COMMAND bu_test mappedfile 2 1024)
add_test(NAME bu_mappedfile_serial_2048 COMMAND bu_test mappedfile 1 2048)
add_test(NAME bu_mappedfile_parallel_2048 COMMAND bu_test mappedfile 2 2048)
add_test(NAME bu_mappedfile_serial_16384 COMMAND bu_test mappedfile 1 16384)
add_test(NAME bu_mappedfile_parallel_16384 COMMAND bu_test mappedfile 2 16384)
add_test(NAME bu_mappedfile_repeat_serial_10 COMMAND bu_test mappedfile 3 10)
add_test(NAME bu_mappedfile_repeat_parallel_10 COMMAND bu_test mappedfile 4 10)
#add_test(NAME bu_mappedfile_parallel_free COMMAND bu_test mappedfile 5)

#
#  *********** realpath.c tests ************
#
add_test(NAME bu_file_realpath_1 COMMAND bu_test realpath 1)
add_test(NAME bu_file_realpath_2 COMMAND bu_test realpath 2)
>>>>>>> 2965d039

CMAKEFILES(
  tests_bitv.cmake
  tests_vls.cmake
)

CMAKEFILES(CMakeLists.txt)

# Local Variables:
# tab-width: 8
# mode: cmake
# indent-tabs-mode: t
# End:
# ex: shiftwidth=2 tabstop=8 textwidth=0 wrapmargin=0<|MERGE_RESOLUTION|>--- conflicted
+++ resolved
@@ -21,13 +21,6 @@
   humanize_number.c
   vls_incr.c
   vls_simplify.c
-<<<<<<< HEAD
-  opt.c
-  parallel.c
-  path_component.c
-  ptbl.c
-  redblack.c
-=======
   mappedfile.c
   opt.c
   parallel.c
@@ -35,7 +28,6 @@
   process.c
   ptbl.c
   realpath.c
->>>>>>> 2965d039
   semaphore.c
   sort.c
   str.c
@@ -530,10 +522,7 @@
 add_test(NAME bu_vls_incr_16 COMMAND bu_test vls_incr "test"         0 "0:0:0:0:-"   1  "test-1")
 
 BRLCAD_ADDEXEC(bu_vls_incr_uniq vls_incr_uniq.cpp libbu TEST)
-<<<<<<< HEAD
-=======
 add_dependencies(bu_test bu_vls_incr_uniq)
->>>>>>> 2965d039
 add_test(NAME bu_vls_incr_uniq_1  COMMAND bu_vls_incr_uniq  "test.r1" "test.r3")
 add_test(NAME bu_vls_incr_uniq_2  COMMAND bu_vls_incr_uniq  "test.r2" "test.r3")
 
@@ -689,10 +678,6 @@
 add_test(NAME bu_ptbl_init_10000 COMMAND bu_test ptbl init 10000)
 
 add_test(NAME bu_ptbl_reset COMMAND bu_test ptbl reset)
-<<<<<<< HEAD
-add_test(NAME bu_ptbl_zero COMMAND bu_test ptbl zero)
-=======
->>>>>>> 2965d039
 
 add_test(NAME bu_ptbl_ins COMMAND bu_test ptbl ins)
 add_test(NAME bu_ptbl_ins_uniq COMMAND bu_test ptbl ins uniq)
@@ -713,8 +698,6 @@
 add_test(NAME bu_hook_basic COMMAND bu_test hook basic)
 add_test(NAME bu_hook_multiadd COMMAND bu_test hook multiadd)
 add_test(NAME bu_hook_saverestore COMMAND bu_test hook saverestore)
-<<<<<<< HEAD
-=======
 
 #
 #  *********** process.c tests ************
@@ -750,7 +733,6 @@
 #
 add_test(NAME bu_file_realpath_1 COMMAND bu_test realpath 1)
 add_test(NAME bu_file_realpath_2 COMMAND bu_test realpath 2)
->>>>>>> 2965d039
 
 CMAKEFILES(
   tests_bitv.cmake
