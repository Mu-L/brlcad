/*                        S H _ P R J . C
 * BRL-CAD
 *
 * Copyright (c) 2004-2022 United States Government as represented by
 * the U.S. Army Research Laboratory.
 *
 * This library is free software; you can redistribute it and/or
 * modify it under the terms of the GNU Lesser General Public License
 * version 2.1 as published by the Free Software Foundation.
 *
 * This library is distributed in the hope that it will be useful, but
 * WITHOUT ANY WARRANTY; without even the implied warranty of
 * MERCHANTABILITY or FITNESS FOR A PARTICULAR PURPOSE.  See the GNU
 * Lesser General Public License for more details.
 *
 * You should have received a copy of the GNU Lesser General Public
 * License along with this file; see the file named COPYING for more
 * information.
 */
/** @file liboptical/sh_prj.c
 *
 * Projection shader
 *
 * The one parameter to this shader is a filename.  The named file
 * contains the REAL parameters to the shader.  The v4 database format
 * is far too anemic to support this sort of shader.
 *
 */

#include "common.h"

#include <stddef.h>
#include <stdio.h>
#include <fcntl.h>
#include <string.h>
#include <errno.h>
#include <sys/types.h>
#include <sys/stat.h>
#include <math.h>

#include "vmath.h"
#include "raytrace.h"
#include "optical.h"
#include "bv/plot3.h"


#define prj_MAGIC 0x70726a00	/* "prj" */
#define CK_prj_SP(_p) BU_CKMAG(_p, prj_MAGIC, "prj_specific")

struct img_specific {
    struct bu_list l;
    unsigned long junk;
    struct bu_vls i_name; /* name of object or file (depending on i_datasrc flag) */
#define IMG_SRC_FILE 'f'
#define IMG_SRC_OBJECT 'o'
#define IMG_SRC_AUTO 0
    char i_datasrc; /* is the datasource a file/object or automatic */
    struct bu_mapped_file *i_data; /* mapped file when IMG_SRC_FILE */
    struct rt_binunif_internal *i_binunifp;  /* db internal object when IMG_SRC_OBJECT */
    unsigned char *i_img;
    int i_width;
    int i_height;
    fastf_t i_viewsize;
    point_t i_eye_pt;
    quat_t i_orient;
    mat_t i_mat;		/* computed from i_orient */
    mat_t i_bn_mat_inv;	/* computed (for debug) */
    plane_t i_plane;	/* dir/plane of projection */
    mat_t i_sh_to_img;	/* transform used in prj_render() */
    char i_through;	/* ignore surface normal */
    char i_antialias;	/* anti-alias texture */
    char i_behind;	/* shade points behind img plane */
    fastf_t i_perspective;	/* perspective angle 0=ortho */
};
#define IMG_MAGIC 0x696d6700	/* "img" */
#define IMG_SPECIFIC_INIT_ZERO {BU_LIST_INIT_ZERO, 0, BU_VLS_INIT_ZERO, '\0', NULL, NULL, NULL, 0, 0, 0.0, VINIT_ZERO, HINIT_ZERO, MAT_INIT_IDN, MAT_INIT_IDN, HINIT_ZERO, MAT_INIT_IDN, '\0', '\0', '\0', 0.0}


/**
 * the shader specific structure contains all variables which are unique
 * to any particular use of the shader.
 */
struct prj_specific {
    uint32_t magic;
    struct img_specific prj_images;
    mat_t prj_m_to_sh;
    FILE *prj_plfd;
};


/**
 * img_source_hook() is used to record where the image datasource is coming from
 * so that the image may be loaded automatically as needed from either a file or
 * from a database-embedded binary object.
 */
static void
img_source_hook(const struct bu_structparse *UNUSED(sdp),
		const char *sp_name,
		void *base,
		const char *UNUSED(value),
		void *UNUSED(data))
{
    struct img_specific *imageSpecific = (struct img_specific *)base;
    if (bu_strncmp(sp_name, "file", 4) == 0) {
	imageSpecific->i_datasrc=IMG_SRC_FILE;
    } else if (bu_strncmp(sp_name, "obj", 3) == 0) {
	imageSpecific->i_datasrc=IMG_SRC_OBJECT;
    } else {
	imageSpecific->i_datasrc=IMG_SRC_AUTO;
    }
}


/**
 * This is a helper routine used in prj_setup() to load a projection image
 * either from a file or from a db object.
 */
static int
<<<<<<< HEAD
img_load_datasource(struct img_specific *image, struct db_i *dbInstance, const unsigned long int size)
=======
img_load_datasource(struct img_specific *image, struct db_i *dbInstance, const size_t size)
>>>>>>> 031a9ea6
{
    struct directory *dirEntry;

    RT_CK_DBI(dbInstance);

    if (image == (struct img_specific *)NULL) {
	bu_bomb("ERROR: img_load_datasource() received NULL arg (struct img_specific *)\n");
    }

    bu_log("Loading image %s [%s]...", image->i_datasrc==IMG_SRC_AUTO?"from auto-determined datasource":image->i_datasrc==IMG_SRC_OBJECT?"from a database object":image->i_datasrc==IMG_SRC_FILE?"from a file":"from an unknown source (ERROR)", bu_vls_addr(&image->i_name));

    /* if the source is auto or object, we try to load the object */
    if ((image->i_datasrc==IMG_SRC_AUTO) || (image->i_datasrc==IMG_SRC_OBJECT)) {

	/* see if the object exists */
	if ((dirEntry=db_lookup(dbInstance, bu_vls_addr(&image->i_name), LOOKUP_QUIET)) == RT_DIR_NULL) {

	    /* unable to find the image object */
	    if (image->i_datasrc!=IMG_SRC_AUTO) {
		return -1;
	    }
	} else {
	    struct rt_db_internal *dbip;

	    BU_ALLOC(dbip, struct rt_db_internal);

	    RT_DB_INTERNAL_INIT(dbip);
	    RT_CK_DB_INTERNAL(dbip);
	    RT_CK_DIR(dirEntry);

	    /* the object was in the directory, so go get it */
	    if (rt_db_get_internal(dbip, dirEntry, dbInstance, NULL, NULL) <= 0) {
		/* unable to load/create the image database record object */
		return -1;
	    }

	    RT_CK_DB_INTERNAL(dbip);
	    RT_CK_BINUNIF(dbip->idb_ptr);

	    /* keep the binary object pointer */
	    image->i_binunifp=(struct rt_binunif_internal *)dbip->idb_ptr; /* make it so */

	    /* release the database struct we created */
	    RT_DB_INTERNAL_INIT(dbip);
	    bu_free(dbip, "img_load_datasource");

	    /* check size of object */
	    if (image->i_binunifp->count < size) {
		bu_log("\nWARNING: %s needs %zu bytes, binary object only has %zu\n", bu_vls_addr(&image->i_name), size, image->i_binunifp->count);
	    } else if (image->i_binunifp->count > size) {
		bu_log("\nWARNING: Binary object is larger than specified image size\n\tBinary Object: %zu pixels\n"
		       "\tSpecified Image Size: %zu pixels\n...continuing to load using image subsection...",
		       image->i_binunifp->count, size);
	    }
	    image->i_img = (unsigned char *) image->i_binunifp->u.uint8;

	}
    }

    /* if we are auto and we couldn't find a database object match, or if source
     * is explicitly a file then we load the file.
     */
    if (((image->i_datasrc==IMG_SRC_AUTO) && (image->i_binunifp==NULL)) || (image->i_datasrc==IMG_SRC_FILE)) {


	image->i_data = bu_open_mapped_file_with_path(dbInstance->dbi_filepath,	bu_vls_addr(&image->i_name), NULL);

	if (image->i_data==NULL)
	    return -1;				/* FAIL */

	if (image->i_data->buflen < size) {
	    bu_log("\nWARNING: %s needs %zu bytes, file only has %zu\n", bu_vls_addr(&image->i_name), size, image->i_data->buflen);
	} else if (image->i_data->buflen > size) {
	    bu_log("\nWARNING: Image file size is larger than specified image size\n\tInput File: %zu pixels\n\tSpecified Image Size: %zu pixels\n...continuing to load using image subsection...", image->i_data->buflen, size);
	}

	image->i_img = (unsigned char *) image->i_data->buf;
    }

    bu_log("done.\n");

    return 0;
}


/**
 * Bounds checking on perspective angle
 */
static void
persp_hook(const struct bu_structparse *UNUSED(sdp),
	   const char *UNUSED(name),
	   void *base,
	   const char *value,
	   void *UNUSED(data))
/* structure description */
/* struct member name */
/* beginning of structure */
/* string containing value */
{
    struct img_specific *img_sp = (struct img_specific *)base;

    if (img_sp->i_perspective < 0.0) {
	bu_log("perspective %s < 0.0\n", value);
	bu_bomb("");
    }

    if (img_sp->i_perspective > 180.0) {
	bu_log("perspective %s > 180.\n", value);
	bu_bomb("");
    }

    if (!ZERO(img_sp->i_perspective))
	bu_bomb("non-ortho perspective not yet implemented!\n");
}


/**
 * Check for value < 0.0
 */
static void
dimen_hook(const struct bu_structparse *sdp,
	   const char *UNUSED(name),
	   void *base,
	   const char *value,
	   void *UNUSED(data))
/* structure description */
/* struct member name */
/* beginning of structure */
/* string containing value */
{
    if (BU_STR_EQUAL("%f", sdp->sp_fmt)) {
	fastf_t *f;
	f = (fastf_t *)((char *)base + sdp->sp_offset);
	if (*f < 0.0) {
	    bu_log("%s value %g(%s) < 0.0\n",
		   sdp->sp_name, *f, value);
	    bu_bomb("");
	}
    } else if (BU_STR_EQUAL("%d", sdp->sp_fmt)) {
	int *i;
	i = (int *)((char *)base + sdp->sp_offset);
	if (*i < 0) {
	    bu_log("%s value %d(%s) < 0.0\n",
		   sdp->sp_name, *i, value);
	    bu_bomb("");
	}
    }
}


/**
 * This routine is responsible for duplicating the image list head to make
 * a new list element.  It used to read in pixel data for an image (this is
 * now done in the prj_setup() routine), and computes the matrix from the view
 * quaternion.
 *
 * XXX "orient" MUST ALWAYS BE THE LAST PARAMETER SPECIFIED FOR EACH IMAGE.
 */
static void
orient_hook(const struct bu_structparse *UNUSED(sdp),
	    const char *UNUSED(name),
	    void *base,
	    const char *UNUSED(value),
	    void *UNUSED(data))
/* structure description */
/* struct member name */
/* beginning of structure */
/* string containing value */
{
    struct prj_specific *prj_sp;
    struct img_specific *img_sp = (struct img_specific *)base;
    struct img_specific *img_new;
    mat_t trans, scale, tmp, xform;
    vect_t v_tmp;
    point_t p_tmp;

    BU_CK_LIST_HEAD(&img_sp->l);

    /* create a new img_specific struct,
     * copy the parameters from the "head" into the new
     * img_specific struct
     */
    BU_GET(img_new, struct img_specific);
    memcpy(img_new, img_sp, sizeof(struct img_specific));
    BU_LIST_MAGIC_SET(&img_new->l, IMG_MAGIC);
    BU_CK_VLS(&img_sp->i_name);

    /* zero the filename for the next iteration */
    bu_vls_init(&img_sp->i_name);

    /* Generate matrix from the quaternion */
    quat_quat2mat(img_new->i_mat, img_new->i_orient);


    /* compute matrix to transform region coordinates into
     * shader projection coordinates:
     *
     * prj_coord = scale * rot * translate * region_coord
     */
    MAT_IDN(trans);
    MAT_DELTAS_VEC_NEG(trans, img_new->i_eye_pt);

    MAT_IDN(scale);
    MAT_SCALE_ALL(scale, img_new->i_viewsize);

    bn_mat_mul(tmp, img_new->i_mat, trans);
    bn_mat_mul(img_new->i_sh_to_img, scale, tmp);


    VSET(v_tmp, 0.0, 0.0, 1.0);

    /* compute inverse */
    bn_mat_inv(img_new->i_bn_mat_inv, img_new->i_mat);
    bn_mat_inv(xform, img_new->i_sh_to_img);

    MAT4X3VEC(img_new->i_plane, xform, v_tmp);
    VUNITIZE(img_new->i_plane);

    if (optical_debug&OPTICAL_DEBUG_SHADE) {
	point_t pt;

	prj_sp = (struct prj_specific *)
	    ((struct prj_specific *)base - (bu_offsetof(struct prj_specific, prj_images)));
	CK_prj_SP(prj_sp);

	if (!prj_sp->prj_plfd)
	    bu_bomb("prj shader prj_plfd should be open\n");

	/* plot out the extent of the image frame */
	pl_color(prj_sp->prj_plfd, 255, 0, 0);

	VSET(v_tmp, -0.5, -0.5, 0.0);
	MAT4X3PNT(pt, xform, v_tmp);
	pdv_3move(prj_sp->prj_plfd, pt);

	VSET(v_tmp, 0.5, -0.5, 0.0);
	MAT4X3PNT(p_tmp, xform, v_tmp);
	pdv_3cont(prj_sp->prj_plfd, p_tmp);

	VSET(v_tmp, 0.5, 0.5, 0.0);
	MAT4X3PNT(p_tmp, xform, v_tmp);
	pdv_3cont(prj_sp->prj_plfd, p_tmp);

	VSET(v_tmp, -0.5, 0.5, 0.0);
	MAT4X3PNT(p_tmp, xform, v_tmp);
	pdv_3cont(prj_sp->prj_plfd, p_tmp);

	pdv_3cont(prj_sp->prj_plfd, pt);

	VSET(v_tmp, 0.0, 0.0, 0.0);
	MAT4X3PNT(p_tmp, xform, v_tmp);
	pdv_3move(prj_sp->prj_plfd, p_tmp);
	VREVERSE(pt, img_new->i_plane);
	VADD2(p_tmp, p_tmp, pt);
	pdv_3cont(prj_sp->prj_plfd, p_tmp);

    }

    /* read in the pixel data now happens in prj_setup() */
    /* we add an image to the list of images regardless of whether the data is valid or not */
    BU_LIST_APPEND(&img_sp->l, &img_new->l);
}


#define IMG_O(m) bu_offsetof(struct img_specific, m)


/** description of how to parse/print the arguments to the shader.
 * There is at least one line here for each variable in the shader specific
 * structure above
 */
struct bu_structparse img_parse_tab[] = {
    {"%V",	1, "image",		IMG_O(i_name),		BU_STRUCTPARSE_FUNC_NULL, NULL, NULL },
    {"%V",	1, "file",		IMG_O(i_name),		img_source_hook, NULL, NULL },
    {"%V",	1, "obj",		IMG_O(i_name),		img_source_hook, NULL, NULL },
    {"%V",	1, "object",		IMG_O(i_name),		img_source_hook, NULL, NULL },
    {"%d",	1, "w",			IMG_O(i_width),		dimen_hook, NULL, NULL },
    {"%d",	1, "n",			IMG_O(i_height),	dimen_hook, NULL, NULL },
    {"%f",	1, "viewsize",		IMG_O(i_viewsize),	dimen_hook, NULL, NULL },
    {"%f",	3, "eye_pt",		IMG_O(i_eye_pt),	BU_STRUCTPARSE_FUNC_NULL, NULL, NULL },
    {"%f",	4, "orientation",	IMG_O(i_orient),	orient_hook, NULL, NULL },
    {"%c",	1, "through",		IMG_O(i_through),	BU_STRUCTPARSE_FUNC_NULL, NULL, NULL },
    {"%c",	1, "antialias",		IMG_O(i_antialias),	BU_STRUCTPARSE_FUNC_NULL, NULL, NULL },
    {"%c",	1, "behind",		IMG_O(i_behind),	BU_STRUCTPARSE_FUNC_NULL, NULL, NULL },
    {"%f",	1, "perspective",	IMG_O(i_perspective),	persp_hook, NULL, NULL },
    {"",	0, (char *)0,		0,			BU_STRUCTPARSE_FUNC_NULL, NULL, NULL }
};
struct bu_structparse img_print_tab[] = {
    {"%p", 1, "img_parse_tab", bu_byteoffset(img_parse_tab[0]), BU_STRUCTPARSE_FUNC_NULL, NULL, NULL },
    {"%f",	4, "i_plane",		IMG_O(i_plane),	BU_STRUCTPARSE_FUNC_NULL, NULL, NULL },
    {"",	0, (char *)0,		0,			BU_STRUCTPARSE_FUNC_NULL, NULL, NULL }
};


static int prj_setup(register struct region *rp, struct bu_vls *matparm, void **dpp, const struct mfuncs *mfp, struct rt_i *rtip);
static int prj_render(struct application *ap, const struct partition *pp, struct shadework *swp, void *dp);
static void prj_print(register struct region *rp, void *dp);
static void prj_free(void *cp);

/**
 * The "mfuncs" structure defines the external interface to the shader.
 * Note that more than one shader "name" can be associated with a given
 * shader by defining more than one mfuncs struct in this array.
 * See sh_phong.c for an example of building more than one shader "name"
 * from a set of source functions.  There you will find that "glass" "mirror"
 * and "plastic" are all names for the same shader with different default
 * values for the parameters.
 */
struct mfuncs prj_mfuncs[] = {
    {MF_MAGIC,	"prj",		0,		MFI_NORMAL|MFI_HIT|MFI_UV,	0,
     prj_setup,	prj_render,	prj_print,	prj_free },

    {0,		(char *)0,	0,		0,		0,
     0,		0,		0,		0 }
};


/**
 * This routine is called (at prep time)
 * once for each region which uses this shader.
 * Any shader-specific initialization should be done here.
 */
static int
prj_setup(register struct region *rp, struct bu_vls *matparm, void **dpp, const struct mfuncs *UNUSED(mfp), struct rt_i *rtip)
/* pointer to reg_udata in *rp */
/* New since 4.4 release */
{
    /* we use this to initialize new img_specific objects */
    static const struct img_specific IMG_INIT = IMG_SPECIFIC_INIT_ZERO;

    struct prj_specific *prj_sp;
    struct img_specific *img_sp;

    struct bu_vls parameter_data = BU_VLS_INIT_ZERO;
    struct bu_mapped_file *parameter_file;

    /* check the arguments */
    RT_CHECK_RTI(rtip);
    BU_CK_VLS(matparm);
    RT_CK_REGION(rp);

    if (optical_debug&OPTICAL_DEBUG_SHADE)
	bu_log("prj_setup(%s) matparm:\"%s\"\n",
	       rp->reg_name, bu_vls_addr(matparm));

    /* Get memory for the shader parameters and shader-specific data */
    BU_GET(prj_sp, struct prj_specific);
    *dpp = prj_sp;

    prj_sp->magic = prj_MAGIC;
    memcpy(&prj_sp->prj_images, &IMG_INIT, sizeof(struct img_specific));
    BU_LIST_INIT(&prj_sp->prj_images.l);

    if (optical_debug&OPTICAL_DEBUG_SHADE) {
	if ((prj_sp->prj_plfd=fopen("prj.plot3", "wb")) == (FILE *)NULL) {
	    bu_log("ERROR creating plot3 file prj.plot3");
	}
    } else {
	prj_sp->prj_plfd = (FILE *)NULL;
    }

    if (! *(bu_vls_addr(matparm))) {
	bu_log("ERROR: Null projection shader file or options?\n");
	return -1;
    }

    /* first we try to open the specified argument as a file, as previously implemented.
     * if it succeeds, then the file contents become the parameter data.  Otherwise, the
     * argument string considered the parameter data.
     */

    parameter_file = bu_open_mapped_file(bu_vls_addr(matparm), (char *)NULL);

    if (parameter_file) {
	/* the file loaded, so the contents become the parameter string */
	bu_log("Filename: %s\n", bu_vls_addr(matparm));

	bu_vls_strncpy(&parameter_data, (char *)parameter_file->buf,
		       parameter_file->buflen);

	if (optical_debug&OPTICAL_DEBUG_SHADE) {
	    bu_log("parsing: %s\n", bu_vls_addr(&parameter_data));
	}

	bu_close_mapped_file(parameter_file);
    } else {
	/* the file did not load, so the shader args become the param string */
	bu_log("Parameters: %s\n", bu_vls_addr(matparm));

	bu_vls_strncpy (&parameter_data, bu_vls_addr(matparm), bu_vls_strlen(matparm));
    }

    /* set defaults on img_specific struct */
    prj_sp->prj_images.i_width = prj_sp->prj_images.i_height = 512;
    prj_sp->prj_images.i_antialias = '1';
    prj_sp->prj_images.i_through = '0';
    prj_sp->prj_images.i_behind = '0';
    prj_sp->prj_images.i_datasrc = IMG_SRC_AUTO;

    if (bu_struct_parse(&parameter_data, img_parse_tab,
			(char *)&prj_sp->prj_images, NULL) < 0) {
	bu_log("ERROR: Unable to properly parse projection shader parameters\n");
	return -1;
    }

    bu_vls_free(&parameter_data);

    /* load the image data for any specified images */
    for (BU_LIST_FOR(img_sp, img_specific, &prj_sp->prj_images.l)) {
	if (img_load_datasource(img_sp, rtip->rti_dbip, img_sp->i_width * img_sp->i_height * 3) < 0) {
	    bu_log("\nERROR: prj_setup() %s %s could not be loaded [source was %s]\n",
		   rp->reg_name, bu_vls_addr(&img_sp->i_name),
		   img_sp->i_datasrc==IMG_SRC_OBJECT?"object":img_sp->i_datasrc==IMG_SRC_FILE?"file":"auto");

	    /* skip this one */
	    img_sp->i_through='0';
	    HREVERSE(img_sp->i_plane, img_sp->i_plane);

	    return -1;
	}
    }

    /* if even one of the images is to be anti-aliased, then we need
     * to set the rti_prismtrace flag so that we can compute the exact
     * extent of the pixel.
     */
    for (BU_LIST_FOR(img_sp, img_specific, &prj_sp->prj_images.l)) {
	if (img_sp->i_antialias != '0') {
	    if (optical_debug&OPTICAL_DEBUG_SHADE)
		bu_log("prj_setup(%s) setting prismtrace 1\n", rp->reg_name);
	    rtip->rti_prismtrace = 1;
	    break;
	}
    }

    /* The shader needs to operate in a coordinate system which stays
     * fixed on the region when the region is moved (as in animation)
     * we need to get a matrix to perform the appropriate transform(s).
     *
     * db_region_mat returns a matrix which maps points on/in the region
     * as it exists where the region is defined (as opposed to the
     * (possibly transformed) one we are rendering.
     *
     * Non-PARALLEL, which is OK, because shaders are prepped serially.
     */
    db_region_mat(prj_sp->prj_m_to_sh, rtip->rti_dbip, rp->reg_name, &rt_uniresource);


    if (optical_debug&OPTICAL_DEBUG_SHADE) {

	prj_print(rp, (char *)prj_sp);
    }

    return 1;
}


static void
prj_print(register struct region *rp, void *dp)
{
    struct prj_specific *prj_sp = (struct prj_specific *)dp;
    struct img_specific *img_sp;

    for (BU_LIST_FOR(img_sp, img_specific, &prj_sp->prj_images.l)) {
	bu_struct_print(rp->reg_name, img_print_tab, (char *)img_sp);
    }
}


static void
prj_free(void *cp)
{
    struct prj_specific *prj_sp = (struct prj_specific *)cp;

    struct img_specific *img_sp;

    while (BU_LIST_WHILE(img_sp, img_specific, &prj_sp->prj_images.l)) {

	img_sp->i_img = (unsigned char *)0;
	bu_close_mapped_file(img_sp->i_data);
	img_sp->i_data = (struct bu_mapped_file *)NULL; /* sanity */
	if (img_sp->i_binunifp) rt_binunif_free(img_sp->i_binunifp);
	img_sp->i_binunifp = (struct rt_binunif_internal *)NULL; /* sanity */
	bu_vls_free(&img_sp->i_name);

	BU_LIST_DEQUEUE(&img_sp->l);
	BU_PUT(img_sp, struct img_specific);
    }

    if (prj_sp->prj_plfd) {
	bu_semaphore_acquire(BU_SEM_SYSCALL);
	fclose(prj_sp->prj_plfd);
	bu_semaphore_release(BU_SEM_SYSCALL);
    }

    BU_PUT(cp, struct prj_specific);
}
static const double cs = (1.0/255.0);
static const point_t delta = {0.5, 0.5, 0.0};


static int
project_point(point_t sh_color, struct img_specific *img_sp, struct prj_specific *prj_sp, point_t r_pt)
{
    int x, y;
    point_t sh_pt;
    point_t tmp_pt;
    unsigned char *pixel;

    MAT4X3PNT(sh_pt, img_sp->i_sh_to_img, r_pt);
    VADD2(sh_pt, sh_pt, delta);

    if (optical_debug&OPTICAL_DEBUG_SHADE) {
	VPRINT("sh_pt", sh_pt);
    }

    /* make sure we have an image to project into */
    if (img_sp->i_width <= 0 || img_sp->i_height <= 0) {
	return 1;
    }

    x = sh_pt[X] * (img_sp->i_width-1);
    y = sh_pt[Y] * (img_sp->i_height-1);

    if (x<0 || y<0
	|| (x*3 + y*img_sp->i_width*3) < 0
	|| (x*3 + y*img_sp->i_width*3) > (img_sp->i_width * img_sp->i_height * 3))
    {
	static int count = 0;
	static int suppressed = 0;
	if (count++ < 10) {
	    bu_log("INTERNAL ERROR: projection point is invalid\n");
	} else {
	    if (!suppressed) {
		suppressed++;
		bu_log("INTERNAL ERROR: suppressing further project point error messages\n");
	    }
	}
	return 1;
    }

    pixel = &img_sp->i_img[x*3 + y*img_sp->i_width*3];

    if (x >= img_sp->i_width || x < 0 ||
	y >= img_sp->i_height || y < 0 ||
	((img_sp->i_behind == '0' && sh_pt[Z] > 0.0))) {
	/* we're out of bounds,
	 * leave the color alone
	 */
	return 1;
    }

    if (optical_debug&OPTICAL_DEBUG_SHADE && prj_sp->prj_plfd) {
	/* plot projection direction */
	pl_color(prj_sp->prj_plfd, V3ARGS(pixel));
	pdv_3move(prj_sp->prj_plfd, r_pt);
	VMOVE(tmp_pt, r_pt);

	VSCALE(tmp_pt, img_sp->i_plane, -sh_pt[Z]);
	VADD2(tmp_pt, r_pt, tmp_pt);
	pdv_3cont(prj_sp->prj_plfd, tmp_pt);
    }
    VMOVE(sh_color, pixel);	/* int/float conversion */
    return 0;
}


/**
 * This is called (from viewshade() in shade.c) once for each hit point
 * to be shaded.  The purpose here is to fill in values in the shadework
 * structure.
 */
int
prj_render(struct application *ap, const struct partition *pp, struct shadework *swp, void *dp)
/* defined in material.h */
/* ptr to the shader-specific struct */
{
    register struct prj_specific *prj_sp =
	(struct prj_specific *)dp;
    point_t r_pt;
    plane_t r_N;
    int i, status;
    struct img_specific *img_sp;
    point_t sh_color;
    point_t final_color;
    point_t tmp_pt;
    fastf_t divisor;
    struct pixel_ext r_pe;	/* region coord version of ap->a_pixelext */
    fastf_t dist;
    fastf_t weight;


    /* check the validity of the arguments we got */
    RT_AP_CHECK(ap);
    RT_CHECK_PT(pp);
    CK_prj_SP(prj_sp);

    if (optical_debug&OPTICAL_DEBUG_SHADE) {
	bu_log("shading with prj\n");
	prj_print(pp->pt_regionp, dp);
    }
    /* If we are performing the shading in "region" space, we must
     * transform the hit point from "model" space to "region" space.
     * See the call to db_region_mat in prj_setup().
     */
    MAT4X3PNT(r_pt, prj_sp->prj_m_to_sh, swp->sw_hit.hit_point);
    MAT4X3VEC(r_N, prj_sp->prj_m_to_sh, swp->sw_hit.hit_normal);


    if (optical_debug&OPTICAL_DEBUG_SHADE) {
	bu_log("prj_render() model:(%g %g %g) shader:(%g %g %g)\n",
	       V3ARGS(swp->sw_hit.hit_point),
	       V3ARGS(r_pt));
    }


    VSET(final_color, 0.0, 0.0, 0.0);
    divisor = 0.0;

    if (ap->a_pixelext) {

	BU_CK_PIXEL_EXT(ap->a_pixelext);

	/* We need to compute the extent of the pixel on an
	 * imaginary plane through the hit point with the same
	 * normal as the surface normal at the hit point.  Later
	 * this quadrilateral will be projected onto the image
	 * plane(s) to facilitate anti-aliasing.
	 */

	/* compute region coordinates for pixel extent */
	for (i = 0; i < CORNER_PTS; i++) {
	    MAT4X3PNT(r_pe.corner[i].r_pt,
		      prj_sp->prj_m_to_sh,
		      ap->a_pixelext->corner[i].r_pt);
	    MAT4X3VEC(r_pe.corner[i].r_dir,
		      prj_sp->prj_m_to_sh,
		      ap->a_pixelext->corner[i].r_dir);
	}

	/* compute plane of hit point */
	VUNITIZE(r_N);
	r_N[H] = VDOT(r_N, r_pt);

	/* project corner points into plane of hit point */
	for (i = 0; i < CORNER_PTS; i++) {
	    dist = 0.0;
	    status = bg_isect_line3_plane(
		&dist,
		r_pe.corner[i].r_pt,
		r_pe.corner[i].r_dir,
		r_N,
		&(ap->a_rt_i->rti_tol));

	    if (optical_debug&OPTICAL_DEBUG_SHADE) {
		/* status will be <= 0 when the image was not loaded */
		if (status <= 0) {
		    /* XXX What to do if we don't
		     * hit plane?
		     */
		    bu_log("%s:%d The unthinkable has happened\n",
			   __FILE__, __LINE__);
		}
	    }

	    VJOIN1(r_pe.corner[i].r_pt,
		   r_pe.corner[i].r_pt,
		   dist,
		   r_pe.corner[i].r_dir);
	}
    }


    for (BU_LIST_FOR(img_sp, img_specific, &prj_sp->prj_images.l)) {
	if (img_sp->i_through == '0' && VDOT(r_N, img_sp->i_plane) < 0.0) {
	    /* normal and projection dir don't match, skip on */

	    if (optical_debug&OPTICAL_DEBUG_SHADE && prj_sp->prj_plfd) {
		/* plot hit normal */
		pl_color(prj_sp->prj_plfd, 255, 255, 255);
		pdv_3move(prj_sp->prj_plfd, r_pt);
		VADD2(tmp_pt, r_pt, r_N);
		pdv_3cont(prj_sp->prj_plfd, tmp_pt);

		/* plot projection direction */
		pl_color(prj_sp->prj_plfd, 255, 255, 0);
		pdv_3move(prj_sp->prj_plfd, r_pt);
		VADD2(tmp_pt, r_pt, img_sp->i_plane);
		pdv_3cont(prj_sp->prj_plfd, tmp_pt);
	    }
	    continue;
	}

	if (project_point(sh_color, img_sp, prj_sp, r_pt))
	    continue;

	VSCALE(sh_color, sh_color, cs);
	weight = VDOT(r_N, img_sp->i_plane);
	if (img_sp->i_through != '0')
	    weight = (weight < 0.0 ? -weight : weight);
	if (weight > 0.0) {
	    VJOIN1(final_color, final_color, weight, sh_color);
	    divisor += weight;
	}
    }

    if (divisor > 0.0) {
	divisor = 1.0 / divisor;
	VSCALE(swp->sw_color, final_color, divisor);
    }
    return 1;
}


/*
 * Local Variables:
 * mode: C
 * tab-width: 8
 * indent-tabs-mode: t
 * c-file-style: "stroustrup"
 * End:
 * ex: shiftwidth=4 tabstop=8
 */<|MERGE_RESOLUTION|>--- conflicted
+++ resolved
@@ -116,11 +116,7 @@
  * either from a file or from a db object.
  */
 static int
-<<<<<<< HEAD
-img_load_datasource(struct img_specific *image, struct db_i *dbInstance, const unsigned long int size)
-=======
 img_load_datasource(struct img_specific *image, struct db_i *dbInstance, const size_t size)
->>>>>>> 031a9ea6
 {
     struct directory *dirEntry;
 
