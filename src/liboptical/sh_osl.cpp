
/*                        S H _ O S L . C
 * BRL-CAD
 *
<<<<<<< HEAD
 * Copyright (c) 2004-2018 United States Government as represented by
=======
 * Copyright (c) 2004-2020 United States Government as represented by
>>>>>>> 60304d81
 * the U.S. Army Research Laboratory.
 *
 * This library is free software; you can redistribute it and/or
 * modify it under the terms of the GNU Lesser General Public License
 * version 2.1 as published by the Free Software Foundation.
 *
 * This library is distributed in the hope that it will be useful, but
 * WITHOUT ANY WARRANTY; without even the implied warranty of
 * MERCHANTABILITY or FITNESS FOR A PARTICULAR PURPOSE.  See the GNU
 * Lesser General Public License for more details.
 *
 * You should have received a copy of the GNU Lesser General Public
 * License along with this file; see the file named COPYING for more
 * information.
 */
/** @file liboptical/sh_osl.c
 *
 * This shader is an interface for OSL shading system. More information
 * when more features are implemented.
 *
 */

#include "common.h"

#include <stdlib.h>
#include <stddef.h>
#include <stdio.h>
#include <math.h>
#include <string.h>

#include "./liboslrend.h"

#include "vmath.h"
#include "raytrace.h"
#include "optical.h"
#include "optical/light.h"

#define OSL_MAGIC 0x1837    /* make this a unique number for each shader */
#define CK_OSL_SP(_p) BU_CKMAG(_p, OSL_MAGIC, "osl_specific")

/* Oslrenderer system */
OSLRenderer *oslr = NULL;

/* Every time a thread reaches osl_render for the first time,
   we save the address of their own buffers, which is an ugly way to
   identify them */
std::vector<struct resource *> visited_addrs;
/* Holds information about the context necessary to correctly execute a
   shader */
std::vector<void *> thread_infos;

/* Save default a_hit */
int (*default_a_hit)(struct application *, struct partition *, struct seg *);
/* Save default a_miss */
int (*default_a_miss)(struct application *);

/*
 * The shader specific structure contains all variables which are unique
 * to any particular use of the shader.
 */
struct osl_specific {
    uint32_t magic;           /* magic # for memory validity check */
    ShadingAttribStateRef shader_ref;  /* Reference to this shader in OSLRender system */
};

/* The default values for the variables in the shader specific structure */
static const
struct osl_specific osl_defaults = {
    OSL_MAGIC,
};

#define SHDR_NULL ((struct osl_specific *)0)
#define SHDR_O(m) bu_offsetof(struct osl_specific, m)

/* description of how to parse/print the arguments to the shader */
struct bu_structparse osl_print_tab[] = {
    {"", 0, (char *)0, 0, BU_STRUCTPARSE_FUNC_NULL, NULL, NULL }
};

extern "C" {

    HIDDEN int osl_setup(register struct region *rp, struct bu_vls *matparm,
			 void **dpp, const struct mfuncs *mfp,
			 struct rt_i *rtip);

    HIDDEN int osl_render(struct application *ap, const struct partition *pp,
			  struct shadework *swp, void *dp);
    HIDDEN void osl_print(register struct region *rp, void *dp);
    HIDDEN void osl_free(void *cp);

}

/* The "mfuncs" structure defines the external interface to the shader.
 * Note that more than one shader "name" can be associated with a given
 * shader by defining more than one mfuncs struct in this array.
 * See sh_phong.c for an example of building more than one shader "name"
 * from a set of source functions.  There you will find that "glass" "mirror"
 * and "plastic" are all names for the same shader with different default
 * values for the parameters.
 */
struct mfuncs osl_mfuncs[] = {
    {MF_MAGIC,	"osl",	0,	MFI_NORMAL|MFI_HIT|MFI_UV,	0,     osl_setup,	osl_render,	osl_print,	osl_free },
    {0,		(char *)0,	0,		0,		0,     0,		0,		0,		0 }
};

int
osl_parse_edge(char *edge, ShaderEdge &sh_edge)
{
    /* Split string around # */
    const char *item;

    ShaderParam sh_param1, sh_param2;

    /* Name of the first shader */
    if ((item = strtok(edge, "#")) == NULL) {
	fprintf(stderr, "[Error] Expecting the first shader name, found NULL.\n");
	return -1;
    }
    sh_param1.layername = item;

    /* Parameter of the first shader */
    if ((item = strtok(NULL, "#")) == NULL) {
	fprintf(stderr, "[Error] Expecting the parameter of the first shader, found NULL.\n");
	return -1;
    }
    sh_param1.paramname = item;

    /* Name of the first shader */
    if ((item = strtok(NULL, "#")) == NULL) {
	fprintf(stderr, "[Error] Expecting the second shader name, found NULL.\n");
	return -1;
    }
    sh_param2.layername = item;

    /* Name of the first shader */
    if ((item = strtok(NULL, "#")) == NULL) {
	fprintf(stderr, "[Error] Expecting the parameter of the second shader, found NULL.\n");
	return -1;
    }
    sh_param2.paramname = item;

    sh_edge = std::make_pair(sh_param1, sh_param2);
}

int
osl_parse_shader(char *shadername, ShaderInfo &sh_info)
{

    /* Split string around # */
    const char *item;
    item = strtok(shadername, "#");
    /* We are going to look for shader in ../shaders/ */
    sh_info.shadername = "../shaders/" + std::string(item);

    /* Check for parameters */
    while ((item = strtok(NULL, "#")) != NULL) {

	/* Setting layer name, in case we're doing a shader group */
	if (BU_STR_EQUAL(item, "layername")) {

	    /* Get the name of the layer being set */
	    item = strtok(NULL, "#");
	    if (item == NULL) {
		fprintf(stderr, "[Error] Missing layer name\n");
		return -1;
	    }
	    sh_info.layername = std::string(item);
	}
	else {
	    /* Name of the parameter */
	    std::string param_name = item;

	    /* Get the type of parameter being set */
	    item = strtok(NULL, "#");
	    if (item == NULL) {
		fprintf(stderr, "[Error] Missing parameter type\n");
		return -1;
	    }
	    else if (BU_STR_EQUAL(item, "int")) {
		item = strtok(NULL, "#");
		if (item == NULL) {
		    fprintf(stderr, "[Error] Missing float value\n");
		    return -1;
		}
		int value = atoi(item);
		sh_info.iparam.push_back(std::make_pair(param_name, value));
	    }
	    else if (BU_STR_EQUAL(item, "float")) {
		item = strtok(NULL, "#");
		if (item == NULL) {
		    fprintf(stderr, "[Error] Missing float value\n");
		    return -1;
		}
		float value = atof(item);
		sh_info.fparam.push_back(std::make_pair(param_name, value));
	    }
	    else if (BU_STR_EQUAL(item, "color")) {
		Color3 color_value;
		for (int i=0; i<3; i++) {
		    item = strtok(NULL, "#");
		    if (item == NULL) {
			fprintf(stderr, "[Error] Missing %d-th component of color value\n", i);
			return -1;
		    }
		    color_value[i] = atof(item);
		}
		sh_info.cparam.push_back(std::make_pair(param_name, color_value));
	    }
	    else if (BU_STR_EQUAL(item, "normal") || BU_STR_EQUAL(item, "point") || BU_STR_EQUAL(item, "vector")) {

		TypeDesc type;
		std::string type_name(item);
		if (BU_STR_EQUAL(item, "normal")) type = TypeDesc::TypeNormal;
		else if (BU_STR_EQUAL(item, "point")) type = TypeDesc::TypePoint;
		else if (BU_STR_EQUAL(item, "vector")) type = TypeDesc::TypeVector;

		Vec3 vec_value;
		for (int i=0; i<3; i++) {
		    item = strtok(NULL, "#");
		    if (item == NULL) {
			fprintf(stderr, "[Error] Missing %d-th component of %s value\n", i, type_name.c_str());
			return -1;
		    }
		    vec_value[i] = atof(item);
		}
		ShaderInfo::TypeVec type_vec(type, vec_value);
		sh_info.vparam.push_back(std::make_pair(param_name, type_vec));
	    }
	    else if (BU_STR_EQUAL(item, "matrix")) {
		fprintf(stderr, "matrix\n");
		Matrix44 mat_value;
		for (int i=0; i<4; i++)
		    for (int j=0; j<4; j++) {
			item = strtok(NULL, "#");
			if (item == NULL) {
			    fprintf(stderr, "[Error] Missing %d-th component of matrix value\n", i*4 + j);
			    return -1;
			}
			mat_value[i][j] = atof(item);
			fprintf(stderr, "%.2lf ", mat_value[i][j]);
		    }
		fprintf(stderr, "\n");
		sh_info.mparam.push_back(std::make_pair(param_name, mat_value));
	    }
	    else if (BU_STR_EQUAL(item, "string")) {
		item = strtok(NULL, "#");
		if (item == NULL) {
		    fprintf(stderr, "[Error] Missing string\n");
		    return -1;
		}
		std::string string_value = item;
		sh_info.sparam.push_back(std::make_pair(param_name, string_value));
	    }
	    else {
		/* FIXME: add support to TypePoint, TypeVector, TypeNormal parameters */
		fprintf(stderr, "[Error] Unknown parameter type\n");
		return -1;
	    }
	}
    }
}

/**
 * This function parses the input shaders
 * Example:
 * shadername=color#Cin#point#0.0#0.0#1.0
 * shadername=glass
 * shadername=checker#K#float#4.0
 * join=color#Cout#shader#Cin1
 * join=glass#Cout#shader#Cin1
 **/
int
osl_parse(const struct bu_vls *in_vls, ShaderGroupInfo &group_info)
{
    struct bu_vls vls = BU_VLS_INIT_ZERO;
    register char *cp;
    char *name;
    char *value;
    int retval;

    BU_CK_VLS(in_vls);

    /* Duplicate the input string.  This algorithm is destructive. */
    bu_vls_vlscat(&vls, in_vls);
    cp = bu_vls_addr(&vls);

    while (*cp) {
	/* NAME = VALUE white-space-separator */

	/* skip any leading whitespace */
	while (*cp != '\0' && isspace(*cp))
	    cp++;

	/* Find equal sign */
	name = cp;
	while (*cp != '\0' && *cp != '=')
	    cp++;

	if (*cp == '\0') {
	    if (name == cp) break;

	    /* end of string in middle of arg */
	    bu_log("bu_structparse: input keyword '%s' is not followed by '=' in '%s'\nInput must be in keyword=value format.\n",
		   name, bu_vls_addr(in_vls));
	    bu_vls_free(&vls);
	    return -2;
	}

	*cp++ = '\0';

	/* Find end of value. */
	if (*cp == '"') {
	    /* strings are double-quote (") delimited skip leading " &
	     * find terminating " while skipping escaped quotes (\")
	     */
	    for (value = ++cp; *cp != '\0'; ++cp)
		if (*cp == '"' &&
		    (cp == value || *(cp-1) != '\\'))
		    break;

	    if (*cp != '"') {
		bu_log("bu_structparse: keyword '%s'=\" without closing \"\n",
		       name);
		bu_vls_free(&vls);
		return -3;
	    }
	} else {
	    /* non-strings are white-space delimited */
	    value = cp;
	    while (*cp != '\0' && !isspace(*cp))
		cp++;
	}

	if (*cp != '\0')
	    *cp++ = '\0';

	if (BU_STR_EQUAL(name, "shadername")) {
	    ShaderInfo sh_info;
	    osl_parse_shader(value, sh_info);
	    group_info.shader_layers.push_back(sh_info);
	}
	else if (BU_STR_EQUAL(name, "join")) {
	    ShaderEdge sh_edge;
	    osl_parse_edge(value, sh_edge);
	    group_info.shader_edges.push_back(sh_edge);
	}
    }
    bu_vls_free(&vls);
    return 0;
}

/*
 * This routine is called (at prep time)
 * once for each region which uses this shader.
 * Any shader-specific initialization should be done here.
 *
 * Returns:
 * 1 success
 * 0 success, but delete region
 * -1 failure
 */

extern "C" {

HIDDEN int osl_setup(register struct region *rp, struct bu_vls *matparm,
		     void **dpp, const struct mfuncs *mfp,
		     struct rt_i *rtip)
{
    register struct osl_specific *osl_sp;

    /* check the arguments */
    RT_CHECK_RTI(rtip);
    BU_CK_VLS(matparm);
    RT_CK_REGION(rp);

    if (optical_debug&OPTICAL_DEBUG_SHADE)
	bu_log("osl_setup(%s)\n", rp->reg_name);

    /* Get memory for the shader parameters and shader-specific data */
    BU_GET(osl_sp, struct osl_specific);
    *dpp = (char *)osl_sp;

    /* -----------------------------------
     * Initialize the osl specific values
     * -----------------------------------
     */

    osl_sp->magic = OSL_MAGIC;

    /* Parse the user's arguments to fill osl specifics */
    ShaderGroupInfo group_info;
    if (osl_parse(matparm, group_info) < 0) {
	return -1;
    }

    /* -----------------------------------
     * Initialize osl render system
     * -----------------------------------
     */
    /* If OSL system was not initialized yet, do it */
    if (oslr == NULL) {
	oslr = new OSLRenderer();
    }
    /* Add this shader to OSL system */
    osl_sp->shader_ref = oslr->AddShader(group_info);

    if (optical_debug&OPTICAL_DEBUG_SHADE) {
	bu_struct_print(" Parameters:", osl_print_tab, (char *)osl_sp);
    }

    return 1;
}

HIDDEN void osl_print(register struct region *rp, void *dp)
{
    bu_struct_print(rp->reg_name, osl_print_tab, (char *)dp);
}


HIDDEN void osl_free(void *cp)
{
    register struct osl_specific *osl_sp =
	(struct osl_specific *)cp;
    BU_PUT(cp, struct osl_specific);
}

/*
 * Callback function to be called whenever a refraction ray hits an object
 */
int
osl_refraction_hit(struct application *ap, struct partition *PartHeadp, struct seg *finished_segs)
{

    /* iterating over partitions, this will keep track of the current
     * partition we're working on.
     */
    struct partition *pp;

    /* will serve as a pointer to the solid primitive we hit */
    struct soltab *stp;

    /* will contain surface curvature information at the entry */
    struct curvature cur;

    /* will contain our hit point coordinate */
    point_t pt;

    /* will contain normal vector where ray enters geometry */
     vect_t inormal;

    /* will contain normal vector where ray exits geometry */
    vect_t onormal;

    struct shadework sw;

    /* iterate over each partition until we get back to the head.
     * each partition corresponds to a specific homogeneous region of
     * material.
     */
    for (pp=PartHeadp->pt_forw; pp != PartHeadp; pp = pp->pt_forw) {

	register const struct mfuncs *mfp;
	register const struct region *rp;

	memset((char *)&sw, 0, sizeof(sw));
	sw.sw_transmit = sw.sw_reflect = 0.0;
	sw.sw_refrac_index = 1.0;
	sw.sw_extinction = 0;
	sw.sw_xmitonly = 0;		/* want full data */
	sw.sw_inputs = 0;		/* no fields filled yet */
	sw.sw_segs = finished_segs;
	VSETALL(sw.sw_color, 1);
	VSETALL(sw.sw_basecolor, 1);

	rp = pp->pt_regionp;
	mfp = (struct mfuncs *)pp->pt_regionp->reg_mfuncs;

	/* Determine the hit point */
	sw.sw_hit = *(pp->pt_outhit);		/* struct copy */
	VJOIN1(sw.sw_hit.hit_point, ap->a_ray.r_pt, sw.sw_hit.hit_dist, ap->a_ray.r_dir);

	/* Determine the normal point */
	stp = pp->pt_outseg->seg_stp;
	RT_HIT_NORMAL(sw.sw_hit.hit_normal, &(sw.sw_hit), stp, &(ap->a_ray), pp->pt_outflip);

	/* Invoke the actual shader (may be a tree of them) */
	if (mfp && mfp->mf_render)
	    (void)mfp->mf_render(ap, pp, &sw, rp->reg_udata);

	VMOVE(ap->a_color, sw.sw_color);
    }
    return 1;
}


/*
 * This is called (from viewshade() in shade.c) once for each hit point
 * to be shaded.  The purpose here is to fill in values in the shadework
 * structure.
 */
HIDDEN int osl_render(struct application *ap, const struct partition *pp,
		      struct shadework *swp, void *dp)
/* defined in ../h/shadework.h */
/* ptr to the shader-specific struct */
{
    register struct osl_specific *osl_sp =
	(struct osl_specific *)dp;

    void * thread_info;

    int nsamples; /* Number of samples */

    /* check the validity of the arguments we got */
    RT_AP_CHECK(ap);
    RT_CHECK_PT(pp);
    CK_OSL_SP(osl_sp);

    if (optical_debug&OPTICAL_DEBUG_SHADE)
	bu_struct_print("osl_render Parameters:", osl_print_tab,
			(char *)osl_sp);

    bu_semaphore_acquire(BU_SEM_SYSCALL);

    /* Check if it is the first time this thread is calling this function */
    bool visited = false;
    for (size_t i = 0; i < visited_addrs.size(); i++) {
	if (ap->a_resource == visited_addrs[i]) {
	    visited = true;
	    thread_info = thread_infos[i];
	    break;
	}
    }
    if (!visited) {
	visited_addrs.push_back(ap->a_resource);
	/* Get thread specific information from OSLRender system */
	thread_info = oslr->CreateThreadInfo();
	thread_infos.push_back(thread_info);
    }

    if (ap->a_level == 0) {
	default_a_hit = ap->a_hit; /* save the default hit callback (colorview @ rt) */
	default_a_miss = ap->a_miss;
    }
    bu_semaphore_release(BU_SEM_SYSCALL);

    Color3 acc_color(0.0f);

    /* -----------------------------------
     * Fill in all necessary information for the OSL renderer
     * -----------------------------------
     */
    RenderInfo info;
    /* Set hit point */
    VMOVE(info.P, swp->sw_hit.hit_point);

    /* Set normal at the point */
    VMOVE(info.N, swp->sw_hit.hit_normal);

    /* Set incidence ray direction */
    VMOVE(info.I, ap->a_ray.r_dir);

    /* U-V mapping stuff */
    info.u = swp->sw_uv.uv_u;
    info.v = swp->sw_uv.uv_v;
    VSETALL(info.dPdu, 0.0f);
    VSETALL(info.dPdv, 0.0f);

    /* x and y pixel coordinates */
    info.screen_x = ap->a_x;
    info.screen_y = ap->a_y;

    info.depth = ap->a_level;
    info.surfacearea = 1.0f;

    info.shader_ref = osl_sp->shader_ref;

    /* We assume that the only information that will be written is thread_info,
       so that oslr->QueryColor is thread safe */
    info.thread_info = thread_info;


// Ray-tracing (local illumination)

    /* We only perform reflection if application decides to */
    info.doreflection = 0;
    info.out_ray_type = 0;

    Color3 weight = oslr->QueryColor(&info);

    /* Fire another ray */
    if ((info.out_ray_type & RAY_REFLECT) || (info.out_ray_type & RAY_TRANSMIT)) {

	struct application new_ap;
	RT_APPLICATION_INIT(&new_ap);

	new_ap = *ap;                     /* struct copy */
	new_ap.a_onehit = 1;
	new_ap.a_hit = default_a_hit;
	new_ap.a_level = info.depth + 1;
	new_ap.a_flag = 0;

	VMOVE(new_ap.a_ray.r_dir, info.out_ray.dir);
	VMOVE(new_ap.a_ray.r_pt, info.out_ray.origin);

	/* This next ray represents refraction */
	if (info.out_ray_type & RAY_TRANSMIT) {

	    /* Displace the hit point a little bit in the direction
	       of the next ray */
	    Vec3 tmp;
	    VSCALE(tmp, info.out_ray.dir, 1e-4);
	    VADD2(new_ap.a_ray.r_pt, new_ap.a_ray.r_pt, tmp);

	    new_ap.a_onehit = 1;
	    new_ap.a_refrac_index = 1.5;
	    new_ap.a_flag = 2; /* mark as refraction */
	    new_ap.a_hit = osl_refraction_hit;
	}

	(void)rt_shootray(&new_ap);

	Color3 rec;
	VMOVE(rec, new_ap.a_color);

	Color3 res = rec*weight;

	VMOVE(swp->sw_color, res);
    }
    else {
	/* Final color */
	VMOVE(swp->sw_color, weight);
    }

    return 1;
}
}

/*
 * Local Variables:
 * mode: C++
 * tab-width: 8
 * indent-tabs-mode: t
 * c-file-style: "stroustrup"
 * End:
 * ex: shiftwidth=4 tabstop=8
 */<|MERGE_RESOLUTION|>--- conflicted
+++ resolved
@@ -2,11 +2,7 @@
 /*                        S H _ O S L . C
  * BRL-CAD
  *
-<<<<<<< HEAD
- * Copyright (c) 2004-2018 United States Government as represented by
-=======
  * Copyright (c) 2004-2020 United States Government as represented by
->>>>>>> 60304d81
  * the U.S. Army Research Laboratory.
  *
  * This library is free software; you can redistribute it and/or
