/*                       S H _ T E X T . C
 * BRL-CAD
 *
 * Copyright (c) 1998-2022 United States Government as represented by
 * the U.S. Army Research Laboratory.
 *
 * This library is free software; you can redistribute it and/or
 * modify it under the terms of the GNU Lesser General Public License
 * version 2.1 as published by the Free Software Foundation.
 *
 * This library is distributed in the hope that it will be useful, but
 * WITHOUT ANY WARRANTY; without even the implied warranty of
 * MERCHANTABILITY or FITNESS FOR A PARTICULAR PURPOSE.  See the GNU
 * Lesser General Public License for more details.
 *
 * You should have received a copy of the GNU Lesser General Public
 * License along with this file; see the file named COPYING for more
 * information.
 */
/** @file liboptical/sh_text.c
 *
 * Texture map lookup
 *
 */

#include "common.h"

#include <stddef.h>
#include <stdio.h>
#include <string.h>
#include <ctype.h>

#include "vmath.h"
#include "raytrace.h"
#include "optical.h"


#define TXT_NAME_LEN 128
struct txt_specific {
    int tx_transp[3];	/* RGB for transparency */
    /* char tx_file[TXT_NAME_LEN];	 Filename */
    struct bu_vls tx_name;  /* name of object or file (depending on tx_datasrc flag) */
    int tx_w;		/* Width of texture in pixels */
    int tx_n;		/* Number of scanlines */
    int tx_trans_valid;	/* boolean: is tx_transp valid ? */
    fastf_t tx_scale[2];	/* replication factors in U, V */
    int tx_mirror;	/* flag: repetitions are mirrored */
#define TXT_SRC_FILE 'f'
#define TXT_SRC_OBJECT 'o'
#define TXT_SRC_AUTO 0
    char tx_datasrc; /* which type of datasource */
    struct rt_binunif_internal *tx_binunifp;  /* db internal object when TXT_SRC_OBJECT */
    struct bu_mapped_file *tx_mp;    /* mapped file when TXT_SRC_FILE */
};
#define TX_NULL ((struct txt_specific *)0)
#define TX_O(m) bu_offsetof(struct txt_specific, m)

/* local sp_hook functions */
static void txt_transp_hook(const struct bu_structparse *, const char *, void *, const char *, void *);
static void txt_source_hook(const struct bu_structparse *, const char *, void *, const char *, void *);



struct bu_structparse txt_parse[] = {
    {"%d",	1, "transp",	TX_O(tx_transp),	txt_transp_hook, NULL, NULL },
    {"%V",	1, "file", TX_O(tx_name),		txt_source_hook, NULL, NULL },
    {"%V",	1, "obj", TX_O(tx_name),		txt_source_hook, NULL, NULL },
    {"%V",	1, "object", TX_O(tx_name),		txt_source_hook, NULL, NULL },
    {"%V",	1, "texture", TX_O(tx_name),	        BU_STRUCTPARSE_FUNC_NULL, NULL, NULL },
    {"%d",	1, "w",		TX_O(tx_w),		BU_STRUCTPARSE_FUNC_NULL, NULL, NULL },
    {"%d",	1, "n",		TX_O(tx_n),		BU_STRUCTPARSE_FUNC_NULL, NULL, NULL },
    {"%d",	1, "l",		TX_O(tx_n),		BU_STRUCTPARSE_FUNC_NULL, NULL, NULL },
    {"%d",	1, "trans_valid", TX_O(tx_trans_valid),	BU_STRUCTPARSE_FUNC_NULL, NULL, NULL },/*compat*/
    {"%d",	1, "t",		TX_O(tx_trans_valid),	BU_STRUCTPARSE_FUNC_NULL, NULL, NULL },
    {"%f",	2, "uv",	TX_O(tx_scale), 	BU_STRUCTPARSE_FUNC_NULL, NULL, NULL },
    {"%d",	1, "m",		TX_O(tx_mirror),	BU_STRUCTPARSE_FUNC_NULL, NULL, NULL },
    {"",	0, (char *)0,	0,			BU_STRUCTPARSE_FUNC_NULL, NULL, NULL }
};


/* txt_datasource_hook() is used to automatically try to load a default texture
 * datasource.  The type gets set to auto and the datasource is detected.  First
 * the database is searched for a matching object, then a file on disk is
 * looked up.  If neither is found, object name is left null so txt_setup() will
 * fail.
 */
static void
txt_source_hook(const struct bu_structparse *UNUSED(sdp),
		const char *name,
		void *base,
		const char *UNUSED(value),
		void *UNUSED(data))
{
    struct txt_specific *textureSpecific = (struct txt_specific *)base;
    if (bu_strncmp(name, "file", 4) == 0) {
	textureSpecific->tx_datasrc=TXT_SRC_FILE;
    } else if (bu_strncmp(name, "obj", 3) == 0) {
	textureSpecific->tx_datasrc = TXT_SRC_OBJECT;
    } else {
	textureSpecific->tx_datasrc = TXT_SRC_AUTO;
    }
}


/*
 * Hooked function, called by bu_structparse
 */
static void
txt_transp_hook(const struct bu_structparse *sdp,
		const char *name,
		void *base,
		const char *UNUSED(value),
		void *UNUSED(data))
{
    register struct txt_specific *tp =
	(struct txt_specific *)base;

    if (BU_STR_EQUAL(name, txt_parse[0].sp_name) && sdp == txt_parse) {
	tp->tx_trans_valid = 1;
    } else {
	bu_log("file:%s, line:%d txt_transp_hook name:(%s) instead of (%s)\n",
	       __FILE__, __LINE__, name, txt_parse[0].sp_name);
    }
}


/*
 * This is a helper routine used in txt_setup() to load a texture either from
 * a file or from a db object.  The resources are released in txt_free()
 * (there is no specific unload_datasource function).
 */
static int
<<<<<<< HEAD
txt_load_datasource(struct txt_specific *texture, struct db_i *dbInstance, const unsigned long int size)
=======
txt_load_datasource(struct txt_specific *texture, struct db_i *dbInstance, const size_t size)
>>>>>>> 031a9ea6
{
    struct directory *dirEntry;

    RT_CK_DBI(dbInstance);

    if (texture == (struct txt_specific *)NULL) {
	bu_bomb("ERROR: txt_load_datasource() received NULL arg (struct txt_specific *)\n");
    }

    bu_log("Loading texture %s [%s]...", texture->tx_datasrc==TXT_SRC_AUTO?"from auto-determined datasource":texture->tx_datasrc==TXT_SRC_OBJECT?"from a database object":texture->tx_datasrc==TXT_SRC_FILE?"from a file":"from an unknown source (ERROR)", bu_vls_addr(&texture->tx_name));

    /* if the source is auto or object, we try to load the object */
    if ((texture->tx_datasrc==TXT_SRC_AUTO) || (texture->tx_datasrc==TXT_SRC_OBJECT)) {

	/* see if the object exists */
	if ((dirEntry=db_lookup(dbInstance, bu_vls_addr(&texture->tx_name), LOOKUP_QUIET)) == RT_DIR_NULL) {

	    /* unable to find the texture object */
	    if (texture->tx_datasrc!=TXT_SRC_AUTO) {
		return -1;
	    }
	} else {
	    struct rt_db_internal *dbip;

	    BU_ALLOC(dbip, struct rt_db_internal);

	    RT_DB_INTERNAL_INIT(dbip);
	    RT_CK_DB_INTERNAL(dbip);
	    RT_CK_DIR(dirEntry);

	    /* the object was in the directory, so go get it */
	    if (rt_db_get_internal(dbip, dirEntry, dbInstance, NULL, NULL) <= 0) {
		/* unable to load/create the texture database record object */
		return -1;
	    }

	    RT_CK_DB_INTERNAL(dbip);
	    RT_CK_BINUNIF(dbip->idb_ptr);

	    /* keep the binary object pointer */
	    texture->tx_binunifp=(struct rt_binunif_internal *)dbip->idb_ptr; /* make it so */

	    /* release the database instance pointer struct we created */
	    RT_DB_INTERNAL_INIT(dbip);
	    bu_free(dbip, "txt_load_datasource");

	    /* check size of object */
	    if (texture->tx_binunifp->count < size) {
		bu_log("\nWARNING: %s needs %zu bytes, binary object only has %zu\n", bu_vls_addr(&texture->tx_name), size, texture->tx_binunifp->count);
	    } else if (texture->tx_binunifp->count > size) {
		bu_log("\nWARNING: Binary object is larger than specified texture size\n"
		       "\tBinary Object: %zu pixels\n\tSpecified Texture Size: %zu pixels\n"
		       "...continuing to load using image subsection...",
		       texture->tx_binunifp->count, size);
	    }
	}
    }

    /* if we are auto and we couldn't find a database object match, or if source
     * is explicitly a file then we load the file.
     */
    if (((texture->tx_datasrc==TXT_SRC_AUTO) && (texture->tx_binunifp==NULL)) || (texture->tx_datasrc==TXT_SRC_FILE)) {

	texture->tx_mp = bu_open_mapped_file_with_path(dbInstance->dbi_filepath,	bu_vls_addr(&texture->tx_name), NULL);

	if (texture->tx_mp==NULL)
	    return -1;				/* FAIL */

	if (texture->tx_mp->buflen < size) {
	    bu_log("\nWARNING: %s needs %zu bytes, file only has %zu\n", bu_vls_addr(&texture->tx_name), size, texture->tx_mp->buflen);
	} else if (texture->tx_mp->buflen > size) {
	    bu_log("\nWARNING: Texture file size is larger than specified texture size\n"
		   "\tInput File: %zu pixels\n\tSpecified Texture Size: %zu pixels\n"
		   "...continuing to load using image subsection...",
		   texture->tx_mp->buflen, size);
	}

    }

    bu_log("done.\n");

    return 0;
}


/*
 * Given a u, v coordinate within the texture (0 <= u, v <= 1.0),
 * return a pointer to the relevant pixel.
 *
 * Note that .pix files are stored left-to-right, bottom-to-top,
 * which works out very naturally for the indexing scheme.
 */
static int
txt_render(struct application *ap, const struct partition *pp, struct shadework *swp, void *dp)
{
    register struct txt_specific *tp =
	(struct txt_specific *)dp;
    fastf_t xmin, xmax, ymin, ymax;
    int dx, dy;
    register fastf_t r, g, b;
    struct uvcoord uvc;
    long tmp;
    char color_warn = 0;

    RT_CK_AP(ap);
    RT_CHECK_PT(pp);

    uvc = swp->sw_uv;

    if (optical_debug & OPTICAL_DEBUG_SHADE)
	bu_log("in txt_render(): du=%g, dv=%g\n",
	       uvc.uv_du, uvc.uv_dv);

    /* take care of scaling U, V coordinates to get the desired amount
     * of replication of the texture
     */
    uvc.uv_u *= tp->tx_scale[X];
    tmp = uvc.uv_u;
    uvc.uv_u -= tmp;
    if (tp->tx_mirror && (tmp & 1))
	uvc.uv_u = 1.0 - uvc.uv_u;

    uvc.uv_v *= tp->tx_scale[Y];
    tmp = uvc.uv_v;
    uvc.uv_v -= tmp;
    if (tp->tx_mirror && (tmp & 1))
	uvc.uv_v = 1.0 - uvc.uv_v;

    uvc.uv_du /= tp->tx_scale[X];
    uvc.uv_dv /= tp->tx_scale[Y];

    /*
     * If no texture file present, or if
     * texture isn't and can't be read, give debug colors
     */

    if ((bu_vls_strlen(&tp->tx_name) <= 0) || (!tp->tx_mp && !tp->tx_binunifp)) {
	bu_log("WARNING: texture [%s] could not be read\n", bu_vls_addr(&tp->tx_name));
	VSET(swp->sw_color, uvc.uv_u, 0, uvc.uv_v);
	if (swp->sw_reflect > 0 || swp->sw_transmit > 0)
	    (void)rr_render(ap, pp, swp);
	return 1;
    }

    /* u is left->right index, v is line number bottom->top */
    /* Don't filter more than 1/8 of the texture for 1 pixel! */
    if (uvc.uv_du > 0.125) uvc.uv_du = 0.125;
    if (uvc.uv_dv > 0.125) uvc.uv_dv = 0.125;

    if (uvc.uv_du < 0 || uvc.uv_dv < 0) {
	bu_log("txt_render uv=%g, %g, du dv=%g %g seg=%s\n",
	       uvc.uv_u, uvc.uv_v, uvc.uv_du, uvc.uv_dv,
	       pp->pt_inseg->seg_stp->st_name);
	uvc.uv_du = uvc.uv_dv = 0;
    }

    xmin = uvc.uv_u - uvc.uv_du;
    xmax = uvc.uv_u + uvc.uv_du;
    ymin = uvc.uv_v - uvc.uv_dv;
    ymax = uvc.uv_v + uvc.uv_dv;
    if (xmin < 0) xmin = 0;
    if (ymin < 0) ymin = 0;
    if (xmax > 1) xmax = 1;
    if (ymax > 1) ymax = 1;

    if (optical_debug & OPTICAL_DEBUG_SHADE)
	bu_log("footprint in texture space is (%g %g) <-> (%g %g)\n",
	       xmin * (tp->tx_w-1), ymin * (tp->tx_n-1),
	       xmax * (tp->tx_w-1), ymax * (tp->tx_n-1));

    dx = (int)(xmax * (tp->tx_w-1)) - (int)(xmin * (tp->tx_w-1));
    dy = (int)(ymax * (tp->tx_n-1)) - (int)(ymin * (tp->tx_n-1));

    if (optical_debug & OPTICAL_DEBUG_SHADE)
	bu_log("\tdx = %d, dy = %d\n", dx, dy);

    if (dx == 0 && dy == 0) {
	/* No averaging necessary */

	register unsigned char *cp=NULL;
	unsigned int offset;

	offset = (int)(ymin * (tp->tx_n-1)) * tp->tx_w * 3 + (int)(xmin * (tp->tx_w-1)) * 3;
	if (tp->tx_mp) {
	    if (offset >= tp->tx_mp->buflen) {
		offset %= tp->tx_mp->buflen;
		color_warn = 1;
	    }
	    cp = ((unsigned char *)(tp->tx_mp->buf)) + offset;
	} else if (tp->tx_binunifp) {
	    if (offset >= tp->tx_binunifp->count) {
		offset %= tp->tx_binunifp->count;
		color_warn = 1;
	    }
	    cp = ((unsigned char *)(tp->tx_binunifp->u.uint8)) + offset;
	} else {
	    bu_bomb("sh_text.c -- No texture data found\n");
	}
	r = *cp++;
	g = *cp++;
	b = *cp;
    } else {
	/* Calculate weighted average of cells in footprint */

	fastf_t tot_area = 0.0;
	fastf_t cell_area;
	int start_line, stop_line, line;
	int start_col, stop_col, col;
	fastf_t xstart, xstop, ystart, ystop;
	unsigned int max_offset;

	xstart = xmin * (tp->tx_w-1);
	xstop = xmax * (tp->tx_w-1);
	ystart = ymin * (tp->tx_n-1);
	ystop = ymax * (tp->tx_n-1);

	start_line = ystart;
	stop_line = ystop;
	start_col = xstart;
	stop_col = xstop;

	r = g = b = 0.0;

	if (optical_debug & OPTICAL_DEBUG_SHADE) {
	    bu_log("\thit in texture space = (%g %g)\n", uvc.uv_u * (tp->tx_w-1), uvc.uv_v * (tp->tx_n-1));
	    bu_log("\t averaging from  (%g %g) to (%g %g)\n", xstart, ystart, xstop, ystop);
	    bu_log("\tcontributions to average:\n");
	}

	max_offset = stop_line * tp->tx_w * 3 + (int)(xstart) * 3 + (dx + 1) * 3;
	if (tp->tx_mp) {
	    if (max_offset > tp->tx_mp->buflen) {
		color_warn = 1;
	    }
	} else if (tp->tx_binunifp) {
	    if (max_offset > tp->tx_binunifp->count) {
		color_warn = 1;
	    }
	}

	for (line = start_line; line <= stop_line; line++) {
	    register unsigned char *cp=NULL;
	    fastf_t line_factor;
	    fastf_t line_upper, line_lower;
	    unsigned int offset;

	    line_upper = line + 1.0;
	    if (line_upper > ystop)
		line_upper = ystop;
	    line_lower = line;
	    if (line_lower < ystart)
		line_lower = ystart;
	    line_factor = line_upper - line_lower;

	    offset = line * tp->tx_w * 3 + (int)(xstart) * 3;
	    if (tp->tx_mp) {
		if (offset >= tp->tx_mp->buflen) {
		    offset %= tp->tx_mp->buflen;
		}
		cp = ((unsigned char *)(tp->tx_mp->buf)) + offset;
	    } else if (tp->tx_binunifp) {
		if (offset >= tp->tx_binunifp->count) {
		    offset %= tp->tx_binunifp->count;
                }
		cp = ((unsigned char *)(tp->tx_binunifp->u.uint8)) + offset;
	    } else {
		/* not reachable */
		bu_bomb("sh_text.c -- Unable to read datasource\n");
	    }

	    for (col = start_col; col <= stop_col; col++) {
		fastf_t col_upper, col_lower;

		col_upper = col + 1.0;
		if (col_upper > xstop) col_upper = xstop;
		col_lower = col;
		if (col_lower < xstart) col_lower = xstart;

		cell_area = line_factor * (col_upper - col_lower);
		tot_area += cell_area;

		if (optical_debug & OPTICAL_DEBUG_SHADE)
		    bu_log("\t %d %d %d weight=%g (from col=%d line=%d)\n", *cp, *(cp+1), *(cp+2), cell_area, col, line);

		r += (*cp++) * cell_area;
		g += (*cp++) * cell_area;
		b += (*cp++) * cell_area;
	    }

	}
	r /= tot_area;
	g /= tot_area;
	b /= tot_area;
    }

    /*
     * If the actual image file size is less than the provided size,
     * warn the user by displaying a color closer to red.
     */
    if (color_warn == 1) {
	r = (r + 255.0) / 2;
	g /= 2;
	b /= 2;
    }

    if (optical_debug & OPTICAL_DEBUG_SHADE)
	bu_log(" average: %g %g %g\n", r, g, b);

    if (!tp->tx_trans_valid) {
    opaque:
	VSET(swp->sw_color,
	     r / 255.0,
	     g / 255.0,
	     b / 255.0);

	if (swp->sw_reflect > 0 || swp->sw_transmit > 0)
	    (void)rr_render(ap, pp, swp);
	return 1;
    }
    /* This circumlocution needed to keep expression simple for Cray,
     * and others
     */
    if (!EQUAL(r, ((long)tp->tx_transp[0]))) goto opaque;
    if (!EQUAL(g, ((long)tp->tx_transp[1]))) goto opaque;
    if (!EQUAL(b, ((long)tp->tx_transp[2]))) goto opaque;

    /*
     * Transparency mapping is enabled, and we hit a transparent spot.
     * Let higher level handle it in reflect/refract code.
     */
    swp->sw_transmit = 1.0;
    swp->sw_reflect = 0.0;

    bu_log("leaving txt_render()\n");

    if (swp->sw_reflect > 0 || swp->sw_transmit > 0)
	(void)rr_render(ap, pp, swp);
    return 1;
}


/*
 * Given a u, v coordinate within the texture (0 <= u, v <= 1.0),
 * return the filtered intensity.
 *
 * Note that .bw files are stored left-to-right, bottom-to-top,
 * which works out very naturally for the indexing scheme.
 */
static int
bwtxt_render(struct application *ap, const struct partition *pp, struct shadework *swp, void *dp)
{
    register struct txt_specific *tp =
	(struct txt_specific *)dp;
    fastf_t xmin, xmax, ymin, ymax;
    int line;
    int dx, dy;
    int x, y;
    register long bw;
    struct uvcoord uvc;
    long tmp;

    uvc = swp->sw_uv;

    /*
     * If no texture file present, or if
     * texture isn't and can't be read, give debug colors
     */
    if ((bu_vls_strlen(&tp->tx_name) <= 0) || (!tp->tx_mp && !tp->tx_binunifp)) {
	VSET(swp->sw_color, uvc.uv_u, 0, uvc.uv_v);
	if (swp->sw_reflect > 0 || swp->sw_transmit > 0)
	    (void)rr_render(ap, pp, swp);
	return 1;
    }

    /* take care of scaling U, V coordinates to get the desired amount
     * of replication of the texture
     */
    uvc.uv_u *= tp->tx_scale[X];
    tmp = uvc.uv_u;
    uvc.uv_u -= tmp;
    if (tp->tx_mirror && (tmp & 1))
	uvc.uv_u = 1.0 - uvc.uv_u;

    uvc.uv_v *= tp->tx_scale[Y];
    tmp = uvc.uv_v;
    uvc.uv_v -= tmp;
    if (tp->tx_mirror && (tmp & 1))
	uvc.uv_v = 1.0 - uvc.uv_v;

    uvc.uv_du /= tp->tx_scale[X];
    uvc.uv_dv /= tp->tx_scale[Y];


    /* u is left->right index, v is line number bottom->top */
    /* Don't filter more than 1/8 of the texture for 1 pixel! */
    if (uvc.uv_du > 0.125) uvc.uv_du = 0.125;
    if (uvc.uv_dv > 0.125) uvc.uv_dv = 0.125;

    if (uvc.uv_du < 0 || uvc.uv_dv < 0) {
	bu_log("bwtxt_render uv=%g, %g, du dv=%g %g seg=%s\n",
	       uvc.uv_u, uvc.uv_v, uvc.uv_du, uvc.uv_dv,
	       pp->pt_inseg->seg_stp->st_name);
	uvc.uv_du = uvc.uv_dv = 0;
    }
    xmin = uvc.uv_u - uvc.uv_du;
    xmax = uvc.uv_u + uvc.uv_du;
    ymin = uvc.uv_v - uvc.uv_dv;
    ymax = uvc.uv_v + uvc.uv_dv;
    if (xmin < 0) xmin = 0;
    if (ymin < 0) ymin = 0;
    if (xmax > 1) xmax = 1;
    if (ymax > 1) ymax = 1;
    x = xmin * (tp->tx_w-1);
    y = ymin * (tp->tx_n-1);
    dx = (xmax - xmin) * (tp->tx_w-1);
    dy = (ymax - ymin) * (tp->tx_n-1);
    if (dx < 1) dx = 1;
    if (dy < 1) dy = 1;
    bw = 0;
    for (line = 0; line < dy; line++) {
	register unsigned char *cp=NULL;
	register unsigned char *ep;

	if (tp->tx_mp) {
	    cp = ((unsigned char *)(tp->tx_mp->buf)) +
		(y+line) * tp->tx_w + x;
	} else if (tp->tx_binunifp) {
	    cp = ((unsigned char *)(tp->tx_binunifp->u.uint8)) +
		(y+line) * tp->tx_w + x;
	} else {
	    /* not reachable */
	    bu_bomb("sh_text.c -- Unable to read datasource\n");
	}

	ep = cp + dx;
	while (cp < ep) {
	    bw += *cp++;
	}
    }

    if (!tp->tx_trans_valid) {
    opaque:
	VSETALL(swp->sw_color,
		(bw / 255.0) / (dx*dy));
	if (swp->sw_reflect > 0 || swp->sw_transmit > 0)
	    (void)rr_render(ap, pp, swp);
	return 1;
    }
    /* This circumlocution needed to keep expression simple for Cray,
     * and others
     */
    if (bw / (dx*dy) != ((long)tp->tx_transp[0])) goto opaque;

    /*
     * Transparency mapping is enabled, and we hit a transparent spot.
     * Let higher level handle it in reflect/refract code.
     */
    swp->sw_transmit = 1.0;
    swp->sw_reflect = 0.0;
    if (swp->sw_reflect > 0 || swp->sw_transmit > 0)
	(void)rr_render(ap, pp, swp);
    return 1;
}


static int
txt_setup(register struct region *rp, struct bu_vls *matparm, void **dpp, const struct mfuncs *mfp, struct rt_i *rtip)
{
    register struct txt_specific *tp;
    int pixelbytes = 3;

    BU_CK_VLS(matparm);
    BU_GET(tp, struct txt_specific);
    *dpp = tp;

    bu_vls_init(&tp->tx_name);

    /* defaults */
    tp->tx_w = tp->tx_n = -1;
    tp->tx_trans_valid = 0;
    tp->tx_scale[X] = 1.0;
    tp->tx_scale[Y] = 1.0;
    tp->tx_mirror = 0;
    tp->tx_datasrc = 0; /* source is auto-located by default */
    tp->tx_binunifp = NULL;
    tp->tx_mp = NULL;

    /* load given values */
    if (bu_struct_parse(matparm, txt_parse, (char *)tp, NULL) < 0) {
	BU_PUT(tp, struct txt_specific);
	return -1;
    }

    /* validate values */
    if (tp->tx_w < 0) tp->tx_w = 512;
    if (tp->tx_n < 0) tp->tx_n = tp->tx_w;
    if (tp->tx_trans_valid) rp->reg_transmit = 1;
    BU_CK_VLS(&tp->tx_name);
    if (bu_vls_strlen(&tp->tx_name) <= 0) return -1;
    /* !?! if (tp->tx_name[0] == '\0') return -1;	*/ /* FAIL, no file */

    if (BU_STR_EQUAL(mfp->mf_name, "bwtexture")) pixelbytes = 1;

    /* load the texture from its datasource */
    if (txt_load_datasource(tp, rtip->rti_dbip, tp->tx_w * tp->tx_n * pixelbytes)<0) {
	bu_log("\nERROR: txt_setup() %s %s could not be loaded [source was %s]\n", rp->reg_name, bu_vls_addr(&tp->tx_name), tp->tx_datasrc==TXT_SRC_OBJECT?"object":tp->tx_datasrc==TXT_SRC_FILE?"file":"auto");
	return -1;
    }


    if (optical_debug & OPTICAL_DEBUG_SHADE) {
	bu_log("txt_setup: texture loaded!  type=%s name=%s\n", tp->tx_datasrc==TXT_SRC_AUTO?"auto":tp->tx_datasrc==TXT_SRC_OBJECT?"object":tp->tx_datasrc==TXT_SRC_FILE?"file":"unknown", bu_vls_addr(&tp->tx_name));
	bu_struct_print("texture", txt_parse, (char *)tp);
    }

    return 1;				/* OK */
}


static void
txt_print(register struct region *rp, void *UNUSED(dp))
{
    bu_struct_print(rp->reg_name, txt_parse, (char *)rp->reg_udata);
}


static void
txt_free(void *cp)
{
    struct txt_specific *tp =	(struct txt_specific *)cp;

    bu_vls_free(&tp->tx_name);
    if (tp->tx_binunifp) rt_binunif_free(tp->tx_binunifp);
    bu_close_mapped_file(tp->tx_mp);
    tp->tx_binunifp = (struct rt_binunif_internal *)NULL; /* sanity */
    tp->tx_mp = (struct bu_mapped_file *)NULL; /* sanity */
    BU_PUT(cp, struct txt_specific);
}


struct ckr_specific {
    int ckr_a[3];	/* first RGB */
    int ckr_b[3];	/* second RGB */
    double ckr_scale;
};
#define CKR_NULL ((struct ckr_specific *)0)
#define CKR_O(m) bu_offsetof(struct ckr_specific, m)

struct bu_structparse ckr_parse[] = {
    {"%d",	3, "a",	CKR_O(ckr_a), BU_STRUCTPARSE_FUNC_NULL, NULL, NULL },
    {"%d",	3, "b",	CKR_O(ckr_b), BU_STRUCTPARSE_FUNC_NULL, NULL, NULL },
    {"%g",	1, "s", CKR_O(ckr_scale), BU_STRUCTPARSE_FUNC_NULL, NULL, NULL },
    {"",	0, (char *)0,	0,			BU_STRUCTPARSE_FUNC_NULL, NULL, NULL }
};


static int
ckr_render(struct application *ap, const struct partition *pp, register struct shadework *swp, void *dp)
{
    register struct ckr_specific *ckp =
	(struct ckr_specific *)dp;
    register int *cp;
    int u, v;

    u = swp->sw_uv.uv_u * ckp->ckr_scale;
    v = swp->sw_uv.uv_v * ckp->ckr_scale;

    if (((u&1) && (v&1)) || (!(u&1) && !(v&1))) {
	cp = ckp->ckr_a;
    } else {
	cp = ckp->ckr_b;
    }

    VSET(swp->sw_color,
	 (unsigned char)cp[0] / 255.0,
	 (unsigned char)cp[1] / 255.0,
	 (unsigned char)cp[2] / 255.0);

    if (swp->sw_reflect > 0 || swp->sw_transmit > 0)
	(void)rr_render(ap, pp, swp);

    return 1;
}


static int
ckr_setup(register struct region *UNUSED(rp), struct bu_vls *matparm, void **dpp, const struct mfuncs *UNUSED(mfp), struct rt_i *UNUSED(rtip))
/* New since 4.4 release */
{
    register struct ckr_specific *ckp;

    /* Default will be white and black checkers */
    BU_GET(ckp, struct ckr_specific);
    *dpp = ckp;
    ckp->ckr_a[0] = ckp->ckr_a[1] = ckp->ckr_a[2] = 255;
    ckp->ckr_b[0] = ckp->ckr_b[1] = ckp->ckr_b[2] = 0;
    ckp->ckr_scale = 2.0;
    if (bu_struct_parse(matparm, ckr_parse, (char *)ckp, NULL) < 0) {
	BU_PUT(ckp, struct ckr_specific);
	return -1;
    }
    ckp->ckr_a[0] &= 0x0ff;
    ckp->ckr_a[1] &= 0x0ff;
    ckp->ckr_a[2] &= 0x0ff;
    ckp->ckr_b[0] &= 0x0ff;
    ckp->ckr_b[1] &= 0x0ff;
    ckp->ckr_b[2] &= 0x0ff;
    return 1;
}


static void
ckr_print(register struct region *rp, void *UNUSED(dp))
{
    bu_struct_print(rp->reg_name, ckr_parse, (const char *)rp->reg_udata);
}


static void
ckr_free(void *cp)
{
    BU_PUT(cp, struct ckr_specific);
}


/*
 * Render a map which varies red with U and blue with V values.
 * Mostly useful for debugging ft_uv() routines.
 */
static int
tstm_render(struct application *ap, const struct partition *pp, register struct shadework *swp, void *UNUSED(dp))
{
    VSET(swp->sw_color, swp->sw_uv.uv_u, 0, swp->sw_uv.uv_v);

    if (swp->sw_reflect > 0 || swp->sw_transmit > 0)
	(void)rr_render(ap, pp, swp);

    return 1;
}


static vect_t star_colors[] = {
    { 0.825769, 0.415579, 0.125303 },
    { /* 3000 */ 0.671567, 0.460987, 0.258868 },
    { 0.587580, 0.480149, 0.376395 },
    { 0.535104, 0.488881, 0.475879 },
    { 0.497639, 0.493881, 0.556825 },
    { 0.474349, 0.494836, 0.624460 },
    { 0.456978, 0.495116, 0.678378 },
    { 0.446728, 0.493157, 0.727269 },
    { /* 10000 */ 0.446728, 0.493157, 0.727269 }
};


static int
star_render(register struct application *ap, const struct partition *pp, struct shadework *swp, void *UNUSED(dp))
{
    /* Probably want to diddle parameters based on what part of sky */
    if (bn_rand0to1(ap->a_resource->re_randptr) >= 0.98) {
	register int i;
	register fastf_t f;
	i = (sizeof(star_colors)-1) / sizeof(star_colors[0]);

	/* "f" used for intermediate result to avoid an SGI compiler error */
	f = bn_rand0to1(ap->a_resource->re_randptr);
	i = ((double)i) * f;

	f = bn_rand0to1(ap->a_resource->re_randptr);
	VSCALE(swp->sw_color, star_colors[i], f);
    } else {
	VSETALL(swp->sw_color, 0);
    }

    if (swp->sw_reflect > 0 || swp->sw_transmit > 0)
	(void)rr_render(ap, pp, swp);

    return 1;
}


/*
 * Given a u, v coordinate within the texture (0 <= u, v <= 1.0),
 * compute a new surface normal.
 * For now we come up with a local coordinate system, and
 * make bump perturbations from the red and blue channels of
 * an RGB image.
 *
 * Note that .pix files are stored left-to-right, bottom-to-top,
 * which works out very naturally for the indexing scheme.
 */
static int
bmp_render(struct application *ap, const struct partition *pp, struct shadework *swp, void *dp)
{
    register struct txt_specific *tp =
	(struct txt_specific *)dp;
    unsigned char *cp=NULL;
    fastf_t pertU, pertV;
    vect_t y;		/* world coordinate axis vectors */
    vect_t u, v;		/* surface coord system vectors */
    int i, j;		/* bump map pixel indices */

    /*
     * If no texture file present, or if
     * texture isn't and can't be read, give debug color.
     */
    if ((bu_vls_strlen(&tp->tx_name) <= 0) || (!tp->tx_mp && !tp->tx_binunifp)) {
	VSET(swp->sw_color, swp->sw_uv.uv_u, 0, swp->sw_uv.uv_v);
	if (swp->sw_reflect > 0 || swp->sw_transmit > 0)
	    (void)rr_render(ap, pp, swp);
	return 1;
    }
    /* u is left->right index, v is line number bottom->top */
    if (swp->sw_uv.uv_u < 0 || swp->sw_uv.uv_u > 1 || swp->sw_uv.uv_v < 0 || swp->sw_uv.uv_v > 1) {
	bu_log("bmp_render:  bad u, v=%g, %g du, dv=%g, %g seg=%s\n",
	       swp->sw_uv.uv_u, swp->sw_uv.uv_v,
	       swp->sw_uv.uv_du, swp->sw_uv.uv_dv,
	       pp->pt_inseg->seg_stp->st_name);
	VSET(swp->sw_color, 0, 1, 0);
	if (swp->sw_reflect > 0 || swp->sw_transmit > 0)
	    (void)rr_render(ap, pp, swp);
	return 1;
    }

    /* Find a local coordinate system */
    VSET(y, 0, 1, 0);
    VCROSS(u, y, swp->sw_hit.hit_normal);
    VUNITIZE(u);
    VCROSS(v, swp->sw_hit.hit_normal, u);

    /* Find our RGB value */
    i = swp->sw_uv.uv_u * (tp->tx_w-1);
    j = swp->sw_uv.uv_v * (tp->tx_n-1);

    if (tp->tx_mp) {
	cp = ((unsigned char *)(tp->tx_mp->buf)) +
	    (j) * tp->tx_w * 3 + i * 3;
    } else if (tp->tx_binunifp) {
	cp = ((unsigned char *)(tp->tx_binunifp->u.uint8)) +
	    (j) * tp->tx_w * 3 + i * 3;
    } else {
	/* not reachable */
	bu_bomb("sh_text.c -- Unreachable code reached while reading datasource\n");
    }
    pertU = ((fastf_t)(*cp) - 128.0) / 128.0;
    pertV = ((fastf_t)(*(cp+2)) - 128.0) / 128.0;

    if (optical_debug&OPTICAL_DEBUG_LIGHT) {
	VPRINT("normal", swp->sw_hit.hit_normal);
	VPRINT("u", u);
	VPRINT("v", v);
	bu_log("cu = %d, cv = %d\n", *cp, *(cp+2));
	bu_log("pertU = %g, pertV = %g\n", pertU, pertV);
    }
    VJOIN2(swp->sw_hit.hit_normal, swp->sw_hit.hit_normal, pertU, u, pertV, v);
    VUNITIZE(swp->sw_hit.hit_normal);
    if (optical_debug&OPTICAL_DEBUG_LIGHT) {
	VPRINT("after", swp->sw_hit.hit_normal);
    }

    if (swp->sw_reflect > 0 || swp->sw_transmit > 0)
	(void)rr_render(ap, pp, swp);

    return 1;
}


static int
envmap_setup(register struct region *rp, struct bu_vls *matparm, void **UNUSED(dpp), const struct mfuncs *UNUSED(mfp), struct rt_i *rtip)
{
    struct mfuncs *shaders = MF_NULL;

    BU_CK_VLS(matparm);
    RT_CK_RTI(rtip);

    if (env_region.reg_mfuncs) {
	bu_log("envmap_setup:  second environment map ignored\n");
	return 0;		/* drop region */
    }

    env_region = *rp;		/* struct copy */
    /* Get copies of, or eliminate, references to dynamic structures */
    env_region.reg_name = bu_strdup(rp->reg_name);
    env_region.reg_treetop = TREE_NULL;
    env_region.l.forw = BU_LIST_NULL;
    env_region.l.back = BU_LIST_NULL;
    env_region.reg_mfuncs = (char *)0;
    env_region.reg_mater.ma_shader = bu_vls_strdup(matparm);

    /* get list of available shaders */
    if (!shaders) {
	optical_shader_init(&shaders);
    }
    if (mlib_setup(&shaders, &env_region, rtip) < 0)
	bu_log("envmap_setup() material '%s' failed\n",
	       env_region.reg_mater.ma_shader);


    return 0;		/* This region should be dropped */
}


/*
 * Regardless of arguments, always return zero.
 * Useful mostly as a stub print, and/or free routine.
 */
/* VARARGS */
int
mlib_zero(struct application *UNUSED(a), const struct partition *UNUSED(b), struct shadework *UNUSED(c), void *UNUSED(d))
{
    return 0;
}


/*
 * Regardless of arguments, always return one.
 * Useful mostly as a stub setup routine.
 */
/* VARARGS */
int
mlib_one(struct region *UNUSED(a), struct bu_vls *UNUSED(b), void **UNUSED(c), const struct mfuncs *UNUSED(d), struct rt_i *UNUSED(e))
{
    return 1;
}


/* VARARGS */
void
mlib_void(struct region *UNUSED(a), void *UNUSED(b))
{
}

static void
mlib_void2(void *UNUSED(b))
{
}

struct mfuncs txt_mfuncs[] = {
    {MF_MAGIC,	"texture",	0,	MFI_UV,		0,	txt_setup,	txt_render,	txt_print,	txt_free },
    {MF_MAGIC,	"bwtexture",	0,	MFI_UV,		0,	txt_setup,	bwtxt_render,	txt_print,	txt_free },
    {MF_MAGIC,	"checker",	0,	MFI_UV,		0,	ckr_setup,	ckr_render,	ckr_print,	ckr_free },
    {MF_MAGIC,	"testmap",	0,	MFI_UV,		0,	mlib_one,	tstm_render,	mlib_void,	mlib_void2 },
    {MF_MAGIC,	"fakestar",	0,	0,		0,	mlib_one,	star_render,	mlib_void,	mlib_void2 },
    {MF_MAGIC,	"bump",		0,	MFI_UV|MFI_NORMAL, 0,	txt_setup,	bmp_render,	txt_print,	txt_free },
    {MF_MAGIC,	"envmap",	0,	0,		0,	envmap_setup,	mlib_zero,	mlib_void,	mlib_void2 },
    {0,		(char *)0,	0,	0,		0,	0,		0,		0,		0 }
};


/*
 * Local Variables:
 * mode: C
 * tab-width: 8
 * indent-tabs-mode: t
 * c-file-style: "stroustrup"
 * End:
 * ex: shiftwidth=4 tabstop=8
 */<|MERGE_RESOLUTION|>--- conflicted
+++ resolved
@@ -130,11 +130,7 @@
  * (there is no specific unload_datasource function).
  */
 static int
-<<<<<<< HEAD
-txt_load_datasource(struct txt_specific *texture, struct db_i *dbInstance, const unsigned long int size)
-=======
 txt_load_datasource(struct txt_specific *texture, struct db_i *dbInstance, const size_t size)
->>>>>>> 031a9ea6
 {
     struct directory *dirEntry;
 
