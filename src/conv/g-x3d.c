--- conflicted
+++ resolved
@@ -538,22 +538,9 @@
     static struct faceuse *next_fu;
     static struct loopuse *lu;
     static struct nmgregion *reg;
+    static int shell_is_dead;
 
     /* triangulate any faceuses with holes */
-<<<<<<< HEAD
-    for ( BU_LIST_FOR( reg, nmgregion, &m->r_hd ) )
-    {
-	NMG_CK_REGION( reg );
-	s = BU_LIST_FIRST( shell, &reg->s_hd );
-	while ( BU_LIST_NOT_HEAD( s, &reg->s_hd ) )
-	{
-	    NMG_CK_SHELL( s );
-	    next_s = BU_LIST_PNEXT( shell, &s->l );
-	    fu = BU_LIST_FIRST( faceuse, &s->fu_hd );
-	    while ( BU_LIST_NOT_HEAD( &fu->l, &s->fu_hd ) )
-	    {
-		int shell_is_dead=0;
-=======
     for (BU_LIST_FOR(reg, nmgregion, &m->r_hd)) {
 	NMG_CK_REGION(reg);
 	s = BU_LIST_FIRST(shell, &reg->s_hd);
@@ -563,7 +550,6 @@
 	    fu = BU_LIST_FIRST(faceuse, &s->fu_hd);
 	    while (BU_LIST_NOT_HEAD(&fu->l, &s->fu_hd)) {
 		shell_is_dead=0;
->>>>>>> a56b9db9
 
 		NMG_CK_FACEUSE(fu);
 
@@ -973,7 +959,7 @@
 static union tree *
 process_boolean(union tree *curtree, struct db_tree_state *tsp, const struct db_full_path *pathp)
 {
-    union tree *ret_tree = TREE_NULL;
+    static union tree *ret_tree = TREE_NULL;
 
     /* Begin bomb protection */
     if (!BU_SETJUMP) {
