--- conflicted
+++ resolved
@@ -1,11 +1,7 @@
 /*                         V D E C K . C
  * BRL-CAD
  *
-<<<<<<< HEAD
- * Copyright (c) 1990-2018 United States Government as represented by
-=======
  * Copyright (c) 1990-2020 United States Government as represented by
->>>>>>> 60304d81
  * the U.S. Army Research Laboratory.
  *
  * This program is free software; you can redistribute it and/or
@@ -1225,7 +1221,7 @@
     ewrite(solfp, LF, 1);
 
     /* Save space for number of solids and regions.			*/
-    savsol = ftell(solfp);
+    savsol = bu_ftell(solfp);
     if (savsol < 0) {
 	perror("ftell");
     }
@@ -1279,7 +1275,7 @@
 
     /* Go back, and add number of solids and regions on second card. */
     if (savsol >= 0)
-	fseek(solfp, savsol, 0);
+	bu_fseek(solfp, savsol, 0);
 
     vdeck_itoa(nns, buff, 5);
     ewrite(solfp, buff, 5);
