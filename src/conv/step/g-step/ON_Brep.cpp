--- conflicted
+++ resolved
@@ -73,199 +73,15 @@
 void
 ON_3dVector_to_Direction(ON_3dVector *invect, SdaiDirection *step_direction) {
     invect->Unitize();
-<<<<<<< HEAD
-    RealAggregate_ptr coord_vals = step_direction->direction_ratios_();
-    RealNode *xnode = new RealNode();
-    xnode->value = invect->x;
-    coord_vals->AddNode(xnode);
-    RealNode *ynode = new RealNode();
-    ynode->value = invect->y;
-    coord_vals->AddNode(ynode);
-    RealNode *znode = new RealNode();
-    znode->value = invect->z;
-    coord_vals->AddNode(znode);
-}
-
-
-void
-ON_NurbsCurveCV_to_EntityAggregate(ON_NurbsCurve *incrv, SdaiB_spline_curve *step_crv, Exporter_Info_AP203 *info) {
-    EntityAggregate *control_pnts = step_crv->control_points_list_();
-    ON_3dPoint cv_pnt;
-    for (int i = 0; i < incrv->CVCount(); i++) {
-	SdaiCartesian_point *step_cartesian = (SdaiCartesian_point *)info->registry->ObjCreate("CARTESIAN_POINT");
-	step_cartesian->name_("''");
-	info->cartesian_pnts.push_back((STEPentity *)step_cartesian);
-	incrv->GetCV(i, cv_pnt);
-	ON_3dPoint_to_Cartesian_point(&(cv_pnt), step_cartesian);
-	control_pnts->AddNode(new EntityNode((SDAI_Application_instance *)step_cartesian));
-    }
-}
-
-/* Unlike most of the structures we're working with, GenericAggregate seems to require that we manually
- * build its final string with the step file id numbers that identify each control point.  To allow for
- * delayed instance manager population, we build a temporary map of nested vectors to hold the information
- * inthe proper form until we are ready for it.*/
-void
-ON_NurbsSurfaceCV_Initialize(ON_NurbsSurface *insrf, SdaiB_spline_surface *step_srf, Exporter_Info_AP203 *info) {
-    ON_3dPoint cv_pnt;
-    std::vector<std::vector<STEPentity *> > i_array;
-    for (int i = 0; i < insrf->CVCount(0); i++) {
-	std::vector<STEPentity *> j_array;
-	for (int j = 0; j < insrf->CVCount(1); j++) {
-	    SdaiCartesian_point *step_cartesian = (SdaiCartesian_point *)info->registry->ObjCreate("CARTESIAN_POINT");
-	    step_cartesian->name_("''");
-	    insrf->GetCV(i, j, cv_pnt);
-	    ON_3dPoint_to_Cartesian_point(&(cv_pnt), step_cartesian);
-	    j_array.push_back((STEPentity *)step_cartesian);
-	}
-	i_array.push_back(j_array);
-    }
-    info->surface_cv[(STEPentity*)step_srf] = i_array;
-}
-
-// Call this function after all cartesian points have an instance manager instance,
-// (and hence a StepFileID) to populate the surface GenericAggregate control point
-// slots.  Must be run *after* ON_NurbsSurfaceCV_Initialize has been run on *all*
-// surfaces.
-void
-ON_NurbsSurfaceCV_Finalize_GenericAggregates(Exporter_Info_AP203 *info) 
-{
-    std::map<STEPentity*, std::vector<std::vector<STEPentity *> > >::iterator scv_it;
-    std::vector<std::vector<STEPentity *> >::iterator outer_it;
-    std::vector<STEPentity *>::iterator inner_it;
-    for(scv_it = info->surface_cv.begin(); scv_it != info->surface_cv.end(); ++scv_it) {
-        SdaiB_spline_surface *step_srf = (SdaiB_spline_surface *)scv_it->first;
-	GenericAggregate *control_pnts_lists = step_srf->control_points_list_();
-	for (outer_it = scv_it->second.begin(); outer_it != scv_it->second.end(); ++outer_it) {
-	    std::ostringstream ss;
-	    ss << "(";
-	    for (inner_it = (*outer_it).begin(); inner_it != (*outer_it).end(); ++inner_it) {
-		info->instance_list->Append((STEPentity *)(*inner_it), completeSE);
-		if (inner_it != (*outer_it).begin()) ss << ", ";
-		ss << "#" << ((STEPentity *)(*inner_it))->StepFileId();
-	    }
-	    ss << ")";
-	    std::string str = ss.str();
-	    control_pnts_lists->AddNode(new GenericAggrNode(str.c_str()));
-	}
-    }
-}
-
-void
-ON_NurbsCurveKnots_to_Aggregates(ON_NurbsCurve *incrv, SdaiB_spline_curve_with_knots *step_crv)
-{
-    IntAggregate_ptr knot_multiplicities = step_crv->knot_multiplicities_();
-    RealAggregate_ptr knots = step_crv->knots_();
-    int i = 0;
-    while (i < incrv->KnotCount()) {
-	int multiplicity_val = incrv->KnotMultiplicity(i);
-	/* Add knot */
-	RealNode *knot = new RealNode();
-	knot->value = incrv->Knot(i);
-	knots->AddNode(knot);
-
-	/* OpenNURBS and STEP have different notions of end knot
-	 * multiplicity - see:
-	 * http://wiki.mcneel.com/developer/onsuperfluousknot
-	 */
-	if ((i == 0) || (i == (incrv->KnotCount() - incrv->KnotMultiplicity(0)))) multiplicity_val++;
-	/* Set Multiplicity */
-	IntNode *multiplicity = new IntNode();
-	multiplicity->value = multiplicity_val;
-	knot_multiplicities->AddNode(multiplicity);
-	i += incrv->KnotMultiplicity(i);
-    }
-    step_crv->knot_spec_(Knot_type__unspecified);
-}
-
-
-=======
     XYZ_to_Direction(invect->x, invect->y, invect->z, step_direction);
 }
-
-/* STEP needs explicit edges corresponding to what in OpenNURBS are
- * the UV space trimming curves
- */
->>>>>>> 140bf4c3
-void
-Add_Edge(ON_BrepTrim *trim, SdaiPath *e_loop_path, ON_Brep_Info_AP203 *info)
-{
-<<<<<<< HEAD
-    IntAggregate_ptr u_knot_multiplicities = step_srf->u_multiplicities_();
-    IntAggregate_ptr v_knot_multiplicities = step_srf->v_multiplicities_();
-    RealAggregate_ptr u_knots = step_srf->u_knots_();
-    RealAggregate_ptr v_knots = step_srf->v_knots_();
-
-    /* u knots */
-    int i = 0;
-    while (i < insrf->KnotCount(0)) {
-	int multiplicity_val = insrf->KnotMultiplicity(0, i);
-	/* Add knot */
-	RealNode *knot = new RealNode();
-	knot->value = insrf->Knot(0, i);
-	u_knots->AddNode(knot);
-
-	/* OpenNURBS and STEP have different notions of end knot
-	 * multiplicity - see:
-	 * http://wiki.mcneel.com/developer/onsuperfluousknot
-	 */
-	if ((i == 0) || (i == (insrf->KnotCount(0) - insrf->KnotMultiplicity(0, 0)))) multiplicity_val++;
-
-	/* Set Multiplicity */
-	IntNode *multiplicity = new IntNode();
-	multiplicity->value = multiplicity_val;
-	u_knot_multiplicities->AddNode(multiplicity);
-	i += insrf->KnotMultiplicity(0, i);
-    }
-
-    /* v knots */
-    i = 0;
-    while (i < insrf->KnotCount(1)) {
-	int multiplicity_val = insrf->KnotMultiplicity(1, i);
-	/* Add knot */
-	RealNode *knot = new RealNode();
-	knot->value = insrf->Knot(1, i);
-	v_knots->AddNode(knot);
-
-	/* OpenNURBS and STEP have different notions of end knot multiplicity -
-	 * see http://wiki.mcneel.com/developer/onsuperfluousknot */
-	if ((i == 0) || (i == (insrf->KnotCount(1) - insrf->KnotMultiplicity(1, 0)))) multiplicity_val++;
-
-	/* Set Multiplicity */
-	IntNode *multiplicity = new IntNode();
-	multiplicity->value = multiplicity_val;
-	v_knot_multiplicities->AddNode(multiplicity);
-	i += insrf->KnotMultiplicity(1, i);
-    }
-    step_srf->knot_spec_(Knot_type__unspecified);
-}
-
 
 /* STEP needs explicit edges corresponding to what in OpenNURBS are
  * the UV space trimming curves
  */
 void
-Add_Edge(ON_BrepTrim *trim, SdaiPath *e_loop_path, Exporter_Info_AP203 *info)
+Add_Edge(ON_BrepTrim *trim, SdaiPath *e_loop_path, ON_Brep_Info_AP203 *info)
 {
-    ON_BrepEdge *edge = trim->Edge();
-    int i = -1;
-
-    // Some trims don't have an associated edge - allow for that
-    if (edge) {
-	STEPentity *new_oriented_edge = info->registry->ObjCreate("ORIENTED_EDGE");
-	SdaiOriented_edge *oriented_edge = (SdaiOriented_edge *)new_oriented_edge;
-	SdaiEdge_curve *e_curve = (SdaiEdge_curve *)info->edge_curves.at(edge->EdgeCurveIndexOf());
-
-	oriented_edge->name_("''");
-	oriented_edge->edge_element_((SdaiEdge *)e_curve);
-
-	if (trim->m_bRev3d) {
-	    oriented_edge->edge_start_(((SdaiVertex *)info->vertex_pnts.at(edge->Vertex(1)->m_vertex_index)));
-	    oriented_edge->edge_end_(((SdaiVertex *)info->vertex_pnts.at(edge->Vertex(0)->m_vertex_index)));
-	} else {
-	    oriented_edge->edge_start_(((SdaiVertex *)info->vertex_pnts.at(edge->Vertex(0)->m_vertex_index)));
-	    oriented_edge->edge_end_(((SdaiVertex *)info->vertex_pnts.at(edge->Vertex(1)->m_vertex_index)));
-=======
     ON_BrepEdge *edge = trim->Edge();
     int i = -1;
 
@@ -293,14 +109,7 @@
 	    info->oriented_edges.push_back(new_oriented_edge);
 	    i = (int)info->oriented_edges.size() - 1;
 	    e_loop_path->edge_list_()->AddNode(new EntityNode((SDAI_Application_instance *)(info->oriented_edges.at(i))));
->>>>>>> 140bf4c3
-	}
-
-	// add the edge
-	oriented_edge->orientation_((Boolean)!trim->m_bRev3d);
-	info->oriented_edges.push_back(new_oriented_edge);
-	i = info->oriented_edges.size() - 1;
-	e_loop_path->edge_list_()->AddNode(new EntityNode((SDAI_Application_instance *)(info->oriented_edges.at(i))));
+	}
     }
 }
 
@@ -371,88 +180,10 @@
 	if (*v_it) info->instance_list->Append((STEPentity *)(*v_it), completeSE);
     }
 
-<<<<<<< HEAD
-/* #1: Shape Definition Representation
- *
- * SHAPE_DEFINITION_REPRESENTATION (SdaiShape_definition_representation -> SdaiProperty_definition_representation)
- * PRODUCT_DEFINITION_SHAPE (SdaiProduct_definition_shape -> SdaiProperty_definition)
- * PRODUCT_DEFINITION (SdaiProduct_definition)
- * PRODUCT_DEFINITION_FORMATION_WITH_SPECIFIED_SOURCE (SdaiProduct_definition_formation_with_specified_source -> SdaiProduct_definition_formation) Can we just use PRODUCT_DEFINITION_FORMATION here?
- * PRODUCT (SdaiProduct)
- * MECHANICAL_CONTEXT (SdaiMechanical_context -> SdaiProduct_context -> SdaiApplication_context_element)
- * APPLICATION_CONTEXT (SdaiApplication_context)
- * DESIGN_CONTEXT (SdaiDesign_context -> SdaiProduct_definition_context -> SdaiApplication_context_element)
- *
- */
-STEPentity *
-Add_Shape_Definition_Representation(Registry *registry, InstMgr *instance_list, SdaiRepresentation *sdairep)
-{
-    // SHAPE_DEFINITION_REPRESENTATION
-    STEPentity *ret_entity = registry->ObjCreate("SHAPE_DEFINITION_REPRESENTATION");
-    instance_list->Append(ret_entity, completeSE);
-    SdaiShape_definition_representation *shape_def_rep = (SdaiShape_definition_representation *)ret_entity;
-    shape_def_rep->used_representation_(sdairep);
-
-    // PRODUCT_DEFINITION_SHAPE
-    SdaiProduct_definition_shape *prod_def_shape = (SdaiProduct_definition_shape *)registry->ObjCreate("PRODUCT_DEFINITION_SHAPE");
-    instance_list->Append((STEPentity *)prod_def_shape, completeSE);
-    prod_def_shape->name_("''");
-    prod_def_shape->description_("''");
-    shape_def_rep->definition_(prod_def_shape);
-
-    // PRODUCT_DEFINITION
-    SdaiProduct_definition *prod_def = (SdaiProduct_definition *)registry->ObjCreate("PRODUCT_DEFINITION");
-    instance_list->Append((STEPentity *)prod_def, completeSE);
-    SdaiCharacterized_product_definition *char_def_prod = new SdaiCharacterized_product_definition(prod_def);
-    SdaiCharacterized_definition *char_def= new SdaiCharacterized_definition(char_def_prod);
-    prod_def_shape->definition_(char_def);
-    prod_def->id_("''");
-    prod_def->description_("''");
-
-    // PRODUCT_DEFINITION_FORMATION
-    SdaiProduct_definition_formation *prod_def_form = (SdaiProduct_definition_formation *)registry->ObjCreate("PRODUCT_DEFINITION_FORMATION");
-    instance_list->Append((STEPentity *)prod_def_form, completeSE);
-    prod_def->formation_(prod_def_form);
-    prod_def_form->id_("''");
-    prod_def_form->description_("''");
-
-    // PRODUCT
-    SdaiProduct *prod = (SdaiProduct *)registry->ObjCreate("PRODUCT");
-    instance_list->Append((STEPentity *)prod, completeSE);
-    prod_def_form->of_product_(prod);
-    prod->id_("''");
-    prod->name_("''");
-    prod->description_("''");
-
-    // MECHANICAL_CONTEXT
-    SdaiMechanical_context *mech_context = (SdaiMechanical_context *)registry->ObjCreate("MECHANICAL_CONTEXT");
-    instance_list->Append((STEPentity *)mech_context, completeSE);
-    prod->frame_of_reference_()->AddNode(new EntityNode((SDAI_Application_instance *)mech_context));
-    mech_context->name_("''");
-    mech_context->discipline_type_("''");
-
-    // APPLICATION_CONTEXT
-    SdaiApplication_context *app_context = (SdaiApplication_context *)registry->ObjCreate("APPLICATION_CONTEXT");
-    instance_list->Append((STEPentity *)app_context, completeSE);
-    mech_context->frame_of_reference_(app_context);
-    app_context->application_("''");
-
-    // DESIGN_CONTEXT
-    SdaiDesign_context *design_context = (SdaiDesign_context *)registry->ObjCreate("DESIGN_CONTEXT");
-    instance_list->Append((STEPentity *)design_context, completeSE);
-    prod_def->frame_of_reference_(design_context);
-    design_context->name_("''");
-    design_context->life_cycle_stage_("'Design'");
-    design_context->frame_of_reference_(app_context);
-
-    return ret_entity;
-}
-=======
     // directions
     for (v_it = info->directions.begin(); v_it != info->directions.end(); ++v_it) {
 	info->instance_list->Append((STEPentity *)(*v_it), completeSE);
     }
->>>>>>> 140bf4c3
 
     // vectors
     for (v_it = info->vectors.begin(); v_it != info->vectors.end(); ++v_it) {
@@ -507,94 +238,7 @@
     sc->instance_list->Append((STEPentity *)(closed_shell), completeSE);
 }
 
-/* Rather than have the organization of elements in the step file be
- * dicated by the order in which they are built up from ON_Brep,
- * define a function that iterates over the structures to populate the
- * list in a way that puts the more complex/high-level structures at
- * the beginning of the file.
- */
 void
-<<<<<<< HEAD
-Populate_Instance_List(Exporter_Info_AP203 *info)
-{
-    std::vector<STEPentity *>::iterator v_it;
-    std::map<int, std::pair<STEPentity *, STEPentity *> >::iterator c_it;
-    std::map<int, STEPentity * >::iterator mpt_it;
-
-    /* Topology */
-
-    // High level strucures
-    info->instance_list->Append((STEPentity *)(info->shape_rep), completeSE);
-    info->instance_list->Append((STEPentity *)(info->advanced_brep), completeSE);
-    info->instance_list->Append((STEPentity *)(info->manifold_solid_brep), completeSE);
-    info->instance_list->Append((STEPentity *)(info->closed_shell), completeSE);
-
-    // Faces
-    for(v_it = info->faces.begin(); v_it != info->faces.end(); ++v_it) {
-	info->instance_list->Append((STEPentity *)(*v_it), completeSE);
-    }
-
-    // inner_bounds
-    for(v_it = info->inner_bounds.begin(); v_it != info->inner_bounds.end(); ++v_it) {
-	info->instance_list->Append((STEPentity *)(*v_it), completeSE);
-    }
-
-    // outer_bounds
-    for(v_it = info->outer_bounds.begin(); v_it != info->outer_bounds.end(); ++v_it) {
-	info->instance_list->Append((STEPentity *)(*v_it), completeSE);
-    }
-
-    // edge_loops
-    for(v_it = info->edge_loops.begin(); v_it != info->edge_loops.end(); ++v_it) {
-	info->instance_list->Append((STEPentity *)(*v_it), completeSE);
-    }
-
-    // oriented_edges
-    for(v_it = info->oriented_edges.begin(); v_it != info->oriented_edges.end(); ++v_it) {
-	info->instance_list->Append((STEPentity *)(*v_it), completeSE);
-    }
-
-    // edge_curves
-    for(v_it = info->edge_curves.begin(); v_it != info->edge_curves.end(); ++v_it) {
-	if (*v_it) info->instance_list->Append((STEPentity *)(*v_it), completeSE);
-    }
-
-    // vertex_pnts
-    for(v_it = info->vertex_pnts.begin(); v_it != info->vertex_pnts.end(); ++v_it) {
-	info->instance_list->Append((STEPentity *)(*v_it), completeSE);
-    }
-
-    /* Geometry */
-
-    // surfaces
-    for(v_it = info->surfaces.begin(); v_it != info->surfaces.end(); ++v_it) {
-	info->instance_list->Append((STEPentity *)(*v_it), completeSE);
-    }
-
-    // three_dimensional_curves
-    for(v_it = info->three_dimensional_curves.begin(); v_it != info->three_dimensional_curves.end(); ++v_it) {
-	if (*v_it) info->instance_list->Append((STEPentity *)(*v_it), completeSE);
-    }
-
-    // directions
-    for(v_it = info->directions.begin(); v_it != info->directions.end(); ++v_it) {
-	info->instance_list->Append((STEPentity *)(*v_it), completeSE);
-    }
-
-    // vectors
-    for(v_it = info->vectors.begin(); v_it != info->vectors.end(); ++v_it) {
-	info->instance_list->Append((STEPentity *)(*v_it), completeSE);
-    }
-
-    // cartesian_pnts
-    for(v_it = info->cartesian_pnts.begin(); v_it != info->cartesian_pnts.end(); ++v_it) {
-	info->instance_list->Append((STEPentity *)(*v_it), completeSE);
-    }
-
-    // Now that we know the ids for all the points, we can finalize the surface definitions
-    ON_NurbsSurfaceCV_Finalize_GenericAggregates(info); 
-}
-=======
 ON_BRep_to_STEP(struct directory *dp, ON_Brep *brep, AP203_Contents *sc, STEPentity **brep_shape, STEPentity **brep_product, STEPentity **brep_manifold)
 {
     //ON_wString wstr;
@@ -611,7 +255,6 @@
     info->registry = sc->registry;
     info->instance_list = sc->instance_list;
     info->split_closed = 0; /* For now, don't try splitting things - need some libbrep functionality before that can work */
->>>>>>> 140bf4c3
 
     info->cartesian_pnts.assign(brep->m_V.Count(), (STEPentity *)0);
     info->vertex_pnts.assign(brep->m_V.Count(), (STEPentity *)0);
@@ -682,11 +325,7 @@
 	    info->cartesian_pnts.push_back((STEPentity *)curr_line->pnt_());
 	    info->directions.push_back((STEPentity *)curr_dir->orientation_());
 	    info->vectors.push_back((STEPentity *)curr_line->dir_());
-<<<<<<< HEAD
-	    curve_converted = 1;
-=======
 	    curve_converted = true;
->>>>>>> 140bf4c3
 	}
 
 	if (p_curve && !curve_converted) {
@@ -696,32 +335,7 @@
 	}
 
 	if (n_curve && !curve_converted) {
-<<<<<<< HEAD
-	    std::cout << "Have NurbsCurve\n";
-	    if (n_curve->IsRational()) {
-		std::cout << "TODO - Have Rational NurbsCurve\n";
-		info->three_dimensional_curves.at(i) = info->registry->ObjCreate("RATIONAL_B_SPLINE_CURVE");
-	    } else {
-		info->three_dimensional_curves.at(i) = info->registry->ObjCreate("B_SPLINE_CURVE_WITH_KNOTS");
-		SdaiB_spline_curve *curr_curve = (SdaiB_spline_curve *)info->three_dimensional_curves.at(i);
-		curr_curve->degree_(n_curve->Degree());
-		ON_NurbsCurveCV_to_EntityAggregate(n_curve, curr_curve, info);
-		SdaiB_spline_curve_with_knots *curve_knots = (SdaiB_spline_curve_with_knots *)info->three_dimensional_curves.at(i);
-		ON_NurbsCurveKnots_to_Aggregates(n_curve, curve_knots);
-	    }
-
-	    ((SdaiB_spline_curve *)info->three_dimensional_curves.at(i))->curve_form_(B_spline_curve_form__unspecified);
-	    ((SdaiB_spline_curve *)info->three_dimensional_curves.at(i))->closed_curve_(SDAI_LOGICAL(n_curve->IsClosed()));
-
-	    /* TODO: Assume we don't have self-intersecting curves for
-	     * now - need some way to test this...
-	     */
-	    ((SdaiB_spline_curve *)info->three_dimensional_curves.at(i))->self_intersect_(LFalse);
-	    ((SdaiB_spline_curve *)info->three_dimensional_curves.at(i))->name_("''");
-	    curve_converted = 1;
-=======
 	    curve_converted = ON_NurbsCurve_to_STEP(n_curve, info, i);
->>>>>>> 140bf4c3
 	}
 
 	/* Whatever this is, if it's not a supported type and it does
@@ -793,31 +407,11 @@
 	if (p_surface && !surface_converted) {
 	    ON_NurbsSurface p_nurb;
 	    p_surface->GetNurbForm(p_nurb);
-<<<<<<< HEAD
-	    info->surfaces.at(i) = info->registry->ObjCreate("B_SPLINE_SURFACE_WITH_KNOTS");
-
-	    SdaiB_spline_surface *curr_surface = (SdaiB_spline_surface *)info->surfaces.at(i);
-	    curr_surface->name_("''");
-	    curr_surface->u_degree_(p_nurb.Degree(0));
-	    curr_surface->v_degree_(p_nurb.Degree(1));
-	    ON_NurbsSurfaceCV_Initialize(&p_nurb, curr_surface, info);
-
-	    SdaiB_spline_surface_with_knots *surface_knots = (SdaiB_spline_surface_with_knots *)info->surfaces.at(i);
-	    ON_NurbsSurfaceKnots_to_Aggregates(&p_nurb, surface_knots);
-	    curr_surface->surface_form_(B_spline_surface_form__plane_surf);
-	    /* Planes don't self-intersect */
-	    curr_surface->self_intersect_(LFalse);
-	    /* TODO - need to recognize when these should be true */
-	    curr_surface->u_closed_(LFalse);
-	    curr_surface->v_closed_(LFalse);
-	    surface_converted = 1;
-=======
 	    surface_converted = ON_NurbsSurface_to_STEP(&p_nurb, info, i);
 	    if (!p_nurb.IsRational()) {
 		SdaiB_spline_surface_with_knots *curr_surface = (SdaiB_spline_surface_with_knots *)info->surfaces.at(i);
 		curr_surface->surface_form_(B_spline_surface_form__plane_surf);
 	    }
->>>>>>> 140bf4c3
 	}
 
 	if (pc_surface && !surface_converted) {
@@ -825,27 +419,7 @@
 	}
 
 	if (n_surface && !surface_converted) {
-<<<<<<< HEAD
-	    std::cout << "Have NurbsSurface\n";
-	    info->surfaces.at(i) = info->registry->ObjCreate("B_SPLINE_SURFACE_WITH_KNOTS");
-
-	    SdaiB_spline_surface *curr_surface = (SdaiB_spline_surface *)info->surfaces.at(i);
-	    curr_surface->name_("''");
-	    curr_surface->u_degree_(n_surface->Degree(0));
-	    curr_surface->v_degree_(n_surface->Degree(1));
-	    ON_NurbsSurfaceCV_Initialize(n_surface, curr_surface, info);
-
-	    SdaiB_spline_surface_with_knots *surface_knots = (SdaiB_spline_surface_with_knots *)info->surfaces.at(i);
-	    ON_NurbsSurfaceKnots_to_Aggregates(n_surface, surface_knots);
-	    curr_surface->surface_form_(B_spline_surface_form__unspecified);
-	    /* TODO - for now, assume the surfaces don't self-intersect - need to figure out how to test this */
-	    curr_surface->self_intersect_(LFalse);
-	    curr_surface->u_closed_((Logical)n_surface->IsClosed(0));
-	    curr_surface->v_closed_((Logical)n_surface->IsClosed(1));
-	    surface_converted = 1;
-=======
 	    surface_converted = ON_NurbsSurface_to_STEP(n_surface, info, i);
->>>>>>> 140bf4c3
 	}
 
 	if (rev_surface && !surface_converted) {
@@ -875,26 +449,7 @@
 	if (sum_surface && !surface_converted) {
 	    ON_NurbsSurface sum_nurb;
 	    sum_surface->GetNurbForm(sum_nurb);
-<<<<<<< HEAD
-	    info->surfaces.at(i) = info->registry->ObjCreate("B_SPLINE_SURFACE_WITH_KNOTS");
-
-	    SdaiB_spline_surface *curr_surface = (SdaiB_spline_surface *)info->surfaces.at(i);
-	    curr_surface->name_("''");
-	    curr_surface->u_degree_(sum_nurb.Degree(0));
-	    curr_surface->v_degree_(sum_nurb.Degree(1));
-	    ON_NurbsSurfaceCV_Initialize(&sum_nurb, curr_surface, info);
-
-	    SdaiB_spline_surface_with_knots *surface_knots = (SdaiB_spline_surface_with_knots *)info->surfaces.at(i);
-	    ON_NurbsSurfaceKnots_to_Aggregates(&sum_nurb, surface_knots);
-	    curr_surface->surface_form_(B_spline_surface_form__plane_surf);
-	    /* TODO - for now, assume non-self-intersecting */
-	    curr_surface->self_intersect_(LFalse);
-	    curr_surface->u_closed_((Logical)sum_nurb.IsClosed(0));
-	    curr_surface->v_closed_((Logical)sum_nurb.IsClosed(1));
-	    surface_converted = 1;
-=======
 	    surface_converted = ON_NurbsSurface_to_STEP(&sum_nurb, info, i);
->>>>>>> 140bf4c3
 	}
 
 	if (surface_proxy && !surface_converted) {
@@ -959,14 +514,10 @@
 
     // Advanced BRep shape representation - this is the object step-g will look for
     info->advanced_brep= (SdaiAdvanced_brep_shape_representation *)info->registry->ObjCreate("ADVANCED_BREP_SHAPE_REPRESENTATION");
-<<<<<<< HEAD
-    info->advanced_brep->name_("'brep.s'");
-=======
     std::ostringstream ss;
     ss << "'" << dp->d_namep << "'";
     std::string str = ss.str();
     info->advanced_brep->name_(str.c_str());
->>>>>>> 140bf4c3
     EntityAggregate *items = info->advanced_brep->items_();
     items->AddNode(new EntityNode((SDAI_Application_instance *)info->manifold_solid_brep));
     info->advanced_brep->context_of_items_((SdaiRepresentation_context *) context);
@@ -977,13 +528,7 @@
 
     Populate_Instance_List(info);
 
-<<<<<<< HEAD
-    Populate_Instance_List(info);
-
-    return true;
-=======
     delete info;
->>>>>>> 140bf4c3
 }
 
 
