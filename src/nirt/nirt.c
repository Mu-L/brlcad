--- conflicted
+++ resolved
@@ -147,11 +147,7 @@
  */
 void listformats(void)
 {
-<<<<<<< HEAD
-    int files,i;
-=======
     int files, i;
->>>>>>> 5f0eecff
     char **filearray;
     struct bu_vls nirtfilespath, nirtpathtofile, vlsfileline;
     char suffix[5]=".nrt";
@@ -161,36 +157,15 @@
     bu_vls_init(&vlsfileline);
     bu_vls_init(&nirtfilespath);
     bu_vls_init(&nirtpathtofile);
-<<<<<<< HEAD
-    bu_vls_printf(&nirtfilespath,"%s",bu_brlcad_data("nirt",0));
-=======
     bu_vls_printf(&nirtfilespath, "%s", bu_brlcad_data("nirt", 0));
->>>>>>> 5f0eecff
 
     files = bu_count_path(bu_vls_addr(&nirtfilespath), suffix);
 
-<<<<<<< HEAD
-    filearray = (char **)bu_malloc(files*sizeof(char *),"filelist");
-=======
     filearray = (char **)bu_malloc(files*sizeof(char *), "filelist");
->>>>>>> 5f0eecff
 
     bu_list_path(bu_vls_addr(&nirtfilespath), suffix, filearray);
 
     for (i = 0; i < files; i++) {
-<<<<<<< HEAD
-	bu_vls_trunc(&nirtpathtofile,0);
-	bu_vls_trunc(&vlsfileline,0);
-	bu_vls_printf(&nirtpathtofile,"%s/%s",bu_vls_addr(&nirtfilespath),filearray[i]);
-	cfPtr = fopen(bu_vls_addr(&nirtpathtofile), "rb");
-	fnddesc = 0;
-	while ( bu_vls_gets(&vlsfileline, cfPtr) && fnddesc == 0) {
-	   if (strncmp(bu_vls_addr(&vlsfileline), "# Description: ", 15) == 0) {
-	       fnddesc = 1;
-	       bu_log("%s\n",bu_vls_addr(&vlsfileline)+15);
-	   }
-	   bu_vls_trunc(&vlsfileline,0);
-=======
 	bu_vls_trunc(&nirtpathtofile, 0);
 	bu_vls_trunc(&vlsfileline, 0);
 	bu_vls_printf(&nirtpathtofile, "%s/%s", bu_vls_addr(&nirtfilespath), filearray[i]);
@@ -202,16 +177,11 @@
 	       bu_log("%s\n", bu_vls_addr(&vlsfileline)+15);
 	   }
 	   bu_vls_trunc(&vlsfileline, 0);
->>>>>>> 5f0eecff
 	}
 	fclose(cfPtr);
     }
 
-<<<<<<< HEAD
-    bu_free(filearray,"filelist");
-=======
     bu_free(filearray, "filelist");
->>>>>>> 5f0eecff
     bu_vls_free(&vlsfileline);
     bu_vls_free(&nirtfilespath);
     bu_vls_free(&nirtpathtofile);
