--- conflicted
+++ resolved
@@ -49,11 +49,7 @@
      * the geometry.
      */
 
-<<<<<<< HEAD
-    return wdb_export(filep, name, (genptr_t)s, ID_NMG, mk_conv2mm);
-=======
-    return wdb_export(filep, name, (void *)m, ID_NMG, mk_conv2mm);
->>>>>>> 6ce0493a
+    return wdb_export(filep, name, (void *)s, ID_NMG, mk_conv2mm);
 }
 
 
