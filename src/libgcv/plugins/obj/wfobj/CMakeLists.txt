#               C M A K E L I S T S . T X T
#
<<<<<<< HEAD
# This file is Copyright (c) 2010-2018 United States Government as
=======
# This file is Copyright (c) 2010-2020 United States Government as
>>>>>>> 60304d81
# represented by the U.S. Army Research Laboratory.
#
# Redistribution and use in source and binary forms, with or without
# modification, are permitted provided that the following conditions
# are met:
#
# 1. Redistributions of source code must retain the above copyright
# notice, this list of conditions and the following disclaimer.
#
# 2. Redistributions in binary form must reproduce the above
# copyright notice, this list of conditions and the following
# disclaimer in the documentation and/or other materials provided
# with the distribution.
#
# 3. The name of the author may not be used to endorse or promote
# products derived from this software without specific prior written
# permission.
#
# THIS SOFTWARE IS PROVIDED BY THE AUTHOR ``AS IS'' AND ANY EXPRESS
# OR IMPLIED WARRANTIES, INCLUDING, BUT NOT LIMITED TO, THE IMPLIED
# WARRANTIES OF MERCHANTABILITY AND FITNESS FOR A PARTICULAR PURPOSE
# ARE DISCLAIMED. IN NO EVENT SHALL THE AUTHOR BE LIABLE FOR ANY
# DIRECT, INDIRECT, INCIDENTAL, SPECIAL, EXEMPLARY, OR CONSEQUENTIAL
# DAMAGES (INCLUDING, BUT NOT LIMITED TO, PROCUREMENT OF SUBSTITUTE
# GOODS OR SERVICES; LOSS OF USE, DATA, OR PROFITS; OR BUSINESS
# INTERRUPTION) HOWEVER CAUSED AND ON ANY THEORY OF LIABILITY,
# WHETHER IN CONTRACT, STRICT LIABILITY, OR TORT (INCLUDING
# NEGLIGENCE OR OTHERWISE) ARISING IN ANY WAY OUT OF THE USE OF THIS
# SOFTWARE, EVEN IF ADVISED OF THE POSSIBILITY OF SUCH DAMAGE.

# *******************************************************************
# ***                libwfobj CMakeLists.txt                      ***
# *******************************************************************


# Minimum required version of CMake
cmake_minimum_required(VERSION 3.1.3)

# set CMake project name
project(WFOBJ)

#---------------------------------------------------------------------
# CMake derives much of its functionality from modules, typically
# stored in one directory - let CMake know where to find them.  If we
# are a subbuild, let the parent's CMAKE_MODULE_PATH supply files before
# our own, otherwise misc/CMake takes first priority.
set(WFOBJ_CMAKE_DIR "${WFOBJ_SOURCE_DIR}/CMake")
if(WFOBJ_IS_SUBBUILD)
  set(CMAKE_MODULE_PATH "${CMAKE_MODULE_PATH};${WFOBJ_CMAKE_DIR}")
else(WFOBJ_IS_SUBBUILD)
  set(CMAKE_MODULE_PATH "${WFOBJ_CMAKE_DIR};${CMAKE_MODULE_PATH}")
endif(WFOBJ_IS_SUBBUILD)

#---------------------------------------------------------------------
# Define relative install locations and output directories.  Don't set
# these if they have already been set by some other means (like a
# higher level CMakeLists.txt file including this one).
# For output directories - where built library and executable
# files will be placed after building but prior to install.  The
# necessary variables change between single and multi configuration
# build systems, so it is necessary to handle both cases on a
# conditional basis.

include(${WFOBJ_CMAKE_DIR}/Path_Setup.cmake)

# Includes are in current dir
include_directories(${CMAKE_CURRENT_SOURCE_DIR})

# Check if we should be using unique_ptr
include(CheckCXXSourceCompiles)
check_cxx_source_compiles("#include <memory>\n int main() { std::unique_ptr<int> uptr; *uptr.get() = 0; return *uptr.get(); }" HAVE_UNIQUE_PTR)
if(HAVE_UNIQUE_PTR)
  add_definitions(-DHAVE_UNIQUE_PTR)
endif(HAVE_UNIQUE_PTR)

# Find tools for generating source files
find_package(LEMON REQUIRED)
find_package(RE2C REQUIRED)
find_package(PERPLEX REQUIRED)

file(MAKE_DIRECTORY "${CMAKE_CURRENT_BINARY_DIR}/WFBOBJ_SCANNER_SO")
set(WFOBJ_SCANNER_WORKING_DIR "${CMAKE_CURRENT_BINARY_DIR}/WFBOBJ_SCANNER_SO")
set(obj_grammar_WORKING_DIR "${CMAKE_CURRENT_BINARY_DIR}/WFBOBJ_SCANNER_SO")
PERPLEX_TARGET(
  WFOBJ_SCANNER_SO obj_rules.l
  OUT_SRC_FILE obj_rules.cpp
  OUT_HDR_FILE obj_scanner.h
  )
LEMON_TARGET(
  WFOBJ_PARSER_SO obj_grammar.yy
  OUT_SRC_FILE obj_grammar.cpp
  OUT_HDR_FILE obj_grammar.hpp
  )
ADD_PERPLEX_LEMON_DEPENDENCY(WFOBJ_SCANNER_SO WFOBJ_PARSER_SO)

set(GENERATED_INCLUDES
  ${PERPLEX_WFOBJ_SCANNER_SO_INCLUDE_DIR}
  ${LEMON_WFOBJ_PARSER_SO_INCLUDE_DIR}
  )
set(WFOBJ_SRCS
  ${LEMON_WFOBJ_PARSER_SO_SRC}
  ${PERPLEX_WFOBJ_SCANNER_SO_SRC}
  obj_util.cpp
  obj_parser.cpp
  )
add_library(libwfobj SHARED ${WFOBJ_SRCS})
set_target_properties(libwfobj PROPERTIES PREFIX "")
set_target_properties(libwfobj PROPERTIES VERSION 20.0.1 SOVERSION 20)
if(HIDE_INTERNAL_SYMBOLS)
  set_property(TARGET libwfobj APPEND PROPERTY COMPILE_DEFINITIONS "WFOBJ_DLL_EXPORTS")
endif(HIDE_INTERNAL_SYMBOLS)
set_property(TARGET libwfobj APPEND PROPERTY INCLUDE_DIRECTORIES "${GENERATED_INCLUDES}")

install(TARGETS libwfobj 
  RUNTIME DESTINATION ${BIN_DIR}
  LIBRARY DESTINATION ${LIB_DIR}
  ARCHIVE DESTINATION ${LIB_DIR})
if(BUILD_STATIC_LIBS)

  file(MAKE_DIRECTORY "${CMAKE_CURRENT_BINARY_DIR}/WFBOBJ_SCANNER_STATIC")
  set(WFOBJ_SCANNER_STATIC_WORKING_DIR "${CMAKE_CURRENT_BINARY_DIR}/WFBOBJ_SCANNER_STATIC")
  set(obj_grammar_WORKING_DIR "${CMAKE_CURRENT_BINARY_DIR}/WFBOBJ_SCANNER_STATIC")
  PERPLEX_TARGET(
    WFOBJ_SCANNER_STATIC obj_rules.l
    OUT_SRC_FILE obj_rules.cpp
    OUT_HDR_FILE obj_scanner.h
    )
  LEMON_TARGET(
    WFOBJ_PARSER_STATIC obj_grammar.yy
    OUT_SRC_FILE obj_grammar.cpp
    OUT_HDR_FILE obj_grammar.hpp
    )
  ADD_PERPLEX_LEMON_DEPENDENCY(WFOBJ_SCANNER_STATIC WFOBJ_PARSER_STATIC)

  set(GENERATED_INCLUDES
    ${PERPLEX_WFOBJ_SCANNER_STATIC_INCLUDE_DIR}
    ${LEMON_WFOBJ_PARSER_STATIC_INCLUDE_DIR}
    )

  set(WFOBJ_SRCS
    ${LEMON_WFOBJ_PARSER_STATIC_SRC}
    ${PERPLEX_WFOBJ_SCANNER_STATIC_SRC}
    obj_util.cpp
    obj_parser.cpp
    )

  add_library(libwfobj-static STATIC ${WFOBJ_SRCS})
  set_target_properties(libwfobj-static PROPERTIES PREFIX "")
  if(NOT MSVC)
    set_target_properties(libwfobj-static PROPERTIES OUTPUT_NAME "libwfobj")
  endif(NOT MSVC)
  set_property(TARGET libwfobj-static APPEND PROPERTY INCLUDE_DIRECTORIES "${GENERATED_INCLUDES}")
  install(TARGETS libwfobj-static
    RUNTIME DESTINATION ${BIN_DIR}
    LIBRARY DESTINATION ${LIB_DIR}
    ARCHIVE DESTINATION ${LIB_DIR})
endif(BUILD_STATIC_LIBS)

# Local Variables:
# tab-width: 8
# mode: cmake
# indent-tabs-mode: t
# End:
# ex: shiftwidth=2 tabstop=8<|MERGE_RESOLUTION|>--- conflicted
+++ resolved
@@ -1,10 +1,6 @@
 #               C M A K E L I S T S . T X T
 #
-<<<<<<< HEAD
-# This file is Copyright (c) 2010-2018 United States Government as
-=======
 # This file is Copyright (c) 2010-2020 United States Government as
->>>>>>> 60304d81
 # represented by the U.S. Army Research Laboratory.
 #
 # Redistribution and use in source and binary forms, with or without
