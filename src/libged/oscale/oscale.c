--- conflicted
+++ resolved
@@ -61,7 +61,7 @@
     /* must be wanting help */
     if (argc == 1) {
 	bu_vls_printf(gedp->ged_result_str, "Usage: %s %s", argv[0], usage);
-	return BRLCAD_HELP;
+	return GED_HELP;
     }
 
     if (argc != 3 && argc != 6) {
@@ -80,11 +80,7 @@
 
 	dp = gtd.gtd_obj[gtd.gtd_objpos-1];
 	if (!(dp->d_flags & RT_DIR_SOLID)) {
-<<<<<<< HEAD
-	    if (ged_get_obj_bounds(gedp, 1, argv+1, 1, rpp_min, rpp_max) == BRLCAD_ERROR)
-=======
 	    if (rt_obj_bounds(gedp->ged_result_str, gedp->dbip, 1, argv+1, 1, rpp_min, rpp_max) == BRLCAD_ERROR)
->>>>>>> 031a9ea6
 		return BRLCAD_ERROR;
 	}
 
