--- conflicted
+++ resolved
@@ -1,11 +1,7 @@
 /*                        S E A R C H . C
  * BRL-CAD
  *
-<<<<<<< HEAD
- * Copyright (c) 2008-2018 United States Government as represented by
-=======
  * Copyright (c) 2008-2020 United States Government as represented by
->>>>>>> 60304d81
  * the U.S. Army Research Laboratory.
  *
  * This library is free software; you can redistribute it and/or
@@ -511,10 +507,7 @@
 			    case 1:
 				flags |= DB_SEARCH_RETURN_UNIQ_DP;
 				(void)db_search(search_results, flags, bu_vls_addr(&search_string), 1, &curr_path, gedp->ged_wdbp->dbip, ctx);
-<<<<<<< HEAD
-=======
 				bu_sort((void *)BU_PTBL_BASEADDR(search_results), BU_PTBL_LEN(search_results), sizeof(struct directory *), dp_name_compare, NULL);
->>>>>>> 60304d81
 				for (j = (int)BU_PTBL_LEN(search_results) - 1; j >= 0; j--) {
 				    struct directory *uniq_dp = (struct directory *)BU_PTBL_GET(search_results, j);
 				    bu_vls_printf(gedp->ged_result_str, "%s\n", uniq_dp->d_namep);
