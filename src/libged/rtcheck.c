/*                         R T C H E C K . C
 * BRL-CAD
 *
<<<<<<< HEAD
 * Copyright (c) 2008-2018 United States Government as represented by
=======
 * Copyright (c) 2008-2020 United States Government as represented by
>>>>>>> 60304d81
 * the U.S. Army Research Laboratory.
 *
 * This library is free software; you can redistribute it and/or
 * modify it under the terms of the GNU Lesser General Public License
 * version 2.1 as published by the Free Software Foundation.
 *
 * This library is distributed in the hope that it will be useful, but
 * WITHOUT ANY WARRANTY; without even the implied warranty of
 * MERCHANTABILITY or FITNESS FOR A PARTICULAR PURPOSE.  See the GNU
 * Lesser General Public License for more details.
 *
 * You should have received a copy of the GNU Lesser General Public
 * License along with this file; see the file named COPYING for more
 * information.
 */
/** @file libged/rtcheck.c
 *
 * The rtcheck command.
 *
 */

#include "common.h"

#include <stdlib.h>

#ifdef HAVE_SYS_TYPES_H
#   include <sys/types.h>
#endif
#include "bio.h"
#include "bresource.h"

#include "bu/app.h"

#include "./ged_private.h"

<<<<<<< HEAD
#if defined(HAVE_FDOPEN) && !defined(HAVE_DECL_FDOPEN)
extern FILE *fdopen(int fd, const char *mode);
#endif


=======
>>>>>>> 60304d81
struct ged_rtcheck {
    struct ged_subprocess *rrtp;
    struct ged *gedp;
    FILE *fp;
    struct bn_vlblock *vbp;
    struct bu_list *vhead;
    double csize;
    void *chan;
    struct bu_process *p;
    int read_failed;
    int draw_read_failed;
};

void
_ged_wait_status(struct bu_vls *logstr,
		 int status)
{
    int sig = status & 0x7f;
    int core = status & 0x80;
    int ret = status >> 8;

    if (status == 0) {
	bu_vls_printf(logstr, "Normal exit\n");
	return;
    }

    bu_vls_printf(logstr, "Abnormal exit x%x", status);

    if (core)
	bu_vls_printf(logstr, ", core dumped");

    if (sig)
	bu_vls_printf(logstr, ", terminating signal = %d", sig);
    else
	bu_vls_printf(logstr, ", return (exit) code = %d", ret);
}

static void rtcheck_output_handler(void *clientData, int mask);
static void rtcheck_vector_handler(void *clientData, int mask);

static void
rtcheck_handler_cleanup(struct ged_rtcheck *rtcp)
{
    int retcode;

    if (rtcp->gedp->ged_delete_io_handler) {
	(*rtcp->gedp->ged_delete_io_handler)(rtcp->gedp->ged_interp, rtcp->rrtp->chan,
		rtcp->rrtp->p, BU_PROCESS_STDOUT, (void *)rtcp,
		rtcheck_vector_handler);
	(*rtcp->gedp->ged_delete_io_handler)(rtcp->gedp->ged_interp, rtcp->chan,
		rtcp->p, BU_PROCESS_STDERR, (void *)rtcp,
		rtcheck_output_handler);
    }

    bu_process_close(rtcp->rrtp->p, BU_PROCESS_STDOUT);

    /* wait for the forked process */
    retcode = bu_process_wait(NULL, rtcp->rrtp->p, 0);
    if (retcode != 0) {
	_ged_wait_status(rtcp->gedp->ged_result_str, retcode);
    }

    BU_LIST_DEQUEUE(&rtcp->rrtp->l);
    BU_PUT(rtcp->rrtp, struct ged_subprocess);
    BU_PUT(rtcp, struct ged_rtcheck);
}

static void
rtcheck_vector_handler(void *clientData, int UNUSED(mask))
{
    int value = 0;
    struct ged_rtcheck *rtcp = (struct ged_rtcheck *)clientData;

    /* Get vector output from rtcheck */
    if (!rtcp->draw_read_failed && (feof(rtcp->fp) || (value = getc(rtcp->fp)) == EOF)) {
	size_t i;
	int have_visual = 0;
	const char *sname = "OVERLAPS";

	rtcp->draw_read_failed = 1;

	dl_set_flag(rtcp->gedp->ged_gdp->gd_headDisplay, DOWN);

	/* Add overlay (or, if nothing to draw, clear any stale overlay) */
	if (rtcp->vbp) {
	    for (i = 0; i < rtcp->vbp->nused; i++) {
		if (!BU_LIST_IS_EMPTY(&(rtcp->vbp->head[i]))) {
		    have_visual = 1;
		    break;
		}
	    }
	}

	if (have_visual) {
	    _ged_cvt_vlblock_to_solids(rtcp->gedp, rtcp->vbp, sname, 0);
	    bn_vlblock_free(rtcp->vbp);
	} else {
	    /* TODO - yuck.  This name is a product of the internals of the
	     * "_ged_cvt_vlblock_to_solids" routine.  We should have a way to kill
	     * command-specific display related objects cleanly...  hard-coding
	     * this name ties proper stale drawing cleanup to the internals of the
	     * current phony object drawing system.*/
	    const char *sname_obj = "OVERLAPSffff00";
	    struct directory *dp;
	    if ((dp = db_lookup(rtcp->gedp->ged_wdbp->dbip, sname_obj, LOOKUP_QUIET)) != RT_DIR_NULL) {
		dl_erasePathFromDisplay(rtcp->gedp->ged_gdp->gd_headDisplay, rtcp->gedp->ged_wdbp->dbip,
			rtcp->gedp->ged_free_vlist_callback, sname_obj, 0, rtcp->gedp->freesolid);
	    }
	}

	rtcp->vbp = NULL;
    }

    if (rtcp->read_failed && rtcp->draw_read_failed) {
	rtcheck_handler_cleanup(rtcp);
	return;
    }

    if (!rtcp->draw_read_failed) {
	(void)rt_process_uplot_value(&rtcp->vhead,
		rtcp->vbp,
		rtcp->fp,
		value,
		rtcp->csize,
		rtcp->gedp->ged_gdp->gd_uplotOutputMode);
    }
}

static void
rtcheck_output_handler(void *clientData, int UNUSED(mask))
{
    int count;
    char line[RT_MAXLINE] = {0};
    struct ged_rtcheck *rtcp = (struct ged_rtcheck *)clientData;

    /* Get textual output from rtcheck */
    if (bu_process_read((char *)line, &count, rtcp->p, BU_PROCESS_STDERR, RT_MAXLINE) <= 0) {
	rtcp->read_failed = 1;
	if (rtcp->gedp->ged_gdp->gd_rtCmdNotify != (void (*)(int))0)
	    rtcp->gedp->ged_gdp->gd_rtCmdNotify(0);
    }


    if (rtcp->read_failed && rtcp->draw_read_failed) {
	rtcheck_handler_cleanup(rtcp);
	return;
    }

    line[count] = '\0';
    if (rtcp->gedp->ged_output_handler != (void (*)(struct ged *, char *))0) {
	rtcp->gedp->ged_output_handler(rtcp->gedp, line);
    }	else {
	bu_vls_printf(rtcp->gedp->ged_result_str, "%s", line);
    }
}

/*
 * Check for overlaps in the current view.
 *
 * Usage:
 * rtcheck options
 *
 */
int
ged_rtcheck(struct ged *gedp, int argc, const char *argv[])
{
    char **vp;
    int i;
    FILE *fp;
    struct ged_rtcheck *rtcp;
    struct bu_process *p = NULL;
    char ** gd_rt_cmd = NULL;
    int gd_rt_cmd_len = 0;

    vect_t eye_model;

    const char *bin;
    char rtcheck[256] = {0};
    size_t args = 0;

    GED_CHECK_DATABASE_OPEN(gedp, GED_ERROR);
    GED_CHECK_DRAWABLE(gedp, GED_ERROR);
    GED_CHECK_VIEW(gedp, GED_ERROR);
    GED_CHECK_ARGC_GT_0(gedp, argc, GED_ERROR);

    /* initialize result */
    bu_vls_trunc(gedp->ged_result_str, 0);

    bin = bu_brlcad_root("bin", 1);
    if (bin) {
	snprintf(rtcheck, 256, "%s/%s", bin, argv[0]);
    }

    args = argc + 7 + 2 + ged_who_argc(gedp);
    gd_rt_cmd = (char **)bu_calloc(args, sizeof(char *), "alloc gd_rt_cmd");

    vp = &gd_rt_cmd[0];
    *vp++ = rtcheck;
    *vp++ = "-M";
    for (i = 1; i < argc; i++)
	*vp++ = (char *)argv[i];

    *vp++ = gedp->ged_wdbp->dbip->dbi_filename;

    /*
     * Now that we've grabbed all the options, if no args remain,
     * append the names of all stuff currently displayed.
     * Otherwise, simply append the remaining args.
     */
    if (i == argc) {
	gd_rt_cmd_len = vp - gd_rt_cmd;
	gd_rt_cmd_len += ged_who_argv(gedp, vp, (const char **)&gd_rt_cmd[args]);
    } else {
	while (i < argc)
	    *vp++ = (char *)argv[i++];
	*vp = 0;
	vp = &gd_rt_cmd[0];
	while (*vp) {
	    bu_vls_printf(gedp->ged_result_str, "%s ", *vp);
	    vp++;
	}
	bu_vls_printf(gedp->ged_result_str, "\n");
    }


    bu_process_exec(&p, gd_rt_cmd[0], gd_rt_cmd_len, (const char **)gd_rt_cmd, 0, 0);

    if (bu_process_pid(p) == -1) {
	bu_vls_printf(gedp->ged_result_str, "\nunable to successfully launch subprocess: ");
	for (int pi = 0; pi < gd_rt_cmd_len; pi++) {
	    bu_vls_printf(gedp->ged_result_str, "%s ", gd_rt_cmd[pi]);
	}
	bu_vls_printf(gedp->ged_result_str, "\n");
	bu_free(gd_rt_cmd, "free gd_rt_cmd");
	return GED_ERROR;
    }

    fp = bu_process_open(p, BU_PROCESS_STDIN);

    _ged_rt_set_eye_model(gedp, eye_model);
    _ged_rt_write(gedp, fp, eye_model, -1, NULL);

    bu_process_close(p, BU_PROCESS_STDIN);

    /* create the rtcheck struct */
    BU_GET(rtcp, struct ged_rtcheck);
    rtcp->gedp = gedp;
    rtcp->fp = bu_process_open(p, BU_PROCESS_STDOUT);
    /* Needed on Windows for successful rtcheck drawing data communication */
    setmode(fileno(rtcp->fp), O_BINARY);
    rtcp->vbp = rt_vlblock_init();
    rtcp->vhead = bn_vlblock_find(rtcp->vbp, 0xFF, 0xFF, 0x00);
    rtcp->csize = gedp->ged_gvp->gv_scale * 0.01;
    rtcp->p = p;
    rtcp->read_failed = 0;
    rtcp->draw_read_failed = 0;

    /* create the ged_subprocess container */
    BU_GET(rtcp->rrtp, struct ged_subprocess);
    rtcp->rrtp->p = p;
    rtcp->rrtp->aborted = 0;
    if (gedp->ged_create_io_handler) {
	(*gedp->ged_create_io_handler)(&(rtcp->rrtp->chan), p, BU_PROCESS_STDOUT, gedp->io_mode, (void *)rtcp, rtcheck_vector_handler);
    }
    BU_LIST_INIT(&rtcp->rrtp->l);
    BU_LIST_APPEND(&gedp->gd_headSubprocess.l, &rtcp->rrtp->l);

    if (gedp->ged_create_io_handler) {
	(*gedp->ged_create_io_handler)(&(rtcp->chan), p, BU_PROCESS_STDERR, gedp->io_mode, (void *)rtcp, rtcheck_output_handler);
    }

    bu_free(gd_rt_cmd, "free gd_rt_cmd");

    return GED_OK;
}


/*
 * Local Variables:
 * tab-width: 8
 * mode: C
 * indent-tabs-mode: t
 * c-file-style: "stroustrup"
 * End:
 * ex: shiftwidth=4 tabstop=8
 */<|MERGE_RESOLUTION|>--- conflicted
+++ resolved
@@ -1,11 +1,7 @@
 /*                         R T C H E C K . C
  * BRL-CAD
  *
-<<<<<<< HEAD
- * Copyright (c) 2008-2018 United States Government as represented by
-=======
  * Copyright (c) 2008-2020 United States Government as represented by
->>>>>>> 60304d81
  * the U.S. Army Research Laboratory.
  *
  * This library is free software; you can redistribute it and/or
@@ -41,14 +37,6 @@
 
 #include "./ged_private.h"
 
-<<<<<<< HEAD
-#if defined(HAVE_FDOPEN) && !defined(HAVE_DECL_FDOPEN)
-extern FILE *fdopen(int fd, const char *mode);
-#endif
-
-
-=======
->>>>>>> 60304d81
 struct ged_rtcheck {
     struct ged_subprocess *rrtp;
     struct ged *gedp;
