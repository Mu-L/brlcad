/*                         B O T . C
 * BRL-CAD
 *
 * Copyright (c) 2008-2019 United States Government as represented by
 * the U.S. Army Research Laboratory.
 *
 * This library is free software; you can redistribute it and/or
 * modify it under the terms of the GNU Lesser General Public License
 * version 2.1 as published by the Free Software Foundation.
 *
 * This library is distributed in the hope that it will be useful, but
 * WITHOUT ANY WARRANTY; without even the implied warranty of
 * MERCHANTABILITY or FITNESS FOR A PARTICULAR PURPOSE.  See the GNU
 * Lesser General Public License for more details.
 *
 * You should have received a copy of the GNU Lesser General Public
 * License along with this file; see the file named COPYING for more
 * information.
 */
/** @file libged/bot.c
 *
 * Bot command for simple bot primitive operations.
 *
 */

#include "common.h"

#include <stdlib.h>
#include <ctype.h>
#include <string.h>

#include "bu/opt.h"
#include "bu/sort.h"
#include "bg/chull.h"
#include "bg/trimesh.h"
#include "rt/geom.h"
#include "wdb.h"
#include "./ged_private.h"


HIDDEN void
_bot_show_help(struct ged *gedp, struct bu_opt_desc *d)
{
    struct bu_vls str = BU_VLS_INIT_ZERO;
    char *option_help;

    bu_vls_sprintf(&str, "Usage: bot [options] [subcommand] [subcommand arguments]\n\n");

    if ((option_help = bu_opt_describe(d, NULL))) {
	bu_vls_printf(&str, "Options:\n%s\n", option_help);
	bu_free(option_help, "help str");
    }
    bu_vls_printf(&str, "Subcommands:\n\n");
    bu_vls_printf(&str, "  get   (faces|minEdge|maxEdge|orientation|type|vertices) <bot>\n");
    bu_vls_printf(&str, "    - Get specific BoT information.\n");
    bu_vls_printf(&str, "  check (solid|degen_faces|open_edges|extra_edges|flipped_edges) <bot>\n");
    bu_vls_printf(&str, "    - Check the BoT for problems (see bot_check man page).\n");
    bu_vls_printf(&str, "  chull <bot> <output_bot>\n");
    bu_vls_printf(&str, "    - Store the BoT's convex hull in <output_bot>.\n");
    bu_vls_printf(&str, "  remesh <bot> <output_bot>\n");
    bu_vls_printf(&str, "    - Store a remeshed version of <bot> in <output_bot>.\n");
/*
  TODO: document 'isect'
    bu_vls_printf(&str, "  isect <bot1> <bot2>\n");
    bu_vls_printf(&str, "    - intersection of <bot1> and <bot2>.\n");

  TODO: add/merge other bot_* commands as subcommands
*/
    bu_vls_printf(&str, "\n");

    bu_vls_vlscat(gedp->ged_result_str, &str);
    bu_vls_free(&str);
}

/* for bsearch() */
HIDDEN int
edge_compare(const void *a, const void *b)
{
    const int *edge_a = (int *)a;
    const int *edge_b = (int *)b;
    int diff = edge_a[0] - edge_b[0];
    return diff ? diff : edge_a[1] - edge_b[1];
}

/* for bu_sort() */
HIDDEN int
edge_cmp(const void *a, const void *b, void *UNUSED(context))
{
    return edge_compare(a, b);
}

HIDDEN int
is_edge_in_list(int edge[2], struct bg_trimesh_edges list)
{
    return (bsearch(edge, list.edges, list.count, sizeof(int) * 2, edge_compare) != NULL);
}

HIDDEN int
 is_edge_in_lists(int edge[2], struct bg_trimesh_edges lists[], int num_lists)
{
    int i;
    for (i = 0; i < num_lists; ++i) {
	if (is_edge_in_list(edge, lists[i])) {
	    return 1;
	}
    }
    return 0;
}

HIDDEN struct bg_trimesh_edges*
make_edges(int edge_count)
{
    struct bg_trimesh_edges *edges;
    BU_ALLOC(edges, struct bg_trimesh_edges);
    edges->count = 0;
    edges->edges = (int *)bu_malloc(edge_count * 2 * sizeof(int), "make edges");
    return edges;
}

HIDDEN void
copy_edge(int dst[2], int src[2])
{
    dst[0] = src[0];
    dst[1] = src[1];
}

HIDDEN void
append_edge(struct bg_trimesh_edges *list, int edge[2])
{
    copy_edge(&list->edges[list->count * 2], edge);
    ++(list->count);
}

HIDDEN void
append_edge_if_not_in_lists(struct bg_trimesh_edges *dst, int edge[2], struct bg_trimesh_edges lists[], int num_lists)
{
    if (!is_edge_in_lists(edge, lists, num_lists)) {
	append_edge(dst, edge);
    }
}

HIDDEN struct bg_trimesh_edges*
edges_not_in_lists(struct bg_trimesh_edges all, struct bg_trimesh_edges lists[], int num_lists)
{
    int i;
    struct bg_trimesh_edges *remaining = make_edges(all.count);

    for (i = 0; i < all.count; ++i) {
	append_edge_if_not_in_lists(remaining, &all.edges[i * 2], lists, num_lists);
    }
    return remaining;
}

HIDDEN struct bg_trimesh_edges*
edges_from_half_edges(struct bg_trimesh_halfedge edge_list[], int num_edges)
{
    int i;
    struct bg_trimesh_edges *edges = make_edges(num_edges);

    for (i = 0; i < num_edges; ++i) {
	int half_edge[2];
	half_edge[0] = edge_list[i].va;
	half_edge[1] = edge_list[i].vb;
	append_edge_if_not_in_lists(edges, half_edge, edges, 1);
    }
    return edges;
}

HIDDEN void
standardize_edge(int edge[2])
{
    if (edge[1] < edge[0]) {
	int tmp = edge[0];
	edge[0] = edge[1];
	edge[1] = tmp;
    }
}

HIDDEN void
append_face_edges(struct bg_trimesh_edges *edges, int face[3])
{
    int i, edge[2];
    for (i = 0; i < 3; ++i) {
	edge[0] = face[i];
	edge[1] = face[(i + 1) % 3];
	standardize_edge(edge);
	append_edge(edges, edge);
    }
}

HIDDEN struct bg_trimesh_edges*
non_unique_face_edges(struct bg_trimesh_faces faces, struct rt_bot_internal *bot)
{
    int i;
    struct bg_trimesh_edges *edges = make_edges(faces.count * 3);

    for (i = 0; i < faces.count; ++i) {
	append_face_edges(edges, &bot->faces[faces.faces[i] * 3]);
    }
    bu_sort(edges->edges, edges->count, sizeof(int) * 2, edge_cmp, NULL);
    return edges;
}

HIDDEN struct bg_trimesh_edges*
face_edges(struct bg_trimesh_faces faces, struct rt_bot_internal *bot)
{
    int i;
    struct bg_trimesh_edges *unique_edges = make_edges(faces.count * 3);
    struct bg_trimesh_edges *all_edges = non_unique_face_edges(faces, bot);

    for (i = 0; i < all_edges->count; ++i) {
	append_edge_if_not_in_lists(unique_edges, &all_edges->edges[i * 2], unique_edges, 1);
    }
    bg_free_trimesh_edges(all_edges);
    BU_FREE(all_edges, struct bg_trimesh_edges);

    return unique_edges;
}

HIDDEN struct bg_trimesh_faces*
make_faces(int num_faces)
{
    struct bg_trimesh_faces *faces;
    BU_ALLOC(faces, struct bg_trimesh_faces);

    faces->count = 0;
    faces->faces = (int *)bu_malloc(sizeof(int) * num_faces, "make faces");
    return faces;
}

HIDDEN struct bg_trimesh_faces*
faces_from_bot(struct rt_bot_internal *bot)
{
    int i;
    struct bg_trimesh_faces *faces = make_faces((int)bot->num_faces);
    faces->count = (int)bot->num_faces;
    for (i = 0; i < faces->count; ++i) {
	faces->faces[i] = i;
    }
    return faces;
}

HIDDEN struct bg_trimesh_edges*
edges_from_bot(struct rt_bot_internal *bot)
{
    struct bg_trimesh_faces *faces = faces_from_bot(bot);
    struct bg_trimesh_edges *edges = face_edges(*faces, bot);

    bg_free_trimesh_faces(faces);
    BU_FREE(faces, struct bg_trimesh_faces);

    return edges;
}

HIDDEN void
draw_edges(struct ged *gedp, struct rt_bot_internal *bot, int num_edges, int edges[], int draw_color[3], const char *draw_name)
{
    int curr_edge = 0;
    struct bu_list *vhead;
    point_t a, b;
    struct bn_vlblock *vbp;
    struct bu_list local_vlist;

    BU_LIST_INIT(&local_vlist);
    vbp = bn_vlblock_init(&local_vlist, 32);

    /* Clear any previous visual */
    if (db_lookup(gedp->ged_wdbp->dbip, draw_name, LOOKUP_QUIET) != RT_DIR_NULL)
	dl_erasePathFromDisplay(gedp->ged_gdp->gd_headDisplay, gedp->ged_wdbp->dbip, gedp->ged_free_vlist_callback, draw_name, 1, gedp->freesolid);

    for (curr_edge = 0; curr_edge < num_edges; curr_edge++) {
	int p1 = edges[curr_edge*2];
	int p2 = edges[curr_edge*2+1];
	VSET(a, bot->vertices[p1*3], bot->vertices[p1*3+1], bot->vertices[p1*3+2]);
	VSET(b, bot->vertices[p2*3], bot->vertices[p2*3+1], bot->vertices[p2*3+2]);
	vhead = bn_vlblock_find(vbp, draw_color[0], draw_color[1], draw_color[2]);
	BN_ADD_VLIST(vbp->free_vlist_hd, vhead, a, BN_VLIST_LINE_MOVE);
	BN_ADD_VLIST(vbp->free_vlist_hd, vhead, b, BN_VLIST_LINE_DRAW);
    }

    _ged_cvt_vlblock_to_solids(gedp, vbp, draw_name, 0);
    bn_vlist_cleanup(&local_vlist);
    bn_vlblock_free(vbp);
}

HIDDEN int
bot_check(struct ged *gedp, int argc, const char *argv[], struct bu_opt_desc *d, struct rt_db_internal *ip, int visualize_results)
{
    const char *check = argv[1];
    const char * const *sub, *subcommands[] = {"solid", "degen_faces", "open_edges", "extra_edges", "flipped_edges", NULL};
    struct rt_bot_internal *bot = (struct rt_bot_internal *)ip->idb_ptr;
    struct bg_trimesh_halfedge *edge_list;
    int (*edge_test)(int, struct bg_trimesh_halfedge *, bg_edge_error_funct_t, void *);
    int num_vertices, num_faces, num_edges;
    int found;
    int red[] = {255, 0, 0};
    int blue[] = {0, 0, 255};
    int yellow[] = {255, 255, 0};
    int orange[] = {255, 128, 0};
    int purple[] = {255, 0, 255};

    /* must be wanting help */
    if (argc < 2) {
	_bot_show_help(gedp, d);
	rt_db_free_internal(ip);
	return GED_ERROR;
    }

    num_vertices = (int)bot->num_vertices;
    num_faces = (int)bot->num_faces;
    num_edges = num_faces * 3;

    if (argc < 3 || BU_STR_EQUAL(check, "solid")) {
	struct bg_trimesh_solid_errors errors = BG_TRIMESH_SOLID_ERRORS_INIT_NULL;
	int not_solid;

	if (bot->mode == RT_BOT_PLATE || bot->mode == RT_BOT_PLATE_NOCOS) {
	    bu_vls_printf(gedp->ged_result_str, "1");
	    rt_db_free_internal(ip);
	    return GED_OK;
	}

	not_solid = bg_trimesh_solid2(num_vertices, num_faces, bot->vertices, bot->faces, visualize_results ? &errors : NULL);
	bu_vls_printf(gedp->ged_result_str, not_solid ? "0" : "1");

	if (not_solid && visualize_results) {
	    struct bg_trimesh_edges *degen_edges = NULL, *all_edges, *other_edges;
	    struct bg_trimesh_edges error_lists[4];
	    int num_lists = 0;

	    error_lists[num_lists++] = errors.unmatched;
	    error_lists[num_lists++] = errors.misoriented;
	    error_lists[num_lists++] = errors.excess;
	    if (errors.degenerate.count > 0) {
		degen_edges = face_edges(errors.degenerate, bot);
		error_lists[num_lists++] = *degen_edges;
	    }

	    all_edges = edges_from_bot(bot);
	    other_edges = edges_not_in_lists(*all_edges, error_lists, num_lists);
	    bg_free_trimesh_edges(all_edges);
	    BU_FREE(all_edges, struct bg_trimesh_edges);

	    draw_edges(gedp, bot, other_edges->count, other_edges->edges, red, "other faces");
	    draw_edges(gedp, bot, errors.unmatched.count, errors.unmatched.edges, yellow, "unmatched edges");
	    draw_edges(gedp, bot, errors.misoriented.count, errors.misoriented.edges, orange, "misoriented edges");
	    draw_edges(gedp, bot, errors.excess.count, errors.excess.edges, purple, "excess edges");

	    if (errors.degenerate.count > 0) {
		draw_edges(gedp, bot, degen_edges->count, degen_edges->edges, blue, "degenerate faces");

		bg_free_trimesh_edges(degen_edges);
		BU_FREE(degen_edges, struct bg_trimesh_edges);
	    }
	    bg_free_trimesh_edges(other_edges);
	    BU_FREE(other_edges, struct bg_trimesh_edges);
	    bg_free_trimesh_solid_errors(&errors);
	}
	rt_db_free_internal(ip);
	return GED_OK;
    }

    /* check for one of the individual tests */
    found = 0;
    sub = subcommands;
    for (; *sub != NULL; ++sub) {
	if (BU_STR_EQUAL(check, *sub)) {
	    found = 1;
	    break;
	}
    }
    if (!found) {
	bu_vls_printf(gedp->ged_result_str, "check: %s is not a recognized check subcommand!\n", check);
	rt_db_free_internal(ip);
	return GED_ERROR;
    }

    /* face test */
    if (BU_STR_EQUAL(check, "degen_faces")) {
	struct bg_trimesh_faces degenerate = BG_TRIMESH_FACES_INIT_NULL;
	struct bg_trimesh_edges *degen_edges, *all_edges, *other_edges;
	int degenerate_faces = 0;

	if (visualize_results) {
	    /* first pass - count errors */
	    degenerate_faces = bg_trimesh_degenerate_faces(num_faces, bot->faces, bg_trimesh_face_continue, NULL);

	    if (degenerate_faces) {
		/* second pass - generate error faces array and draw it */
		degenerate.count = 0;
		degenerate.faces = (int *)bu_calloc(degenerate_faces, sizeof(int), "degenerate faces");
		bg_trimesh_degenerate_faces(num_faces, bot->faces, bg_trimesh_face_gather, &degenerate);

		degen_edges = face_edges(degenerate, bot);
		bg_free_trimesh_faces(&degenerate);

		all_edges = edges_from_bot(bot);
		other_edges = edges_not_in_lists(*all_edges, degen_edges, 1);
		bg_free_trimesh_edges(all_edges);
		BU_FREE(all_edges, struct bg_trimesh_edges);

		draw_edges(gedp, bot, degen_edges->count, degen_edges->edges, yellow, "degenerate faces");
		draw_edges(gedp, bot, other_edges->count, other_edges->edges, red, "othererate faces");

		bg_free_trimesh_edges(degen_edges);
		BU_FREE(degen_edges, struct bg_trimesh_edges);
		bg_free_trimesh_edges(other_edges);
		BU_FREE(other_edges, struct bg_trimesh_edges);
	    }
	} else {
	    /* fast path - exit on first error */
	    degenerate_faces = bg_trimesh_degenerate_faces(num_faces, bot->faces, bg_trimesh_face_exit, NULL);
	}

	bu_vls_printf(gedp->ged_result_str, degenerate_faces ? "1" : "0");

	rt_db_free_internal(ip);
	return GED_OK;
    }

    /* must be doing one of the edge tests */

    /* generate half-edge list */
    if (!(edge_list = bg_trimesh_generate_edge_list(num_faces, bot->faces))) {
	rt_db_free_internal(ip);
	bu_vls_printf(gedp->ged_result_str, "ERROR: failed to generate an edge list\n");
	return GED_ERROR;
    }

    /* select edge test */
    if (BU_STR_EQUAL(check, "open_edges")) {
	edge_test = bg_trimesh_unmatched_edges;
    } else if (BU_STR_EQUAL(check, "flipped_edges")) {
	edge_test = bg_trimesh_misoriented_edges;
    } else if (BU_STR_EQUAL(check, "extra_edges")) {
	edge_test = bg_trimesh_excess_edges;
    } else {
	bu_vls_printf(gedp->ged_result_str, "ERROR: unrecognized edge test [%s]\n", check);
	return GED_ERROR;
    }

    if (visualize_results) {
	/* first pass - count errors */
	struct bg_trimesh_edges error_edges = BG_TRIMESH_EDGES_INIT_NULL;
	struct bg_trimesh_edges *all_edges, *other_edges;

	found = edge_test(num_edges, edge_list, bg_trimesh_edge_continue, NULL);

	if (found) {
	    /* second pass - generate error edge array and draw it */
	    error_edges.count = 0;
	    error_edges.edges = (int *)bu_calloc(found * 2, sizeof(int), "error edges");
	    found = edge_test(num_edges, edge_list, bg_trimesh_edge_gather, &error_edges);

	    all_edges = edges_from_half_edges(edge_list, num_edges);
	    other_edges = edges_not_in_lists(*all_edges, &error_edges, 1);
	    bg_free_trimesh_edges(all_edges);
	    BU_FREE(all_edges, struct bg_trimesh_edges);

	    draw_edges(gedp, bot, error_edges.count, error_edges.edges, yellow, "error edges");
	    draw_edges(gedp, bot, other_edges->count, other_edges->edges, red, "other edges");

	    bg_free_trimesh_edges(&error_edges);
	    bg_free_trimesh_edges(other_edges);
	    BU_FREE(other_edges, struct bg_trimesh_edges);
	}
    } else {
	/* fast path - exit on first error */
	found = edge_test(num_edges, edge_list, bg_trimesh_edge_exit, NULL);
    }

    bu_free(edge_list, "edge list");

    bu_vls_printf(gedp->ged_result_str, found ? "1" : "0");
    rt_db_free_internal(ip);
    return GED_OK;
}

int
ged_bot(struct ged *gedp, int argc, const char *argv[])
{
    struct directory *bot_dp;
    struct rt_db_internal intern;
    struct rt_bot_internal *bot;
    const char *cmd = argv[0];
    const char *sub = NULL;
    const char *arg = NULL;
    const char *primitive = NULL;
    size_t len;
    fastf_t tmp;
    fastf_t propVal;
    int i;
    int print_help = 0;
    int visualize_results = 0;
    int opt_ret = 0;
    int opt_argc;
    struct bu_opt_desc d[3];
<<<<<<< HEAD
    const char * const bot_subcommands[] = {"check","chull","get", NULL};
=======
    const char * const bot_subcommands[] = {"check", "chull", "get", "isect", "remesh", NULL};
>>>>>>> 4c8d29e6
    BU_OPT(d[0], "h", "help",      "", NULL, &print_help,        "Print help and exit");
    BU_OPT(d[1], "V", "visualize", "", NULL, &visualize_results, "Use subcommand's 3D visualization.");
    BU_OPT_NULL(d[2]);

    GED_CHECK_DATABASE_OPEN(gedp, GED_ERROR);
    GED_CHECK_READ_ONLY(gedp, GED_ERROR);
    GED_CHECK_ARGC_GT_0(gedp, argc, GED_ERROR);

    /* initialize result */
    bu_vls_trunc(gedp->ged_result_str, 0);

    /* must be wanting help */
    if (argc < 3) {
	_bot_show_help(gedp, d);
	return GED_ERROR;
    }

    /* See if we have any options to deal with.  Once we hit a subcommand, we're done */
    opt_argc = argc;
    for (i = 1; i < argc; ++i) {
	const char * const *subcmd = bot_subcommands;

	for (; *subcmd != NULL; ++subcmd) {
	    if (BU_STR_EQUAL(argv[i], *subcmd)) {
		opt_argc = i;
		i = argc;
		break;
	    }
	}
    }

    if (opt_argc >= argc) {
	/* no subcommand given */
	_bot_show_help(gedp, d);
	return GED_ERROR;
    }

    if (opt_argc > 1) {
	/* parse standard options */
	opt_ret = bu_opt_parse(NULL, opt_argc, argv, d);
	if (opt_ret < 0) _bot_show_help(gedp, d);
    }

    /* shift past standard options to subcommand args */
    argc -= opt_argc;
    argv = &argv[opt_argc];

    if (argc < 2) {
	_bot_show_help(gedp, d);
	return GED_ERROR;
    }

    /* determine subcommand */
    sub = argv[0];
    len = strlen(sub);
    if (bu_strncmp(sub, "get", len) == 0) {
	primitive = argv[argc - 1];
    } else if (bu_strncmp(sub, "chull", len) == 0) {
	primitive = argv[1];
<<<<<<< HEAD
=======
	primitive_2 = argv[2];
    } else if (bu_strncmp(sub, "isect", len) == 0) {
	primitive = argv[1];
	primitive_2 = argv[2];
>>>>>>> 4c8d29e6
    } else if (bu_strncmp(sub, "check", len) == 0) {
	primitive = argv[argc - 1];
    } else if (bu_strncmp(sub, "remesh", len) == 0) {
	primitive = argv[1];
	primitive_2 = argv[2];
    } else {
	bu_vls_printf(gedp->ged_result_str, "%s: %s is not a known subcommand!", cmd, sub);
	return GED_ERROR;
    }

    /* get bot */
    GED_DB_LOOKUP(gedp, bot_dp, primitive, LOOKUP_NOISY, GED_ERROR & GED_QUIET);
    GED_DB_GET_INTERNAL(gedp, &intern, bot_dp, bn_mat_identity, &rt_uniresource, GED_ERROR);

    if (intern.idb_major_type != DB5_MAJORTYPE_BRLCAD || intern.idb_minor_type != DB5_MINORTYPE_BRLCAD_BOT) {
	bu_vls_printf(gedp->ged_result_str, "%s: %s is not a BOT solid!", cmd, primitive);
	rt_db_free_internal(&intern);
	return GED_ERROR;
    }

    bot = (struct rt_bot_internal *)intern.idb_ptr;
    RT_BOT_CK_MAGIC(bot);

    if (bu_strncmp(sub, "get", len) == 0) {
	arg = argv[1];
	propVal = rt_bot_propget(bot, arg);

	/* print result string */
	if (!EQUAL(propVal, -1.0)) {

	    tmp = (int) propVal;

	    /* int result */
	    if (EQUAL(propVal, tmp)) {
		bu_vls_printf(gedp->ged_result_str, "%d", (int) propVal);
	    }

	    /* float result */
	    else {
		bu_vls_printf(gedp->ged_result_str, "%f", propVal);
	    }
	} else {
	    bu_vls_printf(gedp->ged_result_str, "%s: %s is not a valid argument!", sub, arg);
	    rt_db_free_internal(&intern);
	    return GED_ERROR;
	}

    } else if (bu_strncmp(sub, "chull", len) == 0) {

	int retval = 0;
	int fc = 0;
	int vc = 0;
	point_t *vert_array;
	int *faces;
	unsigned char err = 0;

	/* must be wanting help */
	if (argc < 3) {
	    _bot_show_help(gedp, d);
	    rt_db_free_internal(&intern);
	    return GED_ERROR;
	}

	retval = bg_3d_chull(&faces, &fc, &vert_array, &vc, (const point_t *)bot->vertices, (int)bot->num_vertices);

	if (retval != 3) {
	    rt_db_free_internal(&intern);
	    return GED_ERROR;
	}

	retval = mk_bot(gedp->ged_wdbp, primitive_2, RT_BOT_SOLID, RT_BOT_CCW, err, vc, fc, (fastf_t *)vert_array, faces, NULL, NULL);

	bu_free(faces, "free faces");
	bu_free(vert_array, "free verts");

	if (retval) {
	    rt_db_free_internal(&intern);
	    return GED_ERROR;
	}
<<<<<<< HEAD
    }
    if (bu_strncmp(sub, "check", len) == 0) {
=======

    } else if (bu_strncmp(sub, "isect", len) == 0) {

	struct directory *bot_dp_2;
	struct rt_db_internal intern_2;
	struct rt_bot_internal *bot_2;

	/* must be wanting help */
	if (argc < 3) {
	    _bot_show_help(gedp, d);
	    rt_db_free_internal(&intern);
	    return GED_ERROR;
	}

	GED_DB_LOOKUP(gedp, bot_dp_2, primitive_2, LOOKUP_NOISY, GED_ERROR & GED_QUIET);
	GED_DB_GET_INTERNAL(gedp, &intern_2, bot_dp_2, bn_mat_identity, &rt_uniresource, GED_ERROR);

	if (intern_2.idb_major_type != DB5_MAJORTYPE_BRLCAD || intern_2.idb_minor_type != DB5_MINORTYPE_BRLCAD_BOT) {
	    bu_vls_printf(gedp->ged_result_str, "%s: %s is not a BOT solid!", cmd, primitive_2);
	    rt_db_free_internal(&intern_2);
	    rt_db_free_internal(&intern);
	    return GED_ERROR;
	}
	bot_2 = (struct rt_bot_internal *)intern_2.idb_ptr;

	{
	int fc_1 = (int)bot->num_faces;
	int fc_2 = (int)bot_2->num_faces;
	int vc_1 = (int)bot->num_vertices;
	int vc_2 = (int)bot_2->num_vertices;
	point_t *verts_1 = (point_t *)bot->vertices;
	point_t *verts_2 = (point_t *)bot_2->vertices;
	int *faces_1 = bot->faces;
	int *faces_2 = bot_2->faces;

	(void)bg_trimesh_isect(NULL, NULL, NULL, NULL, NULL, NULL, NULL, NULL,
	       faces_1, fc_1, verts_1, vc_1, faces_2, fc_2, verts_2, vc_2);

	rt_db_free_internal(&intern);
	rt_db_free_internal(&intern_2);
	return GED_OK;
	}

    } else if (bu_strncmp(sub, "check", len) == 0) {

>>>>>>> 4c8d29e6
	return bot_check(gedp, argc, argv, d, &intern, visualize_results);

    } else if (bu_strncmp(sub, "remesh", len) == 0) {

	return ged_bot_remesh(gedp, argc, argv);

    }

    rt_db_free_internal(&intern);

    return GED_OK;
}


/*
 * Local Variables:
 * tab-width: 8
 * mode: C
 * indent-tabs-mode: t
 * c-file-style: "stroustrup"
 * End:
 * ex: shiftwidth=4 tabstop=8
 */<|MERGE_RESOLUTION|>--- conflicted
+++ resolved
@@ -486,6 +486,7 @@
     const char *sub = NULL;
     const char *arg = NULL;
     const char *primitive = NULL;
+    const char *primitive_2 = NULL;
     size_t len;
     fastf_t tmp;
     fastf_t propVal;
@@ -495,11 +496,7 @@
     int opt_ret = 0;
     int opt_argc;
     struct bu_opt_desc d[3];
-<<<<<<< HEAD
-    const char * const bot_subcommands[] = {"check","chull","get", NULL};
-=======
     const char * const bot_subcommands[] = {"check", "chull", "get", "isect", "remesh", NULL};
->>>>>>> 4c8d29e6
     BU_OPT(d[0], "h", "help",      "", NULL, &print_help,        "Print help and exit");
     BU_OPT(d[1], "V", "visualize", "", NULL, &visualize_results, "Use subcommand's 3D visualization.");
     BU_OPT_NULL(d[2]);
@@ -559,13 +556,10 @@
 	primitive = argv[argc - 1];
     } else if (bu_strncmp(sub, "chull", len) == 0) {
 	primitive = argv[1];
-<<<<<<< HEAD
-=======
 	primitive_2 = argv[2];
     } else if (bu_strncmp(sub, "isect", len) == 0) {
 	primitive = argv[1];
 	primitive_2 = argv[2];
->>>>>>> 4c8d29e6
     } else if (bu_strncmp(sub, "check", len) == 0) {
 	primitive = argv[argc - 1];
     } else if (bu_strncmp(sub, "remesh", len) == 0) {
@@ -645,10 +639,6 @@
 	    rt_db_free_internal(&intern);
 	    return GED_ERROR;
 	}
-<<<<<<< HEAD
-    }
-    if (bu_strncmp(sub, "check", len) == 0) {
-=======
 
     } else if (bu_strncmp(sub, "isect", len) == 0) {
 
@@ -694,7 +684,6 @@
 
     } else if (bu_strncmp(sub, "check", len) == 0) {
 
->>>>>>> 4c8d29e6
 	return bot_check(gedp, argc, argv, d, &intern, visualize_results);
 
     } else if (bu_strncmp(sub, "remesh", len) == 0) {
