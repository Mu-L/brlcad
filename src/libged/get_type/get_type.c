--- conflicted
+++ resolved
@@ -48,7 +48,7 @@
     /* must be wanting help */
     if (argc == 1) {
 	bu_vls_printf(gedp->ged_result_str, "Usage: %s %s", argv[0], usage);
-	return BRLCAD_HELP;
+	return GED_HELP;
     }
 
     if (argc != 2) {
@@ -56,15 +56,10 @@
 	return BRLCAD_ERROR;
     }
 
-<<<<<<< HEAD
-    if (wdb_import_from_path(gedp->ged_result_str, &intern, argv[1], gedp->ged_wdbp) & BRLCAD_ERROR)
-	return BRLCAD_ERROR;
-=======
     struct rt_wdb *wdbp = wdb_dbopen(gedp->dbip, RT_WDB_TYPE_DB_DEFAULT);
     if (wdb_import_from_path(gedp->ged_result_str, &intern, argv[1], wdbp) & BRLCAD_ERROR) {
 	return BRLCAD_ERROR;
     }
->>>>>>> 031a9ea6
 
     if (intern.idb_major_type != DB5_MAJORTYPE_BRLCAD) {
 	bu_vls_printf(gedp->ged_result_str, "unknown");
