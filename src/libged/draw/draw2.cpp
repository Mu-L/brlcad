/*                         D R A W 2 . C
 * BRL-CAD
 *
 * Copyright (c) 2008-2022 United States Government as represented by
 * the U.S. Army Research Laboratory.
 *
 * This library is free software; you can redistribute it and/or
 * modify it under the terms of the GNU Lesser General Public License
 * version 2.1 as published by the Free Software Foundation.
 *
 * This library is distributed in the hope that it will be useful, but
 * WITHOUT ANY WARRANTY; without even the implied warranty of
 * MERCHANTABILITY or FITNESS FOR A PARTICULAR PURPOSE.  See the GNU
 * Lesser General Public License for more details.
 *
 * You should have received a copy of the GNU Lesser General Public
 * License along with this file; see the file named COPYING for more
 * information.
 */
/** @file libged/draw2.c
 *
 * Testing command for experimenting with drawing routines.
 *
 */

#include "common.h"

#include <set>

#include <stdlib.h>
#include <ctype.h>
#include <string.h>
#include <time.h>
#include "bsocket.h"

#include "bu/cmd.h"
#include "bu/opt.h"
#include "bu/sort.h"
#include "nmg.h"
#include "rt/view.h"

#include "ged/view/state.h"
#define ALPHANUM_IMPL
#include "../alphanum.h"
#include "../ged_private.h"

static int
_fp_bbox(fastf_t *s_size, point_t *bmin, point_t *bmax,
	 struct db_full_path *fp,
	 struct db_i *dbip,
	 const struct bg_tess_tol *ttol,
	 const struct bn_tol *tol,
	 mat_t *s_mat,
	 struct resource *res,
	 struct bview *v
	)
{
    VSET(*bmin, INFINITY, INFINITY, INFINITY);
    VSET(*bmax, -INFINITY, -INFINITY, -INFINITY);
    *s_size = 1;

    struct rt_db_internal dbintern;
    RT_DB_INTERNAL_INIT(&dbintern);
    struct rt_db_internal *ip = &dbintern;
    int ret = rt_db_get_internal(ip, DB_FULL_PATH_CUR_DIR(fp), dbip, *s_mat, res);
    if (ret < 0)
	return -1;

    int bbret = -1;
    if (ip->idb_meth->ft_bbox) {
	bbret = ip->idb_meth->ft_bbox(ip, bmin, bmax, tol);
    }
    if (bbret < 0 && ip->idb_meth->ft_plot) {
	/* As a fallback for primitives that don't have a bbox function,
	 * (there are still some as of 2021) use the old bounding method of
	 * calculating the default (non-adaptive) plot for the primitive
	 * and using the extent of the plotted segments as the bounds.
	 */
	struct bu_list vhead;
	BU_LIST_INIT(&(vhead));
	if (ip->idb_meth->ft_plot(&vhead, ip, ttol, tol, v) >= 0) {
	    if (bv_vlist_bbox(&vhead, bmin, bmax, NULL, NULL)) {
		BV_FREE_VLIST(&v->gv_objs.gv_vlfree, &vhead);
		rt_db_free_internal(&dbintern);
		return -1;
	    }
	    BV_FREE_VLIST(&v->gv_objs.gv_vlfree, &vhead);
	    bbret = 0;
	}
    }
    if (bbret >= 0) {
	// Got bounding box, use it to update sizing
	*s_size = (*bmax)[X] - (*bmin)[X];
	V_MAX(*s_size, (*bmax)[Y] - (*bmin)[Y]);
	V_MAX(*s_size, (*bmax)[Z] - (*bmin)[Z]);
    }

    rt_db_free_internal(&dbintern);
    return bbret;
}


/**
 * This walker builds up scene size and bounding information.
 */
static void
_bound_fp(struct db_full_path *path, mat_t *curr_mat, void *client_data)
{
    struct directory *dp;
    struct draw_data_t *dd= (struct draw_data_t *)client_data;
    RT_CK_FULL_PATH(path);
    RT_CK_DBI(dd->dbip);

    dp = DB_FULL_PATH_CUR_DIR(path);
    if (!dp)
	return;
    if (dp->d_flags & RT_DIR_COMB) {
	// Have a comb - keep going
	struct rt_db_internal in;
	struct rt_comb_internal *comb;
	if (rt_db_get_internal(&in, dp, dd->dbip, NULL, &rt_uniresource) < 0)
	    return;
	comb = (struct rt_comb_internal *)in.idb_ptr;
	draw_walk_tree(path, comb->tree, curr_mat, _bound_fp, client_data);
	rt_db_free_internal(&in);
	// Use bbox to update sizing
	if (dd->have_bbox) {
	    dd->g->s_size = dd->g->bmax[X] - dd->g->bmin[X];
	    V_MAX(dd->g->s_size, dd->g->bmax[Y] - dd->g->bmin[Y]);
	    V_MAX(dd->g->s_size, dd->g->bmax[Z] - dd->g->bmin[Z]);
	}
    } else {
	// If we're skipping subtractions there's no
	// point in going further.
	if (dd->skip_subtractions && dd->bool_op == 4) {
	    return;
	}

	// On initialization we don't have any wireframes to establish sizes, and if
	// we're adaptive we need some idea of object size to get a reasonable result.
	// Try for a bounding box, if the method is available.  Otherwise try the
	// bounding the default plot.
	point_t bmin, bmax;
	fastf_t s_size;
	int bbret = _fp_bbox(&s_size, &bmin, &bmax, path, dd->dbip, dd->ttol, dd->tol, curr_mat, dd->res, dd->v);
	if (bbret >= 0) {
	    // Got bounding box, use it to update sizing
	    (*dd->s_size)[dp] = s_size;
	    VMINMAX(dd->min, dd->max, bmin);
	    VMINMAX(dd->min, dd->max, bmax);
	    VMINMAX(dd->g->bmin, dd->g->bmax, bmin);
	    VMINMAX(dd->g->bmin, dd->g->bmax, bmax);
	    dd->g->s_size = s_size;
	    dd->have_bbox = 1;
	}
    }
}

static int
draw_opt_color(struct bu_vls *msg, size_t argc, const char **argv, void *data)
{
    struct bv_obj_settings *vs = (struct bv_obj_settings *)data;
    struct bu_color c;
    int ret = bu_opt_color(msg, argc, argv, (void *)&c);
    if (ret == 1 || ret == 3) {
	vs->color_override = 1;
	bu_color_to_rgb_chars(&c, vs->color);
    }
    return ret;
}

static int
alphanum_cmp(const void *a, const void *b, void *UNUSED(data)) {
    struct bv_scene_group *ga = *(struct bv_scene_group **)a;
    struct bv_scene_group *gb = *(struct bv_scene_group **)b;
    return alphanum_impl(bu_vls_cstr(&ga->s_name), bu_vls_cstr(&gb->s_name), NULL);
}

static int
ged_draw_view(struct ged *gedp, struct bview *v, struct bv_obj_settings *vs, int argc, const char *argv[], int bot_threshold, int no_autoview)
{
    // Abbreviations for convenience
    struct db_i *dbip = gedp->dbip;
    struct bu_ptbl *sg;

    // Where the groups get stored depends on our mode
    if (v->gv_s->adaptive_plot || v->independent) {
	sg = v->gv_objs.db_objs;
    } else {
	sg = bv_view_objs(v, BV_SCENE_OBJ_DB);
    }

    // If we have no active groups and no view objects, we are drawing into a
    // blank canvas - unless options specifically disable it, if we are doing
    // adaptive plotting we need to do a preliminary view characterization.
    int blank_slate = 0;
    struct draw_data_t bounds_data;
    std::map<struct directory *, fastf_t> s_size;
    bounds_data.bound_only = 1;
    bounds_data.res = &rt_uniresource;
    bounds_data.have_bbox = 0;
    bounds_data.dbip = dbip;
    bounds_data.skip_subtractions = vs->draw_non_subtract_only;
    VSET(bounds_data.min, INFINITY, INFINITY, INFINITY);
    VSET(bounds_data.max, -INFINITY, -INFINITY, -INFINITY);
    bounds_data.s_size = &s_size;
    // Before we start doing anything with sg, record if things are starting
    // out empty.
    if (!BU_PTBL_LEN(sg) && !BU_PTBL_LEN(v->gv_objs.view_objs)) {
	blank_slate = 1;
    }

    /* Validate that the supplied args are current, valid paths in the
     * database.  If one or more are not, bail */
    std::set<struct db_full_path *> fps;
    std::set<struct db_full_path *>::iterator f_it;
    for (size_t i = 0; i < (size_t)argc; ++i) {
	struct db_full_path *fp;
	BU_GET(fp, struct db_full_path);
	db_full_path_init(fp);
	int ret = db_string_to_path(fp, dbip, argv[i]);
	if (ret < 0) {
	    // If that didn't work, there's one other thing we have to check
	    // for - a really strange path with the "/" character in it.
	    db_free_full_path(fp);
	    struct directory *fdp = db_lookup(dbip, argv[i], LOOKUP_QUIET);
	    if (fdp == RT_DIR_NULL) {
		// Invalid path
		db_free_full_path(fp);
		BU_PUT(fp, struct db_full_path);
		bu_vls_printf(gedp->ged_result_str, "Invalid path: %s\n", argv[i]);
		continue;
	    } else {
		// Object name contained forward slash (urk!)
		db_add_node_to_full_path(fp, fdp);
	    }
	}
	fps.insert(fp);
    }
    if (fps.size() != (size_t)argc) {
	for (f_it = fps.begin(); f_it != fps.end(); f_it++) {
	    struct db_full_path *fp = *f_it;
	    db_free_full_path(fp);
	    BU_PUT(fp, struct db_full_path);
	}
	return BRLCAD_ERROR;
    }

    /* Bot threshold a per-view setting. */
    if (bot_threshold >= 0) {
	v->gv_s->bot_threshold = bot_threshold;
    }


    // As a preliminary step, check the already drawn paths to see if the
    // proposed new path impacts them.  If we need to set up for adaptive
    // plotting, do initial bounds calculations to pave the way for an
    // initial view setup.
    std::map<struct db_full_path *, struct bv_scene_group *> fp_g;
    for (f_it = fps.begin(); f_it != fps.end(); f_it++) {
	struct bv_scene_group *g = NULL;
	struct db_full_path *fp = *f_it;

	// Get the "seed" matrix from the path - everything we draw at or below
	// the path will be positioned using it.  We don't need the matrix
	// itself in this stage unless we're doing adaptive plotting, but if we
	// can't get it the path isn't going to be workable anyway so we may
	// as well check now and yank it if there is a problem.
	mat_t mat;
	MAT_IDN(mat);
	// TODO - get resource from somewhere other than rt_uniresource
	if (!db_path_to_mat(dbip, fp, mat, fp->fp_len-1, &rt_uniresource)) {
	    db_free_full_path(fp);
	    BU_PUT(fp, struct db_full_path);
	    continue;
	}

	// Check all the current groups against the candidate.
	std::set<struct bv_scene_group *> clear;
	std::set<struct bv_scene_group *>::iterator g_it;
	for (size_t i = 0; i < BU_PTBL_LEN(sg); i++) {
	    struct bv_scene_group *cg = (struct bv_scene_group *)BU_PTBL_GET(sg, i);
	    // If we already know we're clearing this one, don't check
	    // again
	    if (clear.find(cg) != clear.end()) {
		continue;
	    }

	    // Not already clearing, need to check
	    struct db_full_path gfp;
	    db_full_path_init(&gfp);
	    int ret = db_string_to_path(&gfp, dbip, bu_vls_cstr(&cg->s_name));
	    if (ret < 0) {
		// If we can't get a db_fullpath, it's invalid
		clear.insert(cg);
		db_free_full_path(&gfp);
		continue;
	    }
	    // Two conditions to check for here:
	    // 1.  proposed draw path is a top match for existing path
	    if (db_full_path_match_top(fp, &gfp)) {
		// New path will replace this path - clear it
		clear.insert(cg);
		db_free_full_path(&gfp);
		continue;
	    }
	    // 2.  existing path is a top match encompassing the proposed path
	    if (db_full_path_match_top(&gfp, fp)) {
		// Already drawn - replace just the children of g that match this
		// path to update their contents
		g = cg;
		db_free_full_path(&gfp);
		// We continue to weed out any other invalid paths in sg, even
		// though cg should be the only path in sg that matches in this
		// condition...
		continue;
	    }
	}

	if (g) {
	    // remove children that match fp - we will be adding new versions to g to update it,
	    // rather than creating a new one.
	    std::set<struct bv_scene_obj *> sclear;
	    std::set<struct bv_scene_obj *>::iterator s_it;
	    for (size_t i = 0; i < BU_PTBL_LEN(&g->children); i++) {
		struct bv_scene_obj *s = (struct bv_scene_obj *)BU_PTBL_GET(&g->children, i);
		struct db_full_path gfp;
		db_full_path_init(&gfp);
		db_string_to_path(&gfp, dbip, bu_vls_cstr(&s->s_name));
		if (db_full_path_match_top(&gfp, fp)) {
		    sclear.insert(s);
		}
	    }
	    for (s_it = sclear.begin(); s_it != sclear.end(); s_it++) {
		struct bv_scene_obj *s = *s_it;
		bv_obj_put(s);
	    }
	} else {
	    // Create new group
	    g = bv_obj_get(v, BV_SCENE_OBJ_DB);
	    db_path_to_vls(&g->s_name, fp);
<<<<<<< HEAD
	    db_path_to_vls(&g->s_uuid, fp);
	    bv_obj_settings_sync(&g->s_os, vs);

	    // If we're a blank slate, we're adaptive, and autoview isn't off
	    // we need to be building up some sense of the view and object
	    // sizes as we go, ahead of trying to draw anything.  That means
	    // for each group we're going to be using mat and walking the tree
	    // of fp (or getting its box directly if fp is a solid with no
	    // parents) to build up bounding info.
	    if (blank_slate && v->gv_s->adaptive_plot && !no_autoview) {
		mat_t cmat;
		MAT_COPY(cmat, mat);
		_bound_fp(fp, &cmat, (void *)&bounds_data);
	    }
=======
	    bv_obj_settings_sync(&g->s_os, &fpvs);
>>>>>>> 9de7a5cf
	}

	// If we're a blank slate, we're adaptive, and autoview isn't off
	// we need to be building up some sense of the view and object
	// sizes as we go, ahead of trying to draw anything.  That means
	// for each group we're going to be using mat and walking the tree
	// of fp (or getting its box directly if fp is a solid with no
	// parents) to build up bounding info.
	mat_t cmat;
	MAT_COPY(cmat, mat);
	VSETALL(g->bmin, INFINITY);
	VSETALL(g->bmax, -INFINITY);
	bounds_data.g = g;
	_bound_fp(fp, &cmat, (void *)&bounds_data);

	fp_g[fp] = g;

	if (clear.size()) {
	    // Clear anything superseded by the new path
	    for (g_it = clear.begin(); g_it != clear.end(); g_it++) {
		struct bv_scene_group *cg = *g_it;
		bv_obj_put(cg);
	    }
	}
    }

    if (blank_slate && v->gv_s->adaptive_plot && !no_autoview) {
	// We've checked the paths for bounding info - now set up the
	// view
	point_t center = VINIT_ZERO;
	point_t radial;
	if (bounds_data.have_bbox) {
	    VADD2SCALE(center, bounds_data.max, bounds_data.min, 0.5);
	    VSUB2(radial, bounds_data.max, center);
	} else {
	    // No bboxes at all??
	    VSETALL(radial, 1000.0);
	}
	vect_t sqrt_small;
	VSETALL(sqrt_small, SQRT_SMALL_FASTF);
	VMAX(radial, sqrt_small);
	if (VNEAR_ZERO(radial, SQRT_SMALL_FASTF))
	    VSETALL(radial, 1.0);
	MAT_IDN(v->gv_center);
	MAT_DELTAS_VEC_NEG(v->gv_center, center);
	v->gv_scale = radial[X];
	V_MAX(v->gv_scale, radial[Y]);
	V_MAX(v->gv_scale, radial[Z]);
	v->gv_isize = 1.0 / v->gv_size;
	bv_update(v);
    }

    // Initial setup is done, we now have the set of paths to walk to do the
    // actual scene population as well as (if necessary) our preliminary size
    // and autoview estimates.
    //
    // This stage is where the vector lists or triangles that constitute the view
    // information are actually created.
    std::map<struct db_full_path *, struct bv_scene_group *>::iterator fpg_it;
    for (fpg_it = fp_g.begin(); fpg_it != fp_g.end(); fpg_it++) {
	struct db_full_path *fp = fpg_it->first;
	struct bv_scene_group *g = fpg_it->second;

	// Seed initial matrix from the path
	mat_t mat;
	MAT_IDN(mat);
	// TODO - get resource from somewhere other than rt_uniresource
	if (!db_path_to_mat(dbip, fp, mat, fp->fp_len-1, &rt_uniresource)) {
	    db_free_full_path(fp);
	    BU_PUT(fp, struct db_full_path);
	    continue;
	}

	// Get an initial color from the path, if we're not overridden
	struct bu_color c;
	if (!vs->color_override) {
	    unsigned char dc[3];
	    dc[0] = 255;
	    dc[1] = 0;
	    dc[2] = 0;
	    bu_color_from_rgb_chars(&c, dc);
	    db_full_path_color(&c, fp, dbip, &rt_uniresource);
	}

	// Prepare tree walking data container
	struct draw_data_t dd;
	dd.dbip = gedp->dbip;
	dd.v = v;
	dd.tol = &gedp->ged_wdbp->wdb_tol;
	dd.ttol = &gedp->ged_wdbp->wdb_ttol;
	dd.color_inherit = 0;
	dd.bound_only = 0;
	dd.res = &rt_uniresource;
	dd.bool_op = 2; // Default to union
	if (vs->color_override) {
	    bu_color_from_rgb_chars(&dd.c, vs->color);
	} else {
	    HSET(dd.c.buc_rgb, c.buc_rgb[0], c.buc_rgb[1], c.buc_rgb[2], c.buc_rgb[3]);
	}
	dd.s_size = &s_size;
	dd.vs = vs;
	dd.g = g;

	// In drawing modes 3 (bigE) and 5 (points) we are producing an
	// evaluated shape, rather than iterating to get the solids
	if (vs->s_dmode == 3 || vs->s_dmode == 5) {
	    if (vs->color_override) {
		VMOVE(g->s_color, vs->color);
	    } else {
		bu_color_to_rgb_chars(&c, g->s_color);
	    }
	    struct draw_update_data_t *ud;
	    BU_GET(ud, struct draw_update_data_t);
	    db_full_path_init(&ud->fp);
	    db_dup_full_path(&ud->fp, fp);
	    ud->dbip = dd.dbip;
	    ud->tol = dd.tol;
	    ud->ttol = dd.ttol;
	    ud->res = dd.res;
	    g->s_i_data = (void *)ud;
	    g->s_v = dd.v;
<<<<<<< HEAD

	    if (bounds_data.s_size && bounds_data.s_size->find(DB_FULL_PATH_CUR_DIR(fp)) != bounds_data.s_size->end()) {
		g->s_size = (*bounds_data.s_size)[DB_FULL_PATH_CUR_DIR(fp)];
	    }
	    draw_scene(g);

=======
>>>>>>> 9de7a5cf
	    // Done with path
	    db_free_full_path(fp);
	    BU_PUT(fp, struct db_full_path);
	    continue;
	}

	// Walk the tree to build up the set of scene objects
	draw_gather_paths(fp, &mat, (void *)&dd);

	// Done with path
	db_free_full_path(fp);
	BU_PUT(fp, struct db_full_path);
    }

    // Sort
    bu_sort(BU_PTBL_BASEADDR(sg), BU_PTBL_LEN(sg), sizeof(struct bv_scene_group *), alphanum_cmp, NULL);


<<<<<<< HEAD
    // If we're starting from scratch and we're not being told to leave the
    // view alone, make sure what we've drawn is visible.
    if (blank_slate && !no_autoview) {
	if (!bu_vls_strlen(&v->gv_name)) {
	    int ac = 1;
	    const char *av[2];
	    av[0] = "autoview";
	    av[1] = NULL;
	    return ged_exec(gedp, ac, (const char **)av);
	} else {
	    int ac = 3;
	    const char *av[4];
	    av[0] = "autoview";
	    av[1] = "-V";
	    av[2] = bu_vls_cstr(&v->gv_name);
	    av[3] = NULL;
	    return ged_exec(gedp, ac, (const char **)av);
	}
=======
static int
ged_draw_view(struct bview *v, int bot_threshold, int no_autoview, int blank_slate)
{
    struct bu_ptbl *sg = bv_view_objs(v, BV_DB_OBJS);

    /* Bot threshold is managed as a per-view setting internally. */
    if (bot_threshold >= 0) {
	v->gv_s->bot_threshold = bot_threshold;
    }

    // Do an initial autoview so adaptive routines will have approximately
    // the right starting point
    if (blank_slate && !no_autoview) {
	point_t center, radial;
	point_t bmin, bmax;
	VSETALL(bmin, INFINITY);
	VSETALL(bmax, -INFINITY);
	if (BU_PTBL_LEN(sg)) {
	    for (size_t i = 0; i < BU_PTBL_LEN(sg); i++) {
		struct bv_scene_obj *s = (struct bv_scene_obj *)BU_PTBL_GET(sg, i);
		VMINMAX(bmin, bmax, s->bmin);
		VMINMAX(bmin, bmax, s->bmax);
	    }
	} else {
	    VSETALL(bmin, -1000);
	    VSETALL(bmax, 1000);
	}
	VADD2SCALE(center, bmax, bmin, 0.5);
	VSUB2(radial, bmax, center);
	vect_t sqrt_small;
	VSETALL(sqrt_small, SQRT_SMALL_FASTF);
	VMAX(radial, sqrt_small);
	if (VNEAR_ZERO(radial, SQRT_SMALL_FASTF))
	    VSETALL(radial, 1.0);
	MAT_IDN(v->gv_center);
	MAT_DELTAS_VEC_NEG(v->gv_center, center);
	v->gv_scale = radial[X];
	V_MAX(v->gv_scale, radial[Y]);
	V_MAX(v->gv_scale, radial[Z]);
	v->gv_isize = 1.0 / v->gv_size;
	bv_update(v);
    }

    // Do the actual drawing
    for (size_t i = 0; i < BU_PTBL_LEN(sg); i++) {
	struct bv_scene_obj *s = (struct bv_scene_obj *)BU_PTBL_GET(sg, i);
	draw_scene(s, v);
    }

    // Make sure what we've drawn is visible, unless we've a reason not to.
    if (blank_slate && !no_autoview) {
	bv_autoview(v, 1, 0);
>>>>>>> 9de7a5cf
    }

    // Scene objects are created and stored. The application may now call each
    // object's update callback to generate wireframes, triangles, etc. for
    // that object based on current settings.  It is then the job of the dm to
    // display the scene objects supplied by the view.
    return BRLCAD_OK;
}

static void
_ged_shared_autoview(struct ged *gedp, struct bview *cv, int shared_blank_slate, int no_autoview)
{
    if (shared_blank_slate && !no_autoview) {
	struct bu_ptbl *views = bv_set_views(&gedp->ged_views);
	for (size_t i = 0; i < BU_PTBL_LEN(views); i++) {
	    struct bview *v = (struct bview *)BU_PTBL_GET(views, i);
	    if (v->independent || v == cv || v->gv_s->adaptive_plot) {
		continue;
	    }

	    if (!bu_vls_strlen(&v->gv_name)) {
		int ac = 1;
		const char *av[2];
		av[0] = "autoview";
		av[1] = NULL;
		ged_exec(gedp, ac, (const char **)av);
	    } else {
		int ac = 3;
		const char *av[4];
		av[0] = "autoview";
		av[1] = "-V";
		av[2] = bu_vls_cstr(&v->gv_name);
		av[3] = NULL;
		ged_exec(gedp, ac, (const char **)av);
	    }
	}
    }
}

/*
 *  Main drawing command control logic
 */
extern "C" int
ged_draw2_core(struct ged *gedp, int argc, const char *argv[])
{
    int print_help = 0;
    int bot_threshold = -1;
    int no_autoview = 0;
    static const char *usage = "[options] path1 [path2 ...]";
    GED_CHECK_DATABASE_OPEN(gedp, BRLCAD_ERROR);
    GED_CHECK_DRAWABLE(gedp, BRLCAD_ERROR);
    GED_CHECK_VIEW(gedp, BRLCAD_ERROR);

    /* skip command name argv[0] */
    argc-=(argc>0); argv+=(argc>0);

    /* initialize result */
    bu_vls_trunc(gedp->ged_result_str, 0);

    /* Draw may operate on a specific user specified view.  If it does so,
     * we want the default settings to reflect those set in that particular
     * view.  In order to set up the correct default views, we need to know
     * if a specific view has in fact been specified.  We do a preliminary
     * option check to figure this out */
    struct bview *cv = gedp->ged_gvp;
    struct bu_vls cvls = BU_VLS_INIT_ZERO;
    struct bu_opt_desc vd[2];
    BU_OPT(vd[0],  "V", "view",    "name",      &bu_opt_vls, &cvls,   "specify view to draw on");
    BU_OPT_NULL(vd[1]);
    int opt_ret = bu_opt_parse(NULL, argc, argv, vd);
    argc = opt_ret;
    if (bu_vls_strlen(&cvls)) {
	cv = bv_set_find_view(&gedp->ged_views, bu_vls_cstr(&cvls));
	if (!cv) {
	    bu_vls_printf(gedp->ged_result_str, "Specified view %s not found\n", bu_vls_cstr(&cvls));
	    bu_vls_free(&cvls);
	    return BRLCAD_ERROR;
	}

	if (!cv->independent) {
	    bu_vls_printf(gedp->ged_result_str, "Specified view %s is not an independent view, and as such does not support specifying db objects for display in only this view.  To change the view's status, he command 'view independent %s 1' may be applied.\n", bu_vls_cstr(&cvls), bu_vls_cstr(&cvls));
	    bu_vls_free(&cvls);
	    return BRLCAD_ERROR;
	}
    }
    bu_vls_free(&cvls);

    // We need a current view, either from gedp or from the options
    if (!cv) {
	bu_vls_printf(gedp->ged_result_str, "No current GED view defined");
	return BRLCAD_ERROR;
    }

    /* User settings may override various options - set up to collect them.
     * Option defaults come from the current view, but may be overridden for
     * the purposes of the current draw command by command line options. */
    struct bv_obj_settings vs = BV_OBJ_SETTINGS_INIT;
    if (cv)
	bv_obj_settings_sync(&vs, &cv->gv_s->obj_s);


    int drawing_modes[6] = {-1, 0, 0, 0, 0, 0};
    struct bu_opt_desc d[17];
    BU_OPT(d[0],  "h", "help",          "",                 NULL, &print_help,         "Print help and exit");
    BU_OPT(d[1],  "?", "",              "",                 NULL, &print_help,         "");
    BU_OPT(d[2],  "m", "mode",         "#",          &bu_opt_int, &drawing_modes[0],  "0=wireframe;1=shaded bots;2=shaded;3=evaluated");
    BU_OPT(d[3],   "", "wireframe",     "",                 NULL, &drawing_modes[1],  "Draw using only wireframes (mode = 0)");
    BU_OPT(d[4],   "", "shaded",        "",                 NULL, &drawing_modes[2],  "Shade bots and polysolids (mode = 1)");
    BU_OPT(d[5],   "", "shaded-all",    "",                 NULL, &drawing_modes[3],  "Shade all solids, not evaluated (mode = 2)");
    BU_OPT(d[6],  "E", "evaluate",      "",                 NULL, &drawing_modes[4],  "Wireframe with evaluate booleans (mode = 3)");
    BU_OPT(d[7],   "", "hidden-line",   "",                 NULL, &drawing_modes[5],  "Hidden line wireframes");
    BU_OPT(d[8],  "t", "transparency", "#",      &bu_opt_fastf_t, &vs.transparency,   "Set transparency level in drawing: range 0 (clear) to 1 (opaque)");
    BU_OPT(d[9],  "x", "",             "#",      &bu_opt_fastf_t, &vs.transparency,   "");
    BU_OPT(d[10], "L", "",             "#",          &bu_opt_int, &bot_threshold,     "Set face count level for drawing bounding boxes instead of BoT triangles (NOTE: passing this updates the global view setting - bot_threshold is a view property).");
    BU_OPT(d[11], "S", "no-subtract",   "",                 NULL, &vs.draw_non_subtract_only,  "Do not draw subtraction solids");
    BU_OPT(d[12],  "", "no-dash",       "",                 NULL, &vs.draw_solid_lines_only,  "Use solid lines rather than dashed for subtraction solids");
    BU_OPT(d[13], "C", "color",         "r/g/b", &draw_opt_color, &vs,                "Override object colors");
    BU_OPT(d[14],  "", "line-width",   "#",          &bu_opt_int, &vs.s_line_width,   "Override default line width");
    BU_OPT(d[15], "R", "no-autoview",   "",                 NULL, &no_autoview,       "Do not calculate automatic view, even if initial scene is empty.");
    BU_OPT_NULL(d[16]);

    /* If no args, must be wanting help */
    if (!argc) {
	_ged_cmd_help(gedp, usage, d);
	return BRLCAD_OK;
    }

    /* Process command line args into vs with bu_opt */
    struct bu_vls omsg = BU_VLS_INIT_ZERO;
    opt_ret = bu_opt_parse(&omsg, argc, argv, d);
    if (opt_ret < 0) {
	bu_vls_printf(gedp->ged_result_str, "option parsing error: %s\n", bu_vls_cstr(&omsg));
	bu_vls_free(&omsg);
	return BRLCAD_ERROR;
    }
    bu_vls_free(&omsg);

    if (print_help) {
	_ged_cmd_help(gedp, usage, d);
	return BRLCAD_OK;
    }

    // Whatever is left after argument processing are the potential draw paths
    argc = opt_ret;

    // Drawing modes may be set either by -m or by the more verbose options,
    // with the latter taking precedence if both are set.
    int have_override = 0;
    for (int i = 1; i < 6; i++) {
	if (drawing_modes[i]) {
	    have_override++;
	}
    }
    if (have_override > 1 || (have_override &&  drawing_modes[0] > -1)) {
	bu_vls_printf(gedp->ged_result_str, "Multiple view modes specified\n");
	return BRLCAD_ERROR;
    }
    if (have_override) {
	for (int i = 1; i < 6; i++) {
	    if (drawing_modes[i]) {
		drawing_modes[0] = i - 1;
		break;
	    }
	}
    }
    if (drawing_modes[0] > -1) {
	vs.s_dmode = drawing_modes[0];
    }

    // Before we start doing anything with sg, record if things are starting
    // out empty in the case of the shared list.  It will get populated in the
    // first pass, but we still need to size the other views (if any).
    int shared_blank_slate = 0;

    struct bu_ptbl *sg = bv_view_objs(cv, BV_SCENE_OBJ_DB);
    struct bu_ptbl *view_objs = bv_view_objs(cv, BV_SCENE_OBJ_VIEW);
    if (!BU_PTBL_LEN(sg) && !BU_PTBL_LEN(view_objs)) {
	shared_blank_slate = 1;
    }

    // If we are switching views from adaptive plotting to non-adaptive
    // plotting and we have both a shared and a local ptbl, we need to clear
    // any local adaptive plotting that may have been produced by previous draw
    // calls.  If the current/specified view satisfies the criteria we always
    // do the cleanup.  Additionally, if cv is a shared view any additional
    // shared views whose plotting status has changed also needs the clear
    // operation.  Independent views do not need this operation, since they use
    // gv_objs.db_objs for both non-adaptive and adaptive plotting.  (I.e. in
    // independent drawing any contents from gv_objs.db_grps are ignored.)
    if (!cv->independent) {
	struct bu_ptbl *views = bv_set_views(&gedp->ged_views);
	for (size_t i = 0; i < BU_PTBL_LEN(views); i++) {
	    struct bview *v = (struct bview *)BU_PTBL_GET(views, i);
	    if (v->independent)
		continue;
	    sg = cv->gv_objs.db_objs;
	    if (sg && !v->gv_s->adaptive_plot) {
		for (size_t j = 0; j < BU_PTBL_LEN(sg); j++) {
		    struct bv_scene_group *cg = (struct bv_scene_group *)BU_PTBL_GET(sg, j);
		    bv_obj_put(cg);
		}
		bu_ptbl_reset(sg);
	    }
	}
    }

    // Drawing can get complicated when we have multiple active views with
    // different settings.  In general there are three factors to consider:
    //
    // 1.  Presence of shared views (the standard/default)
    // 2.  Presence of independent views
    // 3.  Adaptive plotting enabled in shared views
    //
    // The latter case in particular is complicated by the fact that the object
    // lists are common to multiple views, but the display vlists are not -
    // there is no guarantee that two different views will have the same level
    // of detail requirements, and the drawing logic cannot assume they will.

    // The simplest case is when the current or specified view is an independent
    // view - in that case, we do not need to consider updating other views.
    if (cv->independent) {
	return ged_draw_view(gedp, cv, &vs, argc, argv, bot_threshold, no_autoview);
    }

    // If the current/specified view is NOT independent, we are potentially
    // acting separately on multiple views.  Do a quick check - if no shared
    // views have adaptive plotting enabled, we need only process the current
    // view.  If we do have adaptive plotting on, it gets more complicated.
    int have_adaptive = 0;
    struct bu_ptbl *views = bv_set_views(&gedp->ged_views);
    for (size_t i = 0; i < BU_PTBL_LEN(views); i++) {
	struct bview *v = (struct bview *)BU_PTBL_GET(views, i);
	if (v->independent) {
	    // Independent views are handled individually by the above case -
	    // this logic doesn't reference them.
	    continue;
	}
	if (v->gv_s->adaptive_plot) {
	    have_adaptive = 1;
	    break;
	}
    }
    // If we're not doing adaptive plotting, we can update the shared views
    // by processing only the current view.  However, we need to trigger
    // autoview for other shared views if that is needed, since ged_draw_view
    // will do it only for the current view.
    if (!have_adaptive) {
	int ret = ged_draw_view(gedp, cv, &vs, argc, argv, bot_threshold, no_autoview);
	_ged_shared_autoview(gedp, cv, shared_blank_slate, no_autoview);
	return ret;
    }

    /* If adaptive plotting is enabled, we need to generate wireframes
     * specific to each adaptive view.  However, not all views may have
     * adaptive plotting enabled, and for those views without it we should
     * be supplying the standard shared view.  As with the above loop, we
     * do not consider independent views here. */
    std::vector<struct bview *> adaptive_views;
    struct bview *non_adaptive_view = NULL;
    for (size_t i = 0; i < BU_PTBL_LEN(views); i++) {
	struct bview *v = (struct bview *)BU_PTBL_GET(views, i);
	if (v->independent)
	    continue;
	if (v->gv_s->adaptive_plot) {
	    adaptive_views.push_back(v);
	} else {
	    non_adaptive_view = v;
	}
    }

    // If we have non-adaptive view(s) to handle, do that first
    int ret = BRLCAD_OK;
    if (non_adaptive_view) {
	int aret = ged_draw_view(gedp, non_adaptive_view, &vs, argc, argv, bot_threshold, no_autoview);
	if (aret & BRLCAD_ERROR)
	    ret = aret;
	_ged_shared_autoview(gedp, cv, shared_blank_slate, no_autoview);
    }

    std::vector<struct bview *>::iterator v_it;
    for (v_it = adaptive_views.begin(); v_it != adaptive_views.end(); v_it++) {
	struct bview *v = *v_it;
	int aret = ged_draw_view(gedp, v, &vs, argc, argv, bot_threshold, no_autoview);
	if (aret & BRLCAD_ERROR)
	    ret = aret;

    }

    return ret;
}

static int
_ged_redraw_view(struct ged *gedp, struct bview *v, int argc, const char *argv[])
{
    // Whether we have a specified set of paths or not, if we're switching from
    // adaptive to non-adaptive plotting or vice versa we need to transition objects
    // from local to shared containers or vice versa.
    //
    // If going from adaptive to shared we only need to do so once, but when going
    // from shared to adaptive each view needs its own copy.  Check for the transition
    // states, and handle accordingly.
    struct bu_ptbl *sg = bv_view_objs(v, BV_SCENE_OBJ_DB);
    if (v->gv_s->adaptive_plot && BU_PTBL_LEN(sg) && !BU_PTBL_LEN(v->gv_objs.db_objs)) {
	for (size_t i = 0; i < BU_PTBL_LEN(sg); i++) {
	    struct bv_scene_group *cg = (struct bv_scene_group *)BU_PTBL_GET(sg, i);
	    if (v->independent) {
		int ac = 5;
		const char *av[6];
		av[0] = "draw";
		av[1] = "-R";
		av[2] = "--view";
		av[3] = bu_vls_cstr(&v->gv_name);
		av[4] = bu_vls_cstr(&cg->s_name);
		av[5] = NULL;
		ged_exec(gedp, ac, (const char **)av);
	    } else {
		int ac = 3;
		const char *av[4];
		av[0] = "draw";
		av[1] = "-R";
		av[2] = bu_vls_cstr(&cg->s_name);
		av[3] = NULL;
		ged_exec(gedp, ac, (const char **)av);
	    }
	}
	return BRLCAD_OK;
    }
    if (!v->gv_s->adaptive_plot && !BU_PTBL_LEN(sg) && BU_PTBL_LEN(v->gv_objs.db_objs)) {
	for (size_t i = 0; i < BU_PTBL_LEN(v->gv_objs.db_objs); i++) {
	    struct bv_scene_group *cg = (struct bv_scene_group *)BU_PTBL_GET(v->gv_objs.db_objs, i);
	    if (v->independent) {
		int ac = 5;
		const char *av[6];
		av[0] = "draw";
		av[1] = "-R";
		av[2] = "--view";
		av[3] = bu_vls_cstr(&v->gv_name);
		av[4] = bu_vls_cstr(&cg->s_name);
		av[5] = NULL;
		ged_exec(gedp, ac, (const char **)av);
	    } else {
		int ac = 3;
		const char *av[4];
		av[0] = "draw";
		av[1] = "-R";
		av[2] = bu_vls_cstr(&cg->s_name);
		av[3] = NULL;
		ged_exec(gedp, ac, (const char **)av);
	    }
	}
	return BRLCAD_OK;
    }

    // If we're not transitioning, it's a garden variety redraw.
    if (!argc) {
	if (v->independent) {
	    sg = v->gv_objs.db_objs;
	    for (size_t i = 0; i < BU_PTBL_LEN(sg); i++) {
		struct bv_scene_group *cg = (struct bv_scene_group *)BU_PTBL_GET(sg, i);
		int ac = 5;
		const char *av[6];
		av[0] = "draw";
		av[1] = "-R";
		av[2] = "--view";
		av[3] = bu_vls_cstr(&v->gv_name);
		av[4] = bu_vls_cstr(&cg->s_name);
		av[5] = NULL;
		ged_exec(gedp, ac, (const char **)av);
	    }
	} else {
	    sg = bv_view_objs(v, BV_SCENE_OBJ_DB);
	    for (size_t i = 0; i < BU_PTBL_LEN(sg); i++) {
		struct bv_scene_group *cg = (struct bv_scene_group *)BU_PTBL_GET(sg, i);
		int ac = 3;
		const char *av[4];
		av[0] = "draw";
		av[1] = "-R";
		av[2] = bu_vls_cstr(&cg->s_name);
		av[3] = NULL;
		ged_exec(gedp, ac, (const char **)av);
	    }
	}
	return BRLCAD_OK;
    } else {
	if (v->independent) {
	    for (int i = 0; i < argc; i++) {
		int ac = 5;
		const char *av[6];
		av[0] = "draw";
		av[1] = "-R";
		av[2] = "--view";
		av[3] = bu_vls_cstr(&v->gv_name);
		av[4] = argv[i];
		av[5] = NULL;
		ged_exec(gedp, ac, (const char **)av);
	    }
	} else {
	    for (int i = 0; i < argc; i++) {
		int ac = 3;
		const char *av[4];
		av[0] = "draw";
		av[1] = "-R";
		av[2] = argv[i];
		av[3] = NULL;
		ged_exec(gedp, ac, (const char **)av);
	    }
	}
	return BRLCAD_OK;
    }
}

extern "C" int
ged_redraw2_core(struct ged *gedp, int argc, const char *argv[])
{
    GED_CHECK_DATABASE_OPEN(gedp, BRLCAD_ERROR);
    GED_CHECK_DRAWABLE(gedp, BRLCAD_ERROR);
    GED_CHECK_ARGC_GT_0(gedp, argc, BRLCAD_ERROR);
    RT_CHECK_DBI(gedp->dbip);

    argc--;argv++;

    bu_vls_trunc(gedp->ged_result_str, 0);

    /* redraw may operate on a specific user specified view, or on
     * all views (default) */
    struct bview *cv = NULL;
    struct bu_vls cvls = BU_VLS_INIT_ZERO;
    struct bu_opt_desc vd[2];
    BU_OPT(vd[0],  "V", "view",    "name",      &bu_opt_vls, &cvls,   "specify view to draw on");
    BU_OPT_NULL(vd[1]);
    int opt_ret = bu_opt_parse(NULL, argc, argv, vd);
    argc = opt_ret;
    if (bu_vls_strlen(&cvls)) {
	cv = bv_set_find_view(&gedp->ged_views, bu_vls_cstr(&cvls));
	if (!cv) {
	    bu_vls_printf(gedp->ged_result_str, "Specified view %s not found\n", bu_vls_cstr(&cvls));
	    bu_vls_free(&cvls);
	    return BRLCAD_ERROR;
	}
    }
    bu_vls_free(&cvls);

    int ret = BRLCAD_OK;
    if (cv) {
	return _ged_redraw_view(gedp, cv, argc, argv);
    } else {
	struct bu_ptbl *views = bv_set_views(&gedp->ged_views);
	if (!BU_PTBL_LEN(views)) {
	    bu_vls_printf(gedp->ged_result_str, "No views defined\n");
	    return BRLCAD_OK;
	}
	for (size_t i = 0; i < BU_PTBL_LEN(views); i++) {
	    struct bview *v = (struct bview *)BU_PTBL_GET(views, i);
	    if (!v) {
		bu_log("WARNING, draw2.cpp:%d - null view stored in ged_views index %zu, skipping\n", __LINE__, i);
		continue;
	    }
	    int nret = _ged_redraw_view(gedp, v, argc, argv);
	    if (nret != BRLCAD_OK)
		ret = nret;
	}
    }
    return ret;
}

// Local Variables:
// tab-width: 8
// mode: C++
// c-basic-offset: 4
// indent-tabs-mode: t
// c-file-style: "stroustrup"
// End:
// ex: shiftwidth=4 tabstop=8
<|MERGE_RESOLUTION|>--- conflicted
+++ resolved
@@ -99,7 +99,6 @@
     return bbret;
 }
 
-
 /**
  * This walker builds up scene size and bounding information.
  */
@@ -107,7 +106,7 @@
 _bound_fp(struct db_full_path *path, mat_t *curr_mat, void *client_data)
 {
     struct directory *dp;
-    struct draw_data_t *dd= (struct draw_data_t *)client_data;
+    struct draw_data_t *dd = (struct draw_data_t *)client_data;
     RT_CK_FULL_PATH(path);
     RT_CK_DBI(dd->dbip);
 
@@ -156,6 +155,8 @@
     }
 }
 
+
+
 static int
 draw_opt_color(struct bu_vls *msg, size_t argc, const char **argv, void *data)
 {
@@ -176,39 +177,30 @@
     return alphanum_impl(bu_vls_cstr(&ga->s_name), bu_vls_cstr(&gb->s_name), NULL);
 }
 
+/* This function digests the paths into scene object sets.  It does NOT trigger
+ * the routines that will actually produce the scene geometry and add it to the
+ * scene objects - it only prepares the inputs to be used for that process. */
 static int
-ged_draw_view(struct ged *gedp, struct bview *v, struct bv_obj_settings *vs, int argc, const char *argv[], int bot_threshold, int no_autoview)
+ged_update_objs(struct ged *gedp, struct bview *v, struct bv_obj_settings *vs, int refresh, int argc, const char *argv[])
 {
-    // Abbreviations for convenience
     struct db_i *dbip = gedp->dbip;
-    struct bu_ptbl *sg;
-
-    // Where the groups get stored depends on our mode
-    if (v->gv_s->adaptive_plot || v->independent) {
-	sg = v->gv_objs.db_objs;
-    } else {
-	sg = bv_view_objs(v, BV_SCENE_OBJ_DB);
-    }
+    struct bu_ptbl *sg = bv_view_objs(v, BV_DB_OBJS);
 
     // If we have no active groups and no view objects, we are drawing into a
     // blank canvas - unless options specifically disable it, if we are doing
     // adaptive plotting we need to do a preliminary view characterization.
-    int blank_slate = 0;
     struct draw_data_t bounds_data;
     std::map<struct directory *, fastf_t> s_size;
     bounds_data.bound_only = 1;
     bounds_data.res = &rt_uniresource;
     bounds_data.have_bbox = 0;
     bounds_data.dbip = dbip;
-    bounds_data.skip_subtractions = vs->draw_non_subtract_only;
+    bounds_data.skip_subtractions = 1;
+    bounds_data.bool_op = 2;
+    bounds_data.v = v;
     VSET(bounds_data.min, INFINITY, INFINITY, INFINITY);
     VSET(bounds_data.max, -INFINITY, -INFINITY, -INFINITY);
     bounds_data.s_size = &s_size;
-    // Before we start doing anything with sg, record if things are starting
-    // out empty.
-    if (!BU_PTBL_LEN(sg) && !BU_PTBL_LEN(v->gv_objs.view_objs)) {
-	blank_slate = 1;
-    }
 
     /* Validate that the supplied args are current, valid paths in the
      * database.  If one or more are not, bail */
@@ -245,12 +237,32 @@
 	}
 	return BRLCAD_ERROR;
     }
-
-    /* Bot threshold a per-view setting. */
-    if (bot_threshold >= 0) {
-	v->gv_s->bot_threshold = bot_threshold;
-    }
-
+    // If we had no args, we're refreshing all drawn objects
+    if (!argc) {
+	for (size_t i = 0; i < BU_PTBL_LEN(sg); i++) {
+	    struct bv_scene_obj *s = (struct bv_scene_obj *)BU_PTBL_GET(sg, i);
+	    struct db_full_path *fp;
+	    BU_GET(fp, struct db_full_path);
+	    db_full_path_init(fp);
+	    int ret = db_string_to_path(fp, dbip, bu_vls_cstr(&s->s_name));
+	    if (ret < 0) {
+		// If that didn't work, there's one other thing we have to check
+		// for - a really strange path with the "/" character in it.
+		db_free_full_path(fp);
+		struct directory *fdp = db_lookup(dbip, bu_vls_cstr(&s->s_name), LOOKUP_QUIET);
+		if (fdp == RT_DIR_NULL) {
+		    // Invalid path
+		    db_free_full_path(fp);
+		    BU_PUT(fp, struct db_full_path);
+		    continue;
+		} else {
+		    // Object name contained forward slash (urk!)
+		    db_add_node_to_full_path(fp, fdp);
+		}
+	    }
+	    fps.insert(fp);
+	}
+    }
 
     // As a preliminary step, check the already drawn paths to see if the
     // proposed new path impacts them.  If we need to set up for adaptive
@@ -263,9 +275,9 @@
 
 	// Get the "seed" matrix from the path - everything we draw at or below
 	// the path will be positioned using it.  We don't need the matrix
-	// itself in this stage unless we're doing adaptive plotting, but if we
-	// can't get it the path isn't going to be workable anyway so we may
-	// as well check now and yank it if there is a problem.
+	// itself in this stage, but if we can't get it the path isn't going to
+	// be workable anyway so we may as well check now and yank it if there
+	// is a problem.
 	mat_t mat;
 	MAT_IDN(mat);
 	// TODO - get resource from somewhere other than rt_uniresource
@@ -278,6 +290,8 @@
 	// Check all the current groups against the candidate.
 	std::set<struct bv_scene_group *> clear;
 	std::set<struct bv_scene_group *>::iterator g_it;
+	struct bv_obj_settings fpvs;
+	bv_obj_settings_sync(&fpvs, vs);
 	for (size_t i = 0; i < BU_PTBL_LEN(sg); i++) {
 	    struct bv_scene_group *cg = (struct bv_scene_group *)BU_PTBL_GET(sg, i);
 	    // If we already know we're clearing this one, don't check
@@ -302,6 +316,8 @@
 		// New path will replace this path - clear it
 		clear.insert(cg);
 		db_free_full_path(&gfp);
+		if (refresh)
+		    bv_obj_settings_sync(&fpvs, &cg->s_os);
 		continue;
 	    }
 	    // 2.  existing path is a top match encompassing the proposed path
@@ -310,6 +326,8 @@
 		// path to update their contents
 		g = cg;
 		db_free_full_path(&gfp);
+		if (refresh)
+		    bv_obj_settings_sync(&fpvs, &cg->s_os);
 		// We continue to weed out any other invalid paths in sg, even
 		// though cg should be the only path in sg that matches in this
 		// condition...
@@ -336,27 +354,15 @@
 		bv_obj_put(s);
 	    }
 	} else {
-	    // Create new group
-	    g = bv_obj_get(v, BV_SCENE_OBJ_DB);
+	    // Create new scene object.  Typically this will be a "parent"
+	    // object and the actual per-solid wireframes or triangles will
+	    // live in child objects below this object.  However, in
+	    // "evaluated" drawing modes the visualization in the scene is
+	    // unique to this object and in those cases drawing information
+	    // will be stored in this object directly.
+	    g = bv_obj_get(v, BV_DB_OBJS);
 	    db_path_to_vls(&g->s_name, fp);
-<<<<<<< HEAD
-	    db_path_to_vls(&g->s_uuid, fp);
-	    bv_obj_settings_sync(&g->s_os, vs);
-
-	    // If we're a blank slate, we're adaptive, and autoview isn't off
-	    // we need to be building up some sense of the view and object
-	    // sizes as we go, ahead of trying to draw anything.  That means
-	    // for each group we're going to be using mat and walking the tree
-	    // of fp (or getting its box directly if fp is a solid with no
-	    // parents) to build up bounding info.
-	    if (blank_slate && v->gv_s->adaptive_plot && !no_autoview) {
-		mat_t cmat;
-		MAT_COPY(cmat, mat);
-		_bound_fp(fp, &cmat, (void *)&bounds_data);
-	    }
-=======
 	    bv_obj_settings_sync(&g->s_os, &fpvs);
->>>>>>> 9de7a5cf
 	}
 
 	// If we're a blank slate, we're adaptive, and autoview isn't off
@@ -383,38 +389,8 @@
 	}
     }
 
-    if (blank_slate && v->gv_s->adaptive_plot && !no_autoview) {
-	// We've checked the paths for bounding info - now set up the
-	// view
-	point_t center = VINIT_ZERO;
-	point_t radial;
-	if (bounds_data.have_bbox) {
-	    VADD2SCALE(center, bounds_data.max, bounds_data.min, 0.5);
-	    VSUB2(radial, bounds_data.max, center);
-	} else {
-	    // No bboxes at all??
-	    VSETALL(radial, 1000.0);
-	}
-	vect_t sqrt_small;
-	VSETALL(sqrt_small, SQRT_SMALL_FASTF);
-	VMAX(radial, sqrt_small);
-	if (VNEAR_ZERO(radial, SQRT_SMALL_FASTF))
-	    VSETALL(radial, 1.0);
-	MAT_IDN(v->gv_center);
-	MAT_DELTAS_VEC_NEG(v->gv_center, center);
-	v->gv_scale = radial[X];
-	V_MAX(v->gv_scale, radial[Y]);
-	V_MAX(v->gv_scale, radial[Z]);
-	v->gv_isize = 1.0 / v->gv_size;
-	bv_update(v);
-    }
-
-    // Initial setup is done, we now have the set of paths to walk to do the
-    // actual scene population as well as (if necessary) our preliminary size
-    // and autoview estimates.
-    //
-    // This stage is where the vector lists or triangles that constitute the view
-    // information are actually created.
+    // Initial setup is done, we now have the set of paths to walk to create
+    // the children objects.
     std::map<struct db_full_path *, struct bv_scene_group *>::iterator fpg_it;
     for (fpg_it = fp_g.begin(); fpg_it != fp_g.end(); fpg_it++) {
 	struct db_full_path *fp = fpg_it->first;
@@ -478,15 +454,6 @@
 	    ud->res = dd.res;
 	    g->s_i_data = (void *)ud;
 	    g->s_v = dd.v;
-<<<<<<< HEAD
-
-	    if (bounds_data.s_size && bounds_data.s_size->find(DB_FULL_PATH_CUR_DIR(fp)) != bounds_data.s_size->end()) {
-		g->s_size = (*bounds_data.s_size)[DB_FULL_PATH_CUR_DIR(fp)];
-	    }
-	    draw_scene(g);
-
-=======
->>>>>>> 9de7a5cf
 	    // Done with path
 	    db_free_full_path(fp);
 	    BU_PUT(fp, struct db_full_path);
@@ -504,27 +471,13 @@
     // Sort
     bu_sort(BU_PTBL_BASEADDR(sg), BU_PTBL_LEN(sg), sizeof(struct bv_scene_group *), alphanum_cmp, NULL);
 
-
-<<<<<<< HEAD
-    // If we're starting from scratch and we're not being told to leave the
-    // view alone, make sure what we've drawn is visible.
-    if (blank_slate && !no_autoview) {
-	if (!bu_vls_strlen(&v->gv_name)) {
-	    int ac = 1;
-	    const char *av[2];
-	    av[0] = "autoview";
-	    av[1] = NULL;
-	    return ged_exec(gedp, ac, (const char **)av);
-	} else {
-	    int ac = 3;
-	    const char *av[4];
-	    av[0] = "autoview";
-	    av[1] = "-V";
-	    av[2] = bu_vls_cstr(&v->gv_name);
-	    av[3] = NULL;
-	    return ged_exec(gedp, ac, (const char **)av);
-	}
-=======
+    // Scene objects are created and stored. The next step is to generate
+    // wireframes, triangles, etc. for that object based on current settings.
+    // It is then the job of the dm to display the scene objects supplied by
+    // the view.
+    return BRLCAD_OK;
+}
+
 static int
 ged_draw_view(struct bview *v, int bot_threshold, int no_autoview, int blank_slate)
 {
@@ -577,7 +530,6 @@
     // Make sure what we've drawn is visible, unless we've a reason not to.
     if (blank_slate && !no_autoview) {
 	bv_autoview(v, 1, 0);
->>>>>>> 9de7a5cf
     }
 
     // Scene objects are created and stored. The application may now call each
@@ -585,36 +537,6 @@
     // that object based on current settings.  It is then the job of the dm to
     // display the scene objects supplied by the view.
     return BRLCAD_OK;
-}
-
-static void
-_ged_shared_autoview(struct ged *gedp, struct bview *cv, int shared_blank_slate, int no_autoview)
-{
-    if (shared_blank_slate && !no_autoview) {
-	struct bu_ptbl *views = bv_set_views(&gedp->ged_views);
-	for (size_t i = 0; i < BU_PTBL_LEN(views); i++) {
-	    struct bview *v = (struct bview *)BU_PTBL_GET(views, i);
-	    if (v->independent || v == cv || v->gv_s->adaptive_plot) {
-		continue;
-	    }
-
-	    if (!bu_vls_strlen(&v->gv_name)) {
-		int ac = 1;
-		const char *av[2];
-		av[0] = "autoview";
-		av[1] = NULL;
-		ged_exec(gedp, ac, (const char **)av);
-	    } else {
-		int ac = 3;
-		const char *av[4];
-		av[0] = "autoview";
-		av[1] = "-V";
-		av[2] = bu_vls_cstr(&v->gv_name);
-		av[3] = NULL;
-		ged_exec(gedp, ac, (const char **)av);
-	    }
-	}
-    }
 }
 
 /*
@@ -680,7 +602,8 @@
 
 
     int drawing_modes[6] = {-1, 0, 0, 0, 0, 0};
-    struct bu_opt_desc d[17];
+    int refresh = 0;
+    struct bu_opt_desc d[18];
     BU_OPT(d[0],  "h", "help",          "",                 NULL, &print_help,         "Print help and exit");
     BU_OPT(d[1],  "?", "",              "",                 NULL, &print_help,         "");
     BU_OPT(d[2],  "m", "mode",         "#",          &bu_opt_int, &drawing_modes[0],  "0=wireframe;1=shaded bots;2=shaded;3=evaluated");
@@ -697,7 +620,8 @@
     BU_OPT(d[13], "C", "color",         "r/g/b", &draw_opt_color, &vs,                "Override object colors");
     BU_OPT(d[14],  "", "line-width",   "#",          &bu_opt_int, &vs.s_line_width,   "Override default line width");
     BU_OPT(d[15], "R", "no-autoview",   "",                 NULL, &no_autoview,       "Do not calculate automatic view, even if initial scene is empty.");
-    BU_OPT_NULL(d[16]);
+    BU_OPT(d[16], "",  "refresh",       "",                 NULL, &refresh,       "Try to keep properties of existing drawn objects when updating.");
+    BU_OPT_NULL(d[17]);
 
     /* If no args, must be wanting help */
     if (!argc) {
@@ -747,66 +671,33 @@
 	vs.s_dmode = drawing_modes[0];
     }
 
-    // Before we start doing anything with sg, record if things are starting
-    // out empty in the case of the shared list.  It will get populated in the
-    // first pass, but we still need to size the other views (if any).
-    int shared_blank_slate = 0;
-
-    struct bu_ptbl *sg = bv_view_objs(cv, BV_SCENE_OBJ_DB);
-    struct bu_ptbl *view_objs = bv_view_objs(cv, BV_SCENE_OBJ_VIEW);
-    if (!BU_PTBL_LEN(sg) && !BU_PTBL_LEN(view_objs)) {
-	shared_blank_slate = 1;
-    }
-
-    // If we are switching views from adaptive plotting to non-adaptive
-    // plotting and we have both a shared and a local ptbl, we need to clear
-    // any local adaptive plotting that may have been produced by previous draw
-    // calls.  If the current/specified view satisfies the criteria we always
-    // do the cleanup.  Additionally, if cv is a shared view any additional
-    // shared views whose plotting status has changed also needs the clear
-    // operation.  Independent views do not need this operation, since they use
-    // gv_objs.db_objs for both non-adaptive and adaptive plotting.  (I.e. in
-    // independent drawing any contents from gv_objs.db_grps are ignored.)
-    if (!cv->independent) {
-	struct bu_ptbl *views = bv_set_views(&gedp->ged_views);
-	for (size_t i = 0; i < BU_PTBL_LEN(views); i++) {
-	    struct bview *v = (struct bview *)BU_PTBL_GET(views, i);
-	    if (v->independent)
-		continue;
-	    sg = cv->gv_objs.db_objs;
-	    if (sg && !v->gv_s->adaptive_plot) {
-		for (size_t j = 0; j < BU_PTBL_LEN(sg); j++) {
-		    struct bv_scene_group *cg = (struct bv_scene_group *)BU_PTBL_GET(sg, j);
-		    bv_obj_put(cg);
-		}
-		bu_ptbl_reset(sg);
-	    }
-	}
-    }
+    // Before we start doing anything with the object set, record if things are
+    // starting out empty.
+    int blank_slate = 0;
+    struct bu_ptbl *vobjs = bv_view_objs(cv, BV_VIEW_OBJS);
+    struct bu_ptbl *vlobjs = bv_view_objs(cv, BV_VIEW_OBJS | BV_LOCAL_OBJS);
+    if (!BU_PTBL_LEN(bv_view_objs(cv, BV_DB_OBJS)) && !BU_PTBL_LEN(vobjs) && !BU_PTBL_LEN(vlobjs)) {
+	blank_slate = 1;
+    }
+
+    // For the non-adaptive views, the object list is shared.  We process the
+    // current list once to update the object set, but this step does not also
+    // update the geometries of the objects.  Once we have the scene obj set,
+    // we must process it on a per-view basis in case the objects have view
+    // specific visualizations (such as in adaptive plotting.)
+    ged_update_objs(gedp, cv, &vs, refresh, argc, argv);
 
     // Drawing can get complicated when we have multiple active views with
-    // different settings.  In general there are three factors to consider:
-    //
-    // 1.  Presence of shared views (the standard/default)
-    // 2.  Presence of independent views
-    // 3.  Adaptive plotting enabled in shared views
-    //
-    // The latter case in particular is complicated by the fact that the object
-    // lists are common to multiple views, but the display vlists are not -
-    // there is no guarantee that two different views will have the same level
-    // of detail requirements, and the drawing logic cannot assume they will.
-
-    // The simplest case is when the current or specified view is an independent
-    // view - in that case, we do not need to consider updating other views.
+    // different settings. The simplest case is when the current or specified
+    // view is an independent view - we just update it and return.
     if (cv->independent) {
-	return ged_draw_view(gedp, cv, &vs, argc, argv, bot_threshold, no_autoview);
-    }
-
-    // If the current/specified view is NOT independent, we are potentially
-    // acting separately on multiple views.  Do a quick check - if no shared
-    // views have adaptive plotting enabled, we need only process the current
-    // view.  If we do have adaptive plotting on, it gets more complicated.
-    int have_adaptive = 0;
+	return ged_draw_view(cv, bot_threshold, no_autoview, blank_slate);
+    }
+
+    // If we have multiple views, we have to handle each view.  Most of the
+    // time the work will be done in the first pass (when objects do not have
+    // view specific geometry to generate) but this is not true when adaptive
+    // plotting is enabled.
     struct bu_ptbl *views = bv_set_views(&gedp->ged_views);
     for (size_t i = 0; i < BU_PTBL_LEN(views); i++) {
 	struct bview *v = (struct bview *)BU_PTBL_GET(views, i);
@@ -815,175 +706,38 @@
 	    // this logic doesn't reference them.
 	    continue;
 	}
-	if (v->gv_s->adaptive_plot) {
-	    have_adaptive = 1;
-	    break;
-	}
-    }
-    // If we're not doing adaptive plotting, we can update the shared views
-    // by processing only the current view.  However, we need to trigger
-    // autoview for other shared views if that is needed, since ged_draw_view
-    // will do it only for the current view.
-    if (!have_adaptive) {
-	int ret = ged_draw_view(gedp, cv, &vs, argc, argv, bot_threshold, no_autoview);
-	_ged_shared_autoview(gedp, cv, shared_blank_slate, no_autoview);
-	return ret;
-    }
-
-    /* If adaptive plotting is enabled, we need to generate wireframes
-     * specific to each adaptive view.  However, not all views may have
-     * adaptive plotting enabled, and for those views without it we should
-     * be supplying the standard shared view.  As with the above loop, we
-     * do not consider independent views here. */
-    std::vector<struct bview *> adaptive_views;
-    struct bview *non_adaptive_view = NULL;
-    for (size_t i = 0; i < BU_PTBL_LEN(views); i++) {
-	struct bview *v = (struct bview *)BU_PTBL_GET(views, i);
-	if (v->independent)
-	    continue;
-	if (v->gv_s->adaptive_plot) {
-	    adaptive_views.push_back(v);
-	} else {
-	    non_adaptive_view = v;
-	}
-    }
-
-    // If we have non-adaptive view(s) to handle, do that first
-    int ret = BRLCAD_OK;
-    if (non_adaptive_view) {
-	int aret = ged_draw_view(gedp, non_adaptive_view, &vs, argc, argv, bot_threshold, no_autoview);
-	if (aret & BRLCAD_ERROR)
-	    ret = aret;
-	_ged_shared_autoview(gedp, cv, shared_blank_slate, no_autoview);
-    }
-
-    std::vector<struct bview *>::iterator v_it;
-    for (v_it = adaptive_views.begin(); v_it != adaptive_views.end(); v_it++) {
-	struct bview *v = *v_it;
-	int aret = ged_draw_view(gedp, v, &vs, argc, argv, bot_threshold, no_autoview);
-	if (aret & BRLCAD_ERROR)
-	    ret = aret;
-
-    }
-
-    return ret;
+	ged_draw_view(v, bot_threshold, no_autoview, blank_slate);
+    }
+
+    return BRLCAD_OK;
 }
 
 static int
 _ged_redraw_view(struct ged *gedp, struct bview *v, int argc, const char *argv[])
 {
-    // Whether we have a specified set of paths or not, if we're switching from
-    // adaptive to non-adaptive plotting or vice versa we need to transition objects
-    // from local to shared containers or vice versa.
-    //
-    // If going from adaptive to shared we only need to do so once, but when going
-    // from shared to adaptive each view needs its own copy.  Check for the transition
-    // states, and handle accordingly.
-    struct bu_ptbl *sg = bv_view_objs(v, BV_SCENE_OBJ_DB);
-    if (v->gv_s->adaptive_plot && BU_PTBL_LEN(sg) && !BU_PTBL_LEN(v->gv_objs.db_objs)) {
+    if (!gedp || !v)
+	return BRLCAD_ERROR;
+
+    int ac = (v->independent) ? 5 : 3;
+    const char *av[7] = {NULL};
+    av[0] = "draw";
+    av[1] = "-R";
+    av[2] = "--refresh";
+    av[3] = (v->independent) ? "--view" : NULL;
+    av[4] = (v->independent) ? bu_vls_cstr(&v->gv_name) : NULL;
+    int oind = (v->independent) ? 5 : 3;
+    if (!argc) {
+	struct bu_ptbl *sg = bv_view_objs(v, BV_DB_OBJS);
 	for (size_t i = 0; i < BU_PTBL_LEN(sg); i++) {
 	    struct bv_scene_group *cg = (struct bv_scene_group *)BU_PTBL_GET(sg, i);
-	    if (v->independent) {
-		int ac = 5;
-		const char *av[6];
-		av[0] = "draw";
-		av[1] = "-R";
-		av[2] = "--view";
-		av[3] = bu_vls_cstr(&v->gv_name);
-		av[4] = bu_vls_cstr(&cg->s_name);
-		av[5] = NULL;
-		ged_exec(gedp, ac, (const char **)av);
-	    } else {
-		int ac = 3;
-		const char *av[4];
-		av[0] = "draw";
-		av[1] = "-R";
-		av[2] = bu_vls_cstr(&cg->s_name);
-		av[3] = NULL;
-		ged_exec(gedp, ac, (const char **)av);
-	    }
-	}
-	return BRLCAD_OK;
-    }
-    if (!v->gv_s->adaptive_plot && !BU_PTBL_LEN(sg) && BU_PTBL_LEN(v->gv_objs.db_objs)) {
-	for (size_t i = 0; i < BU_PTBL_LEN(v->gv_objs.db_objs); i++) {
-	    struct bv_scene_group *cg = (struct bv_scene_group *)BU_PTBL_GET(v->gv_objs.db_objs, i);
-	    if (v->independent) {
-		int ac = 5;
-		const char *av[6];
-		av[0] = "draw";
-		av[1] = "-R";
-		av[2] = "--view";
-		av[3] = bu_vls_cstr(&v->gv_name);
-		av[4] = bu_vls_cstr(&cg->s_name);
-		av[5] = NULL;
-		ged_exec(gedp, ac, (const char **)av);
-	    } else {
-		int ac = 3;
-		const char *av[4];
-		av[0] = "draw";
-		av[1] = "-R";
-		av[2] = bu_vls_cstr(&cg->s_name);
-		av[3] = NULL;
-		ged_exec(gedp, ac, (const char **)av);
-	    }
-	}
-	return BRLCAD_OK;
-    }
-
-    // If we're not transitioning, it's a garden variety redraw.
-    if (!argc) {
-	if (v->independent) {
-	    sg = v->gv_objs.db_objs;
-	    for (size_t i = 0; i < BU_PTBL_LEN(sg); i++) {
-		struct bv_scene_group *cg = (struct bv_scene_group *)BU_PTBL_GET(sg, i);
-		int ac = 5;
-		const char *av[6];
-		av[0] = "draw";
-		av[1] = "-R";
-		av[2] = "--view";
-		av[3] = bu_vls_cstr(&v->gv_name);
-		av[4] = bu_vls_cstr(&cg->s_name);
-		av[5] = NULL;
-		ged_exec(gedp, ac, (const char **)av);
-	    }
-	} else {
-	    sg = bv_view_objs(v, BV_SCENE_OBJ_DB);
-	    for (size_t i = 0; i < BU_PTBL_LEN(sg); i++) {
-		struct bv_scene_group *cg = (struct bv_scene_group *)BU_PTBL_GET(sg, i);
-		int ac = 3;
-		const char *av[4];
-		av[0] = "draw";
-		av[1] = "-R";
-		av[2] = bu_vls_cstr(&cg->s_name);
-		av[3] = NULL;
-		ged_exec(gedp, ac, (const char **)av);
-	    }
+	    av[oind] = bu_vls_cstr(&cg->s_name);
+	    ged_exec(gedp, ac, (const char **)av);
 	}
 	return BRLCAD_OK;
     } else {
-	if (v->independent) {
-	    for (int i = 0; i < argc; i++) {
-		int ac = 5;
-		const char *av[6];
-		av[0] = "draw";
-		av[1] = "-R";
-		av[2] = "--view";
-		av[3] = bu_vls_cstr(&v->gv_name);
-		av[4] = argv[i];
-		av[5] = NULL;
-		ged_exec(gedp, ac, (const char **)av);
-	    }
-	} else {
-	    for (int i = 0; i < argc; i++) {
-		int ac = 3;
-		const char *av[4];
-		av[0] = "draw";
-		av[1] = "-R";
-		av[2] = argv[i];
-		av[3] = NULL;
-		ged_exec(gedp, ac, (const char **)av);
-	    }
+	for (int i = 0; i < argc; i++) {
+	    av[oind] = argv[i];
+	    ged_exec(gedp, ac, (const char **)av);
 	}
 	return BRLCAD_OK;
     }
