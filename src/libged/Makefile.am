
lib_LTLIBRARIES = libged.la
noinst_LTLIBRARIES = libged_nil.la

libged_nil_la_SOURCES = \
	3ptarb.c \
	adc.c \
	adjust.c \
	ae2dir.c \
	aet.c \
	analyze.c \
	annotate.c \
	arb.c \
	arced.c \
	arot.c \
	attr.c \
	autoview.c \
	bb.c \
	bev.c \
	bigE.c \
	blast.c \
	bo.c \
	bot.c \
	bot_condense.c \
	bot_decimate.c \
	bot_dump.c \
	bot_face_fuse.c \
	bot_face_sort.c \
	bot_flip.c \
	bot_merge.c \
	bot_smooth.c \
	bot_split.c \
	bot_sync.c \
	bot_vertex_fuse.c \
	brep.c \
	cat.c \
	cc.c \
	center.c \
	clip.c \
	clone.c \
	color.c \
	comb.c \
	combmem.c \
	comb_color.c \
	comb_std.c \
	concat.c \
	copy.c \
	copymat.c \
	copyeval.c \
	cpi.c \
	dbip.c \
	debugbu.c \
	debugdir.c \
	debuglib.c \
	debugmem.c \
	debugnmg.c \
	decompose.c \
	delay.c \
	dg_obj.c \
	dir2ae.c \
	draw.c \
	dump.c \
	dup.c \
	eac.c \
	echo.c \
	edcodes.c \
	edcomb.c \
<<<<<<< HEAD
=======
	edpipe.c \
	edit.c \
>>>>>>> dd03dbfe
	editit.c \
	edmater.c \
	erase.c \
	exists.c \
	expand.c \
	eye.c \
	eye_pos.c \
	facetize.c \
	fb2pix.c \
	find.c \
	form.c \
	fracture.c \
	ged.c \
	ged_util.c \
	get.c \
	get_autoview.c \
	get_comb.c \
	get_eyemodel.c \
	get_obj_bounds.c \
	get_solid_kp.c \
	get_type.c \
	glob.c \
	globals.c \
	gqa.c \
	grid.c \
	grid2model_lu.c \
	grid2view_lu.c \
	group.c \
	hide.c \
	how.c \
	human.c \
	illum.c \
	importFg4Section.c \
	inside.c \
	instance.c \
	isize.c \
	item.c \
	keep.c \
	keypoint.c \
	kill.c \
	killall.c \
	killrefs.c \
	killtree.c \
	label.c \
	list.c \
	loadview.c \
	log.c \
	lookat.c \
	ls.c \
	lt.c \
	m2v_point.c \
	make.c \
	make_bb.c \
	make_name.c \
	make_pnts.c \
	match.c \
	mater.c \
	mirror.c \
	model2grid_lu.c \
	model2view.c \
	model2view_lu.c \
	move.c \
	move_all.c \
	move_arb_edge.c \
	move_arb_face.c \
	mrot.c \
	nirt.c \
	nmg_collapse.c \
	nmg_fix_normals.c \
	nmg_simplify.c \
	ocenter.c \
	open.c \
	orient.c \
	orotate.c \
	oscale.c \
	otranslate.c \
	overlay.c \
	path.c \
	pathlist.c \
	pathsum.c \
	perspective.c \
	pix2fb.c \
	plot.c \
	pmat.c \
	pmodel2view.c \
	png.c \
	pov.c \
	prcolor.c \
	prefix.c \
	preview.c \
	ps.c \
	protate.c \
	pscale.c \
	ptranslate.c \
	push.c \
	put.c \
	put_comb.c \
	putmat.c \
	qray.c \
	quat.c \
	qvrot.c \
	rcodes.c \
	rect.c \
	red.c \
	regdef.c \
	region.c \
	remove.c \
	report.c \
	rfarb.c \
	rmap.c \
	rmat.c \
	rmater.c \
	rot.c \
	rot_point.c \
	rotate_about.c \
	rotate_arb_face.c \
	rotate_eto.c \
	rotate_extrude.c \
	rotate_hyp.c \
	rotate_tgc.c \
	rrt.c \
	rt.c \
	rtabort.c \
	rtcheck.c \
	savekey.c \
	saveview.c \
	scale.c \
	scale_ehy.c \
	scale_ell.c \
	scale_epa.c \
	scale_eto.c \
	scale_extrude.c \
	scale_hyp.c \
	scale_part.c \
	scale_rhc.c \
	scale_rpc.c \
	scale_superell.c \
	scale_tgc.c \
	scale_tor.c \
	screengrab.c \
	search.c \
	select.c \
	set_output_script.c \
	set_transparency.c \
	set_uplotOutputMode.c \
	setview.c \
	shaded_mode.c \
	shader.c \
	shells.c \
	showmats.c \
	simulate/simphysics.cpp \
	simulate/simulate.c \
	size.c \
	slew.c \
	solids_on_ray.c \
	sphgroup.c \
	summary.c \
	sync.c \
	tables.c \
	tire.c \
	title.c \
	tol.c \
	tops.c \
	tra.c \
	trace.c \
	track.c \
	translate.c \
	translate_extrude.c \
	translate_tgc.c \
	tree.c \
	typein.c \
	unhide.c \
	units.c \
	v2m_point.c \
	vdraw.c \
	version.c \
	view.c \
	view2grid_lu.c \
	view2model.c \
	view2model_lu.c \
	view2model_vec.c \
	view_obj.c \
	viewdir.c \
	vrot.c \
	vutil.c \
	wcodes.c \
	wdb_bigE.c \
	wdb_comb_std.c \
	wdb_importFg4Section.c \
	wdb_nirt.c \
	wdb_obj.c \
	wdb_qray.c \
	wdb_track.c \
	wdb_vdraw.c \
	whatid.c \
	which.c \
	which_shader.c \
	who.c \
	wmater.c \
	xpush.c \
	ypr.c \
	zap.c \
	zoom.c

AM_CFLAGS = ${STRICT_FLAGS}

# cannot set per-target CPPFLAGS until automake 1.7+
AM_CPPFLAGS = \
	${PNG_CPPFLAGS} \
	${REGEX_CPPFLAGS} \
	${TCL_CPPFLAGS}

noinst_HEADERS = \
	ged_private.h \
	qray.h \
	simulate/simulate.h \
	wdb_qray.h

libged_la_SOURCES =
libged_la_LDFLAGS = -version-info 19:1 -no-undefined -Wc,${FEXCEPTIONS}


# !!! FIXME: LIBGED should not be directly utilizing LIBDM or LIBFB as
# this breaks library encapsulation.
libged_la_LIBADD = \
	libged_nil.la \
	${FB} \
	${GED_LIBS}

EXTRA_DIST = \
	CMakeLists.txt

DEPENDS = src/librt src/libwdb src/libanalyze src/libfb

include $(top_srcdir)/misc/Makefile.defs

FAST_OBJECTS = \
	$(libged_nil_la_OBJECTS) \
	$(libged_la_OBJECTS) \
	$(lib_LTLIBRARIES)<|MERGE_RESOLUTION|>--- conflicted
+++ resolved
@@ -65,11 +65,8 @@
 	echo.c \
 	edcodes.c \
 	edcomb.c \
-<<<<<<< HEAD
-=======
 	edpipe.c \
 	edit.c \
->>>>>>> dd03dbfe
 	editit.c \
 	edmater.c \
 	erase.c \
@@ -236,7 +233,6 @@
 	tra.c \
 	trace.c \
 	track.c \
-	translate.c \
 	translate_extrude.c \
 	translate_tgc.c \
 	tree.c \
@@ -272,7 +268,7 @@
 	xpush.c \
 	ypr.c \
 	zap.c \
-	zoom.c
+	zoom/zoom.c
 
 AM_CFLAGS = ${STRICT_FLAGS}
 
