--- conflicted
+++ resolved
@@ -1,11 +1,7 @@
 /*                       T C L C A D _ O B J . C
  * BRL-CAD
  *
-<<<<<<< HEAD
- * Copyright (c) 2000-2018 United States Government as represented by
-=======
  * Copyright (c) 2000-2020 United States Government as represented by
->>>>>>> 2965d039
  * the U.S. Army Research Laboratory.
  *
  * This library is free software; you can redistribute it and/or
@@ -1660,28 +1656,10 @@
     bu_hash_destroy(top->to_gop->go_edited_paths);
 
     while (BU_LIST_WHILE(gdvp, ged_dm_view, &top->to_gop->go_head_views.l)) {
-<<<<<<< HEAD
-#if 1
-	/* This removes the view related command and results in a call to to_deleteViewProc to release resources. */
-	Tcl_DeleteCommand(top->to_interp, bu_vls_addr(dm_get_pathname(gdvp->gdv_dmp)));
-#else
-	BU_LIST_DEQUEUE(&(gdvp->l));
-	bu_vls_free(&gdvp->gdv_name);
-	bu_vls_free(&gdvp->gdv_callback);
-	bu_vls_free(&gdvp->gdv_edit_motion_delta_callback);
-	(void)dm_close(gdvp->gdv_dmp);
-	bu_free((void *)gdvp->gdv_view, "ged_view");
-
-	to_close_fbs(gdvp);
-
-	bu_free((void *)gdvp, "ged_dm_view");
-#endif
-=======
 	/* This removes the view related command and results in a call
 	 * to to_deleteViewProc to release resources.
 	 */
 	Tcl_DeleteCommand(top->to_interp, bu_vls_addr(dm_get_pathname(gdvp->gdv_dmp)));
->>>>>>> 2965d039
     }
 
     bu_free((void *)top, "struct ged_obj");
@@ -2859,11 +2837,7 @@
 	return GED_ERROR;
     }
 
-<<<<<<< HEAD
-    /* shift the command name to argv[1] before calling to_data_labels_func */
-=======
     /* shift the command name to argv[1] before calling to_data_arrows_func */
->>>>>>> 2965d039
     argv[1] = argv[0];
     ret = to_data_arrows_func(current_top->to_interp, gedp, gdvp, argc-1, argv+1);
     if (ret == GED_ERROR)
@@ -4615,15 +4589,6 @@
 	    i >= gdpsp->gdps_polygons.gp_num_polygons)
 	    goto bad;
 
-<<<<<<< HEAD
-	if (bu_sscanf(argv[4], "%lf %lf", &vdir[X], &vdir[Y]) != 2) {
-	    bu_vls_printf(gedp->ged_result_str, "%s: bad dir: %s", argv[0], argv[4]);
-	    goto bad;
-	}
-
-	if (bu_sscanf(argv[5], "%lf", &vdelta) != 1) {
-	    bu_vls_printf(gedp->ged_result_str, "%s: bad delta: %s", argv[0], argv[5]);
-=======
 	if (bu_sscanf(argv[3], "%lf %lf", &vdir[X], &vdir[Y]) != 2) {
 	    bu_vls_printf(gedp->ged_result_str, "%s: bad dir: %s", argv[0], argv[3]);
 	    goto bad;
@@ -4631,7 +4596,6 @@
 
 	if (bu_sscanf(argv[4], "%lf", &vdelta) != 1) {
 	    bu_vls_printf(gedp->ged_result_str, "%s: bad delta: %s", argv[0], argv[4]);
->>>>>>> 2965d039
 	    goto bad;
 	}
 
@@ -5653,75 +5617,6 @@
 }
 
 
-int
-go_data_pick(struct ged *gedp,
-	     struct ged_dm_view *gdvp,
-	     int argc,
-	     const char *argv[],
-	     const char *usage)
-{
-    /* initialize result */
-    bu_vls_trunc(gedp->ged_result_str, 0);
-
-    /* must be wanting help */
-    if (argc == 1) {
-	bu_vls_printf(gedp->ged_result_str, "Usage: %s %s", argv[0], usage);
-	return GED_HELP;
-    }
-
-    if (argc < 2 || 3 < argc) {
-	bu_vls_printf(gedp->ged_result_str, "Usage: %s %s", argv[0], usage);
-	return GED_ERROR;
-    }
-
-    /* Don't allow go_refresh() to be called */
-    if (current_top != NULL)
-	current_top->to_gop->go_refresh_on = 0;
-
-    return to_data_pick_func(gedp, gdvp, argc, argv, usage);
-}
-
-
-HIDDEN int
-to_data_pick_func(struct ged *gedp,
-		  struct ged_dm_view *gdvp,
-		  int argc,
-		  const char *argv[],
-		  const char *usage)
-{
-<<<<<<< HEAD
-    struct ged_dm_view *gdvp;
-
-    /* initialize result */
-    bu_vls_trunc(gedp->ged_result_str, 0);
-
-    /* must be wanting help */
-    if (argc == 1) {
-	bu_vls_printf(gedp->ged_result_str, "Usage: %s %s", argv[0], usage);
-	return GED_HELP;
-    }
-
-    if (argc < 3 || 4 < argc) {
-	bu_vls_printf(gedp->ged_result_str, "Usage: %s %s", argv[0], usage);
-	return GED_ERROR;
-    }
-
-    for (BU_LIST_FOR(gdvp, ged_dm_view, &current_top->to_gop->go_head_views.l)) {
-	if (BU_STR_EQUAL(bu_vls_addr(&gdvp->gdv_name), argv[1]))
-	    break;
-    }
-
-    if (BU_LIST_IS_HEAD(&gdvp->l, &current_top->to_gop->go_head_views.l)) {
-	bu_vls_printf(gedp->ged_result_str, "View not found - %s", argv[1]);
-	return GED_ERROR;
-    }
-
-    /* shift the command name to argv[1] before calling to_data_pick_func */
-    argv[1] = argv[0];
-    return to_data_pick_func(gedp, gdvp, argc-1, argv+1, usage);
-}
-
-
 HIDDEN int
 to_data_pick_func(struct ged *gedp,
 		  struct ged_dm_view *gdvp,
@@ -5754,33 +5649,6 @@
     static char *data_axes_str = "data_axes";
     static char *sdata_axes_str = "sdata_axes";
 
-=======
-    int mx, my, width, height;
-    fastf_t cx, cy;
-    fastf_t vx, vy;
-    fastf_t sf;
-    point_t dpoint, vpoint;
-    register int i;
-    fastf_t top_z = -MAX_FASTF;
-    point_t top_point = VINIT_ZERO;
-    size_t top_i = 0;
-    size_t top_j = 0;
-    size_t top_k = 0;
-    int found_top = 0;
-    char *top_data_str = NULL;
-    char *top_data_label = NULL;
-    static fastf_t tol = 0.015;
-    static char *data_polygons_str = "data_polygons";
-    static char *data_labels_str = "data_labels";
-    static char *sdata_labels_str = "sdata_labels";
-    static char *data_lines_str = "data_lines";
-    static char *sdata_lines_str = "sdata_lines";
-    static char *data_arrows_str = "data_arrows";
-    static char *sdata_arrows_str = "sdata_arrows";
-    static char *data_axes_str = "data_axes";
-    static char *sdata_axes_str = "sdata_axes";
-
->>>>>>> 2965d039
     if (argc == 2) {
 	if (bu_sscanf(argv[1], "%d %d", &mx, &my) != 2)
 	    goto bad;
@@ -15403,10 +15271,7 @@
     tclcad_eval_noresult(current_top->to_interp, script, 1, (const char **)&line);
 }
 
-<<<<<<< HEAD
-=======
-
->>>>>>> 2965d039
+
 HIDDEN void go_dm_draw_arrows(dm *dmp, struct bview_data_arrow_state *gdasp, fastf_t sf);
 HIDDEN void go_dm_draw_labels(dm *dmp, struct bview_data_label_state *gdlsp, matp_t m2vmat);
 HIDDEN void go_dm_draw_lines(dm *dmp, struct bview_data_line_state *gdlsp);
