/*                       T C L C A D _ O B J . C
 * BRL-CAD
 *
 * Copyright (c) 2000-2020 United States Government as represented by
 * the U.S. Army Research Laboratory.
 *
 * This library is free software; you can redistribute it and/or
 * modify it under the terms of the GNU Lesser General Public License
 * version 2.1 as published by the Free Software Foundation.
 *
 * This library is distributed in the hope that it will be useful, but
 * WITHOUT ANY WARRANTY; without even the implied warranty of
 * MERCHANTABILITY or FITNESS FOR A PARTICULAR PURPOSE.  See the GNU
 * Lesser General Public License for more details.
 *
 * You should have received a copy of the GNU Lesser General Public
 * License along with this file; see the file named COPYING for more
 * information.
 */
/** @addtogroup libtclcad */
/** @{ */
/** @file libtclcad/tclcad_obj.c
 *
 * A quasi-object-oriented database interface.
 *
 * A GED object contains the attributes and methods for controlling a
 * BRL-CAD geometry edit object.
 *
 */
/** @} */

#include "common.h"


#include <stdlib.h>
#include <ctype.h>
#include <string.h>
#include <math.h>
#include <errno.h>
#include <assert.h>

#include "png.h"

#include "tcl.h"
#ifdef HAVE_TK
#  include "tk.h"
#endif

#include "bio.h"

#include "bn.h"
#include "bu/cmd.h"
#include "bu/path.h"
#include "bu/process.h"
#include "bu/units.h"
#include "vmath.h"
#include "rt/db4.h"
#include "rt/geom.h"
#include "wdb.h"
#include "raytrace.h"
#include "ged.h"
#include "tclcad.h"

#include "rt/solid.h"
#include "dm.h"
#include "dm/bview_util.h"

#include "icv/io.h"
#include "icv/ops.h"
#include "icv/crop.h"
#include "dm.h"

#if defined(DM_OGL) || defined(DM_WGL)
#  if defined(DM_WGL)
#    include <tkwinport.h>
#  endif
#  ifdef HAVE_GL_GL_H
#    include <GL/gl.h>
#  endif
#endif

/* For the moment call internal libged functions - a cleaner
 * solution will be needed eventually */
#include "../libged/ged_private.h"

/* Private headers */
#include "tclcad_private.h"
#include "./view/view.h"

#include "brlcad_version.h"


HIDDEN int to_base2local(struct ged *gedp,
			 int argc,
			 const char *argv[],
			 ged_func_ptr func,
			 const char *usage,
			 int maxargs);
HIDDEN int to_bg(struct ged *gedp,
		 int argc,
		 const char *argv[],
		 ged_func_ptr func,
		 const char *usage,
		 int maxargs);
HIDDEN int to_bounds(struct ged *gedp,
		     int argc,
		     const char *argv[],
		     ged_func_ptr func,
		     const char *usage,
		     int maxargs);
HIDDEN int to_configure(struct ged *gedp,
			int argc,
			const char *argv[],
			ged_func_ptr func,
			const char *usage,
			int maxargs);
HIDDEN int to_constrain_rmode(struct ged *gedp,
			      int argc,
			      const char *argv[],
			      ged_func_ptr func,
			      const char *usage,
			      int maxargs);
HIDDEN int to_constrain_tmode(struct ged *gedp,
			      int argc,
			      const char *argv[],
			      ged_func_ptr func,
			      const char *usage,
			      int maxargs);
HIDDEN int to_copy(struct ged *gedp,
		   int argc,
		   const char *argv[],
		   ged_func_ptr func,
		   const char *usage,
		   int maxargs);
HIDDEN int to_data_move(struct ged *gedp,
			int argc,
			const char *argv[],
			ged_func_ptr func,
			const char *usage,
			int maxargs);
HIDDEN int to_data_move_func(struct ged *gedp,
			     struct bview *gdvp,
			     int argc,
			     const char *argv[],
			     const char *usage);
HIDDEN int to_data_move_object_mode(struct ged *gedp,
				    int argc,
				    const char *argv[],
				    ged_func_ptr func,
				    const char *usage,
				    int maxargs);
HIDDEN int to_data_move_object_mode_func(struct ged *gedp,
					 struct bview *gdvp,
					 int argc,
					 const char *argv[],
					 const char *usage);
HIDDEN int to_data_move_point_mode(struct ged *gedp,
				   int argc,
				   const char *argv[],
				   ged_func_ptr func,
				   const char *usage,
				   int maxargs);
HIDDEN int to_data_move_point_mode_func(struct ged *gedp,
					struct bview *gdvp,
					int argc,
					const char *argv[],
					const char *usage);
HIDDEN int to_data_pick(struct ged *gedp,
			int argc,
			const char *argv[],
			ged_func_ptr func,
			const char *usage,
			int maxargs);
HIDDEN int
to_data_pick_func(struct ged *gedp,
		  struct bview *gdvp,
		  int argc,
		  const char *argv[],
		  const char *usage);
HIDDEN int to_data_vZ(struct ged *gedp,
		      int argc,
		      const char *argv[],
		      ged_func_ptr func,
		      const char *usage,
		      int maxargs);
HIDDEN int to_dlist_on(struct ged *gedp,
		       int argc,
		       const char *argv[],
		       ged_func_ptr func,
		       const char *usage,
		       int maxargs);
HIDDEN int to_bot_edge_split(struct ged *gedp,
			     int argc,
			     const char *argv[],
			     ged_func_ptr func,
			     const char *usage,
			     int maxargs);
HIDDEN int to_bot_face_split(struct ged *gedp,
			     int argc,
			     const char *argv[],
			     ged_func_ptr func,
			     const char *usage,
			     int maxargs);
HIDDEN int to_fontsize(struct ged *gedp,
		       int argc,
		       const char *argv[],
		       ged_func_ptr func,
		       const char *usage,
		       int maxargs);
HIDDEN int to_fit_png_image(struct ged *gedp,
			    int argc,
			    const char *argv[],
			    ged_func_ptr func,
			    const char *usage,
			    int maxargs);
HIDDEN int to_init_view_bindings(struct ged *gedp,
				 int argc,
				 const char *argv[],
				 ged_func_ptr func,
				 const char *usage,
				 int maxargs);
HIDDEN int to_delete_view(struct ged *gedp,
			  int argc,
			  const char *argv[],
			  ged_func_ptr func,
			  const char *usage,
			  int maxargs);
HIDDEN int to_handle_expose(struct ged *gedp,
			    int argc,
			    const char *argv[],
			    ged_func_ptr func,
			    const char *usage,
			    int maxargs);
HIDDEN int to_hide_view(struct ged *gedp,
			int argc,
			const char *argv[],
			ged_func_ptr func,
			const char *usage,
			int maxargs);
HIDDEN int to_idle_mode(struct ged *gedp,
			int argc,
			const char *argv[],
			ged_func_ptr func,
			const char *usage,
			int maxargs);
HIDDEN int to_light(struct ged *gedp,
		    int argc,
		    const char *argv[],
		    ged_func_ptr func,
		    const char *usage,
		    int maxargs);
HIDDEN int to_list_views(struct ged *gedp,
			 int argc,
			 const char *argv[],
			 ged_func_ptr func,
			 const char *usage,
			 int maxargs);
HIDDEN int to_local2base(struct ged *gedp,
			 int argc,
			 const char *argv[],
			 ged_func_ptr func,
			 const char *usage,
			 int maxargs);
HIDDEN int to_lod(struct ged *gedp,
		  int argc,
		  const char *argv[],
		  ged_func_ptr func,
		  const char *usage,
		  int maxargs);
HIDDEN int to_make(struct ged *gedp,
		   int argc,
		   const char *argv[],
		   ged_func_ptr func,
		   const char *usage,
		   int maxargs);
HIDDEN int to_mirror(struct ged *gedp,
		     int argc,
		     const char *argv[],
		     ged_func_ptr func,
		     const char *usage,
		     int maxargs);
HIDDEN int to_edit_motion_delta_callback(struct ged *gedp,
					 int argc,
					 const char *argv[],
					 ged_func_ptr func,
					 const char *usage,
					 int maxargs);
HIDDEN int to_more_args_callback(struct ged *gedp,
				 int argc,
				 const char *argv[],
				 ged_func_ptr func,
				 const char *usage,
				 int maxargs);
HIDDEN int to_move_arb_edge_mode(struct ged *gedp,
				 int argc,
				 const char *argv[],
				 ged_func_ptr func,
				 const char *usage,
				 int maxargs);
HIDDEN int to_move_arb_face_mode(struct ged *gedp,
				 int argc,
				 const char *argv[],
				 ged_func_ptr func,
				 const char *usage,
				 int maxargs);
HIDDEN int to_bot_move_pnt(struct ged *gedp,
			   int argc,
			   const char *argv[],
			   ged_func_ptr func,
			   const char *usage,
			   int maxargs);
HIDDEN int to_bot_move_pnts(struct ged *gedp,
			    int argc,
			    const char *argv[],
			    ged_func_ptr func,
			    const char *usage,
			    int maxargs);
HIDDEN int to_bot_move_pnt_mode(struct ged *gedp,
				int argc,
				const char *argv[],
				ged_func_ptr func,
				const char *usage,
				int maxargs);
HIDDEN int to_bot_move_pnts_mode(struct ged *gedp,
				 int argc,
				 const char *argv[],
				 ged_func_ptr func,
				 const char *usage,
				 int maxargs);
HIDDEN int to_metaball_move_pnt_mode(struct ged *gedp,
				     int argc,
				     const char *argv[],
				     ged_func_ptr func,
				     const char *usage,
				     int maxargs);
HIDDEN int to_pipe_move_pnt_mode(struct ged *gedp,
				 int argc,
				 const char *argv[],
				 ged_func_ptr func,
				 const char *usage,
				 int maxargs);
HIDDEN int to_move_pnt_common(struct ged *gedp,
			      int argc,
			      const char *argv[],
			      ged_func_ptr func,
			      const char *usage,
			      int maxargs);
HIDDEN int to_new_view(struct ged *gedp,
		       int argc,
		       const char *argv[],
		       ged_func_ptr func,
		       const char *usage,
		       int maxargs);
HIDDEN int to_orotate_mode(struct ged *gedp,
			   int argc,
			   const char *argv[],
			   ged_func_ptr func,
			   const char *usage,
			   int maxargs);
HIDDEN int to_oscale_mode(struct ged *gedp,
			  int argc,
			  const char *argv[],
			  ged_func_ptr func,
			  const char *usage,
			  int maxargs);
HIDDEN int to_otranslate_mode(struct ged *gedp,
			      int argc,
			      const char *argv[],
			      ged_func_ptr func,
			      const char *usage,
			      int maxargs);
HIDDEN int to_paint_rect_area(struct ged *gedp,
			      int argc,
			      const char *argv[],
			      ged_func_ptr func,
			      const char *usage,
			      int maxargs);
#if defined(DM_OGL) || defined(DM_WGL)
HIDDEN int to_pix(struct ged *gedp,
		  int argc,
		  const char *argv[],
		  ged_func_ptr func,
		  const char *usage,
		  int maxargs);
HIDDEN int to_png(struct ged *gedp,
		  int argc,
		  const char *argv[],
		  ged_func_ptr func,
		  const char *usage,
		  int maxargs);
#endif
HIDDEN int to_rect_mode(struct ged *gedp,
			int argc,
			const char *argv[],
			ged_func_ptr func,
			const char *usage,
			int maxargs);
HIDDEN int to_rotate_arb_face_mode(struct ged *gedp,
				   int argc,
				   const char *argv[],
				   ged_func_ptr func,
				   const char *usage,
				   int maxargs);
HIDDEN int to_rotate_mode(struct ged *gedp,
			  int argc,
			  const char *argv[],
			  ged_func_ptr func,
			  const char *usage,
			  int maxargs);
HIDDEN int to_rt_end_callback(struct ged *gedp,
			      int argc,
			      const char *argv[],
			      ged_func_ptr func,
			      const char *usage,
			      int maxargs);
HIDDEN int to_rt_gettrees(struct ged *gedp,
			  int argc,
			  const char *argv[],
			  ged_func_ptr func,
			  const char *usage,
			  int maxargs);
HIDDEN int to_protate_mode(struct ged *gedp,
			   int argc,
			   const char *argv[],
			   ged_func_ptr func,
			   const char *usage,
			   int maxargs);
HIDDEN int to_pscale_mode(struct ged *gedp,
			  int argc,
			  const char *argv[],
			  ged_func_ptr func,
			  const char *usage,
			  int maxargs);
HIDDEN int to_ptranslate_mode(struct ged *gedp,
			      int argc,
			      const char *argv[],
			      ged_func_ptr func,
			      const char *usage,
			      int maxargs);
HIDDEN int to_data_scale_mode(struct ged *gedp,
			      int argc,
			      const char *argv[],
			      ged_func_ptr func,
			      const char *usage,
			      int maxargs);
HIDDEN int to_scale_mode(struct ged *gedp,
			 int argc,
			 const char *argv[],
			 ged_func_ptr func,
			 const char *usage,
			 int maxargs);
HIDDEN int to_screen2model(struct ged *gedp,
			   int argc,
			   const char *argv[],
			   ged_func_ptr func,
			   const char *usage,
			   int maxargs);
HIDDEN int to_screen2view(struct ged *gedp,
			  int argc,
			  const char *argv[],
			  ged_func_ptr func,
			  const char *usage,
			  int maxargs);
HIDDEN int to_set_coord(struct ged *gedp,
			int argc,
			const char *argv[],
			ged_func_ptr func,
			const char *usage,
			int maxargs);
HIDDEN int to_snap_view(struct ged *gedp,
			int argc,
			const char *argv[],
			ged_func_ptr func,
			const char *usage,
			int maxargs);
HIDDEN int to_translate_mode(struct ged *gedp,
			     int argc,
			     const char *argv[],
			     ged_func_ptr func,
			     const char *usage,
			     int maxargs);
HIDDEN int to_transparency(struct ged *gedp,
			   int argc,
			   const char *argv[],
			   ged_func_ptr func,
			   const char *usage,
			   int maxargs);
HIDDEN int to_view_callback(struct ged *gedp,
			    int argc,
			    const char *argv[],
			    ged_func_ptr func,
			    const char *usage,
			    int maxargs);
HIDDEN int to_view_win_size(struct ged *gedp,
			    int argc,
			    const char *argv[],
			    ged_func_ptr func,
			    const char *usage,
			    int maxargs);
HIDDEN int to_view2screen(struct ged *gedp,
			  int argc,
			  const char *argv[],
			  ged_func_ptr func,
			  const char *usage,
			  int maxargs);
HIDDEN int to_vmake(struct ged *gedp,
		    int argc,
		    const char *argv[],
		    ged_func_ptr func,
		    const char *usage,
		    int maxargs);
HIDDEN int to_vslew(struct ged *gedp,
		    int argc,
		    const char *argv[],
		    ged_func_ptr func,
		    const char *usage,
		    int maxargs);
HIDDEN int to_zbuffer(struct ged *gedp,
		      int argc,
		      const char *argv[],
		      ged_func_ptr func,
		      const char *usage,
		      int maxargs);
HIDDEN int to_zclip(struct ged *gedp,
		    int argc,
		    const char *argv[],
		    ged_func_ptr func,
		    const char *usage,
		    int maxargs);

/* Utility Functions */

HIDDEN void to_create_vlist_callback_solid(struct solid *gdlp);
HIDDEN void to_create_vlist_callback(struct display_list *gdlp);
HIDDEN void to_destroy_vlist_callback(unsigned int dlist, int range);
HIDDEN void to_rt_end_callback_internal(int aborted);

HIDDEN void to_output_handler(struct ged *gedp, char *line);

typedef int (*to_wrapper_func_ptr)(struct ged *, int, const char *[], ged_func_ptr, const char *, int);
#define TO_WRAPPER_FUNC_PTR_NULL (to_wrapper_func_ptr)0


struct to_cmdtab {
    char *to_name;
    char *to_usage;
    int to_maxargs;
    to_wrapper_func_ptr to_wrapper_func;
    ged_func_ptr to_func;
};

static struct to_cmdtab ged_cmds[] = {
    {"3ptarb",	(char *)0, TO_UNLIMITED, to_more_args_func, ged_3ptarb},
    {"adc",	"args", 7, to_view_func, ged_adc},
    {"adjust",	(char *)0, TO_UNLIMITED, to_pass_through_func, ged_adjust},
    {"ae2dir",	(char *)0, TO_UNLIMITED, to_pass_through_func, ged_ae2dir},
    {"aet",	"[[-i] az el [tw]]", 6, to_view_func_plus, ged_aet},
    {"analyze",	(char *)0, TO_UNLIMITED, to_pass_through_func, ged_analyze},
    {"annotate", (char *)0, TO_UNLIMITED, to_pass_through_func, ged_annotate},
    {"pipe_append_pnt",	(char *)0, TO_UNLIMITED, to_pass_through_func, ged_pipe_append_pnt},
    {"arb",	(char *)0, TO_UNLIMITED, to_pass_through_func, ged_arb},
    {"arced",	(char *)0, TO_UNLIMITED, to_pass_through_func, ged_arced},
    {"arot",	"x y z angle", 6, to_view_func_plus, ged_arot},
    {"attr",	(char *)0, TO_UNLIMITED, to_pass_through_func, ged_attr},
    {"bb",	(char *)0, TO_UNLIMITED, to_pass_through_func, ged_bb},
    {"bev",	(char *)0, TO_UNLIMITED, to_pass_through_func, ged_bev},
    {"bo",	(char *)0, TO_UNLIMITED, to_pass_through_func, ged_bo},
    {"bot",	(char *)0, TO_UNLIMITED, to_pass_through_func, ged_bot},
    {"bot_condense",	(char *)0, TO_UNLIMITED, to_pass_through_func, ged_bot_condense},
    {"bot_decimate",	(char *)0, TO_UNLIMITED, to_pass_through_func, ged_bot_decimate},
    {"bot_dump",	(char *)0, TO_UNLIMITED, to_pass_through_func, ged_bot_dump},
    {"bot_face_fuse",	(char *)0, TO_UNLIMITED, to_pass_through_func, ged_bot_face_fuse},
    {"bot_face_sort",	(char *)0, TO_UNLIMITED, to_pass_through_func, ged_bot_face_sort},
    {"bot_flip",	(char *)0, TO_UNLIMITED, to_pass_through_func, ged_bot_flip},
    {"bot_fuse",	(char *)0, TO_UNLIMITED, to_pass_through_func, ged_bot_fuse},
    {"bot_merge",	(char *)0, TO_UNLIMITED, to_pass_through_func, ged_bot_merge},
    {"bot_smooth",	(char *)0, TO_UNLIMITED, to_pass_through_func, ged_bot_smooth},
    {"bot_split",	(char *)0, TO_UNLIMITED, to_pass_through_func, ged_bot_split},
    {"bot_sync",	(char *)0, TO_UNLIMITED, to_pass_through_func, ged_bot_sync},
    {"bot_vertex_fuse",	(char *)0, TO_UNLIMITED, to_pass_through_func, ged_bot_vertex_fuse},
    {"brep",	(char *)0, TO_UNLIMITED, to_pass_through_func, ged_brep},
    {"c",	(char *)0, TO_UNLIMITED, to_pass_through_func, ged_comb_std},
    {"cat",	(char *)0, TO_UNLIMITED, to_pass_through_func, ged_cat},
    {"center",	"[x y z]", 5, to_view_func_plus, ged_center},
    {"check",	(char *)0, TO_UNLIMITED, to_view_func, ged_check},
    {"clear",	(char *)0, TO_UNLIMITED, to_pass_through_and_refresh_func, ged_zap},
    {"clone",	(char *)0, TO_UNLIMITED, to_pass_through_func, ged_clone},
    {"coil",	(char *)0, TO_UNLIMITED, to_pass_through_func, ged_coil},
    {"color",	(char *)0, TO_UNLIMITED, to_pass_through_func, ged_color},
    {"comb",	(char *)0, TO_UNLIMITED, to_pass_through_func, ged_comb},
    {"comb_color",	(char *)0, TO_UNLIMITED, to_pass_through_func, ged_comb_color},
    {"combmem",	(char *)0, TO_UNLIMITED, to_pass_through_func, ged_combmem},
    {"constraint", (char *)0, TO_UNLIMITED, to_pass_through_func, ged_constraint},
    {"copyeval",	(char *)0, TO_UNLIMITED, to_pass_through_func, ged_copyeval},
    {"copymat",	(char *)0, TO_UNLIMITED, to_pass_through_func, ged_copymat},
    {"cpi",	(char *)0, TO_UNLIMITED, to_pass_through_func, ged_cpi},
    {"d",	(char *)0, TO_UNLIMITED, to_pass_through_and_refresh_func, ged_erase},
    {"dbconcat",	(char *)0, TO_UNLIMITED, to_pass_through_func, ged_concat},
    {"dbfind",	(char *)0, TO_UNLIMITED, to_pass_through_func, ged_find},
    {"dbip",	(char *)0, TO_UNLIMITED, to_pass_through_func, ged_dbip},
    {"dbot_dump",	(char *)0, TO_UNLIMITED, to_pass_through_func, ged_dbot_dump},
    {"debug", 	(char *)0, TO_UNLIMITED, to_pass_through_func, ged_debug},
    {"debugbu", 	(char *)0, TO_UNLIMITED, to_pass_through_func, ged_debugbu},
    {"debugdir",	(char *)0, TO_UNLIMITED, to_pass_through_func, ged_debugdir},
    {"debuglib",	(char *)0, TO_UNLIMITED, to_pass_through_func, ged_debuglib},
    {"debugnmg",	(char *)0, TO_UNLIMITED, to_pass_through_func, ged_debugnmg},
    {"decompose",	(char *)0, TO_UNLIMITED, to_pass_through_func, ged_decompose},
    {"delay",	(char *)0, TO_UNLIMITED, to_pass_through_func, ged_delay},
    {"metaball_delete_pnt",	(char *)0, TO_UNLIMITED, to_pass_through_func, ged_metaball_delete_pnt},
    {"pipe_delete_pnt",	(char *)0, TO_UNLIMITED, to_pass_through_func, ged_pipe_delete_pnt},
    {"dir2ae",	(char *)0, TO_UNLIMITED, to_pass_through_func, ged_dir2ae},
    {"draw",	(char *)0, TO_UNLIMITED, to_autoview_func, ged_draw},
    {"dump",	(char *)0, TO_UNLIMITED, to_pass_through_func, ged_dump},
    {"dup",	(char *)0, TO_UNLIMITED, to_pass_through_func, ged_dup},
    {"E",	(char *)0, TO_UNLIMITED, to_autoview_func, ged_E},
    {"e",	(char *)0, TO_UNLIMITED, to_autoview_func, ged_draw},
    {"eac",	(char *)0, TO_UNLIMITED, to_autoview_func, ged_eac},
    {"echo",	(char *)0, TO_UNLIMITED, to_pass_through_func, ged_echo},
    {"edarb",	(char *)0, TO_UNLIMITED, to_more_args_func, ged_edarb},
    {"edcodes",	(char *)0, TO_UNLIMITED, to_pass_through_func, ged_edcodes},
    {"edcolor",	(char *)0, TO_UNLIMITED, to_pass_through_func, ged_edcolor},
    {"edcomb",	(char *)0, TO_UNLIMITED, to_pass_through_func, ged_edcomb},
    {"edit",	(char *)0, TO_UNLIMITED, to_pass_through_func, ged_edit},
    {"edmater",	(char *)0, TO_UNLIMITED, to_pass_through_func, ged_edmater},
    {"env",	(char *)0, TO_UNLIMITED, to_pass_through_func, ged_env},
    {"erase",	(char *)0, TO_UNLIMITED, to_pass_through_and_refresh_func, ged_erase},
    {"ev",	(char *)0, TO_UNLIMITED, to_autoview_func, ged_ev},
    {"expand",	(char *)0, TO_UNLIMITED, to_pass_through_func, ged_expand},
    {"eye",	"[x y z]", 5, to_view_func_plus, ged_eye},
    {"eye_pos",	"[x y z]", 5, to_view_func_plus, ged_eye_pos},
    {"eye_pt",	"[x y z]", 5, to_view_func_plus, ged_eye},
    {"exists",	(char *)0, TO_UNLIMITED, to_pass_through_func, ged_exists},
    {"facetize",	(char *)0, TO_UNLIMITED, to_pass_through_func, ged_facetize},
    {"voxelize",	(char *)0, TO_UNLIMITED, to_pass_through_func, ged_voxelize},
    {"fb2pix",  	"[-h -i -c] [-s squaresize] [-w width] [-n height] [file.pix]", TO_UNLIMITED, to_view_func, ged_fb2pix},
    {"fbclear",  	"[r g b]", TO_UNLIMITED, to_view_func, ged_fbclear},
    {"find_arb_edge",	"arb vx vy ptol", 5, to_view_func, ged_find_arb_edge_nearest_pnt},
    {"find_bot_edge",	"bot vx vy", 5, to_view_func, ged_find_bot_edge_nearest_pnt},
    {"find_bot_pnt",	"bot vx vy", 5, to_view_func, ged_find_bot_pnt_nearest_pnt},
    {"find_pipe_pnt",	"pipe x y z", 6, to_view_func, ged_find_pipe_pnt_nearest_pnt},
    {"form",	(char *)0, TO_UNLIMITED, to_pass_through_func, ged_form},
    {"fracture",	(char *)0, TO_UNLIMITED, to_pass_through_func, ged_fracture},
    {"g",	(char *)0, TO_UNLIMITED, to_pass_through_func, ged_group},
    {"gdiff",	(char *)0, TO_UNLIMITED, to_pass_through_func, ged_gdiff},
    {"get",	(char *)0, TO_UNLIMITED, to_pass_through_func, ged_get},
    {"get_autoview",	(char *)0, TO_UNLIMITED, to_pass_through_func, ged_get_autoview},
    {"get_bot_edges",	(char *)0, TO_UNLIMITED, to_pass_through_func, ged_get_bot_edges},
    {"get_comb",	(char *)0, TO_UNLIMITED, to_pass_through_func, ged_get_comb},
    {"get_eyemodel",	"vname", 2, to_view_func, ged_get_eyemodel},
    {"get_type",	(char *)0, TO_UNLIMITED, to_pass_through_func, ged_get_type},
    {"glob",	(char *)0, TO_UNLIMITED, to_pass_through_func, ged_glob},
    {"gqa",	(char *)0, TO_UNLIMITED, to_pass_through_func, ged_gqa},
    {"graph",	(char *)0, TO_UNLIMITED, to_pass_through_func, ged_graph},
    {"grid",	"args", 6, to_view_func, ged_grid},
    {"grid2model_lu",	"x y", 4, to_view_func_less, ged_grid2model_lu},
    {"grid2view_lu",	"x y", 4, to_view_func_less, ged_grid2view_lu},
    {"heal",	(char *)0, TO_UNLIMITED, to_pass_through_func, ged_heal},
    {"hide",	(char *)0, TO_UNLIMITED, to_pass_through_func, ged_hide},
    {"how",	(char *)0, TO_UNLIMITED, to_pass_through_func, ged_how},
    {"human",	(char *)0, TO_UNLIMITED, to_pass_through_func, ged_human},
    {"i",	(char *)0, TO_UNLIMITED, to_pass_through_func, ged_instance},
    {"idents",	(char *)0, TO_UNLIMITED, to_pass_through_func, ged_tables},
    {"illum",	(char *)0, TO_UNLIMITED, to_pass_through_and_refresh_func, ged_illum},
    {"importFg4Section",	(char *)0, TO_UNLIMITED, to_pass_through_func, ged_importFg4Section},
    {"in",	(char *)0, TO_UNLIMITED, to_more_args_func, ged_in},
    {"inside",	(char *)0, TO_UNLIMITED, to_more_args_func, ged_inside},
    {"isize",	"vname", 2, to_view_func, ged_isize},
    {"item",	(char *)0, TO_UNLIMITED, to_pass_through_func, ged_item},
    {"joint",	(char *)0, TO_UNLIMITED, to_pass_through_func, ged_joint},
    {"joint2",	(char *)0, TO_UNLIMITED, to_pass_through_func, ged_joint2},
    {"keep",	(char *)0, TO_UNLIMITED, to_pass_through_func, ged_keep},
    {"keypoint",	"[x y z]", 5, to_view_func, ged_keypoint},
    {"kill",	(char *)0, TO_UNLIMITED, to_pass_through_and_refresh_func, ged_kill},
    {"killall",	(char *)0, TO_UNLIMITED, to_pass_through_and_refresh_func, ged_killall},
    {"killrefs",	(char *)0, TO_UNLIMITED, to_pass_through_and_refresh_func, ged_killrefs},
    {"killtree",	(char *)0, TO_UNLIMITED, to_pass_through_and_refresh_func, ged_killtree},
    {"l",	(char *)0, TO_UNLIMITED, to_pass_through_func, ged_list},
    {"lc",      "[-d|-s|-r] [-z] [-0|-1|-2|-3|-4|-5] [-f {FileName}] {GroupName}", TO_UNLIMITED, to_pass_through_func, ged_lc},
    {"listeval",	(char *)0, TO_UNLIMITED, to_pass_through_func, ged_pathsum},
    {"loadview",	"filename", 3, to_view_func, ged_loadview},
    {"lod",	(char *)0, TO_UNLIMITED, to_lod, ged_lod},
    {"log",	(char *)0, TO_UNLIMITED, to_pass_through_func, ged_log},
    {"lookat",	"x y z", 5, to_view_func_plus, ged_lookat},
    {"ls",	(char *)0, TO_UNLIMITED, to_pass_through_func, ged_ls},
    {"lt",	(char *)0, TO_UNLIMITED, to_pass_through_func, ged_lt},
    {"m2v_point",	"x y z", 5, to_view_func, ged_m2v_point},
    {"make_name",	(char *)0, TO_UNLIMITED, to_pass_through_func, ged_make_name},
    {"make_pnts",	(char *)0, TO_UNLIMITED, to_more_args_func, ged_make_pnts},
    {"mat4x3pnt",	(char *)0, TO_UNLIMITED, to_pass_through_func, ged_mat4x3pnt},
    {"match",	(char *)0, TO_UNLIMITED, to_pass_through_func, ged_match},
    {"mater",	(char *)0, TO_UNLIMITED, to_more_args_func, ged_mater},
    {"model2grid_lu",	"x y z", 5, to_view_func_less, ged_model2grid_lu},
    {"model2view",	"vname", 2, to_view_func, ged_model2view},
    {"model2view_lu",	"x y z", 5, to_view_func_less, ged_model2view_lu},
    {"move_arb_edge",	(char *)0, TO_UNLIMITED, to_pass_through_func, ged_move_arb_edge},
    {"move_arb_face",	(char *)0, TO_UNLIMITED, to_pass_through_func, ged_move_arb_face},
    {"metaball_move_pnt",	(char *)0, TO_UNLIMITED, to_move_pnt_common, ged_metaball_move_pnt},
    {"pipe_move_pnt",	(char *)0, TO_UNLIMITED, to_move_pnt_common, ged_pipe_move_pnt},
    {"mouse_add_metaball_pnt",	"obj mx my", TO_UNLIMITED, to_mouse_append_pnt_common, ged_metaball_add_pnt},
    {"mouse_append_pipe_pnt",	"obj mx my", TO_UNLIMITED, to_mouse_append_pnt_common, ged_pipe_append_pnt},
    {"mouse_move_metaball_pnt",	"obj i mx my", TO_UNLIMITED, to_mouse_move_pnt_common, ged_metaball_move_pnt},
    {"mouse_move_pipe_pnt",	"obj i mx my", TO_UNLIMITED, to_mouse_move_pnt_common, ged_pipe_move_pnt},
    {"mouse_prepend_pipe_pnt",	"obj mx my", TO_UNLIMITED, to_mouse_append_pnt_common, ged_pipe_prepend_pnt},
    {"mv",	(char *)0, TO_UNLIMITED, to_pass_through_func, ged_move},
    {"mvall",	(char *)0, TO_UNLIMITED, to_pass_through_func, ged_move_all},
    {"nirt",	"[args]", TO_UNLIMITED, to_view_func, ged_nirt},
    {"nmg_collapse",	(char *)0, TO_UNLIMITED, to_pass_through_func, ged_nmg_collapse},
    {"nmg_fix_normals",	(char *)0, TO_UNLIMITED, to_pass_through_func, ged_nmg_fix_normals},
    {"nmg_simplify",	(char *)0, TO_UNLIMITED, to_pass_through_func, ged_nmg_simplify},
    {"ocenter",	(char *)0, TO_UNLIMITED, to_pass_through_func, ged_ocenter},
    {"open",	(char *)0, TO_UNLIMITED, to_pass_through_and_refresh_func, ged_reopen},
    {"orient",	"quat", 6, to_view_func_plus, ged_orient},
    {"orientation",	"quat", 6, to_view_func_plus, ged_orient},
    {"orotate",	(char *)0, TO_UNLIMITED, to_pass_through_func, ged_orotate},
    {"oscale",	(char *)0, TO_UNLIMITED, to_pass_through_func, ged_oscale},
    {"otranslate",	(char *)0, TO_UNLIMITED, to_pass_through_func, ged_otranslate},
    {"overlay",	(char *)0, TO_UNLIMITED, to_autoview_func, ged_overlay},
    {"pathlist",	(char *)0, TO_UNLIMITED, to_pass_through_func, ged_pathlist},
    {"paths",	(char *)0, TO_UNLIMITED, to_pass_through_func, ged_pathsum},
    {"perspective",	"[angle]", 3, to_view_func_plus, ged_perspective},
    {"pix2fb",  	"[options] [file.pix]", TO_UNLIMITED, to_view_func, ged_pix2fb},
    {"plot",	"[options] file.pl", 16, to_view_func, ged_plot},
    {"pmat",	"[mat]", 3, to_view_func, ged_pmat},
    {"pmodel2view",	"vname", 2, to_view_func, ged_pmodel2view},
    {"png2fb",  "[options] [file.png]", TO_UNLIMITED, to_view_func, ged_png2fb},
    {"pngwf",	"[options] file.png", 16, to_view_func, ged_png},
    {"prcolor",	(char *)0, TO_UNLIMITED, to_pass_through_func, ged_prcolor},
    {"prefix",	(char *)0, TO_UNLIMITED, to_pass_through_func, ged_prefix},
    {"pipe_prepend_pnt",	(char *)0, TO_UNLIMITED, to_pass_through_func, ged_pipe_prepend_pnt},
    {"preview",	"[options] script", TO_UNLIMITED, to_dm_func, ged_preview},
    {"protate",	(char *)0, TO_UNLIMITED, to_pass_through_func, ged_protate},
    {"postscript", "[options] file.ps", 16, to_view_func, ged_ps},
    {"pscale",	(char *)0, TO_UNLIMITED, to_pass_through_func, ged_pscale},
    {"pset",	(char *)0, TO_UNLIMITED, to_pass_through_func, ged_pset},
    {"ptranslate",	(char *)0, TO_UNLIMITED, to_pass_through_func, ged_ptranslate},
    {"push",	(char *)0, TO_UNLIMITED, to_pass_through_func, ged_push},
    {"put",	(char *)0, TO_UNLIMITED, to_pass_through_func, ged_put},
    {"put_comb",	(char *)0, TO_UNLIMITED, to_pass_through_func, ged_put_comb},
    {"putmat",	(char *)0, TO_UNLIMITED, to_pass_through_func, ged_putmat},
    {"qray",	(char *)0, TO_UNLIMITED, to_pass_through_func, ged_qray},
    {"quat",	"a b c d", 6, to_view_func_plus, ged_quat},
    {"qvrot",	"x y z angle", 6, to_view_func_plus, ged_qvrot},
    {"r",	(char *)0, TO_UNLIMITED, to_pass_through_func, ged_region},
    {"rcodes",	(char *)0, TO_UNLIMITED, to_pass_through_func, ged_rcodes},
    {"rect",	"args", 6, to_view_func, ged_rect},
    {"red",	(char *)0, TO_UNLIMITED, to_pass_through_func, ged_red},
    {"regdef",	(char *)0, TO_UNLIMITED, to_pass_through_func, ged_regdef},
    {"regions",	(char *)0, TO_UNLIMITED, to_pass_through_func, ged_tables},
    {"solid_report",	(char *)0, TO_UNLIMITED, to_pass_through_func, ged_solid_report},
    {"rfarb",	(char *)0, TO_UNLIMITED, to_pass_through_func, ged_rfarb},
    {"rm",	(char *)0, TO_UNLIMITED, to_pass_through_and_refresh_func, ged_remove},
    {"rmap",	(char *)0, TO_UNLIMITED, to_pass_through_func, ged_rmap},
    {"rmat",	"[mat]", 3, to_view_func, ged_rmat},
    {"rmater",	(char *)0, TO_UNLIMITED, to_pass_through_func, ged_rmater},
    {"rot",	"[-m|-v] x y z", 6, to_view_func_plus, ged_rot},
    {"rot_about",	"[e|k|m|v]", 3, to_view_func, ged_rotate_about},
    {"rot_point",	"x y z", 5, to_view_func, ged_rot_point},
    {"rotate_arb_face",	(char *)0, TO_UNLIMITED, to_pass_through_func, ged_rotate_arb_face},
    {"rrt",	"[args]", TO_UNLIMITED, to_view_func, ged_rrt},
    {"rselect",		(char *)0, TO_UNLIMITED, to_view_func, ged_rselect},
    {"rt",	"[args]", TO_UNLIMITED, to_view_func, ged_rt},
    {"rtabort",	(char *)0, TO_UNLIMITED, to_pass_through_func, ged_rtabort},
    {"rtarea",	"[args]", TO_UNLIMITED, to_view_func, ged_rt},
    {"rtcheck",	"[args]", TO_UNLIMITED, to_view_func, ged_rtcheck},
    {"rtedge",	"[args]", TO_UNLIMITED, to_view_func, ged_rt},
    {"rtweight", "[args]", TO_UNLIMITED, to_view_func, ged_rt},
    {"rtwizard", "[args]", TO_UNLIMITED, to_view_func, ged_rtwizard},
    {"savekey",	"filename", 3, to_view_func, ged_savekey},
    {"saveview", (char *)0, TO_UNLIMITED, to_view_func, ged_saveview},
    {"sca",	"sf", 3, to_view_func_plus, ged_scale},
    {"screengrab",	"imagename.ext", TO_UNLIMITED, to_dm_func, ged_screen_grab},
    {"search",		(char *)0, TO_UNLIMITED, to_pass_through_func, ged_search},
    {"select",		(char *)0, TO_UNLIMITED, to_view_func, ged_select},
    {"set_output_script",	"[script]", TO_UNLIMITED, to_pass_through_func, ged_set_output_script},
    {"set_transparency",	(char *)0, TO_UNLIMITED, to_pass_through_and_refresh_func, ged_set_transparency},
    {"set_uplotOutputMode",	(char *)0, TO_UNLIMITED, to_pass_through_func, ged_set_uplotOutputMode},
    {"setview",	"x y z", 5, to_view_func_plus, ged_setview},
    {"shaded_mode",	(char *)0, TO_UNLIMITED, to_pass_through_func, ged_shaded_mode},
    {"shader",	(char *)0, TO_UNLIMITED, to_pass_through_func, ged_shader},
    {"shells",	(char *)0, TO_UNLIMITED, to_pass_through_func, ged_shells},
    {"showmats",	(char *)0, TO_UNLIMITED, to_pass_through_func, ged_showmats},
    {"size",	"[size]", 3, to_view_func_plus, ged_size},
    {"slew",	"x y [z]", 5, to_view_func_plus, ged_slew},
    {"solids",	(char *)0, TO_UNLIMITED, to_pass_through_func, ged_tables},
    {"solids_on_ray",	(char *)0, TO_UNLIMITED, to_pass_through_func, ged_solids_on_ray},
    {"summary",	(char *)0, TO_UNLIMITED, to_pass_through_func, ged_summary},
    {"sv",	"x y [z]", 5, to_view_func_plus, ged_slew},
    {"sync",	(char *)0, TO_UNLIMITED, to_pass_through_func, ged_sync},
    {"t",	(char *)0, TO_UNLIMITED, to_pass_through_func, ged_ls},
    {"tire",	(char *)0, TO_UNLIMITED, to_pass_through_func, ged_tire},
    {"title",	(char *)0, TO_UNLIMITED, to_pass_through_func, ged_title},
    {"tol",	(char *)0, TO_UNLIMITED, to_pass_through_func, ged_tol},
    {"tops",	(char *)0, TO_UNLIMITED, to_pass_through_func, ged_tops},
    {"tra",	"[-m|-v] x y z", 6, to_view_func_plus, ged_tra},
    {"track",	(char *)0, TO_UNLIMITED, to_pass_through_func, ged_track},
    {"tree",	(char *)0, TO_UNLIMITED, to_pass_through_func, ged_tree},
    {"unhide",	(char *)0, TO_UNLIMITED, to_pass_through_func, ged_unhide},
    {"units",	(char *)0, TO_UNLIMITED, to_pass_through_func, ged_units},
    {"v2m_point",	"x y z", 5, to_view_func, ged_v2m_point},
    {"vdraw",	(char *)0, TO_UNLIMITED, to_pass_through_and_refresh_func, ged_vdraw},
    {"version",	(char *)0, TO_UNLIMITED, to_pass_through_func, ged_version},
    {"view",	"quat|ypr|aet|center|eye|size [args]", 7, to_view_func_plus, ged_view_func},
    {"view2grid_lu",	"x y z", 5, to_view_func_less, ged_view2grid_lu},
    {"view2model",	"", 2, to_view_func_less, ged_view2model},
    {"view2model_lu",	"x y z", 5, to_view_func_less, ged_view2model_lu},
    {"view2model_vec",	"x y z", 5, to_view_func_less, ged_view2model_vec},
    {"viewdir",	"[-i]", 3, to_view_func_less, ged_viewdir},
    {"vnirt",	"[args]", TO_UNLIMITED, to_view_func, ged_vnirt},
    {"wcodes",	(char *)0, TO_UNLIMITED, to_pass_through_func, ged_wcodes},
    {"whatid",	(char *)0, TO_UNLIMITED, to_pass_through_func, ged_whatid},
    {"which_shader",	(char *)0, TO_UNLIMITED, to_pass_through_func, ged_which_shader},
    {"whichair",	(char *)0, TO_UNLIMITED, to_pass_through_func, ged_which},
    {"whichid",	(char *)0, TO_UNLIMITED, to_pass_through_func, ged_which},
    {"who",	(char *)0, TO_UNLIMITED, to_pass_through_func, ged_who},
    {"wmater",	(char *)0, TO_UNLIMITED, to_pass_through_func, ged_wmater},
    {"x",	(char *)0, TO_UNLIMITED, to_pass_through_func, ged_solid_report},
    {"xpush",	(char *)0, TO_UNLIMITED, to_pass_through_func, ged_xpush},
    {"ypr",	"yaw pitch roll", 5, to_view_func_plus, ged_ypr},
    {"zap",	(char *)0, TO_UNLIMITED, to_pass_through_and_refresh_func, ged_zap},
    {"zoom",	"sf", 3, to_view_func_plus, ged_zoom},
    {(char *)0,	(char *)0, 0, TO_WRAPPER_FUNC_PTR_NULL, GED_FUNC_PTR_NULL}
};



static struct to_cmdtab to_cmds[] = {
    {"autoview",	"vname", TO_UNLIMITED, to_autoview, GED_FUNC_PTR_NULL},
    {"base2local",	(char *)0, TO_UNLIMITED, to_base2local, GED_FUNC_PTR_NULL},
    {"bg",	"[r g b]", TO_UNLIMITED, to_bg, GED_FUNC_PTR_NULL},
    {"blast",	(char *)0, TO_UNLIMITED, to_blast, GED_FUNC_PTR_NULL},
    {"bot_edge_split",	"bot face", TO_UNLIMITED, to_bot_edge_split, GED_FUNC_PTR_NULL},
    {"bot_face_split",	"bot face", TO_UNLIMITED, to_bot_face_split, GED_FUNC_PTR_NULL},
    {"bounds",	"[\"minX maxX minY maxY minZ maxZ\"]", TO_UNLIMITED, to_bounds, GED_FUNC_PTR_NULL},
    {"configure",	"vname", TO_UNLIMITED, to_configure, GED_FUNC_PTR_NULL},
    {"constrain_rmode",	"x|y|z x y", TO_UNLIMITED, to_constrain_rmode, GED_FUNC_PTR_NULL},
    {"constrain_tmode",	"x|y|z x y", TO_UNLIMITED, to_constrain_tmode, GED_FUNC_PTR_NULL},
    {"cp",	"[-f] from to", TO_UNLIMITED, to_copy, GED_FUNC_PTR_NULL},
    {"data_arrows",	"???", TO_UNLIMITED, to_data_arrows, GED_FUNC_PTR_NULL},
    {"data_axes",	"???", TO_UNLIMITED, to_data_axes, GED_FUNC_PTR_NULL},
    {"data_labels",	"???", TO_UNLIMITED, to_data_labels, GED_FUNC_PTR_NULL},
    {"data_lines",	"???", TO_UNLIMITED, to_data_lines, GED_FUNC_PTR_NULL},
    {"data_polygons",	"???", TO_UNLIMITED, to_data_polygons, GED_FUNC_PTR_NULL},
    {"data_move",	"???", TO_UNLIMITED, to_data_move, GED_FUNC_PTR_NULL},
    {"data_move_object_mode",	"x y", TO_UNLIMITED, to_data_move_object_mode, GED_FUNC_PTR_NULL},
    {"data_move_point_mode",	"x y", TO_UNLIMITED, to_data_move_point_mode, GED_FUNC_PTR_NULL},
    {"data_pick",	"???", TO_UNLIMITED, to_data_pick, GED_FUNC_PTR_NULL},
    {"data_scale_mode",	"x y", TO_UNLIMITED, to_data_scale_mode, GED_FUNC_PTR_NULL},
    {"data_vZ",	"[z]", TO_UNLIMITED, to_data_vZ, GED_FUNC_PTR_NULL},
    {"delete_view",	"vname", TO_UNLIMITED, to_delete_view, GED_FUNC_PTR_NULL},
    {"dlist_on",	"[0|1]", TO_UNLIMITED, to_dlist_on, GED_FUNC_PTR_NULL},
    {"faceplate",	"center_dot|prim_labels|view_params|view_scale color|draw [val(s)]", TO_UNLIMITED, to_faceplate, GED_FUNC_PTR_NULL},
    {"fit_png_image",	"image_file_in req_width req_height scale image_file_out", 6, to_fit_png_image, GED_FUNC_PTR_NULL},
    {"fontsize",	"[fontsize]", 3, to_fontsize, GED_FUNC_PTR_NULL},
    {"get_prev_mouse",	"vname", TO_UNLIMITED, to_get_prev_mouse, GED_FUNC_PTR_NULL},
    {"handle_expose",	"vname count", TO_UNLIMITED, to_handle_expose, GED_FUNC_PTR_NULL},
    {"hide_view",	"vname [0|1]", 3, to_hide_view, GED_FUNC_PTR_NULL},
    {"idle_mode",	"vname", TO_UNLIMITED, to_idle_mode, GED_FUNC_PTR_NULL},
    {"init_view_bindings",	"vname", TO_UNLIMITED, to_init_view_bindings, GED_FUNC_PTR_NULL},
    {"light",	"[0|1]", TO_UNLIMITED, to_light, GED_FUNC_PTR_NULL},
    {"list_views",	(char *)0, TO_UNLIMITED, to_list_views, GED_FUNC_PTR_NULL},
    {"listen",	"[port]", TO_UNLIMITED, to_listen, GED_FUNC_PTR_NULL},
    {"local2base",	(char *)0, TO_UNLIMITED, to_local2base, GED_FUNC_PTR_NULL},
    {"make",	(char *)0, TO_UNLIMITED, to_make, GED_FUNC_PTR_NULL},
    {"mirror",	(char *)0, TO_UNLIMITED, to_mirror, GED_FUNC_PTR_NULL},
    {"model_axes",	"???", TO_UNLIMITED, to_model_axes, GED_FUNC_PTR_NULL},
    {"edit_motion_delta_callback",	"vname [args]", TO_UNLIMITED, to_edit_motion_delta_callback, GED_FUNC_PTR_NULL},
    {"more_args_callback",	"set/get the \"more args\" callback", TO_UNLIMITED, to_more_args_callback, GED_FUNC_PTR_NULL},
    {"move_arb_edge_mode",	"obj edge x y", TO_UNLIMITED, to_move_arb_edge_mode, GED_FUNC_PTR_NULL},
    {"move_arb_face_mode",	"obj face x y", TO_UNLIMITED, to_move_arb_face_mode, GED_FUNC_PTR_NULL},
    {"bot_move_pnt",	(char *)0, TO_UNLIMITED, to_bot_move_pnt, GED_FUNC_PTR_NULL},
    {"bot_move_pnts",	(char *)0, TO_UNLIMITED, to_bot_move_pnts, GED_FUNC_PTR_NULL},
    {"bot_move_pnt_mode",	"obj i mx my", TO_UNLIMITED, to_bot_move_pnt_mode, GED_FUNC_PTR_NULL},
    {"bot_move_pnts_mode",	"mx my obj i1 [i2 ... iN]", TO_UNLIMITED, to_bot_move_pnts_mode, GED_FUNC_PTR_NULL},
    {"metaball_move_pnt_mode",	"obj pt_i mx my", TO_UNLIMITED, to_metaball_move_pnt_mode, GED_FUNC_PTR_NULL},
    {"pipe_pnt_mode",	"obj seg_i mx my", TO_UNLIMITED, to_pipe_move_pnt_mode, GED_FUNC_PTR_NULL},
    {"mouse_brep_selection_append", "obj mx my", 5, to_mouse_brep_selection_append, GED_FUNC_PTR_NULL},
    {"mouse_brep_selection_translate", "obj mx my", 5, to_mouse_brep_selection_translate, GED_FUNC_PTR_NULL},
    {"mouse_constrain_rot",	"coord mx my", TO_UNLIMITED, to_mouse_constrain_rot, GED_FUNC_PTR_NULL},
    {"mouse_constrain_trans",	"coord mx my", TO_UNLIMITED, to_mouse_constrain_trans, GED_FUNC_PTR_NULL},
    {"mouse_data_scale",	"mx my", TO_UNLIMITED, to_mouse_data_scale, GED_FUNC_PTR_NULL},
    {"mouse_find_arb_edge",	"obj mx my ptol", TO_UNLIMITED, to_mouse_find_arb_edge, GED_FUNC_PTR_NULL},
    {"mouse_find_bot_edge",	"obj mx my", TO_UNLIMITED, to_mouse_find_bot_edge, GED_FUNC_PTR_NULL},
    {"mouse_find_bot_pnt",	"obj mx my", TO_UNLIMITED, to_mouse_find_bot_pnt, GED_FUNC_PTR_NULL},
    {"mouse_find_metaball_pnt",	"obj mx my", TO_UNLIMITED, to_mouse_find_metaball_pnt, GED_FUNC_PTR_NULL},
    {"mouse_find_pipe_pnt",	"obj mx my", TO_UNLIMITED, to_mouse_find_pipe_pnt, GED_FUNC_PTR_NULL},
    {"mouse_joint_select", "obj mx my", 5, to_mouse_joint_select, GED_FUNC_PTR_NULL},
    {"mouse_joint_selection_translate", "obj mx my", 5, to_mouse_joint_selection_translate, GED_FUNC_PTR_NULL},
    {"mouse_move_arb_edge",	"obj edge mx my", TO_UNLIMITED, to_mouse_move_arb_edge, GED_FUNC_PTR_NULL},
    {"mouse_move_arb_face",	"obj face mx my", TO_UNLIMITED, to_mouse_move_arb_face, GED_FUNC_PTR_NULL},
    {"mouse_move_bot_pnt",	"[-r] obj i mx my", TO_UNLIMITED, to_mouse_move_bot_pnt, GED_FUNC_PTR_NULL},
    {"mouse_move_bot_pnts",	"mx my obj i1 [i2 ... iN]", TO_UNLIMITED, to_mouse_move_bot_pnts, GED_FUNC_PTR_NULL},
    {"mouse_orotate",	"obj mx my", TO_UNLIMITED, to_mouse_orotate, GED_FUNC_PTR_NULL},
    {"mouse_oscale",	"obj mx my", TO_UNLIMITED, to_mouse_oscale, GED_FUNC_PTR_NULL},
    {"mouse_otranslate",	"obj mx my", TO_UNLIMITED, to_mouse_otranslate, GED_FUNC_PTR_NULL},
    {"mouse_poly_circ",	"mx my", TO_UNLIMITED, to_mouse_poly_circ, GED_FUNC_PTR_NULL},
    {"mouse_poly_cont",	"mx my", TO_UNLIMITED, to_mouse_poly_cont, GED_FUNC_PTR_NULL},
    {"mouse_poly_ell",	"mx my", TO_UNLIMITED, to_mouse_poly_ell, GED_FUNC_PTR_NULL},
    {"mouse_poly_rect",	"mx my", TO_UNLIMITED, to_mouse_poly_rect, GED_FUNC_PTR_NULL},
    {"mouse_ray",	"mx my", TO_UNLIMITED, to_mouse_ray, GED_FUNC_PTR_NULL},
    {"mouse_rect",	"mx my", TO_UNLIMITED, to_mouse_rect, GED_FUNC_PTR_NULL},
    {"mouse_rot",	"mx my", TO_UNLIMITED, to_mouse_rot, GED_FUNC_PTR_NULL},
    {"mouse_rotate_arb_face",	"obj face v mx my", TO_UNLIMITED, to_mouse_rotate_arb_face, GED_FUNC_PTR_NULL},
    {"mouse_scale",	"mx my", TO_UNLIMITED, to_mouse_scale, GED_FUNC_PTR_NULL},
    {"mouse_protate",	"obj attribute mx my", TO_UNLIMITED, to_mouse_protate, GED_FUNC_PTR_NULL},
    {"mouse_pscale",	"obj attribute mx my", TO_UNLIMITED, to_mouse_pscale, GED_FUNC_PTR_NULL},
    {"mouse_ptranslate",	"obj attribute mx my", TO_UNLIMITED, to_mouse_ptranslate, GED_FUNC_PTR_NULL},
    {"mouse_trans",	"mx my", TO_UNLIMITED, to_mouse_trans, GED_FUNC_PTR_NULL},
    {"new_view",	"vname type [args]", TO_UNLIMITED, to_new_view, GED_FUNC_PTR_NULL},
    {"orotate_mode",	"obj x y", TO_UNLIMITED, to_orotate_mode, GED_FUNC_PTR_NULL},
    {"oscale_mode",	"obj x y", TO_UNLIMITED, to_oscale_mode, GED_FUNC_PTR_NULL},
    {"otranslate_mode",	"obj x y", TO_UNLIMITED, to_otranslate_mode, GED_FUNC_PTR_NULL},
    {"paint_rect_area",	"vname", TO_UNLIMITED, to_paint_rect_area, GED_FUNC_PTR_NULL},
#if defined(DM_OGL) || defined(DM_WGL)
    {"pix",	"file", TO_UNLIMITED, to_pix, GED_FUNC_PTR_NULL},
    {"png",	"file", TO_UNLIMITED, to_png, GED_FUNC_PTR_NULL},
#endif
    {"poly_circ_mode",	"x y", TO_UNLIMITED, to_poly_circ_mode, GED_FUNC_PTR_NULL},
    {"poly_cont_build",	"x y", TO_UNLIMITED, to_poly_cont_build, GED_FUNC_PTR_NULL},
    {"poly_cont_build_end",	"y", TO_UNLIMITED, to_poly_cont_build_end, GED_FUNC_PTR_NULL},
    {"poly_ell_mode",	"x y", TO_UNLIMITED, to_poly_ell_mode, GED_FUNC_PTR_NULL},
    {"poly_rect_mode",	"x y [s]", TO_UNLIMITED, to_poly_rect_mode, GED_FUNC_PTR_NULL},
    {"prim_label",	"[prim_1 prim_2 ... prim_N]", TO_UNLIMITED, to_prim_label, GED_FUNC_PTR_NULL},
    {"protate_mode",	"obj attribute x y", TO_UNLIMITED, to_protate_mode, GED_FUNC_PTR_NULL},
    {"pscale_mode",	"obj attribute x y", TO_UNLIMITED, to_pscale_mode, GED_FUNC_PTR_NULL},
    {"ptranslate_mode",	"obj attribute x y", TO_UNLIMITED, to_ptranslate_mode, GED_FUNC_PTR_NULL},
    {"rect_mode",	"x y", TO_UNLIMITED, to_rect_mode, GED_FUNC_PTR_NULL},
    {"redraw",	"obj", 2, to_redraw, GED_FUNC_PTR_NULL},
    {"refresh",	"vname", TO_UNLIMITED, to_refresh, GED_FUNC_PTR_NULL},
    {"refresh_all",	(char *)0, TO_UNLIMITED, to_refresh_all, GED_FUNC_PTR_NULL},
    {"refresh_on",	"[0|1]", TO_UNLIMITED, to_refresh_on, GED_FUNC_PTR_NULL},
    {"rotate_arb_face_mode",	"obj face v x y", TO_UNLIMITED, to_rotate_arb_face_mode, GED_FUNC_PTR_NULL},
    {"rotate_mode",	"x y", TO_UNLIMITED, to_rotate_mode, GED_FUNC_PTR_NULL},
    {"rt_end_callback",	"[args]", TO_UNLIMITED, to_rt_end_callback, GED_FUNC_PTR_NULL},
    {"rt_gettrees",	"[-i] [-u] pname object", TO_UNLIMITED, to_rt_gettrees, GED_FUNC_PTR_NULL},
    {"scale_mode",	"x y", TO_UNLIMITED, to_scale_mode, GED_FUNC_PTR_NULL},
    {"screen2model",	"x y", TO_UNLIMITED, to_screen2model, GED_FUNC_PTR_NULL},
    {"screen2view",	"x y", TO_UNLIMITED, to_screen2view, GED_FUNC_PTR_NULL},
    {"sdata_arrows",	"???", TO_UNLIMITED, to_data_arrows, GED_FUNC_PTR_NULL},
    {"sdata_axes",	"???", TO_UNLIMITED, to_data_axes, GED_FUNC_PTR_NULL},
    {"sdata_labels",	"???", TO_UNLIMITED, to_data_labels, GED_FUNC_PTR_NULL},
    {"sdata_lines",	"???", TO_UNLIMITED, to_data_lines, GED_FUNC_PTR_NULL},
    {"sdata_polygons",	"???", TO_UNLIMITED, to_data_polygons, GED_FUNC_PTR_NULL},
    {"set_coord",	"[m|v]", TO_UNLIMITED, to_set_coord, GED_FUNC_PTR_NULL},
    {"set_fb_mode",	"[mode]", TO_UNLIMITED, to_set_fb_mode, GED_FUNC_PTR_NULL},
    {"snap_view",	"vx vy", 4, to_snap_view, GED_FUNC_PTR_NULL},
    {"translate_mode",	"x y", TO_UNLIMITED, to_translate_mode, GED_FUNC_PTR_NULL},
    {"transparency",	"[val]", TO_UNLIMITED, to_transparency, GED_FUNC_PTR_NULL},
    {"view_axes",	"vname [args]", TO_UNLIMITED, to_view_axes, GED_FUNC_PTR_NULL},
    {"view_callback",	"vname [args]", TO_UNLIMITED, to_view_callback, GED_FUNC_PTR_NULL},
    {"view_win_size",	"[s] | [x y]", 4, to_view_win_size, GED_FUNC_PTR_NULL},
    {"view2screen",	"", 2, to_view2screen, GED_FUNC_PTR_NULL},
    {"vmake",	"pname ptype", TO_UNLIMITED, to_vmake, GED_FUNC_PTR_NULL},
    {"vslew",	"x y", TO_UNLIMITED, to_vslew, GED_FUNC_PTR_NULL},
    {"zbuffer",	"[0|1]", TO_UNLIMITED, to_zbuffer, GED_FUNC_PTR_NULL},
    {"zclip",	"[0|1]", TO_UNLIMITED, to_zclip, GED_FUNC_PTR_NULL},
    {(char *)0,	(char *)0, 0, TO_WRAPPER_FUNC_PTR_NULL, GED_FUNC_PTR_NULL}
};

/**
 * @brief create the Tcl command for to_open
 *
 */
int
Ged_Init(Tcl_Interp *interp)
{

    if (library_initialized(0))
	return TCL_OK;

    {
	const char *version_str = brlcad_version();
	tclcad_eval_noresult(interp, "set brlcad_version", 1, &version_str);
    }

    BU_LIST_INIT(&HeadTclcadObj.l);
    (void)Tcl_CreateCommand(interp, (const char *)"go_open", to_open_tcl,
			    (ClientData)NULL, (Tcl_CmdDeleteProc *)NULL);

    (void)Tcl_CreateCommand(interp, (const char *)"dm_list", dm_list_tcl,
			    (ClientData)NULL, (Tcl_CmdDeleteProc *)NULL);

    (void)library_initialized(1);

    return TCL_OK;
}


/**
 * @brief
 * Generic interface for database commands.
 *
 * @par Usage:
 * procname cmd ?args?
 *
 * @return result of ged command.
 */
HIDDEN int
to_cmd(ClientData clientData,
       Tcl_Interp *interp,
       int argc,
       char **argv)
{
    register struct to_cmdtab *ctp;
    struct tclcad_obj *top = (struct tclcad_obj *)clientData;
    Tcl_DString ds;
    int ret = GED_ERROR;

    Tcl_DStringInit(&ds);

    if (argc < 2) {
	Tcl_DStringAppend(&ds, "subcommand not specified; must be one of: ", -1);
	for (ctp = ged_cmds; ctp->to_name != (char *)NULL; ctp++) {
	    Tcl_DStringAppend(&ds, " ", -1);
	    Tcl_DStringAppend(&ds, ctp->to_name, -1);
	}
	for (ctp = to_cmds; ctp->to_name != (char *)NULL; ctp++) {
	    Tcl_DStringAppend(&ds, " ", -1);
	    Tcl_DStringAppend(&ds, ctp->to_name, -1);
	}
	Tcl_DStringAppend(&ds, "\n", -1);
	Tcl_DStringResult(interp, &ds);

	return TCL_ERROR;
    }

    current_top = top;

    for (ctp = to_cmds; ctp->to_name != (char *)0; ctp++) {
	if (BU_STR_EQUAL(ctp->to_name, argv[1])) {
	    struct ged *gedp = top->to_gedp;
	    ret = (*ctp->to_wrapper_func)(gedp, argc-1, (const char **)argv+1, ctp->to_func, ctp->to_usage, ctp->to_maxargs);
	    break;
	}
    }
    if (ctp->to_name == (char *)0) {
	for (ctp = ged_cmds; ctp->to_name != (char *)0; ctp++) {
	    if (BU_STR_EQUAL(ctp->to_name, argv[1])) {
		struct ged *gedp = top->to_gedp;
		ret = (*ctp->to_wrapper_func)(gedp, argc-1, (const char **)argv+1, ctp->to_func, ctp->to_usage, ctp->to_maxargs);
		break;
	    }
	}
    }

    /* Command not found. */
    if (ctp->to_name == (char *)0) {
	Tcl_DStringAppend(&ds, "unknown subcommand: ", -1);
	Tcl_DStringAppend(&ds, argv[1], -1);
	Tcl_DStringAppend(&ds, "; must be one of: ", -1);

	for (ctp = ged_cmds; ctp->to_name != (char *)NULL; ctp++) {
	    Tcl_DStringAppend(&ds, " ", -1);
	    Tcl_DStringAppend(&ds, ctp->to_name, -1);
	}

	for (ctp = to_cmds; ctp->to_name != (char *)NULL; ctp++) {
	    Tcl_DStringAppend(&ds, " ", -1);
	    Tcl_DStringAppend(&ds, ctp->to_name, -1);
	}

	Tcl_DStringAppend(&ds, "\n", -1);
	Tcl_DStringResult(interp, &ds);

	return TCL_ERROR;
    }

    Tcl_DStringAppend(&ds, bu_vls_addr(top->to_gedp->ged_result_str), -1);
    Tcl_DStringResult(interp, &ds);

    if (ret & GED_ERROR)
	return TCL_ERROR;

    return TCL_OK;
}


HIDDEN void
free_path_edit_params(struct bu_hash_tbl *t)
{
    struct bu_hash_entry *entry = bu_hash_next(t, NULL);
    while (entry) {
	struct path_edit_params *pp = (struct path_edit_params *)bu_hash_value(entry, NULL);
	BU_PUT(pp, struct path_edit_params);
	entry = bu_hash_next(t, entry);
    }
}

/**
 * @brief
 * Called by Tcl when the object is destroyed.
 */
void
to_deleteProc(ClientData clientData)
{
    struct tclcad_obj *top = (struct tclcad_obj *)clientData;
    BU_LIST_DEQUEUE(&top->l);

    if (current_top == top)
	current_top = TCLCAD_OBJ_NULL;

    if (top->to_gedp) {

	// Clean up the libtclcad view data.
	struct bview *gdvp = NULL;
	for (size_t i = 0; i < BU_PTBL_LEN(&top->to_gedp->ged_views); i++) {
	    gdvp = (struct bview *)BU_PTBL_GET(&top->to_gedp->ged_views, i);

	    // There is a top level command created in the Tcl interp that is the name
	    // of the dm.  Clear that command.
	    const char *dm_tcl_cmd = bu_vls_cstr(dm_get_pathname((struct dm *)gdvp->dmp));
	    Tcl_DeleteCommand(top->to_interp, dm_tcl_cmd);

	    // Close the dm.  This is not done by libged because libged only manages the
	    // data bview knows about.  From bview's perspective, dmp is just a pointer
	    // to an opaque data structure it knows nothing about.
	    (void)dm_close((struct dm *)gdvp->dmp);

	    // Delete libtclcad specific parts of data - ged_free (called by
	    // ged_close) will handle freeing the primary bview list entries.
	    struct tclcad_view_data *tvd = (struct tclcad_view_data *)gdvp->u_data;
	    if (tvd) {
		bu_vls_free(&tvd->gdv_edit_motion_delta_callback);
		bu_vls_free(&tvd->gdv_callback);
		BU_PUT(tvd, struct tclcad_view_data);
		gdvp->u_data = NULL;
	    }

	}

	// Clean up the other libtclcad data
	if (top->to_gedp->u_data) {
	    struct tclcad_ged_data *tgd = (struct tclcad_ged_data *)top->to_gedp->u_data;
	    bu_vls_free(&tgd->go_rt_end_callback);
	    bu_vls_free(&tgd->go_more_args_callback);
	    free_path_edit_params(tgd->go_edited_paths);
	    bu_hash_destroy(tgd->go_edited_paths);
	    BU_PUT(tgd, struct tclcad_ged_data);
	    top->to_gedp->u_data = NULL;
	}
	if (top->to_gedp->ged_io_data) {
	    struct tclcad_io_data *t_iod = (struct tclcad_io_data *)top->to_gedp->ged_io_data;
	    BU_PUT(t_iod, struct tclcad_io_data);
	}

	// Got the libtclcad cleanup done, have libged do its up.
	ged_close(top->to_gedp);

	BU_PUT(top->to_gedp, struct ged);
    }

    bu_free((void *)top, "struct ged_obj");
}


/**
 * @brief
 * Create a command named "oname" in "interp" using "gedp" as its state.
 *
 */
int
to_create_cmd(Tcl_Interp *interp,
	      struct tclcad_obj *top,	/* pointer to object */
	      const char *oname)	/* object name */
{
    if (top == TCLCAD_OBJ_NULL) {
	Tcl_AppendResult(interp, "to_create_cmd ", oname, " failed", NULL);
	return TCL_ERROR;
    }

    /* Instantiate the newprocname, with clientData of top */
    /* Beware, returns a "token", not TCL_OK. */
    (void)Tcl_CreateCommand(interp, oname, (Tcl_CmdProc *)to_cmd,
			    (ClientData)top, to_deleteProc);

    /* Return new function name as result */
    Tcl_AppendResult(interp, oname, (char *)NULL);

    return TCL_OK;
}


/* Wrappers for setting up/tearing down IO handler */
#ifndef _WIN32
void
tclcad_create_io_handler(struct ged_subprocess *p, int fd, ged_io_func_t callback, void *data)
{
    if (!p || !p->p || !p->gedp || !p->gedp->ged_io_data)
       	return;
    int *fdp = (int *)bu_process_fd(p->p, fd);
    if (fdp) {
	struct tclcad_io_data *t_iod = (struct tclcad_io_data *)p->gedp->ged_io_data;
	Tcl_CreateFileHandler(*fdp, t_iod->io_mode, callback, (ClientData)data);
    }
}

void
tclcad_delete_io_handler(struct ged_subprocess *p, int fd)
{
    if (!p) return;
    int *fdp = (int *)bu_process_fd(p->p, fd);
    if (fdp) {
	Tcl_DeleteFileHandler(*fdp);
	close(*fdp);
    }
}

#else
void
<<<<<<< HEAD
tclcad_create_io_handler(struct ged_subprocess *p, int fd, ged_io_handler_callback_t callback, void *data)
=======
tclcad_create_io_handler(struct ged_subprocess *p, int fd, ged_io_func_t callback, void *data)
>>>>>>> 3ac24076
{
    if (!p || !p->p || !p->gedp || !p->gedp->ged_io_data)
       	return;
    struct tclcad_io_data *t_iod = (struct tclcad_io_data *)p->gedp->ged_io_data;
    HANDLE *fdp = (HANDLE *)bu_process_fd(p->p, fd);
    if (fdp) {
<<<<<<< HEAD
	(*t_iod->chan) = (void *)Tcl_MakeFileChannel(*fdp, t_iod->io_mode);
	Tcl_CreateChannelHandler(*t_iod->chan, t_iod->io_mode, callback, (ClientData)data);
=======
	t_iod->chan = Tcl_MakeFileChannel(*fdp, t_iod->io_mode);
	Tcl_CreateChannelHandler(t_iod->chan, t_iod->io_mode, callback, (ClientData)data);
>>>>>>> 3ac24076
    }
}

void
tclcad_delete_io_handler(struct ged_subprocess *p, int fd)
{
<<<<<<< HEAD
    if (!p || !p->p || !p->p->gedp || !p->p->gedp->ged_io_data)
       	return;
    struct tclcad_io_data *t_iod = (struct tclcad_io_data *)p->gedp->ged_io_data;
    Tcl_DeleteChannelHandler(t_oid->chan, NULL, (ClientData)NULL);
    Tcl_Close(t_oid->interp, t_oid->chan);
=======
    if (!p || !p->p || !p->gedp || !p->gedp->ged_io_data)
       	return;
    struct tclcad_io_data *t_iod = (struct tclcad_io_data *)p->gedp->ged_io_data;
    Tcl_DeleteChannelHandler(t_iod->chan, NULL, (ClientData)NULL);
    Tcl_Close(t_iod->interp, t_iod->chan);
>>>>>>> 3ac24076
}
#endif


/**
 * @brief
 * A TCL interface to wdb_fopen() and wdb_dbopen().
 *
 * @par Implicit return -
 * Creates a new TCL proc which responds to get/put/etc. arguments
 * when invoked.  clientData of that proc will be ged_obj pointer for
 * this instance of the database.  Easily allows keeping track of
 * multiple databases.
 *
 * @return wdb pointer, for more traditional C-style interfacing.
 *
 * @par Example -
 * set top [go_open .inmem inmem $dbip]
 *@n	.inmem get box.s
 *@n	.inmem close
 *
 *@n go_open db file "bob.g"
 *@n db get white.r
 *@n db close
 */
int
to_open_tcl(ClientData UNUSED(clientData),
	    Tcl_Interp *interp,
	    int argc,
	    const char **argv)
{
    struct tclcad_obj *top = NULL;
    struct ged *gedp = NULL;
    const char *dbname = NULL;

    if (argc == 1) {
	/* get list of database objects */
	for (BU_LIST_FOR(top, tclcad_obj, &HeadTclcadObj.l))
	    Tcl_AppendResult(interp, bu_vls_addr(&top->to_gedp->go_name), " ", (char *)NULL);

	return TCL_OK;
    }

    if (argc < 3 || 4 < argc) {
	Tcl_AppendResult(interp, "\
Usage: go_open\n\
       go_open newprocname file filename\n\
       go_open newprocname disk $dbip\n\
       go_open newprocname disk_append $dbip\n\
       go_open newprocname inmem $dbip\n\
       go_open newprocname inmem_append $dbip\n\
       go_open newprocname db filename\n\
       go_open newprocname filename\n",
			 NULL);
	return TCL_ERROR;
    }

    /* Delete previous proc (if any) to release all that memory, first */
    (void)Tcl_DeleteCommand(interp, argv[1]);

    if (argc == 3 || BU_STR_EQUAL(argv[2], "db")) {
	if (argc == 3) {
	    dbname = argv[2];
	    gedp = ged_open("filename", dbname, 0);
	} else {
	    dbname = argv[3];
	    gedp = ged_open("db", dbname, 0);
	}
    } else {
	dbname = argv[3];
	gedp = ged_open(argv[2], dbname, 0);
    }

    if (gedp == GED_NULL) {
	Tcl_AppendResult(interp, "Unable to open geometry database: ", dbname, (char *)NULL);
	return TCL_ERROR;
    }
    gedp->ged_interp = (void *)interp;

    /* Set the Tcl specific I/O handlers for asynchronous subprocess I/O */
    struct tclcad_io_data *t_iod;
    BU_GET(t_iod, struct tclcad_io_data);
    t_iod->io_mode  = TCL_READABLE;
    t_iod->interp = interp;
    gedp->ged_io_data = (void *)t_iod;
    gedp->ged_create_io_handler = &tclcad_create_io_handler;
    gedp->ged_delete_io_handler = &tclcad_delete_io_handler;

    /* initialize tclcad_obj */
    BU_ALLOC(top, struct tclcad_obj);
    top->to_interp = interp;

    BU_ASSERT(gedp != NULL);
    top->to_gedp = gedp;

    top->to_gedp->ged_output_handler = to_output_handler;
    top->to_gedp->ged_refresh_handler = to_refresh_handler;
    top->to_gedp->ged_create_vlist_solid_callback = to_create_vlist_callback_solid;
    top->to_gedp->ged_create_vlist_display_list_callback = to_create_vlist_callback;
    top->to_gedp->ged_destroy_vlist_callback = to_destroy_vlist_callback;

    BU_ASSERT(gedp->ged_gdp != NULL);
    top->to_gedp->ged_gdp->gd_rtCmdNotify = to_rt_end_callback_internal;

    // Initialize libtclcad GED data container
    struct tclcad_ged_data *tgd;
    BU_GET(tgd, struct tclcad_ged_data);
    bu_vls_init(&tgd->go_rt_end_callback);
    tgd->go_rt_end_callback_cnt = 0;
    bu_vls_init(&tgd->go_more_args_callback);
    tgd->go_more_args_callback_cnt = 0;
    tgd->go_edited_paths = bu_hash_create(0);
    tgd->gedp = top->to_gedp;
    tgd->go_refresh_on = 1;
    gedp->u_data = (void *)tgd;

    bu_vls_strcpy(&top->to_gedp->go_name, argv[1]);

    /* append to list of tclcad_obj */
    BU_LIST_APPEND(&HeadTclcadObj.l, &top->l);

    return to_create_cmd(interp, top, argv[1]);
}


/*************************** Local Command Functions ***************************/

HIDDEN int
to_base2local(struct ged *gedp,
	      int UNUSED(argc),
	      const char *UNUSED(argv[]),
	      ged_func_ptr UNUSED(func),
	      const char *UNUSED(usage),
	      int UNUSED(maxargs))
{
    /* initialize result */
    bu_vls_trunc(gedp->ged_result_str, 0);

    bu_vls_printf(gedp->ged_result_str, "%lf", current_top->to_gedp->ged_wdbp->dbip->dbi_base2local);

    return GED_OK;
}


HIDDEN int
to_bg(struct ged *gedp,
      int argc,
      const char *argv[],
      ged_func_ptr UNUSED(func),
      const char *usage,
      int UNUSED(maxargs))
{
    int r, g, b;

    /* initialize result */
    bu_vls_trunc(gedp->ged_result_str, 0);

    /* must be wanting help */
    if (argc == 1) {
	bu_vls_printf(gedp->ged_result_str, "Usage: %s %s", argv[0], usage);
	return GED_HELP;
    }

    if (argc != 2 && argc != 5) {
	bu_vls_printf(gedp->ged_result_str, "Usage: %s %s", argv[0], usage);
	return GED_ERROR;
    }

    struct bview *gdvp = ged_find_view(gedp, argv[1]);
    if (!gdvp) {
	bu_vls_printf(gedp->ged_result_str, "View not found - %s", argv[1]);
	return GED_ERROR;
    }

    /* get background color */
    if (argc == 2) {
	unsigned char *dm_bg = dm_get_bg((struct dm *)gdvp->dmp);
	if (dm_bg) {
	    bu_vls_printf(gedp->ged_result_str, "%d %d %d",
			  dm_bg[0],
			  dm_bg[1],
			  dm_bg[2]);
	}
	return GED_OK;
    }

    /* set background color */
    if (bu_sscanf(argv[2], "%d", &r) != 1 ||
	bu_sscanf(argv[3], "%d", &g) != 1 ||
	bu_sscanf(argv[4], "%d", &b) != 1)
	goto bad_color;

    /* validate color */
    if (r < 0 || 255 < r ||
	g < 0 || 255 < g ||
	b < 0 || 255 < b)
	goto bad_color;

    (void)dm_make_current((struct dm *)gdvp->dmp);
    (void)dm_set_bg((struct dm *)gdvp->dmp, (unsigned char)r, (unsigned char)g, (unsigned char)b);

    to_refresh_view(gdvp);

    return GED_OK;

bad_color:
    bu_vls_printf(gedp->ged_result_str, "%s: %s %s %s", argv[0], argv[2], argv[3], argv[4]);
    return GED_ERROR;
}


HIDDEN int
to_bounds(struct ged *gedp,
	  int argc,
	  const char *argv[],
	  ged_func_ptr UNUSED(func),
	  const char *usage,
	  int UNUSED(maxargs))
{
    fastf_t bounds[6];

    /* must be double for scanf */
    double scan[6];

    /* initialize result */
    bu_vls_trunc(gedp->ged_result_str, 0);

    /* must be wanting help */
    if (argc == 1) {
	bu_vls_printf(gedp->ged_result_str, "Usage: %s %s", argv[0], usage);
	return GED_HELP;
    }

    if (argc != 2 && argc != 3) {
	bu_vls_printf(gedp->ged_result_str, "Usage: %s %s", argv[0], usage);
	return GED_ERROR;
    }

    struct bview *gdvp = ged_find_view(gedp, argv[1]);
    if (!gdvp) {
	bu_vls_printf(gedp->ged_result_str, "View not found - %s", argv[1]);
	return GED_ERROR;
    }

    /* get window bounds */
    if (argc == 2) {
	vect_t *cmin = dm_get_clipmin((struct dm *)gdvp->dmp);
	vect_t *cmax = dm_get_clipmax((struct dm *)gdvp->dmp);
	if (cmin && cmax) {
	    bu_vls_printf(gedp->ged_result_str, "%g %g %g %g %g %g",
			  (*cmin)[X], (*cmax)[X], (*cmin)[Y], (*cmax)[Y], (*cmin)[Z], (*cmax)[Z]);
	}
	return GED_OK;
    }

    /* set window bounds */
    if (bu_sscanf(argv[2], "%lf %lf %lf %lf %lf %lf",
		  &scan[0], &scan[1],
		  &scan[2], &scan[3],
		  &scan[4], &scan[5]) != 6) {
	bu_vls_printf(gedp->ged_result_str, "%s: invalid bounds - %s", argv[0], argv[2]);
	return GED_ERROR;
    }
    /* convert double to fastf_t */
    VMOVE(bounds, scan);         /* first point */
    VMOVE(&bounds[3], &scan[3]); /* second point */

    /*
     * Since dm_bound doesn't appear to be used anywhere, I'm going to
     * use it for controlling the location of the zclipping plane in
     * dm-ogl.c. dm-X.c uses dm_clipmin and dm_clipmax.
     */
    if (dm_get_clipmax((struct dm *)gdvp->dmp) && (*dm_get_clipmax((struct dm *)gdvp->dmp))[2] <= GED_MAX)
	dm_set_bound((struct dm *)gdvp->dmp, 1.0);
    else
	dm_set_bound((struct dm *)gdvp->dmp, GED_MAX/((*dm_get_clipmax((struct dm *)gdvp->dmp))[2]));

    (void)dm_make_current((struct dm *)gdvp->dmp);
    (void)dm_set_win_bounds((struct dm *)gdvp->dmp, bounds);

    return GED_OK;
}


HIDDEN int
to_configure(struct ged *gedp,
	     int argc,
	     const char *argv[],
	     ged_func_ptr UNUSED(func),
	     const char *usage,
	     int UNUSED(maxargs))
{
    int status;

    /* initialize result */
    bu_vls_trunc(gedp->ged_result_str, 0);

    if (argc != 2) {
	bu_vls_printf(gedp->ged_result_str, "Usage: %s %s", argv[0], usage);
	return GED_ERROR;
    }

    struct bview *gdvp = ged_find_view(gedp, argv[1]);
    if (!gdvp) {
	bu_vls_printf(gedp->ged_result_str, "View not found - %s", argv[1]);
	return GED_ERROR;
    }

    /* configure the display manager window */
    status = dm_configure_win((struct dm *)gdvp->dmp, 0);

    /* configure the framebuffer window */
    struct tclcad_view_data *tvd = (struct tclcad_view_data *)gdvp->u_data;
    if (tvd->gdv_fbs.fbs_fbp != FB_NULL)
	(void)fb_configure_window(tvd->gdv_fbs.fbs_fbp, dm_get_width((struct dm *)gdvp->dmp), dm_get_height((struct dm *)gdvp->dmp));

    {
	char cdimX[32];
	char cdimY[32];
	char *av[5];

	snprintf(cdimX, 32, "%d", dm_get_width((struct dm *)gdvp->dmp));
	snprintf(cdimY, 32, "%d", dm_get_height((struct dm *)gdvp->dmp));

	av[0] = "rect";
	av[1] = "cdim";
	av[2] = cdimX;
	av[3] = cdimY;
	av[4] = NULL;

	gedp->ged_gvp = gdvp;
	(void)ged_rect(gedp, 4, (const char **)av);
    }

    if (status == TCL_OK) {
	to_refresh_view(gdvp);
	return GED_OK;
    }

    return GED_ERROR;
}


HIDDEN int
to_constrain_rmode(struct ged *gedp,
		   int argc,
		   const char *argv[],
		   ged_func_ptr UNUSED(func),
		   const char *usage,
		   int UNUSED(maxargs))
{
    struct bu_vls bindings = BU_VLS_INIT_ZERO;

    /* must be double for scanf */
    double x, y;

    /* initialize result */
    bu_vls_trunc(gedp->ged_result_str, 0);

    /* must be wanting help */
    if (argc == 1) {
	bu_vls_printf(gedp->ged_result_str, "Usage: %s %s", argv[0], usage);
	return GED_HELP;
    }

    if (argc != 5) {
	bu_vls_printf(gedp->ged_result_str, "Usage: %s %s", argv[0], usage);
	return GED_ERROR;
    }

    struct bview *gdvp = ged_find_view(gedp, argv[1]);
    if (!gdvp) {
	bu_vls_printf(gedp->ged_result_str, "View not found - %s", argv[1]);
	return GED_ERROR;
    }

    if ((argv[2][0] != 'x' &&
	 argv[2][0] != 'y' &&
	 argv[2][0] != 'z') || argv[2][1] != '\0') {
	bu_vls_printf(gedp->ged_result_str, "Usage: %s %s", argv[0], usage);
	return GED_OK;
    }

    if (bu_sscanf(argv[3], "%lf", &x) != 1 ||
	bu_sscanf(argv[4], "%lf", &y) != 1) {
	bu_vls_printf(gedp->ged_result_str, "Usage: %s %s", argv[0], usage);
	return GED_ERROR;
    }

    gdvp->gv_prevMouseX = x;
    gdvp->gv_prevMouseY = y;
    gdvp->gv_mode = TCLCAD_CONSTRAINED_ROTATE_MODE;

    if (dm_get_pathname((struct dm *)gdvp->dmp)) {
	bu_vls_printf(&bindings, "bind %s <Motion> {%s mouse_constrain_rot %s %s %%x %%y}; break",
		      bu_vls_addr(dm_get_pathname((struct dm *)gdvp->dmp)),
		      bu_vls_addr(&current_top->to_gedp->go_name),
		      bu_vls_addr(&gdvp->gv_name),
		      argv[2]);
	Tcl_Eval(current_top->to_interp, bu_vls_addr(&bindings));
    }
    bu_vls_free(&bindings);

    return GED_OK;
}


HIDDEN int
to_constrain_tmode(struct ged *gedp,
		   int argc,
		   const char *argv[],
		   ged_func_ptr UNUSED(func),
		   const char *usage,
		   int UNUSED(maxargs))
{
    struct bu_vls bindings = BU_VLS_INIT_ZERO;

    /* must be double for scanf */
    double x, y;

    /* initialize result */
    bu_vls_trunc(gedp->ged_result_str, 0);

    /* must be wanting help */
    if (argc == 1) {
	bu_vls_printf(gedp->ged_result_str, "Usage: %s %s", argv[0], usage);
	return GED_HELP;
    }

    if (argc != 5) {
	bu_vls_printf(gedp->ged_result_str, "Usage: %s %s", argv[0], usage);
	return GED_ERROR;
    }

    struct bview *gdvp = ged_find_view(gedp, argv[1]);
    if (!gdvp) {
	bu_vls_printf(gedp->ged_result_str, "View not found - %s", argv[1]);
	return GED_ERROR;
    }

    if ((argv[2][0] != 'x' &&
	 argv[2][0] != 'y' &&
	 argv[2][0] != 'z') || argv[2][1] != '\0') {
	bu_vls_printf(gedp->ged_result_str, "Usage: %s %s", argv[0], usage);
	return GED_OK;
    }

    if (bu_sscanf(argv[3], "%lf", &x) != 1 ||
	bu_sscanf(argv[4], "%lf", &y) != 1) {
	bu_vls_printf(gedp->ged_result_str, "Usage: %s %s", argv[0], usage);
	return GED_ERROR;
    }

    gdvp->gv_prevMouseX = x;
    gdvp->gv_prevMouseY = y;
    gdvp->gv_mode = TCLCAD_CONSTRAINED_TRANSLATE_MODE;

    if (dm_get_pathname((struct dm *)gdvp->dmp)) {
	bu_vls_printf(&bindings, "bind %s <Motion> {%s mouse_constrain_trans %s %s %%x %%y}; break",
		      bu_vls_addr(dm_get_pathname((struct dm *)gdvp->dmp)),
		      bu_vls_addr(&current_top->to_gedp->go_name),
		      bu_vls_addr(&gdvp->gv_name),
		      argv[2]);
	Tcl_Eval(current_top->to_interp, bu_vls_addr(&bindings));
    }
    bu_vls_free(&bindings);

    return GED_OK;
}


HIDDEN int
to_copy(struct ged *gedp,
	int argc,
	const char *argv[],
	ged_func_ptr UNUSED(func),
	const char *usage,
	int UNUSED(maxargs))
{
    struct ged *from_gedp = GED_NULL;
    struct ged *to_gedp = GED_NULL;
    int ret;
    char *cp;
    struct tclcad_obj *top;
    struct bu_vls db_vls = BU_VLS_INIT_ZERO;
    struct bu_vls from_vls = BU_VLS_INIT_ZERO;
    struct bu_vls to_vls = BU_VLS_INIT_ZERO;
    int fflag;

    /* initialize result */
    bu_vls_trunc(gedp->ged_result_str, 0);

    /* must be wanting help */
    if (argc == 1) {
	bu_vls_printf(gedp->ged_result_str, "Usage: %s %s", argv[0], usage);
	return GED_HELP;
    }

    if (argc < 3 || 4 < argc) {
	bu_vls_printf(gedp->ged_result_str, "Usage: %s %s", argv[0], usage);
	return GED_ERROR;
    }

    if (argc == 4) {
	if (argv[1][0] != '-' || argv[1][1] != 'f' ||  argv[1][2] != '\0') {
	    bu_vls_printf(gedp->ged_result_str, "Usage: %s %s", argv[0], usage);
	    return GED_ERROR;
	}

	fflag = 1;

	/* Advance past the -f option */
	--argc;
	++argv;
    } else
	fflag = 0;

    cp = strchr(argv[1], ':');
    if (cp) {
	bu_vls_strncpy(&db_vls, argv[1], cp-argv[1]);
	bu_vls_strcpy(&from_vls, cp+1);

	for (BU_LIST_FOR(top, tclcad_obj, &HeadTclcadObj.l)) {
	    if (BU_STR_EQUAL(bu_vls_addr(&top->to_gedp->go_name), bu_vls_addr(&db_vls))) {
		from_gedp = top->to_gedp;
		break;
	    }
	}

	bu_vls_free(&db_vls);

	if (from_gedp == GED_NULL) {
	    bu_vls_free(&from_vls);
	    bu_vls_printf(gedp->ged_result_str, "Usage: %s %s", argv[0], usage);
	    return GED_ERROR;
	}
    } else {
	bu_vls_strcpy(&from_vls, argv[1]);
	from_gedp = gedp;
    }

    cp = strchr(argv[2], ':');
    if (cp) {
	bu_vls_trunc(&db_vls, 0);
	bu_vls_strncpy(&db_vls, argv[2], cp-argv[2]);
	bu_vls_strcpy(&to_vls, cp+1);

	for (BU_LIST_FOR(top, tclcad_obj, &HeadTclcadObj.l)) {
	    if (BU_STR_EQUAL(bu_vls_addr(&top->to_gedp->go_name), bu_vls_addr(&db_vls))) {
		to_gedp = top->to_gedp;
		break;
	    }
	}

	bu_vls_free(&db_vls);

	if (to_gedp == GED_NULL) {
	    bu_vls_free(&from_vls);
	    bu_vls_free(&to_vls);
	    bu_vls_printf(gedp->ged_result_str, "Usage: %s %s", argv[0], usage);
	    return GED_ERROR;
	}
    } else {
	bu_vls_strcpy(&to_vls, argv[2]);
	to_gedp = gedp;
    }

    if (from_gedp == to_gedp) {
	ret = ged_dbcopy(from_gedp, to_gedp,
			 bu_vls_addr(&from_vls),
			 bu_vls_addr(&to_vls),
			 fflag);

	if (ret != GED_OK && from_gedp != gedp)
	    bu_vls_strcpy(gedp->ged_result_str, bu_vls_addr(from_gedp->ged_result_str));
    } else {
	ret = ged_dbcopy(from_gedp, to_gedp,
			 bu_vls_addr(&from_vls),
			 bu_vls_addr(&to_vls),
			 fflag);

	if (ret != GED_OK) {
	    if (bu_vls_strlen(from_gedp->ged_result_str)) {
		if (from_gedp != gedp)
		    bu_vls_strcpy(gedp->ged_result_str, bu_vls_addr(from_gedp->ged_result_str));
	    } else if (to_gedp != gedp && bu_vls_strlen(to_gedp->ged_result_str))
		bu_vls_strcpy(gedp->ged_result_str, bu_vls_addr(to_gedp->ged_result_str));
	}
    }

    bu_vls_free(&from_vls);
    bu_vls_free(&to_vls);

    return ret;
}


int
go_data_move(Tcl_Interp *UNUSED(interp),
	     struct ged *gedp,
	     struct bview *gdvp,
	     int argc,
	     const char *argv[],
	     const char *usage)
{
    /* initialize result */
    bu_vls_trunc(gedp->ged_result_str, 0);

    /* must be wanting help */
    if (argc == 1) {
	bu_vls_printf(gedp->ged_result_str, "Usage: %s %s", argv[0], usage);
	return GED_HELP;
    }

    if (argc < 4 || 5 < argc) {
	bu_vls_printf(gedp->ged_result_str, "Usage: %s %s", argv[0], usage);
	return GED_ERROR;
    }

    /* Don't allow go_refresh() to be called */
    if (current_top != NULL) {
	struct tclcad_ged_data *tgd = (struct tclcad_ged_data *)current_top->to_gedp->u_data;
	tgd->go_refresh_on = 0;
    }

    return to_data_move_func(gedp, gdvp, argc, argv, usage);
}


/*
 * Usage: data_move vname dtype dindex mx my
 */
HIDDEN int
to_data_move(struct ged *gedp,
	     int argc,
	     const char *argv[],
	     ged_func_ptr UNUSED(func),
	     const char *usage,
	     int UNUSED(maxargs))
{
    /* initialize result */
    bu_vls_trunc(gedp->ged_result_str, 0);

    /* must be wanting help */
    if (argc == 1) {
	bu_vls_printf(gedp->ged_result_str, "Usage: %s %s", argv[0], usage);
	return GED_HELP;
    }

    if (argc < 5 || 6 < argc) {
	bu_vls_printf(gedp->ged_result_str, "Usage: %s %s", argv[0], usage);
	return GED_ERROR;
    }

    struct bview *gdvp = ged_find_view(gedp, argv[1]);
    if (!gdvp) {
	bu_vls_printf(gedp->ged_result_str, "View not found - %s", argv[1]);
	return GED_ERROR;
    }

    /* shift the command name to argv[1] before calling to_data_arrows_func */
    argv[1] = argv[0];
    return to_data_move_func(gedp, gdvp, argc-1, argv+1, usage);
}


HIDDEN int
to_data_move_func(struct ged *gedp,
		  struct bview *gdvp,
		  int argc,
		  const char *argv[],
		  const char *usage)
{
    int mx, my;
    int width, height;
    int dindex;
    fastf_t cx, cy;
    fastf_t vx, vy;
    fastf_t sf;
    point_t mpoint, vpoint;

    if (bu_sscanf(argv[2], "%d", &dindex) != 1 || dindex < 0)
	goto bad;

    if (argc == 4) {
	if (bu_sscanf(argv[3], "%d %d", &mx, &my) != 2)
	    goto bad;
    } else {
	if (bu_sscanf(argv[3], "%d", &mx) != 1)
	    goto bad;

	if (bu_sscanf(argv[4], "%d", &my) != 1)
	    goto bad;
    }

    width = dm_get_width((struct dm *)gdvp->dmp);
    cx = 0.5 * (fastf_t)width;
    height = dm_get_height((struct dm *)gdvp->dmp);
    cy = 0.5 * (fastf_t)height;
    sf = 2.0 / width;
    vx = (mx - cx) * sf;
    vy = (cy - my) * sf;

    if (BU_STR_EQUAL(argv[1], "data_polygons")) {
	size_t i, j, k;
	bview_data_polygon_state *gdpsp = &gdvp->gv_data_polygons;

	if (bu_sscanf(argv[2], "%zu %zu %zu", &i, &j, &k) != 3)
	    goto bad;

	/* Silently ignore */
	if (i >= gdpsp->gdps_polygons.num_polygons ||
	    j >= gdpsp->gdps_polygons.polygon[i].num_contours ||
	    k >= gdpsp->gdps_polygons.polygon[i].contour[j].num_points)
	    return GED_OK;

	/* This section is for moving more than a single point on a contour */
	if (gdvp->gv_mode == TCLCAD_DATA_MOVE_OBJECT_MODE) {
	    point_t old_mpoint, new_mpoint;
	    vect_t diff;

	    VMOVE(old_mpoint, gdpsp->gdps_polygons.polygon[i].contour[j].point[k]);

	    MAT4X3PNT(vpoint, gdvp->gv_model2view, gdpsp->gdps_polygons.polygon[i].contour[j].point[k]);
	    vpoint[X] = vx;
	    vpoint[Y] = vy;
	    MAT4X3PNT(new_mpoint, gdvp->gv_view2model, vpoint);
	    VSUB2(diff, new_mpoint, old_mpoint);

	    /* Move all polygons and all their respective contours. */
	    if (gdpsp->gdps_moveAll) {
		size_t p, c;
		for (p = 0; p < gdpsp->gdps_polygons.num_polygons; ++p) {
		    for (c = 0; c < gdpsp->gdps_polygons.polygon[p].num_contours; ++c) {
			for (k = 0; k < gdpsp->gdps_polygons.polygon[p].contour[c].num_points; ++k) {
			    VADD2(gdpsp->gdps_polygons.polygon[p].contour[c].point[k],
				  gdpsp->gdps_polygons.polygon[p].contour[c].point[k],
				  diff);
			}
		    }
		}
	    } else {
		/* Move only the contour. */
		for (k = 0; k < gdpsp->gdps_polygons.polygon[i].contour[j].num_points; ++k) {
		    VADD2(gdpsp->gdps_polygons.polygon[i].contour[j].point[k],
			  gdpsp->gdps_polygons.polygon[i].contour[j].point[k],
			  diff);
		}
	    }
	} else {
	    /* This section is for moving a single point on a contour */
	    MAT4X3PNT(vpoint, gdvp->gv_model2view, gdpsp->gdps_polygons.polygon[i].contour[j].point[k]);
	    vpoint[X] = vx;
	    vpoint[Y] = vy;
	    MAT4X3PNT(gdpsp->gdps_polygons.polygon[i].contour[j].point[k], gdvp->gv_view2model, vpoint);
	}

	to_refresh_view(gdvp);
	return GED_OK;
    }

    if (BU_STR_EQUAL(argv[1], "data_arrows")) {
	struct bview_data_arrow_state *gdasp = &gdvp->gv_data_arrows;

	/* Silently ignore */
	if (dindex >= gdvp->gv_data_arrows.gdas_num_points)
	    return GED_OK;

	/* This section is for moving the entire arrow */
	if (gdvp->gv_mode == TCLCAD_DATA_MOVE_OBJECT_MODE) {
	    int dindexA, dindexB;
	    point_t old_mpoint, new_mpoint;
	    vect_t diff;

	    dindexA = dindex;
	    if (dindex%2)
		dindexB = dindex - 1;
	    else
		dindexB = dindex + 1;

	    VMOVE(old_mpoint, gdasp->gdas_points[dindexA]);

	    MAT4X3PNT(vpoint, gdvp->gv_model2view, gdasp->gdas_points[dindexA]);
	    vpoint[X] = vx;
	    vpoint[Y] = vy;
	    MAT4X3PNT(new_mpoint, gdvp->gv_view2model, vpoint);
	    VSUB2(diff, new_mpoint, old_mpoint);

	    VMOVE(gdasp->gdas_points[dindexA], new_mpoint);
	    VADD2(gdasp->gdas_points[dindexB], gdasp->gdas_points[dindexB], diff);
	} else {
	    MAT4X3PNT(vpoint, gdvp->gv_model2view, gdasp->gdas_points[dindex]);
	    vpoint[X] = vx;
	    vpoint[Y] = vy;
	    MAT4X3PNT(mpoint, gdvp->gv_view2model, vpoint);
	    VMOVE(gdasp->gdas_points[dindex], mpoint);
	}

	to_refresh_view(gdvp);
	return GED_OK;
    }

    if (BU_STR_EQUAL(argv[1], "sdata_arrows")) {
	struct bview_data_arrow_state *gdasp = &gdvp->gv_sdata_arrows;

	/* Silently ignore */
	if (dindex >= gdvp->gv_sdata_arrows.gdas_num_points)
	    return GED_OK;

	/* This section is for moving the entire arrow */
	if (gdvp->gv_mode == TCLCAD_DATA_MOVE_OBJECT_MODE) {
	    int dindexA, dindexB;
	    point_t old_mpoint, new_mpoint;
	    vect_t diff;

	    dindexA = dindex;
	    if (dindex%2)
		dindexB = dindex - 1;
	    else
		dindexB = dindex + 1;

	    VMOVE(old_mpoint, gdasp->gdas_points[dindexA]);

	    MAT4X3PNT(vpoint, gdvp->gv_model2view, gdasp->gdas_points[dindexA]);
	    vpoint[X] = vx;
	    vpoint[Y] = vy;
	    MAT4X3PNT(new_mpoint, gdvp->gv_view2model, vpoint);
	    VSUB2(diff, new_mpoint, old_mpoint);

	    VMOVE(gdasp->gdas_points[dindexA], new_mpoint);
	    VADD2(gdasp->gdas_points[dindexB], gdasp->gdas_points[dindexB], diff);
	} else {
	    MAT4X3PNT(vpoint, gdvp->gv_model2view, gdasp->gdas_points[dindex]);
	    vpoint[X] = vx;
	    vpoint[Y] = vy;
	    MAT4X3PNT(mpoint, gdvp->gv_view2model, vpoint);
	    VMOVE(gdasp->gdas_points[dindex], mpoint);
	}

	to_refresh_view(gdvp);
	return GED_OK;
    }

    if (BU_STR_EQUAL(argv[1], "data_axes")) {
	struct bview_data_axes_state *gdasp = &gdvp->gv_data_axes;

	/* Silently ignore */
	if (dindex >= gdvp->gv_data_axes.num_points)
	    return GED_OK;

	MAT4X3PNT(vpoint, gdvp->gv_model2view, gdasp->points[dindex]);
	vpoint[X] = vx;
	vpoint[Y] = vy;
	MAT4X3PNT(mpoint, gdvp->gv_view2model, vpoint);
	VMOVE(gdasp->points[dindex], mpoint);

	to_refresh_view(gdvp);
	return GED_OK;
    }

    if (BU_STR_EQUAL(argv[1], "sdata_axes")) {
	struct bview_data_axes_state *gdasp = &gdvp->gv_sdata_axes;

	/* Silently ignore */
	if (dindex >= gdvp->gv_sdata_axes.num_points)
	    return GED_OK;

	MAT4X3PNT(vpoint, gdvp->gv_model2view, gdasp->points[dindex]);
	vpoint[X] = vx;
	vpoint[Y] = vy;
	MAT4X3PNT(mpoint, gdvp->gv_view2model, vpoint);
	VMOVE(gdasp->points[dindex], mpoint);

	to_refresh_view(gdvp);
	return GED_OK;
    }


    if (BU_STR_EQUAL(argv[1], "data_labels")) {
	struct bview_data_label_state *gdlsp = &gdvp->gv_data_labels;

	/* Silently ignore */
	if (dindex >= gdvp->gv_data_labels.gdls_num_labels)
	    return GED_OK;

	MAT4X3PNT(vpoint, gdvp->gv_model2view, gdlsp->gdls_points[dindex]);
	vpoint[X] = vx;
	vpoint[Y] = vy;
	MAT4X3PNT(mpoint, gdvp->gv_view2model, vpoint);
	VMOVE(gdlsp->gdls_points[dindex], mpoint);

	to_refresh_view(gdvp);
	return GED_OK;
    }

    if (BU_STR_EQUAL(argv[1], "sdata_labels")) {
	struct bview_data_label_state *gdlsp = &gdvp->gv_sdata_labels;

	/* Silently ignore */
	if (dindex >= gdvp->gv_sdata_labels.gdls_num_labels)
	    return GED_OK;

	MAT4X3PNT(vpoint, gdvp->gv_model2view, gdlsp->gdls_points[dindex]);
	vpoint[X] = vx;
	vpoint[Y] = vy;
	MAT4X3PNT(mpoint, gdvp->gv_view2model, vpoint);
	VMOVE(gdlsp->gdls_points[dindex], mpoint);

	to_refresh_view(gdvp);
	return GED_OK;
    }

    if (BU_STR_EQUAL(argv[1], "data_lines")) {
	struct bview_data_line_state *gdlsp = &gdvp->gv_data_lines;

	/* Silently ignore */
	if (dindex >= gdvp->gv_data_lines.gdls_num_points)
	    return GED_OK;

	/* This section is for moving the entire line */
	if (gdvp->gv_mode == TCLCAD_DATA_MOVE_OBJECT_MODE) {
	    int dindexA, dindexB;
	    point_t old_mpoint, new_mpoint;
	    vect_t diff;

	    dindexA = dindex;
	    if (dindex%2)
		dindexB = dindex - 1;
	    else
		dindexB = dindex + 1;

	    VMOVE(old_mpoint, gdlsp->gdls_points[dindexA]);

	    MAT4X3PNT(vpoint, gdvp->gv_model2view, gdlsp->gdls_points[dindexA]);
	    vpoint[X] = vx;
	    vpoint[Y] = vy;
	    MAT4X3PNT(new_mpoint, gdvp->gv_view2model, vpoint);
	    VSUB2(diff, new_mpoint, old_mpoint);

	    VMOVE(gdlsp->gdls_points[dindexA], new_mpoint);
	    VADD2(gdlsp->gdls_points[dindexB], gdlsp->gdls_points[dindexB], diff);
	} else {
	    MAT4X3PNT(vpoint, gdvp->gv_model2view, gdlsp->gdls_points[dindex]);
	    vpoint[X] = vx;
	    vpoint[Y] = vy;
	    MAT4X3PNT(mpoint, gdvp->gv_view2model, vpoint);
	    VMOVE(gdlsp->gdls_points[dindex], mpoint);
	}

	to_refresh_view(gdvp);
	return GED_OK;
    }

    if (BU_STR_EQUAL(argv[1], "sdata_lines")) {
	struct bview_data_line_state *gdlsp = &gdvp->gv_sdata_lines;

	/* Silently ignore */
	if (dindex >= gdvp->gv_sdata_lines.gdls_num_points)
	    return GED_OK;

	/* This section is for moving the entire line */
	if (gdvp->gv_mode == TCLCAD_DATA_MOVE_OBJECT_MODE) {
	    int dindexA, dindexB;
	    point_t old_mpoint, new_mpoint;
	    vect_t diff;

	    dindexA = dindex;
	    if (dindex%2)
		dindexB = dindex - 1;
	    else
		dindexB = dindex + 1;

	    VMOVE(old_mpoint, gdlsp->gdls_points[dindexA]);

	    MAT4X3PNT(vpoint, gdvp->gv_model2view, gdlsp->gdls_points[dindexA]);
	    vpoint[X] = vx;
	    vpoint[Y] = vy;
	    MAT4X3PNT(new_mpoint, gdvp->gv_view2model, vpoint);
	    VSUB2(diff, new_mpoint, old_mpoint);

	    VMOVE(gdlsp->gdls_points[dindexA], new_mpoint);
	    VADD2(gdlsp->gdls_points[dindexB], gdlsp->gdls_points[dindexB], diff);
	} else {
	    MAT4X3PNT(vpoint, gdvp->gv_model2view, gdlsp->gdls_points[dindex]);
	    vpoint[X] = vx;
	    vpoint[Y] = vy;
	    MAT4X3PNT(mpoint, gdvp->gv_view2model, vpoint);
	    VMOVE(gdlsp->gdls_points[dindex], mpoint);
	}

	to_refresh_view(gdvp);
	return GED_OK;
    }

bad:
    bu_vls_printf(gedp->ged_result_str, "Usage: %s %s", argv[0], usage);
    return GED_ERROR;
}


int
go_data_move_object_mode(Tcl_Interp *UNUSED(interp),
			 struct ged *gedp,
			 struct bview *gdvp,
			 int argc,
			 const char *argv[],
			 const char *usage)
{
    /* initialize result */
    bu_vls_trunc(gedp->ged_result_str, 0);

    /* must be wanting help */
    if (argc == 1) {
	bu_vls_printf(gedp->ged_result_str, "Usage: %s %s", argv[0], usage);
	return GED_HELP;
    }

    if (argc != 3) {
	bu_vls_printf(gedp->ged_result_str, "Usage: %s %s", argv[0], usage);
	return GED_ERROR;
    }

    /* Don't allow go_refresh() to be called */
    if (current_top != NULL) {
	struct tclcad_ged_data *tgd = (struct tclcad_ged_data *)current_top->to_gedp->u_data;
	tgd->go_refresh_on = 0;
    }

    return to_data_move_object_mode_func(gedp, gdvp, argc, argv, usage);
}


HIDDEN int
to_data_move_object_mode(struct ged *gedp,
			 int argc,
			 const char *argv[],
			 ged_func_ptr UNUSED(func),
			 const char *usage,
			 int UNUSED(maxargs))
{
    /* initialize result */
    bu_vls_trunc(gedp->ged_result_str, 0);

    /* must be wanting help */
    if (argc == 1) {
	bu_vls_printf(gedp->ged_result_str, "Usage: %s %s", argv[0], usage);
	return GED_HELP;
    }

    if (argc != 4) {
	bu_vls_printf(gedp->ged_result_str, "Usage: %s %s", argv[0], usage);
	return GED_ERROR;
    }

    struct bview *gdvp = ged_find_view(gedp, argv[1]);
    if (!gdvp) {
	bu_vls_printf(gedp->ged_result_str, "View not found - %s", argv[1]);
	return GED_ERROR;
    }

    /* shift the command name to argv[1] before calling to_data_move_point_mode_func */
    argv[1] = argv[0];
    return to_data_move_object_mode_func(gedp, gdvp, argc-1, argv+1, usage);
}


HIDDEN int
to_data_move_object_mode_func(struct ged *gedp,
			      struct bview *gdvp,
			      int UNUSED(argc),
			      const char *argv[],
			      const char *usage)
{
    int x, y;

    gedp->ged_gvp = gdvp;

    if (bu_sscanf(argv[1], "%d", &x) != 1 ||
	bu_sscanf(argv[2], "%d", &y) != 1) {
	bu_vls_printf(gedp->ged_result_str, "Usage: %s %s", argv[0], usage);
	return GED_ERROR;
    }

    /* At the moment, only gv_mode is being used. */
    gdvp->gv_prevMouseX = x;
    gdvp->gv_prevMouseY = y;
    gdvp->gv_mode = TCLCAD_DATA_MOVE_OBJECT_MODE;

    return GED_OK;
}


int
go_data_move_point_mode(Tcl_Interp *UNUSED(interp),
			struct ged *gedp,
			struct bview *gdvp,
			int argc,
			const char *argv[],
			const char *usage)
{
    /* initialize result */
    bu_vls_trunc(gedp->ged_result_str, 0);

    /* must be wanting help */
    if (argc == 1) {
	bu_vls_printf(gedp->ged_result_str, "Usage: %s %s", argv[0], usage);
	return GED_HELP;
    }

    if (argc != 3) {
	bu_vls_printf(gedp->ged_result_str, "Usage: %s %s", argv[0], usage);
	return GED_ERROR;
    }

    /* Don't allow go_refresh() to be called */
    if (current_top != NULL) {
	struct tclcad_ged_data *tgd = (struct tclcad_ged_data *)current_top->to_gedp->u_data;
	tgd->go_refresh_on = 0;
    }

    return to_data_move_point_mode_func(gedp, gdvp, argc, argv, usage);
}


HIDDEN int
to_data_move_point_mode(struct ged *gedp,
			int argc,
			const char *argv[],
			ged_func_ptr UNUSED(func),
			const char *usage,
			int UNUSED(maxargs))
{
    /* initialize result */
    bu_vls_trunc(gedp->ged_result_str, 0);

    /* must be wanting help */
    if (argc == 1) {
	bu_vls_printf(gedp->ged_result_str, "Usage: %s %s", argv[0], usage);
	return GED_HELP;
    }

    if (argc != 4) {
	bu_vls_printf(gedp->ged_result_str, "Usage: %s %s", argv[0], usage);
	return GED_ERROR;
    }

    struct bview *gdvp = ged_find_view(gedp, argv[1]);
    if (!gdvp) {
	bu_vls_printf(gedp->ged_result_str, "View not found - %s", argv[1]);
	return GED_ERROR;
    }

    /* shift the command name to argv[1] before calling to_data_move_point_mode_func */
    argv[1] = argv[0];
    return to_data_move_point_mode_func(gedp, gdvp, argc-1, argv+1, usage);
}


HIDDEN int
to_data_move_point_mode_func(struct ged *gedp,
			     struct bview *gdvp,
			     int UNUSED(argc),
			     const char *argv[],
			     const char *usage)
{
    int x, y;

    gedp->ged_gvp = gdvp;

    if (bu_sscanf(argv[1], "%d", &x) != 1 ||
	bu_sscanf(argv[2], "%d", &y) != 1) {
	bu_vls_printf(gedp->ged_result_str, "Usage: %s %s", argv[0], usage);
	return GED_ERROR;
    }

    /* At the moment, only gv_mode is being used. */
    gdvp->gv_prevMouseX = x;
    gdvp->gv_prevMouseY = y;
    gdvp->gv_mode = TCLCAD_DATA_MOVE_POINT_MODE;

    return GED_OK;
}


int
go_data_pick(struct ged *gedp,
	     struct bview *gdvp,
	     int argc,
	     const char *argv[],
	     const char *usage)
{
    /* initialize result */
    bu_vls_trunc(gedp->ged_result_str, 0);

    /* must be wanting help */
    if (argc == 1) {
	bu_vls_printf(gedp->ged_result_str, "Usage: %s %s", argv[0], usage);
	return GED_HELP;
    }

    if (argc < 2 || 3 < argc) {
	bu_vls_printf(gedp->ged_result_str, "Usage: %s %s", argv[0], usage);
	return GED_ERROR;
    }

    /* Don't allow go_refresh() to be called */
    if (current_top != NULL) {
	struct tclcad_ged_data *tgd = (struct tclcad_ged_data *)current_top->to_gedp->u_data;
	tgd->go_refresh_on = 0;
    }

    return to_data_pick_func(gedp, gdvp, argc, argv, usage);
}


HIDDEN int
to_data_pick(struct ged *gedp,
	     int argc,
	     const char *argv[],
	     ged_func_ptr UNUSED(func),
	     const char *usage,
	     int UNUSED(maxargs))
{
    /* initialize result */
    bu_vls_trunc(gedp->ged_result_str, 0);

    /* must be wanting help */
    if (argc == 1) {
	bu_vls_printf(gedp->ged_result_str, "Usage: %s %s", argv[0], usage);
	return GED_HELP;
    }

    if (argc < 3 || 4 < argc) {
	bu_vls_printf(gedp->ged_result_str, "Usage: %s %s", argv[0], usage);
	return GED_ERROR;
    }

    struct bview *gdvp = ged_find_view(gedp, argv[1]);
    if (!gdvp) {
	bu_vls_printf(gedp->ged_result_str, "View not found - %s", argv[1]);
	return GED_ERROR;
    }

    /* shift the command name to argv[1] before calling to_data_pick_func */
    argv[1] = argv[0];
    return to_data_pick_func(gedp, gdvp, argc-1, argv+1, usage);
}


HIDDEN int
to_data_pick_func(struct ged *gedp,
		  struct bview *gdvp,
		  int argc,
		  const char *argv[],
		  const char *usage)
{
    int mx, my, width, height;
    fastf_t cx, cy;
    fastf_t vx, vy;
    fastf_t sf;
    point_t dpoint, vpoint;
    register int i;
    fastf_t top_z = -MAX_FASTF;
    point_t top_point = VINIT_ZERO;
    size_t top_i = 0;
    size_t top_j = 0;
    size_t top_k = 0;
    int found_top = 0;
    char *top_data_str = NULL;
    char *top_data_label = NULL;
    static fastf_t tol = 0.015;
    static char *data_polygons_str = "data_polygons";
    static char *data_labels_str = "data_labels";
    static char *sdata_labels_str = "sdata_labels";
    static char *data_lines_str = "data_lines";
    static char *sdata_lines_str = "sdata_lines";
    static char *data_arrows_str = "data_arrows";
    static char *sdata_arrows_str = "sdata_arrows";
    static char *data_axes_str = "data_axes";
    static char *sdata_axes_str = "sdata_axes";

    if (argc == 2) {
	if (bu_sscanf(argv[1], "%d %d", &mx, &my) != 2)
	    goto bad;
    } else {
	if (bu_sscanf(argv[1], "%d", &mx) != 1)
	    goto bad;

	if (bu_sscanf(argv[2], "%d", &my) != 1)
	    goto bad;
    }

    width = dm_get_width((struct dm *)gdvp->dmp);
    cx = 0.5 * (fastf_t)width;
    height = dm_get_height((struct dm *)gdvp->dmp);
    cy = 0.5 * (fastf_t)height;
    sf = 2.0 / width;
    vx = (mx - cx) * sf;
    vy = (cy - my) * sf;

    /* check for polygon points */
    if (gdvp->gv_data_polygons.gdps_draw &&
	gdvp->gv_data_polygons.gdps_polygons.num_polygons) {
	register size_t si, sj, sk;

	bview_data_polygon_state *gdpsp = &gdvp->gv_data_polygons;

	for (si = 0; si < gdpsp->gdps_polygons.num_polygons; ++si)
	    for (sj = 0; sj < gdpsp->gdps_polygons.polygon[si].num_contours; ++sj)
		for (sk = 0; sk < gdpsp->gdps_polygons.polygon[si].contour[sj].num_points; ++sk) {
		    fastf_t minX, maxX;
		    fastf_t minY, maxY;

		    MAT4X3PNT(vpoint, gdvp->gv_model2view, gdpsp->gdps_polygons.polygon[si].contour[sj].point[sk]);
		    minX = vpoint[X] - tol;
		    maxX = vpoint[X] + tol;
		    minY = vpoint[Y] - tol;
		    maxY = vpoint[Y] + tol;

		    if (minX < vx && vx < maxX &&
			minY < vy && vy < maxY) {
			if (!found_top || top_z < vpoint[Z]) {
			    top_z = vpoint[Z];
			    top_data_str = data_polygons_str;
			    top_i = si;
			    top_j = sj;
			    top_k = sk;
			    VMOVE(top_point, gdpsp->gdps_polygons.polygon[si].contour[sj].point[sk]);
			    found_top = 1;
			}
		    }
		}
    }

    if (found_top) {
	bu_vls_printf(gedp->ged_result_str, "%s {%zu %zu %zu} {%lf %lf %lf}",
		      top_data_str, top_i, top_j, top_k, V3ARGS(top_point));
	return GED_OK;
    }

    /* check for label points */
    if (gdvp->gv_data_labels.gdls_draw &&
	gdvp->gv_data_labels.gdls_num_labels) {
	struct bview_data_label_state *gdlsp = &gdvp->gv_data_labels;

	for (i = 0; i < gdlsp->gdls_num_labels; ++i) {
	    fastf_t minX, maxX;
	    fastf_t minY, maxY;

	    VMOVE(dpoint, gdlsp->gdls_points[i]);
	    MAT4X3PNT(vpoint, gdvp->gv_model2view, dpoint);

	    minX = vpoint[X];
	    maxX = vpoint[X] + (2 * tol);
	    minY = vpoint[Y];
	    maxY = vpoint[Y] + (2 * tol);

	    if (minX < vx && vx < maxX &&
		minY < vy && vy < maxY) {
		if (!found_top || top_z < vpoint[Z]) {
		    top_z = vpoint[Z];
		    top_data_str = data_labels_str;
		    top_i = i;
		    top_data_label = gdlsp->gdls_labels[i];
		    VMOVE(top_point, dpoint);
		    found_top = 1;
		}
	    }
	}
    }

    /* check for selected label points */
    if (gdvp->gv_sdata_labels.gdls_draw &&
	gdvp->gv_sdata_labels.gdls_num_labels) {
	struct bview_data_label_state *gdlsp = &gdvp->gv_sdata_labels;

	for (i = 0; i < gdlsp->gdls_num_labels; ++i) {
	    fastf_t minX, maxX;
	    fastf_t minY, maxY;

	    VMOVE(dpoint, gdlsp->gdls_points[i]);
	    MAT4X3PNT(vpoint, gdvp->gv_model2view, dpoint);

	    minX = vpoint[X];
	    maxX = vpoint[X] + (2 * tol);
	    minY = vpoint[Y];
	    maxY = vpoint[Y] + (2 * tol);

	    if (minX < vx && vx < maxX &&
		minY < vy && vy < maxY) {
		if (!found_top || top_z < vpoint[Z]) {
		    top_z = vpoint[Z];
		    top_data_str = sdata_labels_str;
		    top_i = i;
		    top_data_label = gdlsp->gdls_labels[i];
		    VMOVE(top_point, dpoint);
		    found_top = 1;
		}
	    }
	}
    }

    if (found_top) {
	bu_vls_printf(gedp->ged_result_str, "%s %zu {{%s} {%lf %lf %lf}}",
		      top_data_str, top_i, top_data_label, V3ARGS(top_point));
	return GED_OK;
    }

    /* check for line points */
    if (gdvp->gv_data_lines.gdls_draw &&
	gdvp->gv_data_lines.gdls_num_points) {
	struct bview_data_line_state *gdlsp = &gdvp->gv_data_lines;

	for (i = 0; i < gdlsp->gdls_num_points; ++i) {
	    fastf_t minX, maxX;
	    fastf_t minY, maxY;

	    VMOVE(dpoint, gdlsp->gdls_points[i]);
	    MAT4X3PNT(vpoint, gdvp->gv_model2view, dpoint);

	    minX = vpoint[X] - tol;
	    maxX = vpoint[X] + tol;
	    minY = vpoint[Y] - tol;
	    maxY = vpoint[Y] + tol;
	    if (minX < vx && vx < maxX &&
		minY < vy && vy < maxY) {
		if (top_z < vpoint[Z]) {
		    top_z = vpoint[Z];
		    top_data_str = data_lines_str;
		    top_i = i;
		    VMOVE(top_point, dpoint);
		    found_top = 1;
		}
		bu_vls_printf(gedp->ged_result_str, "data_lines %d {%lf %lf %lf}", i, V3ARGS(dpoint));
		return GED_OK;
	    }
	}
    }

    /* check for selected line points */
    if (gdvp->gv_sdata_lines.gdls_draw &&
	gdvp->gv_sdata_lines.gdls_num_points) {
	struct bview_data_line_state *gdlsp = &gdvp->gv_sdata_lines;

	for (i = 0; i < gdlsp->gdls_num_points; ++i) {
	    fastf_t minX, maxX;
	    fastf_t minY, maxY;

	    VMOVE(dpoint, gdlsp->gdls_points[i]);
	    MAT4X3PNT(vpoint, gdvp->gv_model2view, dpoint);

	    minX = vpoint[X] - tol;
	    maxX = vpoint[X] + tol;
	    minY = vpoint[Y] - tol;
	    maxY = vpoint[Y] + tol;
	    if (minX < vx && vx < maxX &&
		minY < vy && vy < maxY) {
		if (!found_top || top_z < vpoint[Z]) {
		    top_z = vpoint[Z];
		    top_data_str = sdata_lines_str;
		    top_i = i;
		    VMOVE(top_point, dpoint);
		    found_top = 1;
		}
	    }
	}
    }

    if (found_top) {
	bu_vls_printf(gedp->ged_result_str, "%s %zu {%lf %lf %lf}",
		      top_data_str, top_i, V3ARGS(top_point));
	return GED_OK;
    }

    /* check for arrow points */
    if (gdvp->gv_data_arrows.gdas_draw &&
	gdvp->gv_data_arrows.gdas_num_points) {
	struct bview_data_arrow_state *gdasp = &gdvp->gv_data_arrows;

	for (i = 0; i < gdasp->gdas_num_points; ++i) {
	    fastf_t minX, maxX;
	    fastf_t minY, maxY;

	    VMOVE(dpoint, gdasp->gdas_points[i]);
	    MAT4X3PNT(vpoint, gdvp->gv_model2view, dpoint);

	    minX = vpoint[X] - tol;
	    maxX = vpoint[X] + tol;
	    minY = vpoint[Y] - tol;
	    maxY = vpoint[Y] + tol;
	    if (minX < vx && vx < maxX &&
		minY < vy && vy < maxY) {
		if (!found_top || top_z < vpoint[Z]) {
		    top_z = vpoint[Z];
		    top_data_str = data_arrows_str;
		    top_i = i;
		    VMOVE(top_point, dpoint);
		    found_top = 1;
		}
	    }
	}
    }

    /* check for selected arrow points */
    if (gdvp->gv_sdata_arrows.gdas_draw &&
	gdvp->gv_sdata_arrows.gdas_num_points) {
	struct bview_data_arrow_state *gdasp = &gdvp->gv_sdata_arrows;

	for (i = 0; i < gdasp->gdas_num_points; ++i) {
	    fastf_t minX, maxX;
	    fastf_t minY, maxY;

	    VMOVE(dpoint, gdasp->gdas_points[i]);
	    MAT4X3PNT(vpoint, gdvp->gv_model2view, dpoint);

	    minX = vpoint[X] - tol;
	    maxX = vpoint[X] + tol;
	    minY = vpoint[Y] - tol;
	    maxY = vpoint[Y] + tol;
	    if (minX < vx && vx < maxX &&
		minY < vy && vy < maxY) {
		if (!found_top || top_z < vpoint[Z]) {
		    top_z = vpoint[Z];
		    top_data_str = sdata_arrows_str;
		    top_i = i;
		    VMOVE(top_point, dpoint);
		    found_top = 1;
		}
	    }
	}
    }

    if (found_top) {
	bu_vls_printf(gedp->ged_result_str, "%s %zu {%lf %lf %lf}",
		      top_data_str, top_i, V3ARGS(top_point));
	return GED_OK;
    }

    /* check for axes points */
    if (gdvp->gv_data_axes.draw &&
	gdvp->gv_data_axes.num_points) {
	struct bview_data_axes_state *gdasp = &gdvp->gv_data_axes;

	for (i = 0; i < gdasp->num_points; ++i) {
	    fastf_t minX, maxX;
	    fastf_t minY, maxY;

	    VMOVE(dpoint, gdasp->points[i]);
	    MAT4X3PNT(vpoint, gdvp->gv_model2view, dpoint);

	    minX = vpoint[X] - tol;
	    maxX = vpoint[X] + tol;
	    minY = vpoint[Y] - tol;
	    maxY = vpoint[Y] + tol;
	    if (minX < vx && vx < maxX &&
		minY < vy && vy < maxY) {
		if (!found_top || top_z < vpoint[Z]) {
		    top_z = vpoint[Z];
		    top_i = i;
		    top_data_str = data_axes_str;
		    VMOVE(top_point, dpoint);
		    found_top = 1;
		}
	    }
	}
    }

    /* check for selected axes points */
    if (gdvp->gv_sdata_axes.draw &&
	gdvp->gv_sdata_axes.num_points) {
	struct bview_data_axes_state *gdasp = &gdvp->gv_sdata_axes;

	for (i = 0; i < gdasp->num_points; ++i) {
	    fastf_t minX, maxX;
	    fastf_t minY, maxY;

	    VMOVE(dpoint, gdasp->points[i]);
	    MAT4X3PNT(vpoint, gdvp->gv_model2view, dpoint);

	    minX = vpoint[X] - tol;
	    maxX = vpoint[X] + tol;
	    minY = vpoint[Y] - tol;
	    maxY = vpoint[Y] + tol;
	    if (minX < vx && vx < maxX &&
		minY < vy && vy < maxY) {
		if (!found_top || top_z < vpoint[Z]) {
		    top_z = vpoint[Z];
		    top_i = i;
		    top_data_str = sdata_axes_str;
		    VMOVE(top_point, dpoint);
		    found_top = 1;
		}
	    }
	}
    }

    if (found_top)
	bu_vls_printf(gedp->ged_result_str, "%s %zu {%lf %lf %lf}",
		      top_data_str, top_i, V3ARGS(top_point));

    return GED_OK;

bad:
    bu_vls_printf(gedp->ged_result_str, "Usage: %s %s", argv[0], usage);
    return GED_ERROR;
}


HIDDEN int
to_data_vZ(struct ged *gedp,
	   int argc,
	   const char *argv[],
	   ged_func_ptr UNUSED(func),
	   const char *usage,
	   int UNUSED(maxargs))
{
    /* must be double for scanf */
    double vZ;

    /* initialize result */
    bu_vls_trunc(gedp->ged_result_str, 0);

    /* must be wanting help */
    if (argc == 1) {
	bu_vls_printf(gedp->ged_result_str, "Usage: %s %s", argv[0], usage);
	return GED_HELP;
    }

    if (argc != 2 && argc != 3) {
	bu_vls_printf(gedp->ged_result_str, "Usage: %s %s", argv[0], usage);
	return GED_ERROR;
    }

    struct bview *gdvp = ged_find_view(gedp, argv[1]);
    if (!gdvp) {
	bu_vls_printf(gedp->ged_result_str, "View not found - %s", argv[1]);
	return GED_ERROR;
    }

    /* Get the data vZ */
    if (argc == 2) {
	bu_vls_printf(gedp->ged_result_str, "%lf", gdvp->gv_data_vZ);
	return GED_OK;
    }

    /* Set the data vZ */
    if (bu_sscanf(argv[2], "%lf", &vZ) != 1) {
	bu_vls_printf(gedp->ged_result_str, "Usage: %s %s", argv[0], usage);
	return GED_ERROR;
    }

    gdvp->gv_data_vZ = vZ;

    return GED_OK;
}


HIDDEN void
to_init_default_bindings(struct bview *gdvp)
{
    struct bu_vls bindings = BU_VLS_INIT_ZERO;

    if (dm_get_pathname((struct dm *)gdvp->dmp)) {
	bu_vls_printf(&bindings, "bind %s <Configure> {%s configure %s; break}; ",
		      bu_vls_addr(dm_get_pathname((struct dm *)gdvp->dmp)),
		      bu_vls_addr(&current_top->to_gedp->go_name),
		      bu_vls_addr(&gdvp->gv_name));
	bu_vls_printf(&bindings, "bind %s <Enter> {focus %s; break}; ",
		      bu_vls_addr(dm_get_pathname((struct dm *)gdvp->dmp)),
		      bu_vls_addr(dm_get_pathname((struct dm *)gdvp->dmp)));
	bu_vls_printf(&bindings, "bind %s <Expose> {%s handle_expose %s %%c; break}; ",
		      bu_vls_addr(dm_get_pathname((struct dm *)gdvp->dmp)),
		      bu_vls_addr(&current_top->to_gedp->go_name),
		      bu_vls_addr(&gdvp->gv_name));
	bu_vls_printf(&bindings, "catch {wm protocol %s WM_DELETE_WINDOW {%s delete_view %s; break}}; ",
		      bu_vls_addr(dm_get_pathname((struct dm *)gdvp->dmp)),
		      bu_vls_addr(&current_top->to_gedp->go_name),
		      bu_vls_addr(&gdvp->gv_name));

	/* Mouse Bindings */
	bu_vls_printf(&bindings, "bind %s <2> {%s vslew %s %%x %%y; focus %s; break}; ",
		      bu_vls_addr(dm_get_pathname((struct dm *)gdvp->dmp)),
		      bu_vls_addr(&current_top->to_gedp->go_name),
		      bu_vls_addr(&gdvp->gv_name),
		      bu_vls_addr(dm_get_pathname((struct dm *)gdvp->dmp)));
	bu_vls_printf(&bindings, "bind %s <1> {%s zoom %s 0.5; focus %s; break}; ",
		      bu_vls_addr(dm_get_pathname((struct dm *)gdvp->dmp)),
		      bu_vls_addr(&current_top->to_gedp->go_name),
		      bu_vls_addr(&gdvp->gv_name),
		      bu_vls_addr(dm_get_pathname((struct dm *)gdvp->dmp)));
	bu_vls_printf(&bindings, "bind %s <3> {%s zoom %s 2.0; focus %s;  break}; ",
		      bu_vls_addr(dm_get_pathname((struct dm *)gdvp->dmp)),
		      bu_vls_addr(&current_top->to_gedp->go_name),
		      bu_vls_addr(&gdvp->gv_name),
		      bu_vls_addr(dm_get_pathname((struct dm *)gdvp->dmp)));
#ifdef DM_X
	bu_vls_printf(&bindings, "bind %s <4> {%s zoom %s 1.1; break}; ",
		      bu_vls_addr(dm_get_pathname((struct dm *)gdvp->dmp)),
		      bu_vls_addr(&current_top->to_gedp->go_name),
		      bu_vls_addr(&gdvp->gv_name));
	bu_vls_printf(&bindings, "bind %s <5> {%s zoom %s 0.9; break}; ",
		      bu_vls_addr(dm_get_pathname((struct dm *)gdvp->dmp)),
		      bu_vls_addr(&current_top->to_gedp->go_name),
		      bu_vls_addr(&gdvp->gv_name));
#endif
#ifdef DM_WGL
	bu_vls_printf(&bindings, "bind %s <MouseWheel> {if {%%D < 0} {%s zoom %s 0.9} else {%s zoom %s 1.1}; break}; ",
		      bu_vls_addr(dm_get_pathname((struct dm *)gdvp->dmp)),
		      bu_vls_addr(&current_top->to_gedp->go_name),
		      bu_vls_addr(&gdvp->gv_name),
		      bu_vls_addr(&current_top->to_gedp->go_name),
		      bu_vls_addr(&gdvp->gv_name));
#endif

	/* Idle Mode */
	bu_vls_printf(&bindings, "bind %s <ButtonRelease> {%s idle_mode %s}; ",
		      bu_vls_addr(dm_get_pathname((struct dm *)gdvp->dmp)),
		      bu_vls_addr(&current_top->to_gedp->go_name),
		      bu_vls_addr(&gdvp->gv_name));
	bu_vls_printf(&bindings, "bind %s <KeyRelease-Control_L> {%s idle_mode %s}; ",
		      bu_vls_addr(dm_get_pathname((struct dm *)gdvp->dmp)),
		      bu_vls_addr(&current_top->to_gedp->go_name),
		      bu_vls_addr(&gdvp->gv_name));
	bu_vls_printf(&bindings, "bind %s <KeyRelease-Control_R> {%s idle_mode %s}; ",
		      bu_vls_addr(dm_get_pathname((struct dm *)gdvp->dmp)),
		      bu_vls_addr(&current_top->to_gedp->go_name),
		      bu_vls_addr(&gdvp->gv_name));
	bu_vls_printf(&bindings, "bind %s <KeyRelease-Shift_L> {%s idle_mode %s}; ",
		      bu_vls_addr(dm_get_pathname((struct dm *)gdvp->dmp)),
		      bu_vls_addr(&current_top->to_gedp->go_name),
		      bu_vls_addr(&gdvp->gv_name));
	bu_vls_printf(&bindings, "bind %s <KeyRelease-Shift_R> {%s idle_mode %s}; ",
		      bu_vls_addr(dm_get_pathname((struct dm *)gdvp->dmp)),
		      bu_vls_addr(&current_top->to_gedp->go_name),
		      bu_vls_addr(&gdvp->gv_name));
	bu_vls_printf(&bindings, "bind %s <KeyRelease-Alt_L> {%s idle_mode %s; break}; ",
		      bu_vls_addr(dm_get_pathname((struct dm *)gdvp->dmp)),
		      bu_vls_addr(&current_top->to_gedp->go_name),
		      bu_vls_addr(&gdvp->gv_name));
	bu_vls_printf(&bindings, "bind %s <KeyRelease-Alt_R> {%s idle_mode %s; break}; ",
		      bu_vls_addr(dm_get_pathname((struct dm *)gdvp->dmp)),
		      bu_vls_addr(&current_top->to_gedp->go_name),
		      bu_vls_addr(&gdvp->gv_name));

	/* Rotate Mode */
	bu_vls_printf(&bindings, "bind %s <Control-ButtonRelease-1> {%s idle_mode %s}; ",
		      bu_vls_addr(dm_get_pathname((struct dm *)gdvp->dmp)),
		      bu_vls_addr(&current_top->to_gedp->go_name),
		      bu_vls_addr(&gdvp->gv_name));
	bu_vls_printf(&bindings, "bind %s <Control-ButtonPress-1> {%s rotate_mode %s %%x %%y}; ",
		      bu_vls_addr(dm_get_pathname((struct dm *)gdvp->dmp)),
		      bu_vls_addr(&current_top->to_gedp->go_name),
		      bu_vls_addr(&gdvp->gv_name));
	bu_vls_printf(&bindings, "bind %s <Control-ButtonPress-2> {%s rotate_mode %s %%x %%y}; ",
		      bu_vls_addr(dm_get_pathname((struct dm *)gdvp->dmp)),
		      bu_vls_addr(&current_top->to_gedp->go_name),
		      bu_vls_addr(&gdvp->gv_name));
	bu_vls_printf(&bindings, "bind %s <Control-ButtonPress-3> {%s rotate_mode %s %%x %%y}; ",
		      bu_vls_addr(dm_get_pathname((struct dm *)gdvp->dmp)),
		      bu_vls_addr(&current_top->to_gedp->go_name),
		      bu_vls_addr(&gdvp->gv_name));

	/* Translate Mode */
	bu_vls_printf(&bindings, "bind %s <Shift-ButtonRelease-1> {%s idle_mode %s}; ",
		      bu_vls_addr(dm_get_pathname((struct dm *)gdvp->dmp)),
		      bu_vls_addr(&current_top->to_gedp->go_name),
		      bu_vls_addr(&gdvp->gv_name));
	bu_vls_printf(&bindings, "bind %s <Shift-ButtonPress-1> {%s translate_mode %s %%x %%y}; ",
		      bu_vls_addr(dm_get_pathname((struct dm *)gdvp->dmp)),
		      bu_vls_addr(&current_top->to_gedp->go_name),
		      bu_vls_addr(&gdvp->gv_name));
	bu_vls_printf(&bindings, "bind %s <Shift-ButtonPress-2> {%s translate_mode %s %%x %%y}; ",
		      bu_vls_addr(dm_get_pathname((struct dm *)gdvp->dmp)),
		      bu_vls_addr(&current_top->to_gedp->go_name),
		      bu_vls_addr(&gdvp->gv_name));
	bu_vls_printf(&bindings, "bind %s <Shift-ButtonPress-3> {%s translate_mode %s %%x %%y}; ",
		      bu_vls_addr(dm_get_pathname((struct dm *)gdvp->dmp)),
		      bu_vls_addr(&current_top->to_gedp->go_name),
		      bu_vls_addr(&gdvp->gv_name));

	/* Scale Mode */
	bu_vls_printf(&bindings, "bind %s <Control-Shift-ButtonRelease-1> {%s idle_mode %s}; ",
		      bu_vls_addr(dm_get_pathname((struct dm *)gdvp->dmp)),
		      bu_vls_addr(&current_top->to_gedp->go_name),
		      bu_vls_addr(&gdvp->gv_name));
	bu_vls_printf(&bindings, "bind %s <Control-Shift-ButtonPress-1> {%s scale_mode %s %%x %%y}; ",
		      bu_vls_addr(dm_get_pathname((struct dm *)gdvp->dmp)),
		      bu_vls_addr(&current_top->to_gedp->go_name),
		      bu_vls_addr(&gdvp->gv_name));
	bu_vls_printf(&bindings, "bind %s <Control-Shift-ButtonPress-2> {%s scale_mode %s %%x %%y}; ",
		      bu_vls_addr(dm_get_pathname((struct dm *)gdvp->dmp)),
		      bu_vls_addr(&current_top->to_gedp->go_name),
		      bu_vls_addr(&gdvp->gv_name));
	bu_vls_printf(&bindings, "bind %s <Control-Shift-ButtonPress-3> {%s scale_mode %s %%x %%y}; ",
		      bu_vls_addr(dm_get_pathname((struct dm *)gdvp->dmp)),
		      bu_vls_addr(&current_top->to_gedp->go_name),
		      bu_vls_addr(&gdvp->gv_name));

	/* Constrained Rotate Mode */
	bu_vls_printf(&bindings, "bind %s <Control-Lock-ButtonRelease-1> {%s idle_mode %s}; ",
		      bu_vls_addr(dm_get_pathname((struct dm *)gdvp->dmp)),
		      bu_vls_addr(&current_top->to_gedp->go_name),
		      bu_vls_addr(&gdvp->gv_name));
	bu_vls_printf(&bindings, "bind %s <Control-Lock-ButtonPress-1> {%s constrain_rmode %s x %%x %%y; break}; ",
		      bu_vls_addr(dm_get_pathname((struct dm *)gdvp->dmp)),
		      bu_vls_addr(&current_top->to_gedp->go_name),
		      bu_vls_addr(&gdvp->gv_name));
	bu_vls_printf(&bindings, "bind %s <Control-Lock-ButtonPress-2> {%s constrain_rmode %s y %%x %%y; break}; ",
		      bu_vls_addr(dm_get_pathname((struct dm *)gdvp->dmp)),
		      bu_vls_addr(&current_top->to_gedp->go_name),
		      bu_vls_addr(&gdvp->gv_name));
	bu_vls_printf(&bindings, "bind %s <Control-Lock-ButtonPress-3> {%s constrain_rmode %s z %%x %%y; break}; ",
		      bu_vls_addr(dm_get_pathname((struct dm *)gdvp->dmp)),
		      bu_vls_addr(&current_top->to_gedp->go_name),
		      bu_vls_addr(&gdvp->gv_name));

	/* Constrained Translate Mode */
	bu_vls_printf(&bindings, "bind %s <Shift-Lock-ButtonRelease-1> {%s idle_mode %s; break}; ",
		      bu_vls_addr(dm_get_pathname((struct dm *)gdvp->dmp)),
		      bu_vls_addr(&current_top->to_gedp->go_name),
		      bu_vls_addr(&gdvp->gv_name));
	bu_vls_printf(&bindings, "bind %s <Shift-Lock-ButtonPress-1> {%s constrain_tmode %s x %%x %%y; break}; ",
		      bu_vls_addr(dm_get_pathname((struct dm *)gdvp->dmp)),
		      bu_vls_addr(&current_top->to_gedp->go_name),
		      bu_vls_addr(&gdvp->gv_name));
	bu_vls_printf(&bindings, "bind %s <Shift-Lock-ButtonPress-2> {%s constrain_tmode %s y %%x %%y; break}; ",
		      bu_vls_addr(dm_get_pathname((struct dm *)gdvp->dmp)),
		      bu_vls_addr(&current_top->to_gedp->go_name),
		      bu_vls_addr(&gdvp->gv_name));
	bu_vls_printf(&bindings, "bind %s <Shift-Lock-ButtonPress-3> {%s constrain_tmode %s z %%x %%y; break}; ",
		      bu_vls_addr(dm_get_pathname((struct dm *)gdvp->dmp)),
		      bu_vls_addr(&current_top->to_gedp->go_name),
		      bu_vls_addr(&gdvp->gv_name));

	/* Key Bindings */
	bu_vls_printf(&bindings, "bind %s 3 {%s aet %s 35 25; break}; ",
		      bu_vls_addr(dm_get_pathname((struct dm *)gdvp->dmp)),
		      bu_vls_addr(&current_top->to_gedp->go_name),
		      bu_vls_addr(&gdvp->gv_name));
	bu_vls_printf(&bindings, "bind %s 4 {%s aet %s 45 45; break}; ",
		      bu_vls_addr(dm_get_pathname((struct dm *)gdvp->dmp)),
		      bu_vls_addr(&current_top->to_gedp->go_name),
		      bu_vls_addr(&gdvp->gv_name));
	bu_vls_printf(&bindings, "bind %s f {%s aet %s 0 0; break}; ",
		      bu_vls_addr(dm_get_pathname((struct dm *)gdvp->dmp)),
		      bu_vls_addr(&current_top->to_gedp->go_name),
		      bu_vls_addr(&gdvp->gv_name));
	bu_vls_printf(&bindings, "bind %s F {%s aet %s 0 0; break}; ",
		      bu_vls_addr(dm_get_pathname((struct dm *)gdvp->dmp)),
		      bu_vls_addr(&current_top->to_gedp->go_name),
		      bu_vls_addr(&gdvp->gv_name));
	bu_vls_printf(&bindings, "bind %s R {%s aet %s 180 0; break}; ",
		      bu_vls_addr(dm_get_pathname((struct dm *)gdvp->dmp)),
		      bu_vls_addr(&current_top->to_gedp->go_name),
		      bu_vls_addr(&gdvp->gv_name));
	bu_vls_printf(&bindings, "bind %s r {%s aet %s 270 0; break}; ",
		      bu_vls_addr(dm_get_pathname((struct dm *)gdvp->dmp)),
		      bu_vls_addr(&current_top->to_gedp->go_name),
		      bu_vls_addr(&gdvp->gv_name));
	bu_vls_printf(&bindings, "bind %s l {%s aet %s 90 0; break}; ",
		      bu_vls_addr(dm_get_pathname((struct dm *)gdvp->dmp)),
		      bu_vls_addr(&current_top->to_gedp->go_name),
		      bu_vls_addr(&gdvp->gv_name));
	bu_vls_printf(&bindings, "bind %s L {%s aet %s 90 0; break}; ",
		      bu_vls_addr(dm_get_pathname((struct dm *)gdvp->dmp)),
		      bu_vls_addr(&current_top->to_gedp->go_name),
		      bu_vls_addr(&gdvp->gv_name));
	bu_vls_printf(&bindings, "bind %s t {%s aet %s 270 90; break}; ",
		      bu_vls_addr(dm_get_pathname((struct dm *)gdvp->dmp)),
		      bu_vls_addr(&current_top->to_gedp->go_name),
		      bu_vls_addr(&gdvp->gv_name));
	bu_vls_printf(&bindings, "bind %s T {%s aet %s 270 90; break}; ",
		      bu_vls_addr(dm_get_pathname((struct dm *)gdvp->dmp)),
		      bu_vls_addr(&current_top->to_gedp->go_name),
		      bu_vls_addr(&gdvp->gv_name));
	bu_vls_printf(&bindings, "bind %s b {%s aet %s 270 -90; break}; ",
		      bu_vls_addr(dm_get_pathname((struct dm *)gdvp->dmp)),
		      bu_vls_addr(&current_top->to_gedp->go_name),
		      bu_vls_addr(&gdvp->gv_name));
	bu_vls_printf(&bindings, "bind %s B {%s aet %s 270 -90; break}; ",
		      bu_vls_addr(dm_get_pathname((struct dm *)gdvp->dmp)),
		      bu_vls_addr(&current_top->to_gedp->go_name),
		      bu_vls_addr(&gdvp->gv_name));
	bu_vls_printf(&bindings, "bind %s + {%s zoom %s 2.0; break}; ",
		      bu_vls_addr(dm_get_pathname((struct dm *)gdvp->dmp)),
		      bu_vls_addr(&current_top->to_gedp->go_name),
		      bu_vls_addr(&gdvp->gv_name));
	bu_vls_printf(&bindings, "bind %s = {%s zoom %s 2.0; break}; ",
		      bu_vls_addr(dm_get_pathname((struct dm *)gdvp->dmp)),
		      bu_vls_addr(&current_top->to_gedp->go_name),
		      bu_vls_addr(&gdvp->gv_name));
	bu_vls_printf(&bindings, "bind %s _ {%s zoom %s 0.5; break}; ",
		      bu_vls_addr(dm_get_pathname((struct dm *)gdvp->dmp)),
		      bu_vls_addr(&current_top->to_gedp->go_name),
		      bu_vls_addr(&gdvp->gv_name));
	bu_vls_printf(&bindings, "bind %s - {%s zoom %s 0.5; break}; ",
		      bu_vls_addr(dm_get_pathname((struct dm *)gdvp->dmp)),
		      bu_vls_addr(&current_top->to_gedp->go_name),
		      bu_vls_addr(&gdvp->gv_name));
	bu_vls_printf(&bindings, "bind %s <Key-Left> {%s rot %s -v 0 1 0; break}; ",
		      bu_vls_addr(dm_get_pathname((struct dm *)gdvp->dmp)),
		      bu_vls_addr(&current_top->to_gedp->go_name),
		      bu_vls_addr(&gdvp->gv_name));
	bu_vls_printf(&bindings, "bind %s <Key-Right> {%s rot %s -v 0 -1 0; break}; ",
		      bu_vls_addr(dm_get_pathname((struct dm *)gdvp->dmp)),
		      bu_vls_addr(&current_top->to_gedp->go_name),
		      bu_vls_addr(&gdvp->gv_name));
	bu_vls_printf(&bindings, "bind %s <Key-Up> {%s rot %s -v 1 0 0; break}; ",
		      bu_vls_addr(dm_get_pathname((struct dm *)gdvp->dmp)),
		      bu_vls_addr(&current_top->to_gedp->go_name),
		      bu_vls_addr(&gdvp->gv_name));
	bu_vls_printf(&bindings, "bind %s <Key-Down> {%s rot %s -v -1 0 0; break}; ",
		      bu_vls_addr(dm_get_pathname((struct dm *)gdvp->dmp)),
		      bu_vls_addr(&current_top->to_gedp->go_name),
		      bu_vls_addr(&gdvp->gv_name));


	Tcl_Eval(current_top->to_interp, bu_vls_addr(&bindings));
    }
    bu_vls_free(&bindings);
}


HIDDEN int
to_dlist_on(struct ged *gedp,
	    int argc,
	    const char *argv[],
	    ged_func_ptr UNUSED(func),
	    const char *UNUSED(usage),
	    int UNUSED(maxargs))
{
    struct tclcad_ged_data *tgd = (struct tclcad_ged_data *)current_top->to_gedp->u_data;
    int on;

    /* initialize result */
    bu_vls_trunc(gedp->ged_result_str, 0);

    if (2 < argc) {
	bu_vls_printf(gedp->ged_result_str, "Usage: %s", argv[0]);
	return GED_ERROR;
    }

    /* Get dlist_on state */
    if (argc == 1) {
	bu_vls_printf(gedp->ged_result_str, "%d", tgd->go_dlist_on);
	return GED_OK;
    }

    /* Set dlist_on state */
    if (bu_sscanf(argv[1], "%d", &on) != 1) {
	bu_vls_printf(gedp->ged_result_str, "Usage: %s", argv[0]);
	return GED_ERROR;
    }

    tgd->go_dlist_on = on;

    return GED_OK;
}


HIDDEN int
to_fontsize(struct ged *gedp,
	    int argc,
	    const char *argv[],
	    ged_func_ptr UNUSED(func),
	    const char *usage,
	    int UNUSED(maxargs))
{
    int fontsize;

    /* initialize result */
    bu_vls_trunc(gedp->ged_result_str, 0);

    /* must be wanting help */
    if (argc == 1) {
	bu_vls_printf(gedp->ged_result_str, "Usage: %s %s", argv[0], usage);
	return GED_HELP;
    }

    if (argc < 2 || 3 < argc) {
	bu_vls_printf(gedp->ged_result_str, "Usage: %s %s", argv[0], usage);
	return GED_ERROR;
    }

    struct bview *gdvp = ged_find_view(gedp, argv[1]);
    if (!gdvp) {
	bu_vls_printf(gedp->ged_result_str, "View not found - %s", argv[1]);
	return GED_ERROR;
    }

    /* get the font size */
    if (argc == 2) {
	bu_vls_printf(gedp->ged_result_str, "%d", dm_get_fontsize((struct dm *)gdvp->dmp));
	return GED_OK;
    }

    /* set background color */
    if (bu_sscanf(argv[2], "%d", &fontsize) != 1)
	goto bad_fontsize;

    if (DM_VALID_FONT_SIZE(fontsize) || fontsize == 0) {
	dm_set_fontsize((struct dm *)gdvp->dmp, fontsize);
	(void)dm_configure_win((struct dm *)gdvp->dmp, 1);
	to_refresh_view(gdvp);
	return GED_OK;
    }

bad_fontsize:
    bu_vls_printf(gedp->ged_result_str, "%s: %s", argv[0], argv[2]);
    return GED_ERROR;
}


HIDDEN int
to_fit_png_image(struct ged *gedp,
		 int argc,
		 const char *argv[],
		 ged_func_ptr UNUSED(func),
		 const char *usage,
		 int UNUSED(maxargs))
{
    icv_image_t *img;
    size_t i_w, i_n;
    size_t o_w_requested, o_n_requested;
    size_t o_w_used, o_n_used;
    size_t x_offset, y_offset;
    fastf_t ar_w;
    fastf_t sf;

    /* initialize result */
    bu_vls_trunc(gedp->ged_result_str, 0);

    /* must be wanting help */
    if (argc == 1) {
	bu_vls_printf(gedp->ged_result_str, "Usage: %s %s", argv[0], usage);
	return GED_HELP;
    }

    if (argc != 6 ||
	bu_sscanf(argv[2], "%zu", &o_w_requested) != 1 ||
	bu_sscanf(argv[3], "%zu", &o_n_requested) != 1 ||
	bu_sscanf(argv[4], "%lf", &sf) != 1) {
	bu_vls_printf(gedp->ged_result_str, "Usage: %s %s", argv[0], usage);
	return GED_ERROR;
    }

    img = icv_read(argv[1], BU_MIME_IMAGE_PNG, 0, 0);
    if (img == NULL) {
	bu_vls_printf(gedp->ged_result_str, "%s: %s does not exist or is not a png file", argv[0], argv[1]);
	return GED_ERROR;
    }

    i_w = img->width;
    i_n = img->height;
    ar_w = o_w_requested / (fastf_t)i_w;

    o_w_used = (size_t)(i_w * ar_w * sf);
    o_n_used = (size_t)(i_n * ar_w * sf);

    if (icv_resize(img, ICV_RESIZE_BINTERP, o_w_used, o_n_used, 1) < 0) {
	bu_vls_printf(gedp->ged_result_str, "%s: icv_resize failed", argv[0]);
	icv_destroy(img);
	return GED_ERROR;
    }

    if (NEAR_EQUAL(sf, 1.0, BN_TOL_DIST)) {
	fastf_t ar_n = o_n_requested / (fastf_t)i_n;

	if (ar_w > ar_n && !NEAR_EQUAL(ar_w, ar_n, BN_TOL_DIST)) {
	    /* need to crop final image height so that we keep the center of the image */
	    size_t x_orig = 0;
	    size_t y_orig = (o_n_used - o_n_requested) * 0.5;

	    if (icv_rect(img, x_orig, y_orig, o_w_requested, o_n_requested) < 0) {
		bu_vls_printf(gedp->ged_result_str, "%s: icv_rect failed", argv[0]);
		icv_destroy(img);
		return GED_ERROR;
	    }

	    x_offset = 0;
	    y_offset = 0;
	} else {
	    /* user needs to offset final image in the window */
	    x_offset = 0;
	    y_offset = (size_t)((o_n_requested - o_n_used) * 0.5);
	}
    } else {
	if (sf > 1.0) {
	    size_t x_orig = (o_w_used - o_w_requested) * 0.5;
	    size_t y_orig = (o_n_used - o_n_requested) * 0.5;

	    if (icv_rect(img, x_orig, y_orig, o_w_requested, o_n_requested) < 0) {
		bu_vls_printf(gedp->ged_result_str, "%s: icv_rect failed", argv[0]);
		icv_destroy(img);
		return GED_ERROR;
	    }

	    x_offset = 0;
	    y_offset = 0;
	} else {
	    /* user needs to offset final image in the window */
	    x_offset = (size_t)((o_w_requested - o_w_used) * 0.5);
	    y_offset = (size_t)((o_n_requested - o_n_used) * 0.5);
	}
    }

    bu_vls_printf(gedp->ged_result_str, "%zu %zu %zu %zu", img->width, img->height, x_offset, y_offset);

    /* icv_write should return < 0 for errors but doesn't */
    if (icv_write(img, argv[5], BU_MIME_IMAGE_PNG) == 0) {
	icv_destroy(img);
	return GED_ERROR;
    }

    icv_destroy(img);
    return GED_OK;
}


HIDDEN int
to_init_view_bindings(struct ged *gedp,
		      int argc,
		      const char *argv[],
		      ged_func_ptr UNUSED(func),
		      const char *usage,
		      int UNUSED(maxargs))
{
    /* initialize result */
    bu_vls_trunc(gedp->ged_result_str, 0);

    /* must be wanting help */
    if (argc == 1) {
	bu_vls_printf(gedp->ged_result_str, "Usage: %s %s", argv[0], usage);
	return GED_HELP;
    }

    if (argc != 2) {
	bu_vls_printf(gedp->ged_result_str, "Usage: %s %s", argv[0], usage);
	return GED_ERROR;
    }

    struct bview *gdvp = ged_find_view(gedp, argv[1]);
    if (!gdvp) {
	bu_vls_printf(gedp->ged_result_str, "View not found - %s", argv[1]);
	return GED_ERROR;
    }

    to_init_default_bindings(gdvp);

    return GED_OK;
}


HIDDEN int
to_delete_view(struct ged *gedp,
	       int argc,
	       const char *argv[],
	       ged_func_ptr UNUSED(func),
	       const char *usage,
	       int UNUSED(maxargs))
{
    /* initialize result */
    bu_vls_trunc(gedp->ged_result_str, 0);

    /* must be wanting help */
    if (argc == 1) {
	bu_vls_printf(gedp->ged_result_str, "Usage: %s %s", argv[0], usage);
	return GED_HELP;
    }

    if (argc != 2) {
	bu_vls_printf(gedp->ged_result_str, "Usage: %s %s", argv[0], usage);
	return GED_ERROR;
    }

    struct bview *gdvp = ged_find_view(gedp, argv[1]);
    if (!gdvp) {
	bu_vls_printf(gedp->ged_result_str, "View not found - %s", argv[1]);
	return GED_ERROR;
    }

    return GED_OK;
}


HIDDEN int
to_handle_expose(struct ged *gedp,
		 int argc,
		 const char *argv[],
		 ged_func_ptr UNUSED(func),
		 const char *usage,
		 int UNUSED(maxargs))
{
    int count;

    /* initialize result */
    bu_vls_trunc(gedp->ged_result_str, 0);

    /* must be wanting help */
    if (argc == 1) {
	bu_vls_printf(gedp->ged_result_str, "Usage: %s %s", argv[0], usage);
	return GED_HELP;
    }

    if (argc != 3 ||
	bu_sscanf(argv[2], "%d", &count) != 1) {
	bu_vls_printf(gedp->ged_result_str, "Usage: %s %s, argv[2] - %s", argv[0], usage, argv[2]);
	return GED_ERROR;
    }

    /* There are more expose events to come so ignore this one */
    if (count)
	return GED_OK;

    return to_handle_refresh(gedp, argv[1]);
}


HIDDEN int
to_hide_view(struct ged *gedp,
	     int argc,
	     const char *argv[],
	     ged_func_ptr UNUSED(func),
	     const char *usage,
	     int UNUSED(maxargs))
{
    int hide_view;

    /* initialize result */
    bu_vls_trunc(gedp->ged_result_str, 0);

    /* must be wanting help */
    if (argc == 1) {
	bu_vls_printf(gedp->ged_result_str, "Usage: %s %s", argv[0], usage);
	return GED_HELP;
    }

    if (argc > 3) {
	bu_vls_printf(gedp->ged_result_str, "Usage: %s %s", argv[0], usage);
	return GED_ERROR;
    }

    struct bview *gdvp = ged_find_view(gedp, argv[1]);
    if (!gdvp) {
	bu_vls_printf(gedp->ged_result_str, "View not found - %s", argv[1]);
	return GED_ERROR;
    }

    /* return the hide view setting */
    if (argc == 2) {
	bu_vls_printf(gedp->ged_result_str, "%d", gdvp->gv_hidden);
	return GED_OK;
    }

    if (bu_sscanf(argv[2], "%d", &hide_view) != 1) {
	bu_vls_printf(gedp->ged_result_str, "%s: bad value - %s, should be 0 or 1", argv[1], argv[2]);
	return GED_ERROR;
    }

    return GED_OK;
}


struct redraw_edited_path_data {
    struct ged *gedp;
    struct bview *gdvp;
    int *need_refresh;
};



HIDDEN void
redraw_edited_paths(struct bu_hash_tbl *t, void *udata)
{
    const char *av[5] = {0};
    uint8_t *key;
    char *draw_path;
    struct redraw_edited_path_data *data;
    int ret, dmode = 0;
    struct bu_vls path_dmode = BU_VLS_INIT_ZERO;
    struct path_edit_params *params;
    struct bu_hash_entry *entry = bu_hash_next(t, NULL);

    while (entry) {

	bu_hash_key(entry, &key, NULL);
	draw_path = (char *)key;

	data = (struct redraw_edited_path_data *)udata;

	params = (struct path_edit_params *)bu_hash_value(entry, NULL);
	if (params->edit_mode == TCLCAD_OTRANSLATE_MODE) {
	    struct bu_vls tcl_cmd = BU_VLS_INIT_ZERO;
	    struct bu_vls tran_x_vls = BU_VLS_INIT_ZERO;
	    struct bu_vls tran_y_vls = BU_VLS_INIT_ZERO;
	    struct bu_vls tran_z_vls = BU_VLS_INIT_ZERO;
	    mat_t dvec;

	    MAT_DELTAS_GET(dvec, params->edit_mat);
	    VSCALE(dvec, dvec, data->gedp->ged_wdbp->dbip->dbi_base2local);

	    bu_vls_printf(&tran_x_vls, "%lf", dvec[X]);
	    bu_vls_printf(&tran_y_vls, "%lf", dvec[Y]);
	    bu_vls_printf(&tran_z_vls, "%lf", dvec[Z]);
	    MAT_IDN(params->edit_mat);

	    struct tclcad_view_data *tvd = (struct tclcad_view_data *)data->gdvp->u_data;
	    bu_vls_printf(&tcl_cmd, "%s otranslate %s %s %s",
			  bu_vls_addr(&tvd->gdv_edit_motion_delta_callback),
			  bu_vls_addr(&tran_x_vls), bu_vls_addr(&tran_y_vls),
			  bu_vls_addr(&tran_z_vls));
	    tvd->gdv_edit_motion_delta_callback_cnt++;
	    if (tvd->gdv_edit_motion_delta_callback_cnt > 1) {
		bu_log("Warning - recursive gdv_edit_motion_delta_callback call\n");
	    }

	    Tcl_Eval(current_top->to_interp, bu_vls_addr(&tcl_cmd));
	    tvd->gdv_edit_motion_delta_callback_cnt++;
	    bu_vls_free(&tcl_cmd);
	    bu_vls_free(&tran_x_vls);
	    bu_vls_free(&tran_y_vls);
	    bu_vls_free(&tran_z_vls);
	}

	av[0] = "how";
	av[1] = draw_path;
	av[2] = NULL;
	ret = ged_how(data->gedp, 2, av);
	if (ret == GED_OK) {
	    ret = bu_sscanf(bu_vls_cstr(data->gedp->ged_result_str), "%d", &dmode);
	}
	if (dmode == 5) {
	    bu_vls_printf(&path_dmode, "-h");
	} else {
	    bu_vls_printf(&path_dmode, "-m%d", dmode);
	}

	av[0] = "erase";
	ret = ged_erase(data->gedp, 2, av);

	if (ret == GED_OK) {
	    av[0] = "draw";
	    av[1] = "-R";
	    av[2] = bu_vls_cstr(&path_dmode);
	    av[3] = draw_path;
	    av[4] = NULL;
	    ged_draw(data->gedp, 4, av);
	}

	*data->need_refresh = 1;

	entry = bu_hash_next(t, entry);
    }
}


HIDDEN int
to_idle_mode(struct ged *gedp,
	     int argc,
	     const char *argv[],
	     ged_func_ptr UNUSED(func),
	     const char *usage,
	     int UNUSED(maxargs))
{
    int mode, need_refresh = 0;
    struct redraw_edited_path_data data;
    struct tclcad_ged_data *tgd = (struct tclcad_ged_data *)current_top->to_gedp->u_data;

    /* initialize result */
    bu_vls_trunc(gedp->ged_result_str, 0);

    /* must be wanting help */
    if (argc == 1) {
	bu_vls_printf(gedp->ged_result_str, "Usage: %s %s", argv[0], usage);
	return GED_HELP;
    }

    if (argc != 2) {
	bu_vls_printf(gedp->ged_result_str, "Usage: %s %s", argv[0], usage);
	return GED_ERROR;
    }

    struct bview *gdvp = ged_find_view(gedp, argv[1]);
    if (!gdvp) {
	bu_vls_printf(gedp->ged_result_str, "View not found - %s", argv[1]);
	return GED_ERROR;
    }

    mode = gdvp->gv_mode;

    if (gdvp->gv_adaptive_plot &&
	gdvp->gv_redraw_on_zoom &&
	mode == TCLCAD_SCALE_MODE)
    {
	char *av[] = {"redraw", NULL};

	ged_redraw(gedp, 1, (const char **)av);

	need_refresh = 1;
    }

    if (mode != TCLCAD_POLY_CONTOUR_MODE ||
	gdvp->gv_data_polygons.gdps_cflag == 0)
    {
	struct bu_vls bindings = BU_VLS_INIT_ZERO;

	if (dm_get_pathname((struct dm *)gdvp->dmp)) {
	    bu_vls_printf(&bindings, "bind %s <Motion> {}",
			  bu_vls_addr(dm_get_pathname((struct dm *)gdvp->dmp)));
	    Tcl_Eval(current_top->to_interp, bu_vls_addr(&bindings));
	}
	bu_vls_free(&bindings);
    }

    if (gdvp->gv_grid.snap &&
	(mode == TCLCAD_TRANSLATE_MODE ||
	 mode == TCLCAD_CONSTRAINED_TRANSLATE_MODE))
    {
	char *av[3];

	gedp->ged_gvp = gdvp;
	av[0] = "grid";
	av[1] = "vsnap";
	av[2] = NULL;
	ged_grid(gedp, 2, (const char **)av);

	struct tclcad_view_data *tvd = (struct tclcad_view_data *)gdvp->u_data;
	if (0 < bu_vls_strlen(&tvd->gdv_callback)) {
	    tvd->gdv_callback_cnt++;
	    if (tvd->gdv_callback_cnt > 1) {
		bu_log("Warning - recursive gvd_callback call\n");
	    }
	    tclcad_eval_noresult(current_top->to_interp, bu_vls_addr(&tvd->gdv_callback), 0, NULL);
	    tvd->gdv_callback_cnt--;
	}

	need_refresh = 1;
    }

    /* redraw any edited paths, then clear them from our table */
    Tcl_Eval(current_top->to_interp, "SetWaitCursor $::ArcherCore::application");
    data.gedp = gedp;
    data.gdvp = gdvp;
    data.need_refresh = &need_refresh;

    redraw_edited_paths(tgd->go_edited_paths, &data);

    free_path_edit_params(tgd->go_edited_paths);
    bu_hash_destroy(tgd->go_edited_paths);
    tgd->go_edited_paths = bu_hash_create(0);
    Tcl_Eval(current_top->to_interp, "SetNormalCursor $::ArcherCore::application");

    if (need_refresh) {
	to_refresh_all_views(current_top);
    }

    gdvp->gv_mode = TCLCAD_IDLE_MODE;
    gdvp->gv_sdata_polygons.gdps_cflag = 0;

    return GED_OK;
}


HIDDEN int
to_light(struct ged *gedp,
	 int argc,
	 const char *argv[],
	 ged_func_ptr UNUSED(func),
	 const char *usage,
	 int UNUSED(maxargs))
{
    int light;

    /* initialize result */
    bu_vls_trunc(gedp->ged_result_str, 0);

    /* must be wanting help */
    if (argc == 1) {
	bu_vls_printf(gedp->ged_result_str, "Usage: %s %s", argv[0], usage);
	return GED_HELP;
    }

    if (3 < argc) {
	bu_vls_printf(gedp->ged_result_str, "Usage: %s %s", argv[0], usage);
	return GED_ERROR;
    }

    struct bview *gdvp = ged_find_view(gedp, argv[1]);
    if (!gdvp) {
	bu_vls_printf(gedp->ged_result_str, "View not found - %s", argv[1]);
	return GED_ERROR;
    }

    /* get light flag */
    if (argc == 2) {
	bu_vls_printf(gedp->ged_result_str, "%d", dm_get_light((struct dm *)gdvp->dmp));
	return GED_OK;
    }

    /* set light flag */
    if (bu_sscanf(argv[2], "%d", &light) != 1) {
	bu_vls_printf(gedp->ged_result_str, "Usage: %s %s", argv[0], usage);
	return GED_ERROR;
    }

    if (light < 0)
	light = 0;

    (void)dm_make_current((struct dm *)gdvp->dmp);
    (void)dm_set_light((struct dm *)gdvp->dmp, light);
    to_refresh_view(gdvp);

    return GED_OK;
}


HIDDEN int
to_list_views(struct ged *gedp,
	      int argc,
	      const char *argv[],
	      ged_func_ptr UNUSED(func),
	      const char *UNUSED(usage),
	      int UNUSED(maxargs))
{
    struct bview *gdvp;

    /* initialize result */
    bu_vls_trunc(gedp->ged_result_str, 0);

    if (argc != 1) {
	bu_vls_printf(gedp->ged_result_str, "Usage: %s", argv[0]);
	return GED_ERROR;
    }

    for (size_t i = 0; i < BU_PTBL_LEN(&current_top->to_gedp->ged_views); i++) {
	gdvp = (struct bview *)BU_PTBL_GET(&current_top->to_gedp->ged_views, i);
	bu_vls_printf(gedp->ged_result_str, "%s ", bu_vls_addr(&gdvp->gv_name));
    }

    return GED_OK;
}



HIDDEN int
to_local2base(struct ged *gedp,
	      int UNUSED(argc),
	      const char *UNUSED(argv[]),
	      ged_func_ptr UNUSED(func),
	      const char *UNUSED(usage),
	      int UNUSED(maxargs))
{
    /* initialize result */
    bu_vls_trunc(gedp->ged_result_str, 0);

    bu_vls_printf(gedp->ged_result_str, "%lf", current_top->to_gedp->ged_wdbp->dbip->dbi_local2base);

    return GED_OK;
}


HIDDEN int
to_lod(struct ged *gedp,
       int argc,
       const char *argv[],
       ged_func_ptr func,
       const char *UNUSED(usage),
       int UNUSED(maxargs))
{
    struct bview *gdvp;

    for (size_t i = 0; i < BU_PTBL_LEN(&current_top->to_gedp->ged_views); i++) {
	gdvp = (struct bview *)BU_PTBL_GET(&current_top->to_gedp->ged_views, i);
	gedp->ged_gvp = gdvp;
	(*func)(gedp, argc, (const char **)argv);
    }

    return GED_OK;
}


HIDDEN int
to_make(struct ged *gedp,
	int argc,
	const char *argv[],
	ged_func_ptr UNUSED(func),
	const char *UNUSED(usage),
	int UNUSED(maxargs))
{
    int ret;
    char *av[3];

    ret = ged_make(gedp, argc, argv);

    if (ret == GED_OK) {
	av[0] = "draw";
	av[1] = (char *)argv[argc-2];
	av[2] = (char *)0;
	to_autoview_func(gedp, 2, (const char **)av, ged_draw, (char *)0, TO_UNLIMITED);
    }

    return ret;
}


HIDDEN int
to_mirror(struct ged *gedp,
	  int argc,
	  const char *argv[],
	  ged_func_ptr UNUSED(func),
	  const char *UNUSED(usage),
	  int UNUSED(maxargs))
{
    int ret;
    char *av[3];

    ret = ged_mirror(gedp, argc, argv);

    if (ret == GED_OK) {
	av[0] = "draw";
	av[1] = (char *)argv[argc-1];
	av[2] = (char *)0;
	to_autoview_func(gedp, 2, (const char **)av, ged_draw, (char *)0, TO_UNLIMITED);
    }

    return ret;
}



HIDDEN int
to_edit_motion_delta_callback(struct ged *gedp,
			      int argc,
			      const char *argv[],
			      ged_func_ptr UNUSED(func),
			      const char *usage,
			      int UNUSED(maxargs))
{
    register int i;

    /* initialize result */
    bu_vls_trunc(gedp->ged_result_str, 0);

    /* must be wanting help */
    if (argc == 1) {
	bu_vls_printf(gedp->ged_result_str, "Usage: %s %s", argv[0], usage);
	return GED_HELP;
    }

    struct bview *gdvp = ged_find_view(gedp, argv[1]);
    if (!gdvp) {
	bu_vls_printf(gedp->ged_result_str, "View not found - %s", argv[1]);
	return GED_ERROR;
    }

    /* get the callback string */
    if (argc == 2) {
	struct tclcad_view_data *tvd = (struct tclcad_view_data *)gdvp->u_data;
	bu_vls_printf(gedp->ged_result_str, "%s", bu_vls_addr(&tvd->gdv_edit_motion_delta_callback));

	return GED_OK;
    }

    /* set the callback string */
    struct tclcad_view_data *tvd = (struct tclcad_view_data *)gdvp->u_data;
    bu_vls_trunc(&tvd->gdv_edit_motion_delta_callback, 0);
    for (i = 2; i < argc; ++i)
	bu_vls_printf(&tvd->gdv_edit_motion_delta_callback, "%s ", argv[i]);

    return GED_OK;
}


HIDDEN int
to_more_args_callback(struct ged *gedp,
		      int argc,
		      const char *argv[],
		      ged_func_ptr UNUSED(func),
		      const char *UNUSED(usage),
		      int UNUSED(maxargs))
{
    register int i;
    struct tclcad_ged_data *tgd = (struct tclcad_ged_data *)current_top->to_gedp->u_data;

    /* initialize result */
    bu_vls_trunc(gedp->ged_result_str, 0);

    /* get the callback string */
    if (argc == 1) {
	bu_vls_printf(gedp->ged_result_str, "%s", bu_vls_addr(&tgd->go_more_args_callback));

	return GED_OK;
    }

    /* set the callback string */
    bu_vls_trunc(&tgd->go_more_args_callback, 0);
    for (i = 1; i < argc; ++i)
	bu_vls_printf(&tgd->go_more_args_callback, "%s ", argv[i]);

    return GED_OK;
}


HIDDEN int
to_view_cmd(ClientData UNUSED(clientData),
	    Tcl_Interp *UNUSED(interp),
	    int UNUSED(argc),
	    char **UNUSED(argv))
{
    return TCL_OK;
}


HIDDEN int
to_move_arb_edge_mode(struct ged *gedp,
		      int argc,
		      const char *argv[],
		      ged_func_ptr UNUSED(func),
		      const char *usage,
		      int UNUSED(maxargs))
{
    struct bu_vls bindings = BU_VLS_INIT_ZERO;

    /* must be double for scanf */
    double x, y;

    /* initialize result */
    bu_vls_trunc(gedp->ged_result_str, 0);

    /* must be wanting help */
    if (argc == 1) {
	bu_vls_printf(gedp->ged_result_str, "Usage: %s %s", argv[0], usage);
	return GED_HELP;
    }

    if (argc != 6) {
	bu_vls_printf(gedp->ged_result_str, "Usage: %s %s", argv[0], usage);
	return GED_ERROR;
    }

    struct bview *gdvp = ged_find_view(gedp, argv[1]);
    if (!gdvp) {
	bu_vls_printf(gedp->ged_result_str, "View not found - %s", argv[1]);
	return GED_ERROR;
    }

    if (bu_sscanf(argv[4], "%lf", &x) != 1 ||
	bu_sscanf(argv[5], "%lf", &y) != 1) {
	bu_vls_printf(gedp->ged_result_str, "Usage: %s %s", argv[0], usage);
	return GED_ERROR;
    }

    gdvp->gv_prevMouseX = x;
    gdvp->gv_prevMouseY = y;
    gdvp->gv_mode = TCLCAD_MOVE_ARB_EDGE_MODE;

    if (dm_get_pathname((struct dm *)gdvp->dmp)) {
	bu_vls_printf(&bindings, "bind %s <Motion> {%s mouse_move_arb_edge %s %s %s %%x %%y}",
		      bu_vls_addr(dm_get_pathname((struct dm *)gdvp->dmp)),
		      bu_vls_addr(&current_top->to_gedp->go_name),
		      bu_vls_addr(&gdvp->gv_name),
		      argv[2],
		      argv[3]);
	Tcl_Eval(current_top->to_interp, bu_vls_addr(&bindings));
    }
    bu_vls_free(&bindings);

    return GED_OK;
}


HIDDEN int
to_move_arb_face_mode(struct ged *gedp,
		      int argc,
		      const char *argv[],
		      ged_func_ptr UNUSED(func),
		      const char *usage,
		      int UNUSED(maxargs))
{
    struct bu_vls bindings = BU_VLS_INIT_ZERO;

    /* must be double for scanf */
    double x, y;

    /* initialize result */
    bu_vls_trunc(gedp->ged_result_str, 0);

    /* must be wanting help */
    if (argc == 1) {
	bu_vls_printf(gedp->ged_result_str, "Usage: %s %s", argv[0], usage);
	return GED_HELP;
    }

    if (argc != 6) {
	bu_vls_printf(gedp->ged_result_str, "Usage: %s %s", argv[0], usage);
	return GED_ERROR;
    }

    struct bview *gdvp = ged_find_view(gedp, argv[1]);
    if (!gdvp) {
	bu_vls_printf(gedp->ged_result_str, "View not found - %s", argv[1]);
	return GED_ERROR;
    }

    if (bu_sscanf(argv[4], "%lf", &x) != 1 ||
	bu_sscanf(argv[5], "%lf", &y) != 1) {
	bu_vls_printf(gedp->ged_result_str, "Usage: %s %s", argv[0], usage);
	return GED_ERROR;
    }

    gdvp->gv_prevMouseX = x;
    gdvp->gv_prevMouseY = y;
    gdvp->gv_mode = TCLCAD_MOVE_ARB_FACE_MODE;

    if (dm_get_pathname((struct dm *)gdvp->dmp)) {
	bu_vls_printf(&bindings, "bind %s <Motion> {%s mouse_move_arb_face %s %s %s %%x %%y}",
		      bu_vls_addr(dm_get_pathname((struct dm *)gdvp->dmp)),
		      bu_vls_addr(&current_top->to_gedp->go_name),
		      bu_vls_addr(&gdvp->gv_name),
		      argv[2],
		      argv[3]);
	Tcl_Eval(current_top->to_interp, bu_vls_addr(&bindings));
    }
    bu_vls_free(&bindings);

    return GED_OK;
}


HIDDEN int
to_bot_move_pnt(struct ged *gedp,
		int argc,
		const char *argv[],
		ged_func_ptr UNUSED(func),
		const char *UNUSED(usage),
		int UNUSED(maxargs))
{
    int ret;

    if ((ret = ged_bot_move_pnt(gedp, argc, argv)) == GED_OK) {
	char *av[3];
	int i;

	if (argc == 4)
	    i = 1;
	else
	    i = 2;

	av[0] = "draw";
	av[1] = (char *)argv[i];
	av[2] = (char *)0;
	to_edit_redraw(gedp, 2, (const char **)av);

	return GED_OK;
    }

    return ret;
}


HIDDEN int
to_bot_move_pnts(struct ged *gedp,
		 int argc,
		 const char *argv[],
		 ged_func_ptr UNUSED(func),
		 const char *UNUSED(usage),
		 int UNUSED(maxargs))
{
    int ret;

    if ((ret = ged_bot_move_pnts(gedp, argc, argv)) == GED_OK) {
	char *av[3];

	av[0] = "draw";
	av[1] = (char *)argv[1];
	av[2] = (char *)0;
	to_edit_redraw(gedp, 2, (const char **)av);

	return GED_OK;
    }

    return ret;
}


HIDDEN int
to_bot_move_pnt_mode(struct ged *gedp,
		     int argc,
		     const char *argv[],
		     ged_func_ptr UNUSED(func),
		     const char *usage,
		     int UNUSED(maxargs))
{
    struct bu_vls bindings = BU_VLS_INIT_ZERO;

    /* must be double for scanf */
    double x, y;

    /* initialize result */
    bu_vls_trunc(gedp->ged_result_str, 0);

    /* must be wanting help */
    if (argc == 1) {
	bu_vls_printf(gedp->ged_result_str, "Usage: %s %s", argv[0], usage);
	return GED_HELP;
    }

    if (argc != 6) {
	bu_vls_printf(gedp->ged_result_str, "Usage: %s %s", argv[0], usage);
	return GED_ERROR;
    }

    struct bview *gdvp = ged_find_view(gedp, argv[1]);
    if (!gdvp) {
	bu_vls_printf(gedp->ged_result_str, "View not found - %s", argv[1]);
	return GED_ERROR;
    }

    if (bu_sscanf(argv[4], "%lf", &x) != 1 ||
	bu_sscanf(argv[5], "%lf", &y) != 1) {
	bu_vls_printf(gedp->ged_result_str, "Usage: %s %s", argv[0], usage);
	return GED_ERROR;
    }

    gdvp->gv_prevMouseX = x;
    gdvp->gv_prevMouseY = y;
    gdvp->gv_mode = TCLCAD_MOVE_BOT_POINT_MODE;

    if (dm_get_pathname((struct dm *)gdvp->dmp)) {
	bu_vls_printf(&bindings, "bind %s <Motion> {%s mouse_bot_move_pnt -r %s %s %s %%x %%y}",
		      bu_vls_addr(dm_get_pathname((struct dm *)gdvp->dmp)),
		      bu_vls_addr(&current_top->to_gedp->go_name),
		      bu_vls_addr(&gdvp->gv_name),
		      argv[2],
		      argv[3]);
	Tcl_Eval(current_top->to_interp, bu_vls_addr(&bindings));
    }
    bu_vls_free(&bindings);

    return GED_OK;
}


HIDDEN int
to_bot_move_pnts_mode(struct ged *gedp,
		      int argc,
		      const char *argv[],
		      ged_func_ptr UNUSED(func),
		      const char *usage,
		      int UNUSED(maxargs))
{
    register int i;
    struct bu_vls bindings = BU_VLS_INIT_ZERO;

    /* must be double for scanf */
    double x, y;

    /* initialize result */
    bu_vls_trunc(gedp->ged_result_str, 0);

    /* must be wanting help */
    if (argc == 1) {
	bu_vls_printf(gedp->ged_result_str, "Usage: %s %s", argv[0], usage);
	return GED_HELP;
    }

    if (argc < 6) {
	bu_vls_printf(gedp->ged_result_str, "Usage: %s %s", argv[0], usage);
	return GED_ERROR;
    }

    struct bview *gdvp = ged_find_view(gedp, argv[1]);
    if (!gdvp) {
	bu_vls_printf(gedp->ged_result_str, "View not found - %s", argv[1]);
	return GED_ERROR;
    }

    if (bu_sscanf(argv[2], "%lf", &x) != 1 ||
	bu_sscanf(argv[3], "%lf", &y) != 1) {
	bu_vls_printf(gedp->ged_result_str, "Usage: %s %s", argv[0], usage);
	return GED_ERROR;
    }

    gdvp->gv_prevMouseX = x;
    gdvp->gv_prevMouseY = y;
    gdvp->gv_mode = TCLCAD_MOVE_BOT_POINTS_MODE;

    if (dm_get_pathname((struct dm *)gdvp->dmp)) {
	bu_vls_printf(&bindings, "bind %s <Motion> {%s mouse_bot_move_pnts %s %%x %%y %s ",
		      bu_vls_addr(dm_get_pathname((struct dm *)gdvp->dmp)),
		      bu_vls_addr(&current_top->to_gedp->go_name),
		      bu_vls_addr(&gdvp->gv_name),
		      argv[4]);
    }
    for (i = 5; i < argc; ++i)
	bu_vls_printf(&bindings, "%s ", argv[i]);
    bu_vls_printf(&bindings, "}");

    Tcl_Eval(current_top->to_interp, bu_vls_addr(&bindings));
    bu_vls_free(&bindings);

    return GED_OK;
}


HIDDEN int
to_metaball_move_pnt_mode(struct ged *gedp,
			  int argc,
			  const char *argv[],
			  ged_func_ptr UNUSED(func),
			  const char *usage,
			  int UNUSED(maxargs))
{
    struct bu_vls bindings = BU_VLS_INIT_ZERO;

    /* must be double for scanf */
    double x, y;

    /* initialize result */
    bu_vls_trunc(gedp->ged_result_str, 0);

    /* must be wanting help */
    if (argc == 1) {
	bu_vls_printf(gedp->ged_result_str, "Usage: %s %s", argv[0], usage);
	return GED_HELP;
    }

    if (argc != 6) {
	bu_vls_printf(gedp->ged_result_str, "Usage: %s %s", argv[0], usage);
	return GED_ERROR;
    }

    struct bview *gdvp = ged_find_view(gedp, argv[1]);
    if (!gdvp) {
	bu_vls_printf(gedp->ged_result_str, "View not found - %s", argv[1]);
	return GED_ERROR;
    }

    if (bu_sscanf(argv[4], "%lf", &x) != 1 ||
	bu_sscanf(argv[5], "%lf", &y) != 1) {
	bu_vls_printf(gedp->ged_result_str, "Usage: %s %s", argv[0], usage);
	return GED_ERROR;
    }

    gdvp->gv_prevMouseX = x;
    gdvp->gv_prevMouseY = y;
    gdvp->gv_mode = TCLCAD_MOVE_METABALL_POINT_MODE;

    if (dm_get_pathname((struct dm *)gdvp->dmp)) {
	bu_vls_printf(&bindings, "bind %s <Motion> {%s mouse_metaball_move_pnt %s %s %s %%x %%y}",
		      bu_vls_addr(dm_get_pathname((struct dm *)gdvp->dmp)),
		      bu_vls_addr(&current_top->to_gedp->go_name),
		      bu_vls_addr(&gdvp->gv_name),
		      argv[2],
		      argv[3]);
	Tcl_Eval(current_top->to_interp, bu_vls_addr(&bindings));
    }
    bu_vls_free(&bindings);

    return GED_OK;
}


HIDDEN int
to_pipe_move_pnt_mode(struct ged *gedp,
		      int argc,
		      const char *argv[],
		      ged_func_ptr UNUSED(func),
		      const char *usage,
		      int UNUSED(maxargs))
{
    struct bu_vls bindings = BU_VLS_INIT_ZERO;

    /* must be double for scanf */
    double x, y;

    /* initialize result */
    bu_vls_trunc(gedp->ged_result_str, 0);

    /* must be wanting help */
    if (argc == 1) {
	bu_vls_printf(gedp->ged_result_str, "Usage: %s %s", argv[0], usage);
	return GED_HELP;
    }

    if (argc != 6) {
	bu_vls_printf(gedp->ged_result_str, "Usage: %s %s", argv[0], usage);
	return GED_ERROR;
    }

    struct bview *gdvp = ged_find_view(gedp, argv[1]);
    if (!gdvp) {
	bu_vls_printf(gedp->ged_result_str, "View not found - %s", argv[1]);
	return GED_ERROR;
    }

    if (bu_sscanf(argv[4], "%lf", &x) != 1 ||
	bu_sscanf(argv[5], "%lf", &y) != 1) {
	bu_vls_printf(gedp->ged_result_str, "Usage: %s %s", argv[0], usage);
	return GED_ERROR;
    }

    gdvp->gv_prevMouseX = x;
    gdvp->gv_prevMouseY = y;
    gdvp->gv_mode = TCLCAD_MOVE_PIPE_POINT_MODE;

    if (dm_get_pathname((struct dm *)gdvp->dmp)) {
	bu_vls_printf(&bindings, "bind %s <Motion> {%s mouse_pipe_move_pnt %s %s %s %%x %%y}",
		      bu_vls_addr(dm_get_pathname((struct dm *)gdvp->dmp)),
		      bu_vls_addr(&current_top->to_gedp->go_name),
		      bu_vls_addr(&gdvp->gv_name),
		      argv[2],
		      argv[3]);
	Tcl_Eval(current_top->to_interp, bu_vls_addr(&bindings));
    }
    bu_vls_free(&bindings);

    return GED_OK;
}


HIDDEN int
to_move_pnt_common(struct ged *gedp,
		   int argc,
		   const char *argv[],
		   ged_func_ptr func,
		   const char *UNUSED(usage),
		   int UNUSED(maxargs))
{
    int ret;

    if ((ret = (*func)(gedp, argc, argv)) == GED_OK) {
	char *av[3];
	int i;

	if (argc == 4)
	    i = 1;
	else
	    i = 2;

	av[0] = "draw";
	av[1] = (char *)argv[i];
	av[2] = (char *)0;
	to_edit_redraw(gedp, 2, (const char **)av);

	return GED_OK;
    }

    return ret;
}


HIDDEN int
to_new_view(struct ged *gedp,
	    int argc,
	    const char *argv[],
	    ged_func_ptr UNUSED(func),
	    const char *usage,
	    int UNUSED(maxargs))
{
    struct bview *new_gdvp;
    HIDDEN const int name_index = 1;
    const char *type = NULL;
    struct bu_vls event_vls = BU_VLS_INIT_ZERO;

    GED_CHECK_DATABASE_OPEN(gedp, GED_ERROR);

    /* initialize result */
    bu_vls_trunc(gedp->ged_result_str, 0);

    /* must be wanting help */
    if (argc == 1) {
	bu_vls_printf(gedp->ged_result_str, "Usage: %s %s", argv[0], usage);
	return GED_HELP;
    }

    if (argc < 3) {
	bu_vls_printf(gedp->ged_result_str, "Usage: %s %s", argv[0], usage);
	return GED_ERROR;
    }

    if (BU_STR_EQUAL(argv[2], "nu"))
	type = argv[2];

    /* find display manager type */
    if (argv[2][0] == 'X' || argv[2][0] == 'x')
	type = argv[2];

    if (BU_STR_EQUAL(argv[2], "tk"))
	type = argv[2];

    if (BU_STR_EQUAL(argv[2], "ogl"))
	type = argv[2];

    if (BU_STR_EQUAL(argv[2], "osg"))
	type = argv[2];

    if (BU_STR_EQUAL(argv[2], "osgl"))
	type = argv[2];

    if (BU_STR_EQUAL(argv[2], "wgl"))
	type = argv[2];

    if (BU_STR_EQUAL(argv[2], "qt"))
	type = argv[2];

    if (!type) {
	bu_vls_printf(gedp->ged_result_str, "ERROR:  Requisite display manager is not available.\nBRL-CAD may need to be recompiled with support for:  %s\nRun 'fbhelp' for a list of available display managers.\n", argv[2]);
	return GED_ERROR;
    }

    BU_ALLOC(new_gdvp, struct bview);
    BU_GET(new_gdvp->callbacks, struct bu_ptbl);
    bu_ptbl_init(new_gdvp->callbacks, 8, "bview callbacks");

    {
	int i;
	int arg_start = 3;
	int newargs = 0;
	int ac;
	const char **av;

	ac = argc + newargs;
	av = (const char **)bu_malloc(sizeof(char *) * (ac+1), "to_new_view: av");
	av[0] = argv[0];

	/*
	 * Stuff name into argument list.
	 */
	av[1] = "-n";
	av[2] = argv[name_index];

	/* copy the rest */
	for (i = arg_start; i < argc; ++i)
	    av[i+newargs] = argv[i];
	av[i+newargs] = (const char *)NULL;

	new_gdvp->dmp = (void *)dm_open((void *)current_top->to_interp, type, ac, av);
	if ((struct dm *)new_gdvp->dmp == DM_NULL) {
	    bu_ptbl_free(new_gdvp->callbacks);
	    BU_PUT(new_gdvp->callbacks, struct bu_ptbl);
	    bu_free((void *)new_gdvp, "ged_view");
	    bu_free((void *)new_gdvp, "bview");
	    bu_free((void *)av, "to_new_view: av");

	    bu_vls_printf(gedp->ged_result_str, "Failed to create %s\n", argv[1]);
	    return GED_ERROR;
	}

	bu_free((void *)av, "to_new_view: av");

    }

    bu_vls_init(&new_gdvp->gv_name);

    struct tclcad_view_data *tvd;
    BU_GET(tvd, struct tclcad_view_data);
    bu_vls_init(&tvd->gdv_edit_motion_delta_callback);
    tvd->gdv_edit_motion_delta_callback_cnt = 0;
    bu_vls_init(&tvd->gdv_callback);
    tvd->gdv_callback_cnt = 0;
    tvd->gedp = current_top->to_gedp;
    new_gdvp->u_data = (void *)tvd;

    bu_vls_printf(&new_gdvp->gv_name, "%s", argv[name_index]);
    ged_view_init(new_gdvp);
    bu_ptbl_ins(&current_top->to_gedp->ged_views, (long *)new_gdvp);

    new_gdvp->gv_point_scale = 1.0;
    new_gdvp->gv_curve_scale = 1.0;

    tvd->gdv_fbs.fbs_listener.fbsl_fbsp = &tvd->gdv_fbs;
    tvd->gdv_fbs.fbs_listener.fbsl_fd = -1;
    tvd->gdv_fbs.fbs_listener.fbsl_port = -1;
    tvd->gdv_fbs.fbs_fbp = FB_NULL;
    tvd->gdv_fbs.fbs_callback = (void (*)(void *clientData))to_fbs_callback;
    tvd->gdv_fbs.fbs_clientData = new_gdvp;
    tvd->gdv_fbs.fbs_interp = current_top->to_interp;

    /* open the framebuffer */
    to_open_fbs(new_gdvp, current_top->to_interp);

    /* Set default bindings */
    to_init_default_bindings(new_gdvp);

    if (dm_get_pathname((struct dm *)new_gdvp->dmp)) {
	bu_vls_printf(&event_vls, "event generate %s <Configure>; %s autoview %s",
		      bu_vls_addr(dm_get_pathname((struct dm *)new_gdvp->dmp)),
		      bu_vls_addr(&current_top->to_gedp->go_name),
		      bu_vls_addr(&new_gdvp->gv_name));
	Tcl_Eval(current_top->to_interp, bu_vls_addr(&event_vls));
    }
    bu_vls_free(&event_vls);

    if (dm_get_pathname((struct dm *)new_gdvp->dmp)) {
	(void)Tcl_CreateCommand(current_top->to_interp,
				bu_vls_addr(dm_get_pathname((struct dm *)new_gdvp->dmp)),
				(Tcl_CmdProc *)to_view_cmd,
				(ClientData)new_gdvp,
				NULL);
    }

    bu_vls_printf(gedp->ged_result_str, "%s", bu_vls_addr(&new_gdvp->gv_name));
    return GED_OK;
}


HIDDEN int
to_orotate_mode(struct ged *gedp,
		int argc,
		const char *argv[],
		ged_func_ptr UNUSED(func),
		const char *usage,
		int UNUSED(maxargs))
{
    struct bu_vls bindings = BU_VLS_INIT_ZERO;

    /* must be double for scanf */
    double x, y;

    /* initialize result */
    bu_vls_trunc(gedp->ged_result_str, 0);

    /* must be wanting help */
    if (argc == 1) {
	bu_vls_printf(gedp->ged_result_str, "Usage: %s %s", argv[0], usage);
	return GED_HELP;
    }

    if (argc != 5) {
	bu_vls_printf(gedp->ged_result_str, "Usage: %s %s", argv[0], usage);
	return GED_ERROR;
    }

    struct bview *gdvp = ged_find_view(gedp, argv[1]);
    if (!gdvp) {
	bu_vls_printf(gedp->ged_result_str, "View not found - %s", argv[1]);
	return GED_ERROR;
    }

    if (bu_sscanf(argv[3], "%lf", &x) != 1 ||
	bu_sscanf(argv[4], "%lf", &y) != 1) {
	bu_vls_printf(gedp->ged_result_str, "Usage: %s %s", argv[0], usage);
	return GED_ERROR;
    }

    gdvp->gv_prevMouseX = x;
    gdvp->gv_prevMouseY = y;
    gdvp->gv_mode = TCLCAD_OROTATE_MODE;

    if (dm_get_pathname((struct dm *)gdvp->dmp)) {
	bu_vls_printf(&bindings, "bind %s <Motion> {%s mouse_orotate %s %s %%x %%y}",
		      bu_vls_addr(dm_get_pathname((struct dm *)gdvp->dmp)),
		      bu_vls_addr(&current_top->to_gedp->go_name),
		      bu_vls_addr(&gdvp->gv_name),
		      argv[2]);
	Tcl_Eval(current_top->to_interp, bu_vls_addr(&bindings));
    }
    bu_vls_free(&bindings);

    return GED_OK;
}


HIDDEN int
to_oscale_mode(struct ged *gedp,
	       int argc,
	       const char *argv[],
	       ged_func_ptr UNUSED(func),
	       const char *usage,
	       int UNUSED(maxargs))
{
    struct bu_vls bindings = BU_VLS_INIT_ZERO;

    /* must be double for scanf */
    double x, y;

    /* initialize result */
    bu_vls_trunc(gedp->ged_result_str, 0);

    /* must be wanting help */
    if (argc == 1) {
	bu_vls_printf(gedp->ged_result_str, "Usage: %s %s", argv[0], usage);
	return GED_HELP;
    }

    if (argc != 5) {
	bu_vls_printf(gedp->ged_result_str, "Usage: %s %s", argv[0], usage);
	return GED_ERROR;
    }

    struct bview *gdvp = ged_find_view(gedp, argv[1]);
    if (!gdvp) {
	bu_vls_printf(gedp->ged_result_str, "View not found - %s", argv[1]);
	return GED_ERROR;
    }

    if (bu_sscanf(argv[3], "%lf", &x) != 1 ||
	bu_sscanf(argv[4], "%lf", &y) != 1) {
	bu_vls_printf(gedp->ged_result_str, "Usage: %s %s", argv[0], usage);
	return GED_ERROR;
    }

    gdvp->gv_prevMouseX = x;
    gdvp->gv_prevMouseY = y;
    gdvp->gv_mode = TCLCAD_OSCALE_MODE;

    if (dm_get_pathname((struct dm *)gdvp->dmp)) {
	bu_vls_printf(&bindings, "bind %s <Motion> {%s mouse_oscale %s %s %%x %%y}",
		      bu_vls_addr(dm_get_pathname((struct dm *)gdvp->dmp)),
		      bu_vls_addr(&current_top->to_gedp->go_name),
		      bu_vls_addr(&gdvp->gv_name),
		      argv[2]);
	Tcl_Eval(current_top->to_interp, bu_vls_addr(&bindings));
    }
    bu_vls_free(&bindings);

    return GED_OK;
}


/* to_model_delta_mode */
HIDDEN int
to_otranslate_mode(struct ged *gedp,
		   int argc,
		   const char *argv[],
		   ged_func_ptr UNUSED(func),
		   const char *usage,
		   int UNUSED(maxargs))
{
    struct bu_vls bindings = BU_VLS_INIT_ZERO;

    /* must be double for scanf */
    double x, y;

    /* initialize result */
    bu_vls_trunc(gedp->ged_result_str, 0);

    /* must be wanting help */
    if (argc == 1) {
	bu_vls_printf(gedp->ged_result_str, "Usage: %s %s", argv[0], usage);
	return GED_HELP;
    }

    if (argc != 5) {
	bu_vls_printf(gedp->ged_result_str, "Usage: %s %s", argv[0], usage);
	return GED_ERROR;
    }

    struct bview *gdvp = ged_find_view(gedp, argv[1]);
    if (!gdvp) {
	bu_vls_printf(gedp->ged_result_str, "View not found - %s", argv[1]);
	return GED_ERROR;
    }

    if (bu_sscanf(argv[3], "%lf", &x) != 1 ||
	bu_sscanf(argv[4], "%lf", &y) != 1) {
	bu_vls_printf(gedp->ged_result_str, "Usage: %s %s", argv[0], usage);
	return GED_ERROR;
    }

    gdvp->gv_prevMouseX = x;
    gdvp->gv_prevMouseY = y;
    gdvp->gv_mode = TCLCAD_OTRANSLATE_MODE;

    if (dm_get_pathname((struct dm *)gdvp->dmp)) {
	bu_vls_printf(&bindings, "bind %s <Motion> {%s mouse_otranslate %s %s %%x %%y}",
		      bu_vls_addr(dm_get_pathname((struct dm *)gdvp->dmp)),
		      bu_vls_addr(&current_top->to_gedp->go_name),
		      bu_vls_addr(&gdvp->gv_name),
		      argv[2]);
	Tcl_Eval(current_top->to_interp, bu_vls_addr(&bindings));
    }
    bu_vls_free(&bindings);

    return GED_OK;
}


HIDDEN int
to_paint_rect_area(struct ged *gedp,
		   int argc,
		   const char *argv[],
		   ged_func_ptr UNUSED(func),
		   const char *usage,
		   int UNUSED(maxargs))
{

    /* initialize result */
    bu_vls_trunc(gedp->ged_result_str, 0);

    /* must be wanting help */
    if (argc == 1) {
	bu_vls_printf(gedp->ged_result_str, "Usage: %s %s", argv[0], usage);
	return GED_HELP;
    }
    if (argc < 2 || 7 < argc) {
	bu_vls_printf(gedp->ged_result_str, "Usage: %s %s", argv[0], usage);
	return GED_ERROR;
    }

    struct bview *gdvp = ged_find_view(gedp, argv[1]);
    if (!gdvp) {
	bu_vls_printf(gedp->ged_result_str, "View not found - %s", argv[1]);
	return GED_ERROR;
    }

    (void)dm_set_depth_mask((struct dm *)gdvp->dmp, 0);

    struct tclcad_view_data *tvd = (struct tclcad_view_data *)gdvp->u_data;
    (void)fb_refresh(tvd->gdv_fbs.fbs_fbp, gdvp->gv_rect.pos[X], gdvp->gv_rect.pos[Y],
		     gdvp->gv_rect.dim[X], gdvp->gv_rect.dim[Y]);

    (void)dm_set_depth_mask((struct dm *)gdvp->dmp, 1);

    return GED_OK;
}


#if defined(DM_OGL) || defined(DM_WGL)
HIDDEN int
to_pix(struct ged *gedp,
       int argc,
       const char *argv[],
       ged_func_ptr UNUSED(func),
       const char *usage,
       int UNUSED(maxargs))
{
    FILE *fp = NULL;
    unsigned char *scanline;
    unsigned char *pixels;
    static int bytes_per_pixel = 3;
    int i = 0;
    int width = 0;
    int height = 0;
    int make_ret = 0;
    int bytes_per_line;

    /* initialize result */
    bu_vls_trunc(gedp->ged_result_str, 0);

    if (argc == 1) {
	bu_vls_printf(gedp->ged_result_str, "Usage: %s %s", argv[0], usage);
	return GED_HELP;
    }

    if (argc != 3) {
	bu_vls_printf(gedp->ged_result_str, "Usage: %s %s", argv[0], usage);
	return GED_ERROR;
    }

    struct bview *gdvp = ged_find_view(gedp, argv[1]);
    if (!gdvp) {
	bu_vls_printf(gedp->ged_result_str, "View not found - %s", argv[1]);
	return GED_ERROR;
    }

    if (!BU_STR_EQUIV(dm_get_type((struct dm *)gdvp->dmp), "wgl") && !BU_STR_EQUIV(dm_get_type((struct dm *)gdvp->dmp), "ogl")) {
	bu_vls_printf(gedp->ged_result_str, "%s: not yet supported for this display manager (i.e. must be OpenGL based)", argv[0]);
	return GED_OK;
    }

    bytes_per_line = dm_get_width((struct dm *)gdvp->dmp) * bytes_per_pixel;

    if ((fp = fopen(argv[2], "wb")) == NULL) {
	bu_vls_printf(gedp->ged_result_str,
		      "%s: cannot open \"%s\" for writing.",
		      argv[0], argv[2]);
	return GED_ERROR;
    }

    width = dm_get_width((struct dm *)gdvp->dmp);
    height = dm_get_height((struct dm *)gdvp->dmp);

    make_ret = dm_make_current((struct dm *)gdvp->dmp);
    if (!make_ret) {
	bu_vls_printf(gedp->ged_result_str, "%s: Couldn't make context current\n", argv[0]);
	fclose(fp);
	return GED_ERROR;
    }

    pixels = (unsigned char *)bu_calloc(width * height, bytes_per_pixel, "pixels");
    glReadBuffer(GL_FRONT);
    glPixelStorei(GL_PACK_ALIGNMENT, 1);
    glReadPixels(0, 0, width, height, GL_RGB, GL_UNSIGNED_BYTE, pixels);

    for (i = 0; i < height; ++i) {
	scanline = (unsigned char *)(pixels + (i*bytes_per_line));

	if (fwrite((char *)scanline, bytes_per_line, 1, fp) != 1) {
	    perror("fwrite");
	    break;
	}
    }

    bu_free(pixels, "pixels");
    fclose(fp);

    return GED_OK;
}


HIDDEN int
to_png(struct ged *gedp,
       int argc,
       const char *argv[],
       ged_func_ptr UNUSED(func),
       const char *usage,
       int UNUSED(maxargs))
{
    png_structp png_p;
    png_infop info_p;
    FILE *fp = NULL;
    unsigned char **rows = NULL;
    unsigned char *pixels;
    static int bytes_per_pixel = 3;
    static int bits_per_channel = 8;  /* bits per color channel */
    int i = 0;
    int width = 0;
    int height = 0;
    int make_ret = 0;
    int bytes_per_line;

    /* initialize result */
    bu_vls_trunc(gedp->ged_result_str, 0);

    if (argc == 1) {
	bu_vls_printf(gedp->ged_result_str, "Usage: %s %s", argv[0], usage);
	return GED_HELP;
    }

    if (argc != 3) {
	bu_vls_printf(gedp->ged_result_str, "Usage: %s %s", argv[0], usage);
	return GED_ERROR;
    }

    struct bview *gdvp = ged_find_view(gedp, argv[1]);
    if (!gdvp) {
	bu_vls_printf(gedp->ged_result_str, "View not found - %s", argv[1]);
	return GED_ERROR;
    }

    if (!BU_STR_EQUIV(dm_get_type((struct dm *)gdvp->dmp), "wgl") && !BU_STR_EQUIV(dm_get_type((struct dm *)gdvp->dmp), "ogl")) {
	bu_vls_printf(gedp->ged_result_str, "%s: not yet supported for this display manager (i.e. must be OpenGL based)", argv[0]);
	return GED_OK;
    }

    bytes_per_line = dm_get_width((struct dm *)gdvp->dmp) * bytes_per_pixel;

    if ((fp = fopen(argv[2], "wb")) == NULL) {
	bu_vls_printf(gedp->ged_result_str,
		      "%s: cannot open \"%s\" for writing.",
		      argv[0], argv[2]);
	return GED_ERROR;
    }

    png_p = png_create_write_struct(PNG_LIBPNG_VER_STRING, NULL, NULL, NULL);
    if (!png_p) {
	bu_vls_printf(gedp->ged_result_str, "%s: could not create PNG write structure.", argv[0]);
	fclose(fp);
	return GED_ERROR;
    }

    info_p = png_create_info_struct(png_p);
    if (!info_p) {
	bu_vls_printf(gedp->ged_result_str, "%s: could not create PNG info structure.", argv[0]);
	fclose(fp);
	return GED_ERROR;
    }

    width = dm_get_width((struct dm *)gdvp->dmp);
    height = dm_get_height((struct dm *)gdvp->dmp);
    make_ret = dm_make_current((struct dm *)gdvp->dmp);
    if (make_ret) {
	bu_vls_printf(gedp->ged_result_str, "%s: Couldn't make context current\n", argv[0]);
	fclose(fp);
	return GED_ERROR;
    }

    pixels = (unsigned char *)bu_calloc(width * height, bytes_per_pixel, "pixels");
    glReadBuffer(GL_FRONT);
    glPixelStorei(GL_PACK_ALIGNMENT, 1);
    glReadPixels(0, 0, width, height, GL_RGB, GL_UNSIGNED_BYTE, pixels);
    rows = (unsigned char **)bu_calloc(height, sizeof(unsigned char *), "rows");

    for (i = 0; i < height; ++i)
	rows[i] = (unsigned char *)(pixels + ((height-i-1)*bytes_per_line));

    png_init_io(png_p, fp);
    png_set_filter(png_p, 0, PNG_FILTER_NONE);
    png_set_compression_level(png_p, 9);
    png_set_IHDR(png_p, info_p, width, height, bits_per_channel,
		 PNG_COLOR_TYPE_RGB, PNG_INTERLACE_NONE,
		 PNG_COMPRESSION_TYPE_DEFAULT, PNG_FILTER_TYPE_DEFAULT);
    png_set_gAMA(png_p, info_p, 0.5);
    png_write_info(png_p, info_p);
    png_write_image(png_p, rows);
    png_write_end(png_p, NULL);

    bu_free(rows, "rows");
    bu_free(pixels, "pixels");
    fclose(fp);

    return GED_OK;
}
#endif


HIDDEN int
to_rect_mode(struct ged *gedp,
	     int argc,
	     const char *argv[],
	     ged_func_ptr UNUSED(func),
	     const char *usage,
	     int UNUSED(maxargs))
{
    int ac;
    int x, y;
    char *av[5];
    struct bu_vls bindings = BU_VLS_INIT_ZERO;
    struct bu_vls x_vls = BU_VLS_INIT_ZERO;
    struct bu_vls y_vls = BU_VLS_INIT_ZERO;

    /* initialize result */
    bu_vls_trunc(gedp->ged_result_str, 0);

    /* must be wanting help */
    if (argc == 1) {
	bu_vls_printf(gedp->ged_result_str, "Usage: %s %s", argv[0], usage);
	return GED_HELP;
    }

    if (argc != 4) {
	bu_vls_printf(gedp->ged_result_str, "Usage: %s %s", argv[0], usage);
	return GED_ERROR;
    }

    struct bview *gdvp = ged_find_view(gedp, argv[1]);
    if (!gdvp) {
	bu_vls_printf(gedp->ged_result_str, "View not found - %s", argv[1]);
	return GED_ERROR;
    }

    gedp->ged_gvp = gdvp;

    if (bu_sscanf(argv[2], "%d", &x) != 1 ||
	bu_sscanf(argv[3], "%d", &y) != 1) {
	bu_vls_printf(gedp->ged_result_str, "Usage: %s %s", argv[0], usage);
	return GED_ERROR;
    }

    gdvp->gv_prevMouseX = x;
    gdvp->gv_prevMouseY = dm_get_height((struct dm *)gdvp->dmp) - y;
    gdvp->gv_mode = TCLCAD_RECTANGLE_MODE;

    ac = 4;
    av[0] = "rect";
    av[1] = "dim";
    av[2] = "0";
    av[3] = "0";
    av[4] = (char *)0;
    (void)ged_rect(gedp, ac, (const char **)av);

    bu_vls_printf(&x_vls, "%d", (int)gdvp->gv_prevMouseX);
    bu_vls_printf(&y_vls, "%d", (int)gdvp->gv_prevMouseY);
    av[1] = "pos";
    av[2] = bu_vls_addr(&x_vls);
    av[3] = bu_vls_addr(&y_vls);
    (void)ged_rect(gedp, ac, (const char **)av);
    bu_vls_free(&x_vls);
    bu_vls_free(&y_vls);

    ac = 3;
    av[0] = "rect";
    av[1] = "draw";
    av[2] = "1";
    av[3] = (char *)0;
    (void)ged_rect(gedp, ac, (const char **)av);

    if (dm_get_pathname((struct dm *)gdvp->dmp)) {
	bu_vls_printf(&bindings, "bind %s <Motion> {%s mouse_rect %s %%x %%y}",
		      bu_vls_addr(dm_get_pathname((struct dm *)gdvp->dmp)),
		      bu_vls_addr(&current_top->to_gedp->go_name),
		      bu_vls_addr(&gdvp->gv_name));
	Tcl_Eval(current_top->to_interp, bu_vls_addr(&bindings));
    }
    bu_vls_free(&bindings);

    to_refresh_view(gdvp);

    return GED_OK;
}


HIDDEN int
to_rotate_arb_face_mode(struct ged *gedp,
			int argc,
			const char *argv[],
			ged_func_ptr UNUSED(func),
			const char *usage,
			int UNUSED(maxargs))
{
    struct bu_vls bindings = BU_VLS_INIT_ZERO;

    /* must be double for scanf */
    double x, y;

    /* initialize result */
    bu_vls_trunc(gedp->ged_result_str, 0);

    /* must be wanting help */
    if (argc == 1) {
	bu_vls_printf(gedp->ged_result_str, "Usage: %s %s", argv[0], usage);
	return GED_HELP;
    }

    if (argc != 7) {
	bu_vls_printf(gedp->ged_result_str, "Usage: %s %s", argv[0], usage);
	return GED_ERROR;
    }

    struct bview *gdvp = ged_find_view(gedp, argv[1]);
    if (!gdvp) {
	bu_vls_printf(gedp->ged_result_str, "View not found - %s", argv[1]);
	return GED_ERROR;
    }

    if (bu_sscanf(argv[5], "%lf", &x) != 1 ||
	bu_sscanf(argv[6], "%lf", &y) != 1) {
	bu_vls_printf(gedp->ged_result_str, "Usage: %s %s", argv[0], usage);
	return GED_ERROR;
    }

    gdvp->gv_prevMouseX = x;
    gdvp->gv_prevMouseY = y;
    gdvp->gv_mode = TCLCAD_ROTATE_ARB_FACE_MODE;

    if (dm_get_pathname((struct dm *)gdvp->dmp)) {
	bu_vls_printf(&bindings, "bind %s <Motion> {%s mouse_rotate_arb_face %s %s %s %s %%x %%y}",
		      bu_vls_addr(dm_get_pathname((struct dm *)gdvp->dmp)),
		      bu_vls_addr(&current_top->to_gedp->go_name),
		      bu_vls_addr(&gdvp->gv_name),
		      argv[2],
		      argv[3],
		      argv[4]);
	Tcl_Eval(current_top->to_interp, bu_vls_addr(&bindings));
    }
    bu_vls_free(&bindings);

    return GED_OK;
}


HIDDEN int
to_rotate_mode(struct ged *gedp,
	       int argc,
	       const char *argv[],
	       ged_func_ptr UNUSED(func),
	       const char *usage,
	       int UNUSED(maxargs))
{
    struct bu_vls bindings = BU_VLS_INIT_ZERO;

    /* must be double for scanf */
    double x, y;

    /* initialize result */
    bu_vls_trunc(gedp->ged_result_str, 0);

    /* must be wanting help */
    if (argc == 1) {
	bu_vls_printf(gedp->ged_result_str, "Usage: %s %s", argv[0], usage);
	return GED_HELP;
    }

    if (argc != 4) {
	bu_vls_printf(gedp->ged_result_str, "Usage: %s %s", argv[0], usage);
	return GED_ERROR;
    }

    struct bview *gdvp = ged_find_view(gedp, argv[1]);
    if (!gdvp) {
	bu_vls_printf(gedp->ged_result_str, "View not found - %s", argv[1]);
	return GED_ERROR;
    }

    if (bu_sscanf(argv[2], "%lf", &x) != 1 ||
	bu_sscanf(argv[3], "%lf", &y) != 1) {
	bu_vls_printf(gedp->ged_result_str, "Usage: %s %s", argv[0], usage);
	return GED_ERROR;
    }

    gdvp->gv_prevMouseX = x;
    gdvp->gv_prevMouseY = y;
    gdvp->gv_mode = TCLCAD_ROTATE_MODE;

    if (dm_get_pathname((struct dm *)gdvp->dmp)) {
	bu_vls_printf(&bindings, "bind %s <Motion> {%s mouse_rot %s %%x %%y}",
		      bu_vls_addr(dm_get_pathname((struct dm *)gdvp->dmp)),
		      bu_vls_addr(&current_top->to_gedp->go_name),
		      bu_vls_addr(&gdvp->gv_name));
	Tcl_Eval(current_top->to_interp, bu_vls_addr(&bindings));
    }
    bu_vls_free(&bindings);

    return GED_OK;
}


/**
 * Called when the named proc created by rt_gettrees() is destroyed.
 */
HIDDEN void
to_deleteProc_rt(ClientData clientData)
{
    struct application *ap = (struct application *)clientData;
    struct rt_i *rtip;

    RT_AP_CHECK(ap);
    rtip = ap->a_rt_i;
    RT_CK_RTI(rtip);

    rt_free_rti(rtip);
    ap->a_rt_i = (struct rt_i *)NULL;

    bu_free((void *)ap, "struct application");
}


HIDDEN int
to_rt_end_callback(struct ged *gedp,
		   int argc,
		   const char *argv[],
		   ged_func_ptr UNUSED(func),
		   const char *UNUSED(usage),
		   int UNUSED(maxargs))
{
    register int i;
    struct tclcad_ged_data *tgd = (struct tclcad_ged_data *)current_top->to_gedp->u_data;

    /* initialize result */
    bu_vls_trunc(gedp->ged_result_str, 0);

    /* get the callback string */
    if (argc == 1) {
	bu_vls_printf(gedp->ged_result_str, "%s", bu_vls_addr(&tgd->go_rt_end_callback));

	return GED_OK;
    }

    /* set the callback string */
    bu_vls_trunc(&tgd->go_rt_end_callback, 0);
    for (i = 1; i < argc; ++i)
	bu_vls_printf(&tgd->go_rt_end_callback, "%s ", argv[i]);

    return GED_OK;
}


/**
 * @brief
 * Given an instance of a database and the name of some treetops,
 * create a named "ray-tracing" object (proc) which will respond to
 * subsequent operations.  Returns new proc name as result.
 *
 * @par Example:
 *	.inmem rt_gettrees .rt all.g light.r
 */
int
to_rt_gettrees(struct ged *gedp,
	       int argc,
	       const char *argv[],
	       ged_func_ptr UNUSED(func),
	       const char *usage,
	       int UNUSED(maxargs))
{
    struct application *ap;
    char *newprocname;

    /* initialize result */
    bu_vls_trunc(gedp->ged_result_str, 0);

    /* must be wanting help */
    if (argc == 1) {
	bu_vls_printf(gedp->ged_result_str, "Usage: %s %s", argv[0], usage);
	return GED_HELP;
    }

    if (argc < 3) {
	bu_vls_printf(gedp->ged_result_str, "Usage: %s %s", argv[0], usage);
	return GED_ERROR;
    }

    newprocname = (char *)argv[1];

    /* Delete previous proc (if any) to release all that memory, first */
    (void)Tcl_DeleteCommand(current_top->to_interp, newprocname);

    /* Skip past newprocname when calling to_rt_gettrees_application */
    if ((ap=to_rt_gettrees_application(gedp, argc-2, argv+2)) == RT_APPLICATION_NULL) {
	return GED_ERROR;
    }

    /* Instantiate the proc, with clientData of wdb */
    /* Beware, returns a "token", not TCL_OK. */
    (void)Tcl_CreateCommand(current_top->to_interp, newprocname, tclcad_rt,
			    (ClientData)ap, to_deleteProc_rt);

    /* Return new function name as result */
    bu_vls_printf(gedp->ged_result_str, "%s", newprocname);

    return GED_OK;
}


HIDDEN int
to_protate_mode(struct ged *gedp,
		int argc,
		const char *argv[],
		ged_func_ptr UNUSED(func),
		const char *usage,
		int UNUSED(maxargs))
{
    struct bu_vls bindings = BU_VLS_INIT_ZERO;

    /* must be double for scanf */
    double x, y;

    /* initialize result */
    bu_vls_trunc(gedp->ged_result_str, 0);

    /* must be wanting help */
    if (argc == 1) {
	bu_vls_printf(gedp->ged_result_str, "Usage: %s %s", argv[0], usage);
	return GED_HELP;
    }

    if (argc != 6) {
	bu_vls_printf(gedp->ged_result_str, "Usage: %s %s", argv[0], usage);
	return GED_ERROR;
    }

    struct bview *gdvp = ged_find_view(gedp, argv[1]);
    if (!gdvp) {
	bu_vls_printf(gedp->ged_result_str, "View not found - %s", argv[1]);
	return GED_ERROR;
    }

    if (bu_sscanf(argv[4], "%lf", &x) != 1 ||
	bu_sscanf(argv[5], "%lf", &y) != 1) {
	bu_vls_printf(gedp->ged_result_str, "Usage: %s %s", argv[0], usage);
	return GED_ERROR;
    }

    gdvp->gv_prevMouseX = x;
    gdvp->gv_prevMouseY = y;
    gdvp->gv_mode = TCLCAD_PROTATE_MODE;

    if (dm_get_pathname((struct dm *)gdvp->dmp)) {
	bu_vls_printf(&bindings, "bind %s <Motion> {%s mouse_protate %s %s %s %%x %%y}",
		      bu_vls_addr(dm_get_pathname((struct dm *)gdvp->dmp)),
		      bu_vls_addr(&current_top->to_gedp->go_name),
		      bu_vls_addr(&gdvp->gv_name),
		      argv[2],
		      argv[3]);
	Tcl_Eval(current_top->to_interp, bu_vls_addr(&bindings));
    }
    bu_vls_free(&bindings);

    return GED_OK;
}


HIDDEN int
to_pscale_mode(struct ged *gedp,
	       int argc,
	       const char *argv[],
	       ged_func_ptr UNUSED(func),
	       const char *usage,
	       int UNUSED(maxargs))
{
    struct bu_vls bindings = BU_VLS_INIT_ZERO;

    /* must be double for scanf */
    double x, y;

    /* initialize result */
    bu_vls_trunc(gedp->ged_result_str, 0);

    /* must be wanting help */
    if (argc == 1) {
	bu_vls_printf(gedp->ged_result_str, "Usage: %s %s", argv[0], usage);
	return GED_HELP;
    }

    if (argc != 6) {
	bu_vls_printf(gedp->ged_result_str, "Usage: %s %s", argv[0], usage);
	return GED_ERROR;
    }

    struct bview *gdvp = ged_find_view(gedp, argv[1]);
    if (!gdvp) {
	bu_vls_printf(gedp->ged_result_str, "View not found - %s", argv[1]);
	return GED_ERROR;
    }

    if (bu_sscanf(argv[4], "%lf", &x) != 1 ||
	bu_sscanf(argv[5], "%lf", &y) != 1) {
	bu_vls_printf(gedp->ged_result_str, "Usage: %s %s", argv[0], usage);
	return GED_ERROR;
    }

    gdvp->gv_prevMouseX = x;
    gdvp->gv_prevMouseY = y;
    gdvp->gv_mode = TCLCAD_PSCALE_MODE;

    if (dm_get_pathname((struct dm *)gdvp->dmp)) {
	bu_vls_printf(&bindings, "bind %s <Motion> {%s mouse_pscale %s %s %s %%x %%y}",
		      bu_vls_addr(dm_get_pathname((struct dm *)gdvp->dmp)),
		      bu_vls_addr(&current_top->to_gedp->go_name),
		      bu_vls_addr(&gdvp->gv_name),
		      argv[2],
		      argv[3]);
	Tcl_Eval(current_top->to_interp, bu_vls_addr(&bindings));
    }
    bu_vls_free(&bindings);

    return GED_OK;
}


HIDDEN int
to_ptranslate_mode(struct ged *gedp,
		   int argc,
		   const char *argv[],
		   ged_func_ptr UNUSED(func),
		   const char *usage,
		   int UNUSED(maxargs))
{
    struct bu_vls bindings = BU_VLS_INIT_ZERO;

    /* must be double for scanf */
    double x, y;

    /* initialize result */
    bu_vls_trunc(gedp->ged_result_str, 0);

    /* must be wanting help */
    if (argc == 1) {
	bu_vls_printf(gedp->ged_result_str, "Usage: %s %s", argv[0], usage);
	return GED_HELP;
    }

    if (argc != 6) {
	bu_vls_printf(gedp->ged_result_str, "Usage: %s %s", argv[0], usage);
	return GED_ERROR;
    }

    struct bview *gdvp = ged_find_view(gedp, argv[1]);
    if (!gdvp) {
	bu_vls_printf(gedp->ged_result_str, "View not found - %s", argv[1]);
	return GED_ERROR;
    }

    if (bu_sscanf(argv[4], "%lf", &x) != 1 ||
	bu_sscanf(argv[5], "%lf", &y) != 1) {
	bu_vls_printf(gedp->ged_result_str, "Usage: %s %s", argv[0], usage);
	return GED_ERROR;
    }

    gdvp->gv_prevMouseX = x;
    gdvp->gv_prevMouseY = y;
    gdvp->gv_mode = TCLCAD_PTRANSLATE_MODE;

    if (dm_get_pathname((struct dm *)gdvp->dmp)) {
	bu_vls_printf(&bindings, "bind %s <Motion> {%s mouse_ptranslate %s %s %s %%x %%y}",
		      bu_vls_addr(dm_get_pathname((struct dm *)gdvp->dmp)),
		      bu_vls_addr(&current_top->to_gedp->go_name),
		      bu_vls_addr(&gdvp->gv_name),
		      argv[2],
		      argv[3]);
	Tcl_Eval(current_top->to_interp, bu_vls_addr(&bindings));
    }
    bu_vls_free(&bindings);

    return GED_OK;
}


HIDDEN int
to_data_scale_mode(struct ged *gedp,
		   int argc,
		   const char *argv[],
		   ged_func_ptr UNUSED(func),
		   const char *usage,
		   int UNUSED(maxargs))
{
    struct bu_vls bindings = BU_VLS_INIT_ZERO;

    /* must be double for scanf */
    double x, y;

    /* initialize result */
    bu_vls_trunc(gedp->ged_result_str, 0);

    /* must be wanting help */
    if (argc == 1) {
	bu_vls_printf(gedp->ged_result_str, "Usage: %s %s", argv[0], usage);
	return GED_HELP;
    }

    if (argc != 4) {
	bu_vls_printf(gedp->ged_result_str, "Usage: %s %s", argv[0], usage);
	return GED_ERROR;
    }

    struct bview *gdvp = ged_find_view(gedp, argv[1]);
    if (!gdvp) {
	bu_vls_printf(gedp->ged_result_str, "View not found - %s", argv[1]);
	return GED_ERROR;
    }

    if (bu_sscanf(argv[2], "%lf", &x) != 1 ||
	bu_sscanf(argv[3], "%lf", &y) != 1) {
	bu_vls_printf(gedp->ged_result_str, "Usage: %s %s", argv[0], usage);
	return GED_ERROR;
    }

    gdvp->gv_prevMouseX = x;
    gdvp->gv_prevMouseY = y;
    gdvp->gv_mode = TCLCAD_DATA_SCALE_MODE;

    if (dm_get_pathname((struct dm *)gdvp->dmp)) {
	bu_vls_printf(&bindings, "bind %s <Motion> {%s mouse_data_scale %s %%x %%y}",
		      bu_vls_addr(dm_get_pathname((struct dm *)gdvp->dmp)),
		      bu_vls_addr(&current_top->to_gedp->go_name),
		      bu_vls_addr(&gdvp->gv_name));
	Tcl_Eval(current_top->to_interp, bu_vls_addr(&bindings));
    }
    bu_vls_free(&bindings);

    return GED_OK;
}


HIDDEN int
to_scale_mode(struct ged *gedp,
	      int argc,
	      const char *argv[],
	      ged_func_ptr UNUSED(func),
	      const char *usage,
	      int UNUSED(maxargs))
{
    struct bu_vls bindings = BU_VLS_INIT_ZERO;

    /* must be double for scanf */
    double x, y;

    /* initialize result */
    bu_vls_trunc(gedp->ged_result_str, 0);

    /* must be wanting help */
    if (argc == 1) {
	bu_vls_printf(gedp->ged_result_str, "Usage: %s %s", argv[0], usage);
	return GED_HELP;
    }

    if (argc != 4) {
	bu_vls_printf(gedp->ged_result_str, "Usage: %s %s", argv[0], usage);
	return GED_ERROR;
    }

    struct bview *gdvp = ged_find_view(gedp, argv[1]);
    if (!gdvp) {
	bu_vls_printf(gedp->ged_result_str, "View not found - %s", argv[1]);
	return GED_ERROR;
    }

    if (bu_sscanf(argv[2], "%lf", &x) != 1 ||
	bu_sscanf(argv[3], "%lf", &y) != 1) {
	bu_vls_printf(gedp->ged_result_str, "Usage: %s %s", argv[0], usage);
	return GED_ERROR;
    }

    gdvp->gv_prevMouseX = x;
    gdvp->gv_prevMouseY = y;
    gdvp->gv_mode = TCLCAD_SCALE_MODE;

    if (dm_get_pathname((struct dm *)gdvp->dmp)) {
	bu_vls_printf(&bindings, "bind %s <Motion> {%s mouse_scale %s %%x %%y}",
		      bu_vls_addr(dm_get_pathname((struct dm *)gdvp->dmp)),
		      bu_vls_addr(&current_top->to_gedp->go_name),
		      bu_vls_addr(&gdvp->gv_name));
	Tcl_Eval(current_top->to_interp, bu_vls_addr(&bindings));
    }
    bu_vls_free(&bindings);

    return GED_OK;
}


HIDDEN int
to_screen2model(struct ged *gedp,
		int argc,
		const char *argv[],
		ged_func_ptr UNUSED(func),
		const char *usage,
		int UNUSED(maxargs))
{
    point_t view;
    point_t model;

    /* must be double for scanf */
    double x, y;

    /* initialize result */
    bu_vls_trunc(gedp->ged_result_str, 0);

    /* must be wanting help */
    if (argc == 1) {
	bu_vls_printf(gedp->ged_result_str, "Usage: %s %s", argv[0], usage);
	return GED_HELP;
    }

    if (argc != 4) {
	bu_vls_printf(gedp->ged_result_str, "Usage: %s %s", argv[0], usage);
	return GED_ERROR;
    }

    struct bview *gdvp = ged_find_view(gedp, argv[1]);
    if (!gdvp) {
	bu_vls_printf(gedp->ged_result_str, "View not found - %s", argv[1]);
	return GED_ERROR;
    }

    if (bu_sscanf(argv[2], "%lf", &x) != 1 ||
	bu_sscanf(argv[3], "%lf", &y) != 1) {
	bu_vls_printf(gedp->ged_result_str, "Usage: %s %s", argv[0], usage);
	return GED_ERROR;
    }

    x = screen_to_view_x((struct dm *)gdvp->dmp, x);
    y = screen_to_view_y((struct dm *)gdvp->dmp, y);
    VSET(view, x, y, 0.0);
    MAT4X3PNT(model, gdvp->gv_view2model, view);

    bu_vls_printf(gedp->ged_result_str, "%lf %lf %lf", V3ARGS(model));

    return GED_OK;
}


HIDDEN int
to_screen2view(struct ged *gedp,
	       int argc,
	       const char *argv[],
	       ged_func_ptr UNUSED(func),
	       const char *usage,
	       int UNUSED(maxargs))
{
    point_t view;

    /* must be double for scanf */
    double x, y;

    /* initialize result */
    bu_vls_trunc(gedp->ged_result_str, 0);

    /* must be wanting help */
    if (argc == 1) {
	bu_vls_printf(gedp->ged_result_str, "Usage: %s %s", argv[0], usage);
	return GED_HELP;
    }

    if (argc != 4) {
	bu_vls_printf(gedp->ged_result_str, "Usage: %s %s", argv[0], usage);
	return GED_ERROR;
    }

    struct bview *gdvp = ged_find_view(gedp, argv[1]);
    if (!gdvp) {
	bu_vls_printf(gedp->ged_result_str, "View not found - %s", argv[1]);
	return GED_ERROR;
    }

    if (bu_sscanf(argv[2], "%lf", &x) != 1 ||
	bu_sscanf(argv[3], "%lf", &y) != 1) {
	bu_vls_printf(gedp->ged_result_str, "Usage: %s %s", argv[0], usage);
	return GED_ERROR;
    }

    x = screen_to_view_x((struct dm *)gdvp->dmp, x);
    y = screen_to_view_y((struct dm *)gdvp->dmp, y);
    VSET(view, x, y, 0.0);

    bu_vls_printf(gedp->ged_result_str, "%lf %lf %lf", V3ARGS(view));

    return GED_OK;
}


HIDDEN int
to_set_coord(struct ged *gedp,
	     int argc,
	     const char *argv[],
	     ged_func_ptr UNUSED(func),
	     const char *usage,
	     int UNUSED(maxargs))
{
    /* initialize result */
    bu_vls_trunc(gedp->ged_result_str, 0);

    /* must be wanting help */
    if (argc == 1) {
	bu_vls_printf(gedp->ged_result_str, "Usage: %s %s", argv[0], usage);
	return GED_HELP;
    }

    if (3 < argc) {
	bu_vls_printf(gedp->ged_result_str, "Usage: %s %s", argv[0], usage);
	return GED_ERROR;
    }

    struct bview *gdvp = ged_find_view(gedp, argv[1]);
    if (!gdvp) {
	bu_vls_printf(gedp->ged_result_str, "View not found - %s", argv[1]);
	return GED_ERROR;
    }

    /* Get coord */
    if (argc == 2) {
	bu_vls_printf(gedp->ged_result_str, "%c", gdvp->gv_coord);
	return GED_OK;
    }

    /* Set coord */
    if ((argv[2][0] != 'm' && argv[2][0] != 'v') || argv[2][1] != '\0') {
	bu_vls_printf(gedp->ged_result_str, "set_coord: bad value - %s\n", argv[2]);
	return GED_ERROR;
    }

    gdvp->gv_coord = argv[2][0];

    return GED_OK;
}


HIDDEN int
to_snap_view(struct ged *gedp,
	     int argc,
	     const char *argv[],
	     ged_func_ptr UNUSED(func),
	     const char *usage,
	     int UNUSED(maxargs))
{
    fastf_t fvx, fvy;

    /* must be double for scanf */
    double vx, vy;

    /* initialize result */
    bu_vls_trunc(gedp->ged_result_str, 0);

    /* must be wanting help */
    if (argc == 1) {
	bu_vls_printf(gedp->ged_result_str, "Usage: %s %s", argv[0], usage);
	return GED_HELP;
    }

    if (argc != 4) {
	bu_vls_printf(gedp->ged_result_str, "Usage: %s %s", argv[0], usage);
	return GED_ERROR;
    }

    struct bview *gdvp = ged_find_view(gedp, argv[1]);
    if (!gdvp) {
	bu_vls_printf(gedp->ged_result_str, "View not found - %s", argv[1]);
	return GED_ERROR;
    }

    if (bu_sscanf(argv[2], "%lf", &vx) != 1 ||
	bu_sscanf(argv[3], "%lf", &vy) != 1) {
	bu_vls_printf(gedp->ged_result_str, "Usage: %s %s", argv[0], usage);
	return GED_ERROR;
    }
    /* convert double to fastf_t */
    fvx = vx;
    fvy = vy;

    gedp->ged_gvp = gdvp;
    if (!gedp->ged_gvp->gv_snap_lines && !gedp->ged_gvp->gv_grid.snap) {
	bu_vls_printf(gedp->ged_result_str, "%lf %lf", fvx, fvy);
	return GED_OK;
    }

    int snapped = 0;
    if (gedp->ged_gvp->gv_snap_lines) {
	snapped = ged_snap_to_lines(gedp, &fvx, &fvy);
    }
    if (!snapped && gedp->ged_gvp->gv_grid.snap) {
	ged_snap_to_grid(gedp, &fvx, &fvy);
    }

    bu_vls_printf(gedp->ged_result_str, "%lf %lf", fvx, fvy);

    return GED_OK;
}


HIDDEN int
to_bot_edge_split(struct ged *gedp,
		  int argc,
		  const char *argv[],
		  ged_func_ptr UNUSED(func),
		  const char *UNUSED(usage),
		  int UNUSED(maxargs))
{
    int ret;

    if ((ret = ged_bot_edge_split(gedp, argc, argv)) == GED_OK) {
	char *av[3];
	struct bu_vls save_result;

	bu_vls_init(&save_result);

	av[0] = "draw";
	av[1] = (char *)argv[1];
	av[2] = (char *)0;
	to_edit_redraw(gedp, 2, (const char **)av);

	bu_vls_trunc(gedp->ged_result_str, 0);
	bu_vls_printf(gedp->ged_result_str, "%s", bu_vls_addr(&save_result));
	bu_vls_free(&save_result);

	return GED_OK;
    }

    return ret;
}


HIDDEN int
to_bot_face_split(struct ged *gedp,
		  int argc,
		  const char *argv[],
		  ged_func_ptr UNUSED(func),
		  const char *UNUSED(usage),
		  int UNUSED(maxargs))
{
    int ret;

    if ((ret = ged_bot_face_split(gedp, argc, argv)) == GED_OK) {
	char *av[3];
	struct bu_vls save_result;

	bu_vls_init(&save_result);

	av[0] = "draw";
	av[1] = (char *)argv[1];
	av[2] = (char *)0;
	to_edit_redraw(gedp, 2, (const char **)av);

	bu_vls_trunc(gedp->ged_result_str, 0);
	bu_vls_printf(gedp->ged_result_str, "%s", bu_vls_addr(&save_result));
	bu_vls_free(&save_result);

	return GED_OK;
    }

    return ret;
}


HIDDEN int
to_translate_mode(struct ged *gedp,
		  int argc,
		  const char *argv[],
		  ged_func_ptr UNUSED(func),
		  const char *usage,
		  int UNUSED(maxargs))
{
    struct bu_vls bindings = BU_VLS_INIT_ZERO;

    /* must be double for scanf */
    double x, y;

    /* initialize result */
    bu_vls_trunc(gedp->ged_result_str, 0);

    /* must be wanting help */
    if (argc == 1) {
	bu_vls_printf(gedp->ged_result_str, "Usage: %s %s", argv[0], usage);
	return GED_HELP;
    }

    if (argc != 4) {
	bu_vls_printf(gedp->ged_result_str, "Usage: %s %s", argv[0], usage);
	return GED_ERROR;
    }

    struct bview *gdvp = ged_find_view(gedp, argv[1]);
    if (!gdvp) {
	bu_vls_printf(gedp->ged_result_str, "View not found - %s", argv[1]);
	return GED_ERROR;
    }

    if (bu_sscanf(argv[2], "%lf", &x) != 1 ||
	bu_sscanf(argv[3], "%lf", &y) != 1) {
	bu_vls_printf(gedp->ged_result_str, "Usage: %s %s", argv[0], usage);
	return GED_ERROR;
    }

    gdvp->gv_prevMouseX = x;
    gdvp->gv_prevMouseY = y;
    gdvp->gv_mode = TCLCAD_TRANSLATE_MODE;

    if (dm_get_pathname((struct dm *)gdvp->dmp)) {
	bu_vls_printf(&bindings, "bind %s <Motion> {%s mouse_trans %s %%x %%y}",
		      bu_vls_addr(dm_get_pathname((struct dm *)gdvp->dmp)),
		      bu_vls_addr(&current_top->to_gedp->go_name),
		      bu_vls_addr(&gdvp->gv_name));
	Tcl_Eval(current_top->to_interp, bu_vls_addr(&bindings));
    }
    bu_vls_free(&bindings);

    return GED_OK;
}


HIDDEN int
to_transparency(struct ged *gedp,
		int argc,
		const char *argv[],
		ged_func_ptr UNUSED(func),
		const char *usage,
		int UNUSED(maxargs))
{
    int transparency;

    /* initialize result */
    bu_vls_trunc(gedp->ged_result_str, 0);

    /* must be wanting help */
    if (argc == 1) {
	bu_vls_printf(gedp->ged_result_str, "Usage: %s %s", argv[0], usage);
	return GED_HELP;
    }

    if (argc != 2 && argc != 3) {
	bu_vls_printf(gedp->ged_result_str, "Usage: %s %s", argv[0], usage);
	return GED_ERROR;
    }

    struct bview *gdvp = ged_find_view(gedp, argv[1]);
    if (!gdvp) {
	bu_vls_printf(gedp->ged_result_str, "View not found - %s", argv[1]);
	return GED_ERROR;
    }

    /* get transparency flag */
    if (argc == 2) {
	bu_vls_printf(gedp->ged_result_str, "%d", dm_get_transparency((struct dm *)gdvp->dmp));
	return GED_OK;
    }

    /* set transparency flag */
    if (argc == 3) {
	if (bu_sscanf(argv[2], "%d", &transparency) != 1) {
	    bu_vls_printf(gedp->ged_result_str, "%s: invalid transparency value - %s", argv[0], argv[2]);
	    return GED_ERROR;
	}

	(void)dm_make_current((struct dm *)gdvp->dmp);
	(void)dm_set_transparency((struct dm *)gdvp->dmp, transparency);
	return GED_OK;
    }

    return GED_OK;
}



HIDDEN int
to_view_callback(struct ged *gedp,
		 int argc,
		 const char *argv[],
		 ged_func_ptr UNUSED(func),
		 const char *usage,
		 int UNUSED(maxargs))
{
    register int i;

    /* initialize result */
    bu_vls_trunc(gedp->ged_result_str, 0);

    /* must be wanting help */
    if (argc == 1) {
	bu_vls_printf(gedp->ged_result_str, "Usage: %s %s", argv[0], usage);
	return GED_HELP;
    }

    struct bview *gdvp = ged_find_view(gedp, argv[1]);
    if (!gdvp) {
	bu_vls_printf(gedp->ged_result_str, "View not found - %s", argv[1]);
	return GED_ERROR;
    }

    /* get the callback string */
    if (argc == 2) {
	struct tclcad_view_data *tvd = (struct tclcad_view_data *)gdvp->u_data;
	bu_vls_printf(gedp->ged_result_str, "%s", bu_vls_addr(&tvd->gdv_callback));

	return GED_OK;
    }

    /* set the callback string */
    struct tclcad_view_data *tvd = (struct tclcad_view_data *)gdvp->u_data;
    bu_vls_trunc(&tvd->gdv_callback, 0);
    for (i = 2; i < argc; ++i)
	bu_vls_printf(&tvd->gdv_callback, "%s ", argv[i]);

    return GED_OK;
}


HIDDEN int
to_view_win_size(struct ged *gedp,
		 int argc,
		 const char *argv[],
		 ged_func_ptr UNUSED(func),
		 const char *usage,
		 int UNUSED(maxargs))
{
    int width, height;

    /* initialize result */
    bu_vls_trunc(gedp->ged_result_str, 0);

    /* must be wanting help */
    if (argc < 2) {
	bu_vls_printf(gedp->ged_result_str, "Usage: %s %s", argv[0], usage);
	return GED_HELP;
    }

    if (argc > 4) {
	bu_vls_printf(gedp->ged_result_str, "Usage: %s %s", argv[0], usage);
	return GED_ERROR;
    }

    struct bview *gdvp = ged_find_view(gedp, argv[1]);
    if (!gdvp) {
	bu_vls_printf(gedp->ged_result_str, "View not found - %s", argv[1]);
	return GED_ERROR;
    }

    if (argc == 2) {
	bu_vls_printf(gedp->ged_result_str, "%d %d", dm_get_width((struct dm *)gdvp->dmp), dm_get_height((struct dm *)gdvp->dmp));
	return GED_OK;
    }

    if (argc == 3) {
	if (bu_sscanf(argv[2], "%d", &width) != 1) {
	    bu_vls_printf(gedp->ged_result_str, "%s: bad size %s", argv[0], argv[2]);
	    return GED_ERROR;
	}

	height = width;
    } else {
	if (bu_sscanf(argv[2], "%d", &width) != 1) {
	    bu_vls_printf(gedp->ged_result_str, "%s: bad width %s", argv[0], argv[2]);
	    return GED_ERROR;
	}

	if (bu_sscanf(argv[3], "%d", &height) != 1) {
	    bu_vls_printf(gedp->ged_result_str, "%s: bad height %s", argv[0], argv[3]);
	    return GED_ERROR;
	}
    }

    dm_geometry_request((struct dm *)gdvp->dmp, width, height);

    return GED_OK;
}


HIDDEN int
to_view2screen(struct ged *gedp,
	       int argc,
	       const char *argv[],
	       ged_func_ptr UNUSED(func),
	       const char *usage,
	       int UNUSED(maxargs))
{
    int width, height;
    fastf_t x, y;
    fastf_t aspect;

    /* must be double for scanf */
    double view[ELEMENTS_PER_POINT];

    /* initialize result */
    bu_vls_trunc(gedp->ged_result_str, 0);

    /* must be wanting help */
    if (argc == 1) {
	bu_vls_printf(gedp->ged_result_str, "Usage: %s %s", argv[0], usage);
	return GED_HELP;
    }

    if (argc != 3) {
	bu_vls_printf(gedp->ged_result_str, "Usage: %s %s", argv[0], usage);
	return GED_ERROR;
    }

    struct bview *gdvp = ged_find_view(gedp, argv[1]);
    if (!gdvp) {
	bu_vls_printf(gedp->ged_result_str, "View not found - %s", argv[1]);
	return GED_ERROR;
    }

    if (bu_sscanf(argv[2], "%lf %lf", &view[X], &view[Y]) != 2) {
	bu_vls_printf(gedp->ged_result_str, "Usage: %s %s", argv[0], usage);
	return GED_ERROR;
    }

    width = dm_get_width((struct dm *)gdvp->dmp);
    height = dm_get_height((struct dm *)gdvp->dmp);
    aspect = (fastf_t)width/(fastf_t)height;
    x = (view[X] + 1.0) * 0.5 * (fastf_t)width;
    y = (view[Y] * aspect - 1.0) * -0.5 * (fastf_t)height;

    bu_vls_printf(gedp->ged_result_str, "%d %d", (int)x, (int)y);

    return GED_OK;
}


HIDDEN int
to_vmake(struct ged *gedp,
	 int argc,
	 const char *argv[],
	 ged_func_ptr UNUSED(func),
	 const char *usage,
	 int UNUSED(maxargs))
{
    /* initialize result */
    bu_vls_trunc(gedp->ged_result_str, 0);

    /* must be wanting help */
    if (argc == 1) {
	bu_vls_printf(gedp->ged_result_str, "Usage: %s %s", argv[0], usage);
	return GED_HELP;
    }

    if (argc != 4) {
	bu_vls_printf(gedp->ged_result_str, "Usage: %s %s", argv[0], usage);
	return GED_ERROR;
    }

    struct bview *gdvp = ged_find_view(gedp, argv[1]);
    if (!gdvp) {
	bu_vls_printf(gedp->ged_result_str, "View not found - %s", argv[1]);
	return GED_ERROR;
    }

    {
	int ret;
	char *av[8];
	char center[512];
	char scale[128];

	sprintf(center, "%f %f %f",
		-gdvp->gv_center[MDX],
		-gdvp->gv_center[MDY],
		-gdvp->gv_center[MDZ]);
	sprintf(scale, "%f", gdvp->gv_scale * 2.0);

	av[0] = (char *)argv[0];
	av[1] = "-o";
	av[2] = center;
	av[3] = "-s";
	av[4] = scale;
	av[5] = (char *)argv[2];
	av[6] = (char *)argv[3];
	av[7] = (char *)0;

	ret = ged_make(gedp, 7, (const char **)av);

	if (ret == GED_OK) {
	    av[0] = "draw";
	    av[1] = (char *)argv[2];
	    av[2] = (char *)0;
	    to_autoview_func(gedp, 2, (const char **)av, ged_draw, (char *)0, TO_UNLIMITED);
	}

	return ret;
    }
}


HIDDEN int
to_vslew(struct ged *gedp,
	 int argc,
	 const char *argv[],
	 ged_func_ptr UNUSED(func),
	 const char *usage,
	 int UNUSED(maxargs))
{
    int ret, width, height;
    int ac;
    char *av[3];
    fastf_t xpos2, ypos2;
    fastf_t sf;
    struct bu_vls slew_vec = BU_VLS_INIT_ZERO;

    /* must be double for scanf */
    double xpos1, ypos1;

    /* initialize result */
    bu_vls_trunc(gedp->ged_result_str, 0);

    /* must be wanting help */
    if (argc == 1) {
	bu_vls_printf(gedp->ged_result_str, "Usage: %s %s", argv[0], usage);
	return GED_HELP;
    }

    if (argc != 4) {
	bu_vls_printf(gedp->ged_result_str, "Usage: %s %s", argv[0], usage);
	return GED_ERROR;
    }

    struct bview *gdvp = ged_find_view(gedp, argv[1]);
    if (!gdvp) {
	bu_vls_printf(gedp->ged_result_str, "View not found - %s", argv[1]);
	return GED_ERROR;
    }

    if (bu_sscanf(argv[2], "%lf", &xpos1) != 1 ||
	bu_sscanf(argv[3], "%lf", &ypos1) != 1) {
	bu_vls_printf(gedp->ged_result_str, "Usage: %s %s", argv[0], usage);
	return GED_ERROR;
    }

    width = dm_get_width((struct dm *)gdvp->dmp);
    xpos2 = 0.5 * (fastf_t)width;
    height = dm_get_height((struct dm *)gdvp->dmp);
    ypos2 = 0.5 * (fastf_t)height;
    sf = 2.0 / width;

    bu_vls_printf(&slew_vec, "%lf %lf", (xpos1 - xpos2) * sf, (ypos2 - ypos1) * sf);

    gedp->ged_gvp = gdvp;
    ac = 2;
    av[0] = (char *)argv[0];
    av[1] = bu_vls_addr(&slew_vec);
    av[2] = (char *)0;

    ret = ged_slew(gedp, ac, (const char **)av);
    bu_vls_free(&slew_vec);

    if (ret == GED_OK) {
	if (gdvp->gv_grid.snap) {

	    gedp->ged_gvp = gdvp;
	    av[0] = "grid";
	    av[1] = "vsnap";
	    av[2] = NULL;
	    ged_grid(gedp, 2, (const char **)av);
	}

	if (gedp->ged_gvp->gv_snap_lines) {
	    ged_view_center_linesnap(gedp);
	}

	struct tclcad_view_data *tvd = (struct tclcad_view_data *)gdvp->u_data;
	if (0 < bu_vls_strlen(&tvd->gdv_callback)) {
	    tvd->gdv_callback_cnt++;
	    if (tvd->gdv_callback_cnt > 1) {
		bu_log("Warning - recursive gvd_callback call\n");
	    }
	    Tcl_Eval(current_top->to_interp, bu_vls_addr(&tvd->gdv_callback));
	    tvd->gdv_callback_cnt--;
	}

	to_refresh_view(gdvp);
    }

    return ret;
}


HIDDEN int
to_zbuffer(struct ged *gedp,
	   int argc,
	   const char *argv[],
	   ged_func_ptr UNUSED(func),
	   const char *usage,
	   int UNUSED(maxargs))
{
    int zbuffer;

    /* initialize result */
    bu_vls_trunc(gedp->ged_result_str, 0);

    /* must be wanting help */
    if (argc == 1) {
	bu_vls_printf(gedp->ged_result_str, "Usage: %s %s", argv[0], usage);
	return GED_HELP;
    }

    if (3 < argc) {
	bu_vls_printf(gedp->ged_result_str, "Usage: %s %s", argv[0], usage);
	return GED_ERROR;
    }

    struct bview *gdvp = ged_find_view(gedp, argv[1]);
    if (!gdvp) {
	bu_vls_printf(gedp->ged_result_str, "View not found - %s", argv[1]);
	return GED_ERROR;
    }

    /* get zbuffer flag */
    if (argc == 2) {
	bu_vls_printf(gedp->ged_result_str, "%d", dm_get_zbuffer((struct dm *)gdvp->dmp));
	return GED_OK;
    }

    /* set zbuffer flag */
    if (bu_sscanf(argv[2], "%d", &zbuffer) != 1) {
	bu_vls_printf(gedp->ged_result_str, "Usage: %s %s", argv[0], usage);
	return GED_ERROR;
    }

    if (zbuffer < 0)
	zbuffer = 0;
    else if (1 < zbuffer)
	zbuffer = 1;

    (void)dm_make_current((struct dm *)gdvp->dmp);
    (void)dm_set_zbuffer((struct dm *)gdvp->dmp, zbuffer);
    to_refresh_view(gdvp);

    return GED_OK;
}


HIDDEN int
to_zclip(struct ged *gedp,
	 int argc,
	 const char *argv[],
	 ged_func_ptr UNUSED(func),
	 const char *usage,
	 int UNUSED(maxargs))
{
    int zclip;

    /* initialize result */
    bu_vls_trunc(gedp->ged_result_str, 0);

    /* must be wanting help */
    if (argc == 1) {
	bu_vls_printf(gedp->ged_result_str, "Usage: %s %s", argv[0], usage);
	return GED_HELP;
    }

    if (3 < argc) {
	bu_vls_printf(gedp->ged_result_str, "Usage: %s %s", argv[0], usage);
	return GED_ERROR;
    }

    struct bview *gdvp = ged_find_view(gedp, argv[1]);
    if (!gdvp) {
	bu_vls_printf(gedp->ged_result_str, "View not found - %s", argv[1]);
	return GED_ERROR;
    }

    /* get zclip flag */
    if (argc == 2) {
	bu_vls_printf(gedp->ged_result_str, "%d", gdvp->gv_zclip);
	return GED_OK;
    }

    /* set zclip flag */
    if (bu_sscanf(argv[2], "%d", &zclip) != 1) {
	bu_vls_printf(gedp->ged_result_str, "Usage: %s %s", argv[0], usage);
	return GED_ERROR;
    }

    if (zclip < 0)
	zclip = 0;
    else if (1 < zclip)
	zclip = 1;

    gdvp->gv_zclip = zclip;
    dm_set_zclip((struct dm *)gdvp->dmp, zclip);
    to_refresh_view(gdvp);

    return GED_OK;
}

/*************************** Local Utility Functions ***************************/

HIDDEN void
to_create_vlist_callback_solid(struct solid *sp)
{
    struct bview *gdvp;
    register int first = 1;
    struct tclcad_ged_data *tgd = (struct tclcad_ged_data *)current_top->to_gedp->u_data;


    for (size_t i = 0; i < BU_PTBL_LEN(&current_top->to_gedp->ged_views); i++) {
	gdvp = (struct bview *)BU_PTBL_GET(&current_top->to_gedp->ged_views, i);
	if (tgd->go_dlist_on && to_is_viewable(gdvp)) {

	    (void)dm_make_current((struct dm *)gdvp->dmp);

	    if (first) {
		sp->s_dlist = dm_gen_dlists((struct dm *)gdvp->dmp, 1);
		first = 0;
	    }

	    (void)dm_begin_dlist((struct dm *)gdvp->dmp, sp->s_dlist);

	    if (sp->s_iflag == UP)
		(void)dm_set_fg((struct dm *)gdvp->dmp, 255, 255, 255, 0, sp->s_transparency);
	    else
		(void)dm_set_fg((struct dm *)gdvp->dmp,
				(unsigned char)sp->s_color[0],
				(unsigned char)sp->s_color[1],
				(unsigned char)sp->s_color[2], 0, sp->s_transparency);

	    if (sp->s_hiddenLine) {
		(void)dm_draw_vlist_hidden_line((struct dm *)gdvp->dmp, (struct bn_vlist *)&sp->s_vlist);
	    } else {
		(void)dm_draw_vlist((struct dm *)gdvp->dmp, (struct bn_vlist *)&sp->s_vlist);
	    }

	    (void)dm_end_dlist((struct dm *)gdvp->dmp);
	}
    }
}


HIDDEN void
to_create_vlist_callback(struct display_list *gdlp)
{
    struct solid *sp;
    FOR_ALL_SOLIDS(sp, &gdlp->dl_headSolid) {
	to_create_vlist_callback_solid(sp);
    }
}


HIDDEN void
to_destroy_vlist_callback(unsigned int dlist, int range)
{
    struct bview *gdvp;
    struct tclcad_ged_data *tgd = (struct tclcad_ged_data *)current_top->to_gedp->u_data;

    for (size_t i = 0; i < BU_PTBL_LEN(&current_top->to_gedp->ged_views); i++) {
	gdvp = (struct bview *)BU_PTBL_GET(&current_top->to_gedp->ged_views, i);
	if (tgd->go_dlist_on && to_is_viewable(gdvp)) {
	    (void)dm_make_current((struct dm *)gdvp->dmp);
	    (void)dm_free_dlists((struct dm *)gdvp->dmp, dlist, range);
	}
    }
}

HIDDEN void
to_rt_end_callback_internal(int aborted)
{
    struct tclcad_ged_data *tgd = (struct tclcad_ged_data *)current_top->to_gedp->u_data;
    if (0 < bu_vls_strlen(&tgd->go_rt_end_callback)) {
	struct bu_vls callback_cmd = BU_VLS_INIT_ZERO;
	tgd->go_rt_end_callback_cnt++;
	if (tgd->go_rt_end_callback_cnt > 1) {
	    bu_log("Warning - recursive go_rt_end_callback call\n");
	}
	bu_vls_printf(&callback_cmd, "%s %d",
		      bu_vls_addr(&tgd->go_rt_end_callback), aborted);
	Tcl_Eval(current_top->to_interp, bu_vls_addr(&callback_cmd));
	tgd->go_rt_end_callback_cnt--;
    }
}


HIDDEN void
to_output_handler(struct ged *gedp, char *line)
{
    const char *script;

    if (gedp->ged_output_script != (char *)0)
	script = gedp->ged_output_script;
    else
	script = "puts";

    tclcad_eval_noresult(current_top->to_interp, script, 1, (const char **)&line);
}


int
go_run_tclscript(Tcl_Interp *interp,
		 const char *tclscript,
		 struct bu_vls *result_str)
{
    int ret;

    /* initialize result */
    bu_vls_trunc(result_str, 0);

    ret = Tcl_Eval(interp, tclscript);
    bu_vls_printf(result_str, "%s", Tcl_GetStringResult(interp));
    Tcl_ResetResult(interp);

    return ret;
}


struct application *
to_rt_gettrees_application(struct ged *gedp,
			   int argc,
			   const char *argv[])
{
    struct rt_i *rtip;
    struct application *ap;
    static struct resource resp = RT_RESOURCE_INIT_ZERO;

    if (argc < 1) {
	return RT_APPLICATION_NULL;
    }

    rtip = rt_new_rti(gedp->ged_wdbp->dbip);

    while (0 < argc && argv[0][0] == '-') {
	if (BU_STR_EQUAL(argv[0], "-i")) {
	    rtip->rti_dont_instance = 1;
	    argc--;
	    argv++;
	    continue;
	}
	if (BU_STR_EQUAL(argv[0], "-u")) {
	    rtip->useair = 1;
	    argc--;
	    argv++;
	    continue;
	}
	break;
    }

    if (rt_gettrees(rtip, argc, (const char **)&argv[0], 1) < 0) {
	bu_vls_printf(gedp->ged_result_str, "rt_gettrees() returned error");
	rt_free_rti(rtip);
	return RT_APPLICATION_NULL;
    }

    /* Establish defaults for this rt_i */
    rtip->rti_hasty_prep = 1;	/* Tcl isn't going to fire many rays */

    /*
     * In case of multiple instances of the library, make sure that
     * each instance has a separate resource structure, because the
     * bit vector lengths depend on # of solids.  And the "overwrite"
     * sequence in Tcl is to create the new proc before running the
     * Tcl_CmdDeleteProc on the old one, which in this case would
     * trash rt_uniresource.  Once on the rti_resources list,
     * rt_clean() will clean 'em up.
     */
    rt_init_resource(&resp, 0, rtip);
    BU_ASSERT(BU_PTBL_GET(&rtip->rti_resources, 0) != NULL);

    BU_ALLOC(ap, struct application);
    RT_APPLICATION_INIT(ap);
    ap->a_magic = RT_AP_MAGIC;
    ap->a_resource = &resp;
    ap->a_rt_i = rtip;
    ap->a_purpose = "Conquest!";

    rt_ck(rtip);

    return ap;
}


/*
 * Local Variables:
 * mode: C
 * tab-width: 8
 * indent-tabs-mode: t
 * c-file-style: "stroustrup"
 * End:
 * ex: shiftwidth=4 tabstop=8
 */<|MERGE_RESOLUTION|>--- conflicted
+++ resolved
@@ -1206,43 +1206,26 @@
 
 #else
 void
-<<<<<<< HEAD
-tclcad_create_io_handler(struct ged_subprocess *p, int fd, ged_io_handler_callback_t callback, void *data)
-=======
 tclcad_create_io_handler(struct ged_subprocess *p, int fd, ged_io_func_t callback, void *data)
->>>>>>> 3ac24076
 {
     if (!p || !p->p || !p->gedp || !p->gedp->ged_io_data)
        	return;
     struct tclcad_io_data *t_iod = (struct tclcad_io_data *)p->gedp->ged_io_data;
     HANDLE *fdp = (HANDLE *)bu_process_fd(p->p, fd);
     if (fdp) {
-<<<<<<< HEAD
-	(*t_iod->chan) = (void *)Tcl_MakeFileChannel(*fdp, t_iod->io_mode);
-	Tcl_CreateChannelHandler(*t_iod->chan, t_iod->io_mode, callback, (ClientData)data);
-=======
 	t_iod->chan = Tcl_MakeFileChannel(*fdp, t_iod->io_mode);
 	Tcl_CreateChannelHandler(t_iod->chan, t_iod->io_mode, callback, (ClientData)data);
->>>>>>> 3ac24076
     }
 }
 
 void
 tclcad_delete_io_handler(struct ged_subprocess *p, int fd)
 {
-<<<<<<< HEAD
-    if (!p || !p->p || !p->p->gedp || !p->p->gedp->ged_io_data)
-       	return;
-    struct tclcad_io_data *t_iod = (struct tclcad_io_data *)p->gedp->ged_io_data;
-    Tcl_DeleteChannelHandler(t_oid->chan, NULL, (ClientData)NULL);
-    Tcl_Close(t_oid->interp, t_oid->chan);
-=======
     if (!p || !p->p || !p->gedp || !p->gedp->ged_io_data)
        	return;
     struct tclcad_io_data *t_iod = (struct tclcad_io_data *)p->gedp->ged_io_data;
     Tcl_DeleteChannelHandler(t_iod->chan, NULL, (ClientData)NULL);
     Tcl_Close(t_iod->interp, t_iod->chan);
->>>>>>> 3ac24076
 }
 #endif
 
