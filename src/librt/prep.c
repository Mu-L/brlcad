/*                          P R E P . C
 * BRL-CAD
 *
<<<<<<< HEAD
 * Copyright (c) 1990-2018 United States Government as represented by
=======
 * Copyright (c) 1990-2020 United States Government as represented by
>>>>>>> 60304d81
 * the U.S. Army Research Laboratory.
 *
 * This library is free software; you can redistribute it and/or
 * modify it under the terms of the GNU Lesser General Public License
 * version 2.1 as published by the Free Software Foundation.
 *
 * This library is distributed in the hope that it will be useful, but
 * WITHOUT ANY WARRANTY; without even the implied warranty of
 * MERCHANTABILITY or FITNESS FOR A PARTICULAR PURPOSE.  See the GNU
 * Lesser General Public License for more details.
 *
 * You should have received a copy of the GNU Lesser General Public
 * License along with this file; see the file named COPYING for more
 * information.
 */
/** @addtogroup ray */
/** @{ */
/** @file librt/prep.c
 *
 * Manage one-time preparations to be done before actual ray-tracing
 * can commence.
 *
 */

#include "common.h"

#include <stdlib.h>
#include <stddef.h>
#include <math.h>
#include <string.h>
#include "bio.h"


#include "bu/parallel.h"
#include "vmath.h"
#include "bn.h"
#include "raytrace.h"
#include "bn/plot3.h"

#include "optical.h"
#include "optical/plastic.h"


extern void rt_ck(struct rt_i *rtip);

HIDDEN void rt_solid_bitfinder(register union tree *treep, struct region *regp, struct resource *resp);


int RT_SEM_WORKER = 0;
int RT_SEM_RESULTS = 0;
int RT_SEM_MODEL = 0;
int RT_SEM_TREE0 = 0;
int RT_SEM_TREE1 = 0;
int RT_SEM_TREE2 = 0;
int RT_SEM_TREE3 = 0;


/* XXX Need rt_init_rtg(), rt_clean_rtg() */

/**
 * Given a db_i database instance, create an rt_i instance.  If caller
 * just called db_open, they need to do a db_close(), because we have
 * cloned our own instance of the db_i.
 */
struct rt_i *
rt_new_rti(struct db_i *dbip)
{
    register struct rt_i *rtip;
    register int i;

    RT_CK_DBI(dbip);

    /* XXX Move to rt_global_init() ? */
    if (BU_LIST_FIRST(bu_list, &RTG.rtg_vlfree) == 0) {
	char *debug_flags;
	debug_flags = getenv("LIBRT_DEBUG");
	if (debug_flags) {
<<<<<<< HEAD
	    if (RTG.debug) {
		bu_log("WARNING: discarding LIBRT_DEBUG value in favor of application-specified flags\n");
	    } else {
		RTG.debug = strtol(debug_flags, NULL, 0x10);
=======
	    if (rt_debug) {
		bu_log("WARNING: discarding LIBRT_DEBUG value in favor of application-specified flags\n");
	    } else {
		rt_debug = strtol(debug_flags, NULL, 0x10);
>>>>>>> 60304d81
	    }
	}

	BU_LIST_INIT(&RTG.rtg_vlfree);
    }

    BU_ALLOC(rtip, struct rt_i);
    rtip->rti_magic = RTI_MAGIC;
    for (i=0; i < RT_DBNHASH; i++) {
	BU_LIST_INIT(&(rtip->rti_solidheads[i]));
    }
    rtip->rti_dbip = db_clone_dbi(dbip, (long *)rtip);
    rtip->needprep = 1;

    BU_LIST_INIT(&rtip->HeadRegion);

    /* This table is used for discovering the per-cpu resource structures */
    bu_ptbl_init(&rtip->rti_resources, MAX_PSW, "rti_resources ptbl");
    bu_ptbl_trunc(&rtip->rti_resources, MAX_PSW); /* Make 'em all available */

    rt_uniresource.re_magic = RESOURCE_MAGIC;

    /* list of invisible light regions to be deleted after light_init() */
    bu_ptbl_init(&rtip->delete_regs, 8, "rt_i delete regions list");

    VSETALL(rtip->mdl_min,  INFINITY);
    VSETALL(rtip->mdl_max, -INFINITY);
    VSETALL(rtip->rti_inf_box.bn.bn_min, -0.1);
    VSETALL(rtip->rti_inf_box.bn.bn_max,  0.1);
    rtip->rti_inf_box.bn.bn_type = CUT_BOXNODE;

    /* XXX These defaults need to be improved */
    rtip->rti_tol.magic = BN_TOL_MAGIC;
    rtip->rti_tol.dist = 0.0005;
    rtip->rti_tol.dist_sq = rtip->rti_tol.dist * rtip->rti_tol.dist;
    rtip->rti_tol.perp = 1e-6;
    rtip->rti_tol.para = 1 - rtip->rti_tol.perp;

    rtip->rti_ttol.magic = BG_TESS_TOL_MAGIC;
    rtip->rti_ttol.abs = 0.0;
    rtip->rti_ttol.rel = 0.01;
    rtip->rti_ttol.norm = 0;

    /* This sets the space partitioning algorithm to Mike's original
     * non-uniform binary space partitioning tree.  If you change this
     * to anything else, you must also modify "rt_find_backing_dist()"
     * (in shoot.c), to handle the different algorithm -JRA
     */
    rtip->rti_space_partition = RT_PART_NUBSPT;

    /*
     * Zero the solid instancing counters in dbip database instance.
     * Done here because the same dbip could be used by multiple
     * rti's, and rt_gettrees() can be called multiple times on this
     * one rtip.
     *
     * There is a race (collision!) here on d_uses if rt_gettrees() is
     * called on another rtip of the same dbip before this rtip is
     * done with all its treewalking.
     */
    for (i=0; i < RT_DBNHASH; i++) {
	register struct directory *dp;

	dp = rtip->rti_dbip->dbi_Head[i];
	for (; dp != RT_DIR_NULL; dp = dp->d_forw)
	    dp->d_uses = 0;
    }

    return rtip;
}


/**
 * Release all the dynamic storage acquired by rt_dirbuild() and any
 * subsequent ray-tracing operations.
 *
 * Any PARALLEL resource structures are freed by rt_clean().  Note
 * that the rt_g structure needs to be cleaned separately.
 */
void
rt_free_rti(struct rt_i *rtip)
{
    RT_CK_RTI(rtip);

    rt_clean(rtip);

#if 0
    /* XXX These can't be freed here either, because we allocated
     * them all on rt_uniresource, which doesn't discriminate
     * on which db_i they go with.
     */

    /* The 'struct directory' guys are malloc()ed in big blocks */
    resp->re_directory_hd = NULL;	/* abandon list */
    if (BU_LIST_IS_INITIALIZED(&resp->re_directory_blocks.l)) {
	struct directory **dpp;
	BU_CK_PTBL(&resp->re_directory_blocks);
	for (BU_PTBL_FOR(dpp, (struct directory **), &resp->re_directory_blocks)) {
	    RT_CK_DIR(*dpp);	/* Head of block will be a valid seg */
	    bu_free((void *)(*dpp), "struct directory block");
	}
	bu_ptbl_free(&resp->re_directory_blocks);
    }
#endif

    db_close_client(rtip->rti_dbip, (long *)rtip);
    rtip->rti_dbip = (struct db_i *)NULL;

    /* Freeing the actual resource structures' memory is the app's job */
    bu_ptbl_free(&rtip->rti_resources);
    bu_ptbl_free(&rtip->delete_regs);

    bu_free((char *)rtip, "struct rt_i");
}


/**
 * This routine should be called just before the first call to
 * rt_shootray().  It should only be called ONCE per execution, unless
 * rt_clean() is called in between.
 *
 * Because this can be called from rt_shootray(), it may potentially
 * be called ncpu times, hence the critical section.
 */
void
rt_prep_parallel(register struct rt_i *rtip, int ncpu)
{
    register struct region *regp;
    register struct soltab *stp;
    register int i;
    struct resource *resp;
    vect_t diag;

    RT_CK_RTI(rtip);

    if (RT_G_DEBUG&RT_DEBUG_REGIONS) bu_log("rt_prep_parallel(%s, %d, ncpu=%d) START\n",
					 rtip->rti_dbip->dbi_filename,
					 rtip->rti_dbip->dbi_uses, ncpu);

    bu_semaphore_acquire(RT_SEM_RESULTS);	/* start critical section */
    if (!rtip->needprep) {
	bu_log("WARNING: rt_prep_parallel(%s, %d) invoked a second time, ignored",
	       rtip->rti_dbip->dbi_filename,
	       rtip->rti_dbip->dbi_uses);
	bu_semaphore_release(RT_SEM_RESULTS);
	return;
    }

    if (rtip->nsolids <= 0) {
	if (rtip->rti_air_discards > 0) {
	    bu_log("rt_prep_parallel(%s, %d): %d primitives discarded due to air regions\n",
		   rtip->rti_dbip->dbi_filename,
		   rtip->rti_dbip->dbi_uses,
		   rtip->rti_air_discards);
	}
	bu_log("rt_prep_parallel:  no primitives left to prep\n");
	rtip->needprep = 0;		/* rt_gettrees left us nothing */
	bu_semaphore_release(RT_SEM_RESULTS);
	return;
    }

    if (rtip->nregions <= 0) {
	bu_log("rt_prep_parallel:  no regions left to prep\n");
	rtip->needprep = 0;		/* rt_gettrees left us nothing */
	bu_semaphore_release(RT_SEM_RESULTS);
	return;
    }

    /* In case everything is a halfspace, set a minimum space */
    if (rtip->mdl_min[X] >= INFINITY) {
	bu_log("All primitives are halfspaces, setting minimum\n");
	VSETALL(rtip->mdl_min, -1);
    }
    if (rtip->mdl_max[X] <= -INFINITY) {
	bu_log("All primitives are halfspaces, setting maximum\n");
	VSETALL(rtip->mdl_max, 1);
    }

    /*
     * Enlarge the model RPP just slightly, to avoid nasty effects
     * with a solid's face being exactly on the edge
     */
    rtip->mdl_min[X] = floor(rtip->mdl_min[X]);
    rtip->mdl_min[Y] = floor(rtip->mdl_min[Y]);
    rtip->mdl_min[Z] = floor(rtip->mdl_min[Z]);
    rtip->mdl_max[X] = ceil(rtip->mdl_max[X]);
    rtip->mdl_max[Y] = ceil(rtip->mdl_max[Y]);
    rtip->mdl_max[Z] = ceil(rtip->mdl_max[Z]);

    /* Compute radius of a model bounding sphere */
    VSUB2(diag, rtip->mdl_max, rtip->mdl_min);
    rtip->rti_radius = 0.5 * MAGNITUDE(diag);

    /* If a resource structure has been provided for us, use it. */
    resp = (struct resource *)BU_PTBL_GET(&rtip->rti_resources, 0);
    if (!resp) {
	resp = &rt_uniresource;
    }
    RT_CK_RESOURCE(resp);

    /* Build array of region pointers indexed by reg_bit.  Optimize
     * each region's expression tree.  Set this region's bit in the
     * bit vector of every solid contained in the subtree.
     */
    rtip->Regions = (struct region **)bu_calloc(rtip->nregions, sizeof(struct region *), "rtip->Regions[]");

<<<<<<< HEAD
    if (RT_G_DEBUG&DEBUG_REGIONS)
=======
    if (RT_G_DEBUG&RT_DEBUG_REGIONS)
>>>>>>> 60304d81
	bu_log("rt_prep_parallel(%s, %d) about to optimize regions\n",
	       rtip->rti_dbip->dbi_filename,
	       rtip->rti_dbip->dbi_uses);

    for (BU_LIST_FOR(regp, region, &(rtip->HeadRegion))) {
	/* Ensure bit numbers are unique */
	BU_ASSERT(rtip->Regions[regp->reg_bit] == REGION_NULL);
	rtip->Regions[regp->reg_bit] = regp;
	rt_optim_tree(regp->reg_treetop, resp);
	rt_solid_bitfinder(regp->reg_treetop, regp, resp);

<<<<<<< HEAD
	if (RT_G_DEBUG&DEBUG_REGIONS) {
=======
	if (RT_G_DEBUG&RT_DEBUG_REGIONS) {
>>>>>>> 60304d81
	    db_ck_tree(regp->reg_treetop);
	    rt_pr_region(regp);
	}
    }

<<<<<<< HEAD
    if (RT_G_DEBUG&DEBUG_REGIONS) {
=======
    if (RT_G_DEBUG&RT_DEBUG_REGIONS) {
>>>>>>> 60304d81
	bu_log("rt_prep_parallel() printing primitives' region pointers\n");
	RT_VISIT_ALL_SOLTABS_START(stp, rtip) {
	    bu_log("solid %s ", stp->st_name);
	    bu_pr_ptbl("st_regions", &stp->st_regions, 1);
	} RT_VISIT_ALL_SOLTABS_END;
    }

    /* Space for array of soltab pointers indexed by solid bit number.
     * Include enough extra space for an extra bitv_t's worth of bits,
     * to handle round-up.
     */
    rtip->rti_Solids =
	(struct soltab **)bu_calloc(rtip->nsolids + (1<<BU_BITV_SHIFT),
				    sizeof(struct soltab *),
				    "rtip->rti_Solids[]");
    /*
     * Build array of solid table pointers indexed by solid ID.  Last
     * element for each kind will be found in
     * rti_sol_by_type[id][rti_nsol_by_type[id]-1]
     */
    RT_VISIT_ALL_SOLTABS_START(stp, rtip) {
	/* Ensure bit numbers are unique */
	register struct soltab **ssp = &rtip->rti_Solids[stp->st_bit];
	if (*ssp != SOLTAB_NULL) {
	    bu_log("rti_Solids[%ld] is non-empty! rtip=%p\n", stp->st_bit, (void *)rtip);
	    bu_log("Existing entry is (st_rtip=%p):\n", (void *)(*ssp)->st_rtip);
	    rt_pr_soltab(*ssp);
	    bu_log("2nd soltab also claiming that bit is (st_rtip=%p):\n", (void *)stp->st_rtip);
	    rt_pr_soltab(stp);
	}
	BU_ASSERT(*ssp == SOLTAB_NULL);
	*ssp = stp;
	rtip->rti_nsol_by_type[stp->st_id]++;
    } RT_VISIT_ALL_SOLTABS_END;

    /* Find solid type with maximum length (for rt_shootray) */
    rtip->rti_maxsol_by_type = 0;
    for (i=0; i <= ID_MAX_SOLID; i++) {
	if (rtip->rti_nsol_by_type[i] > rtip->rti_maxsol_by_type) {
	    rtip->rti_maxsol_by_type = rtip->rti_nsol_by_type[i];
	}
    }
    /* Malloc the storage and zero the counts */
    for (i=0; i <= ID_MAX_SOLID; i++) {
	if (rtip->rti_nsol_by_type[i] <= 0)
	    continue;
	rtip->rti_sol_by_type[i] = (struct soltab **)bu_calloc(rtip->rti_nsol_by_type[i], sizeof(struct soltab *), "rti_sol_by_type[]");
	rtip->rti_nsol_by_type[i] = 0;
    }
    /* Fill in the array and rebuild the count (aka index) */
    RT_VISIT_ALL_SOLTABS_START(stp, rtip) {
	register int id;
	id = stp->st_id;
	rtip->rti_sol_by_type[id][rtip->rti_nsol_by_type[id]++] = stp;
    } RT_VISIT_ALL_SOLTABS_END;
    if (RT_G_DEBUG & (RT_DEBUG_DB|RT_DEBUG_SOLIDS)) {
	bu_log("rt_prep_parallel(%s, %d) printing number of primitives by type\n",
	       rtip->rti_dbip->dbi_filename,
	       rtip->rti_dbip->dbi_uses);
	for (i=1; i <= ID_MAX_SOLID; i++) {
	    bu_log("%5d %s (%d)\n", rtip->rti_nsol_by_type[i], OBJ[i].ft_name, i);
	}
    }

    /* If region-id expression file exists, process it */
    rt_regionfix(rtip);

    /* For plotting, compute a slight enlargement of the model RPP, to
     * allow room for rays clipped to the model RPP to be depicted.
     * Always do this, because application debugging may use it too.
     */
    {
	register fastf_t f, diff;

	diff = (rtip->mdl_max[X] - rtip->mdl_min[X]);
	f = (rtip->mdl_max[Y] - rtip->mdl_min[Y]);
	if (f > diff)
	    diff = f;

	f = (rtip->mdl_max[Z] - rtip->mdl_min[Z]);
	if (f > diff)
	    diff = f;

	/* 10% expansion of box */
	diff *= 0.1;

	rtip->rti_pmin[0] = rtip->mdl_min[0] - diff;
	rtip->rti_pmin[1] = rtip->mdl_min[1] - diff;
	rtip->rti_pmin[2] = rtip->mdl_min[2] - diff;
	rtip->rti_pmax[0] = rtip->mdl_max[0] + diff;
	rtip->rti_pmax[1] = rtip->mdl_max[1] + diff;
	rtip->rti_pmax[2] = rtip->mdl_max[2] + diff;
    }

    /*
     * Partition space
     *
     * Multiple CPUs can be used here.
     */
    for (i=1; i<=CUT_MAXIMUM; i++) rtip->rti_ncut_by_type[i] = 0;
    rt_cut_it(rtip, ncpu);

    /* Release storage used for bounding RPPs of solid "pieces" */
    RT_VISIT_ALL_SOLTABS_START(stp, rtip) {
	if (stp->st_piece_rpps) {
	    bu_free((char *)stp->st_piece_rpps, "st_piece_rpps[]");
	    stp->st_piece_rpps = NULL;
	}
    } RT_VISIT_ALL_SOLTABS_END;

    /* Plot bounding RPPs */
    if ((RT_G_DEBUG&RT_DEBUG_PL_BOX)) {
	FILE *plotfp;

	plotfp = fopen("rtrpp.plot3", "wb");
	if (plotfp != NULL) {
	    /* Plot solid bounding boxes, in white */
	    pl_color(plotfp, 255, 255, 255);
	    rt_plot_all_bboxes(plotfp, rtip);
	    (void)fclose(plotfp);
	}
    }

    /* Plot solid outlines */
    if ((RT_G_DEBUG&RT_DEBUG_PL_SOLIDS)) {
	FILE *plotfp;

	plotfp = fopen("rtsolids.plot3", "wb");
	if (plotfp != NULL) {
	    rt_plot_all_solids(plotfp, rtip, resp);
	    (void)fclose(plotfp);
	}
    }
    rtip->needprep = 0;		/* prep is done */
    bu_semaphore_release(RT_SEM_RESULTS);	/* end critical section */

<<<<<<< HEAD
    if (RT_G_DEBUG&DEBUG_REGIONS) {
=======
    if (RT_G_DEBUG&RT_DEBUG_REGIONS) {
>>>>>>> 60304d81
	bu_log("rt_prep_parallel(%s, %d, ncpu=%d) FINISH\n",
	       rtip->rti_dbip->dbi_filename,
	       rtip->rti_dbip->dbi_uses, ncpu);
    }
}


/**
 * Compatibility stub.  Only uses 1 CPU.
 */
void
rt_prep(register struct rt_i *rtip)
{
    RT_CK_RTI(rtip);
    rt_prep_parallel(rtip, 1);
}


#ifdef USE_OPENCL
static void
rt_btree_translate(struct rt_i *rtip, struct soltab **primitives, struct bit_tree *btp, size_t start, size_t end, const long n_primitives)
{
    size_t i;
    long j;
    unsigned uop, st_bit;

    RT_CK_RTI(rtip);

    for (i=start; i<end; i++) {
	uop = btp[i].val & 7;
	if (uop == UOP_SOLID) {
	    st_bit = btp[i].val >> 3;
	    for (j = 0; j < n_primitives; j++) {
		if (st_bit == primitives[j]->st_bit) {
		    btp[i].val = (rtip->rti_Solids[j]->st_bit << 3) | UOP_SOLID;
		    break;
		}
	    }
	}
    }
}


static void
build_regions_table(cl_uint *regions_table, struct bit_tree *btp, size_t start, size_t end, const long n_primitives, const size_t n_regions, const long reg_id)
{
    size_t i;
    unsigned uop, st_bit;
    unsigned rt_index;

    rt_index = n_regions/32 + 1;
    for (i=start; i<end; i++) {
	uop = btp[i].val & 7;
	if (uop == UOP_SOLID) {
	    st_bit = btp[i].val >> 3;
	    if (st_bit < n_primitives) {
		regions_table[st_bit * rt_index + (reg_id >> 5)] |= 1 << (reg_id & 31);
	    }
	}
    }
}


void
clt_prep(struct rt_i *rtip)
{
    struct soltab *stp;
    long i;

    struct soltab **primitives;
    long n_primitives;
    size_t n_regions;

    RT_CK_RTI(rtip);

    n_primitives = rtip->nsolids+1;
    primitives = (struct soltab **)bu_calloc(n_primitives,
					     sizeof(struct soltab *), "primitives");

    i = 0;
    RT_VISIT_ALL_SOLTABS_START(stp, rtip) {
	/* Ignore "dead" solids in the list.  (They failed prep) */
	if (stp->st_aradius <= 0)
	    continue;
	/* Infinite solids make the BVH construction explode. */
	if (stp->st_aradius >= INFINITY)
	    continue;

	primitives[i++] = stp;
    } RT_VISIT_ALL_SOLTABS_END;

    n_primitives = i;

    if (n_primitives != 0) {
	/* Build BVH tree for primitives */
	cl_int total_nodes = 0;
	struct clt_linear_bvh_node *nodes;
	long *ordered_prims;
	fastf_t *centroids;
	fastf_t *bounds;

	centroids = (fastf_t*)bu_calloc(n_primitives, sizeof(fastf_t)*3, "centroids");
	for (i=0; i<n_primitives; i++) {
	    const struct soltab *primitive = primitives[i];
	    VMOVE(&centroids[i*3], primitive->st_center);
	}
	bounds = (fastf_t*)bu_calloc(n_primitives, sizeof(fastf_t)*6, "bounds");
	for (i=0; i<n_primitives; i++) {
	    const struct soltab *primitive = primitives[i];
	    VMOVE(&bounds[i*6+0], primitive->st_min);
	    VMOVE(&bounds[i*6+3], primitive->st_max);
	}

	ordered_prims = NULL;
	nodes = NULL;
	clt_linear_bvh_create(n_primitives, &nodes, &ordered_prims, centroids, bounds,
			      &total_nodes);

	bu_free(bounds, "bounds");
	bu_free(centroids, "centroids");

	clt_db_store_bvh(total_nodes, nodes);
	bu_free(nodes, "nodes");

	if (ordered_prims) {
	    struct soltab **ordered_primitives;

	    ordered_primitives = (struct soltab **)bu_calloc(n_primitives,
							     sizeof(struct soltab *),
							     "ordered primitives");
	    for (i=0; i<n_primitives; i++) {
		ordered_primitives[i] = primitives[ordered_prims[i]];
	    }
	    bu_free(ordered_prims, "ordered prims");
	    bu_free(primitives, "primitives");
	    primitives = ordered_primitives;
	}

	clt_db_store(n_primitives, primitives);

	n_regions = rtip->nregions;

	if (n_regions != 0) {
	    /* Build boolean regions */
	    struct region *regp;
	    struct cl_bool_region *regions;
	    struct cl_region *mtls;
	    struct bit_tree *btree;
	    cl_uint *regions_table;
	    size_t sz_regions_table;
	    size_t sz_btree_array;
	    size_t len;

	    regions = (struct cl_bool_region*)bu_calloc(n_regions, sizeof(*regions), "regions");
	    mtls = (struct cl_region*)bu_calloc(n_regions, sizeof(*mtls), "mtls");

	    /* Determine the size of all trees to build one array containing
	     * the bit trees from all regions.
	     */
	    sz_btree_array = 0;

	    i = 0;
	    for (BU_LIST_FOR(regp, region, &(rtip->HeadRegion))) {
		const struct mfuncs *mfp;
		const cl_float unset[3] = {1.0f, 1.0f, 1.0f};

		RT_CK_REGION(regp);

		len = 0;
		rt_bit_tree(NULL, regp->reg_treetop, &len);
		sz_btree_array += len;


		VMOVE(mtls[i].color, unset);
		mtls[i].mf_id = SH_PHONG;

		if (regp->reg_mater.ma_color_valid) {
		    VMOVE(mtls[i].color, regp->reg_mater.ma_color);
		    mtls[i].mf_id = SH_PHONG;
		}

		mfp = (const struct mfuncs*)regp->reg_mfuncs;
		if (mfp) {
		    if (bu_strcmp(mfp->mf_name, "default") ||
			bu_strcmp(mfp->mf_name, "phong") ||
			bu_strcmp(mfp->mf_name, "plastic") ||
			bu_strcmp(mfp->mf_name, "mirror") ||
			bu_strcmp(mfp->mf_name, "glass")) {
			struct phong_specific *src =
			    (struct phong_specific*)regp->reg_udata;
			struct cl_phong_specific *dst =
			    &mtls[i].udata.phg_spec;

			dst->shine = src->shine;
			dst->wgt_diffuse = src->wgt_diffuse;
			dst->wgt_specular = src->wgt_specular;

			mtls[i].mf_id = SH_PHONG;
		    } else {
			bu_log("Unknown OCL shader: %s\n", mfp->mf_name);
		    }
		}

		i++;
	    }

	    sz_regions_table = n_primitives * ((n_regions/32) + 1);
	    btree = (struct bit_tree *)bu_calloc(sz_btree_array, sizeof(struct bit_tree), "region btree array");
	    regions_table = (cl_uint*)bu_calloc(sz_regions_table, sizeof(cl_uint), "regions_table");

	    len = 0;
	    i = 0;
	    for (BU_LIST_FOR(regp, region, &(rtip->HeadRegion))) {
		RT_CK_REGION(regp);

		regions[i].btree_offset = len;
		regions[i].reg_aircode = regp->reg_aircode;
		regions[i].reg_bit = regp->reg_bit;
		regions[i].reg_all_unions = regp->reg_all_unions;

		rt_bit_tree(btree, regp->reg_treetop, &len);
		rt_btree_translate(rtip, primitives, btree, regions[i].btree_offset, len, n_primitives);
		build_regions_table(regions_table, btree, regions[i].btree_offset, len, n_primitives, n_regions, i);
		i++;
	    }

	    clt_db_store_regions(sz_btree_array, btree, n_regions, regions, mtls);
	    clt_db_store_regions_table(regions_table, sz_regions_table);
	    bu_free(mtls, "mtls");
	    bu_free(regions, "regions");
	    bu_free(btree, "region btree array");
	    bu_free(regions_table, "regions_table");
	}

	bu_free(primitives, "ordered primitives");
    }
}
#endif


/**
 * Plot the bounding boxes of all the active solids.  Color may be set
 * in advance by the caller.
 */
void
rt_plot_all_bboxes(FILE *fp, struct rt_i *rtip)
{
    register struct soltab *stp;

    RT_CK_RTI(rtip);
    pdv_3space(fp, rtip->rti_pmin, rtip->rti_pmax);
    RT_VISIT_ALL_SOLTABS_START(stp, rtip) {
	/* Ignore "dead" solids in the list.  (They failed prep) */
	if (stp->st_aradius <= 0)
	    continue;

	/* Don't draw infinite solids */
	if (stp->st_aradius >= INFINITY)
	    continue;

	pdv_3box(fp, stp->st_min, stp->st_max);
    } RT_VISIT_ALL_SOLTABS_END;
}


void
rt_plot_all_solids(
    FILE *fp,
    struct rt_i *rtip,
    struct resource *resp)
{
    register struct soltab *stp;

    RT_CK_RTI(rtip);

    pdv_3space(fp, rtip->rti_pmin, rtip->rti_pmax);

    RT_VISIT_ALL_SOLTABS_START(stp, rtip) {
	/* Ignore "dead" solids in the list.  (They failed prep) */
	if (stp->st_aradius <= 0)
	    continue;

	/* Don't draw infinite solids */
	if (stp->st_aradius >= INFINITY)
	    continue;

	(void)rt_plot_solid(fp, rtip, stp, resp);
    } RT_VISIT_ALL_SOLTABS_END;
}


/**
 * "Draw" a solid with the same kind of wireframes that MGED would
 * display, appending vectors to an already initialized vlist head.
 *
 * Returns -
 * <0 failure
 *  0 OK
 */
int
rt_vlist_solid(
    struct bu_list *vhead,
    struct rt_i *rtip,
    const struct soltab *stp,
    struct resource *resp)
{
    struct rt_db_internal intern;
    int ret;

    if (rt_db_get_internal(&intern, stp->st_dp, rtip->rti_dbip, stp->st_matp, resp) < 0) {
	bu_log("rt_vlist_solid(%s): rt_db_get_internal() failed\n", stp->st_name);
	return -1;			/* FAIL */
    }
    RT_CK_DB_INTERNAL(&intern);

    ret = -1;
    if (OBJ[intern.idb_type].ft_plot) {
	ret = OBJ[intern.idb_type].ft_plot(vhead, &intern, &rtip->rti_ttol, &rtip->rti_tol, NULL);
    }
    if (ret < 0) {
	bu_log("rt_vlist_solid(%s): ft_plot() failure\n", stp->st_name);
	rt_db_free_internal(&intern);
	return -2;
    }
    rt_db_free_internal(&intern);

    return 0;
}


/**
 * Plot a solid with the same kind of wireframes that MGED would
 * display, in UNIX-plot form, on the indicated file descriptor.  The
 * caller is responsible for calling pdv_3space().
 *
 * Returns -
 * <0 failure
 *  0 OK
 */
int
rt_plot_solid(
    register FILE *fp,
    struct rt_i *rtip,
    const struct soltab *stp,
    struct resource *resp)
{
    struct bu_list vhead;
    struct region *regp;

    RT_CK_RTI(rtip);
    RT_CK_SOLTAB(stp);

    BU_LIST_INIT(&vhead);

    if (rt_vlist_solid(&vhead, rtip, stp, resp) < 0) {
	bu_log("rt_plot_solid(%s): rt_vlist_solid() failed\n", stp->st_name);
	return -1; /* FAIL */
    }

    if (BU_LIST_IS_EMPTY(&vhead)) {
	bu_log("rt_plot_solid(%s): no vectors to plot?\n", stp->st_name);
	return -3; /* FAIL */
    }

    /* Take color from one region */
    regp = (struct region *)BU_PTBL_GET(&stp->st_regions, 0);
    if (regp != REGION_NULL) {
	pl_color(fp,
		 (int)(255*regp->reg_mater.ma_color[0]),
		 (int)(255*regp->reg_mater.ma_color[1]),
		 (int)(255*regp->reg_mater.ma_color[2]));
    }

    bn_vlist_to_uplot(fp, &vhead);

    RT_FREE_VLIST(&vhead);
    return 0;			/* OK */
}


void
rt_init_resource(struct resource *resp, int cpu_num, struct rt_i *rtip)
{
    if (!resp)
	return;

    BU_ASSERT(cpu_num >= 0);
    BU_ASSERT(cpu_num < MAX_PSW);

    if (!RT_SEM_WORKER)
	RT_SEM_WORKER = bu_semaphore_register("RT_SEM_WORKER");
    if (!RT_SEM_RESULTS)
	RT_SEM_RESULTS = bu_semaphore_register("RT_SEM_RESULTS");
    if (!RT_SEM_MODEL)
	RT_SEM_MODEL = bu_semaphore_register("RT_SEM_MODEL");
    if (!RT_SEM_TREE0)
	RT_SEM_TREE0 = bu_semaphore_register("RT_SEM_TREE0");
    if (!RT_SEM_TREE1)
	RT_SEM_TREE1 = bu_semaphore_register("RT_SEM_TREE1");
    if (!RT_SEM_TREE2)
	RT_SEM_TREE2 = bu_semaphore_register("RT_SEM_TREE2");
    if (!RT_SEM_TREE3)
	RT_SEM_TREE3 = bu_semaphore_register("RT_SEM_TREE3");

    if (rtip)
	RT_CK_RTI(rtip);

    if (resp == &rt_uniresource) {
	cpu_num = 0;
    } else {
	if (rtip != NULL && rtip->rti_treetop) {
	    /* this is a submodel */
	    BU_ASSERT(cpu_num < (long)rtip->rti_resources.blen);
	}
    }

    /* point to the random number table so we can draw.  set to
     * MAX_PSW*cpu_num just to keep each core a good distance away
     * from each other, but that's not a really great reason.
     */
    bn_rand_init(resp->re_randptr, MAX_PSW*cpu_num);

    if (!BU_LIST_IS_INITIALIZED(&resp->re_seg))
	BU_LIST_INIT(&resp->re_seg);

    if (!BU_LIST_IS_INITIALIZED(&resp->re_seg_blocks.l))
	bu_ptbl_init(&resp->re_seg_blocks, 64, "re_seg_blocks ptbl");

    if (!BU_LIST_IS_INITIALIZED(&resp->re_directory_blocks.l))
	bu_ptbl_init(&resp->re_directory_blocks, 64, "re_directory_blocks ptbl");

    if (!BU_LIST_IS_INITIALIZED(&resp->re_parthead))
	BU_LIST_INIT(&resp->re_parthead);

    if (!BU_LIST_IS_INITIALIZED(&resp->re_solid_bitv))
	BU_LIST_INIT(&resp->re_solid_bitv);

    if (!BU_LIST_IS_INITIALIZED(&resp->re_region_ptbl))
	BU_LIST_INIT(&resp->re_region_ptbl);

    /* transitioning to using a global independent of the librt
     * structures as an intermediate step during lib refactoring */
    if (!BU_LIST_IS_INITIALIZED(&re_nmgfree))
	BU_LIST_INIT(&re_nmgfree);

    resp->re_boolstack = NULL;
    resp->re_boolslen = 0;

    resp->re_cpu = cpu_num;
    resp->re_magic = RESOURCE_MAGIC;

    if (rtip == NULL)
	return;	/* only in rt_uniresource case */

    /* Ensure that this CPU's resource structure is registered in rt_i */
    /* It may already be there when we're called from rt_clean_resource */
    if (resp != &rt_uniresource) {
	struct resource *ores = (struct resource *)BU_PTBL_GET(&rtip->rti_resources, cpu_num);
	if (ores != NULL && ores != resp) {
	    bu_log("rt_init_resource(cpu=%d) re-registering resource, had %p, new=%p\n",
		   cpu_num,
		   (void *)ores,
		   (void *)resp);
	}
	BU_PTBL_SET(&rtip->rti_resources, cpu_num, resp);
    }
}


/**
 * This method contains all the code that was formerly in
 * rt_clean_resource, except for the call to rt_init_resource().
 */
void
rt_clean_resource_basic(struct rt_i *rtip, struct resource *resp)
{
    if (rtip) {
	RT_CK_RTI(rtip);
    }
    RT_CK_RESOURCE(resp);

    /* The 'struct seg' guys are malloc()ed in blocks, not
     * individually, so they're kept track of two different ways.
     */
    BU_LIST_INIT(&resp->re_seg);	/* abandon the list of individuals */
    if (BU_LIST_IS_INITIALIZED(&resp->re_seg_blocks.l)) {
	struct seg **spp;
	BU_CK_PTBL(&resp->re_seg_blocks);
	for (BU_PTBL_FOR(spp, (struct seg **), &resp->re_seg_blocks)) {
	    RT_CK_SEG(*spp);	/* Head of block will be a valid seg */
	    bu_free((void *)(*spp), "struct seg block");
	}
	bu_ptbl_free(&resp->re_seg_blocks);
	resp->re_seg_blocks.l.forw = BU_LIST_NULL;
    }

    /* The "struct hitmiss' guys are individually malloc()ed */
    if (BU_LIST_IS_INITIALIZED(&re_nmgfree)) {
	struct hitmiss *hitp;
	while (BU_LIST_WHILE(hitp, hitmiss, &re_nmgfree)) {
	    NMG_CK_HITMISS(hitp);
	    BU_LIST_DEQUEUE((struct bu_list *)hitp);
	    bu_free((void *)hitp, "struct hitmiss");
	}
	re_nmgfree.forw = BU_LIST_NULL;
    }

    /* The 'struct partition' guys are individually malloc()ed */
    if (BU_LIST_IS_INITIALIZED(&resp->re_parthead)) {
	struct partition *pp;
	while (BU_LIST_WHILE(pp, partition, &resp->re_parthead)) {
	    RT_CK_PT(pp);
	    BU_LIST_DEQUEUE((struct bu_list *)pp);
	    bu_ptbl_free(&pp->pt_seglist);
	    bu_free((void *)pp, "struct partition");
	}
	resp->re_parthead.forw = BU_LIST_NULL;
    }

    /* The 'struct bu_bitv' guys on re_solid_bitv are individually malloc()ed */
    if (BU_LIST_IS_INITIALIZED(&resp->re_solid_bitv)) {
	struct bu_bitv *bvp;
	while (BU_LIST_WHILE(bvp, bu_bitv, &resp->re_solid_bitv)) {
	    BU_CK_BITV(bvp);
	    BU_LIST_DEQUEUE(&bvp->l);
	    bvp->nbits = 0;		/* sanity */
	    bu_free((void *)bvp, "struct bu_bitv");
	}
	resp->re_solid_bitv.forw = BU_LIST_NULL;
    }

    /* The 'struct bu_ptbl' guys on re_region_ptbl are individually malloc()ed */
    if (BU_LIST_IS_INITIALIZED(&resp->re_region_ptbl)) {
	struct bu_ptbl *tabp;
	while (BU_LIST_WHILE(tabp, bu_ptbl, &resp->re_region_ptbl)) {
	    BU_CK_PTBL(tabp);
	    BU_LIST_DEQUEUE(&tabp->l);
	    bu_ptbl_free(tabp);
	    bu_free((void *)tabp, "struct bu_ptbl");
	}
	resp->re_region_ptbl.forw = BU_LIST_NULL;
    }

    /* The 're_tree' guys are individually malloc()ed and linked using the 'tb_left' field */
    if (resp->re_tree_hd != TREE_NULL) {
	union tree *tp;

	tp = resp->re_tree_hd;
	while (tp != TREE_NULL) {
	    resp->re_tree_hd = tp->tr_b.tb_left;
	    bu_free((char *)tp, "union tree in resource struct");
	    tp = resp->re_tree_hd;
	}
    }

    /* 're_boolstack' is a simple pointer */
    if (resp->re_boolstack) {
	bu_free((void *)resp->re_boolstack, "boolstack");
	resp->re_boolstack = NULL;
	resp->re_boolslen = 0;
    }

    /* Release the state variables for 'solid pieces' */
    rt_res_pieces_clean(resp, rtip);

    resp->re_magic = 0;

}


/**
 * This method performs the basic resource clean, and also frees all
 * the directory entry blocks. The resource structure is not
 * re-initialized.
 *
 * DO NOT CALL THIS METHOD IF YOU ARE STILL USING THE RT_I OR DB_I
 * INSTANCES.
 */
void
rt_clean_resource_complete(struct rt_i *rtip, struct resource *resp)
{
    rt_clean_resource_basic(rtip, resp);

    if (BU_LIST_IS_INITIALIZED(&resp->re_directory_blocks.l)) {
	struct directory **dpp;
	BU_CK_PTBL(&resp->re_directory_blocks);
	for (BU_PTBL_FOR(dpp, (struct directory **), &resp->re_directory_blocks)) {
	    RT_CK_DIR(*dpp);	/* Head of block will be a valid seg */
	    bu_free((void *)(*dpp), "struct directory block");
	}
	bu_ptbl_free(&resp->re_directory_blocks);
	resp->re_directory_blocks.l.forw = BU_LIST_NULL;
	resp->re_directory_hd = NULL;
    }
}


/**
 * Deallocate the per-cpu "private" memory resources:
 *
 * segment freelist
 * hitmiss freelist for NMG raytracer
 * partition freelist
 * solid_bitv freelist
 * region_ptbl freelist
 * re_boolstack
 *
 * Some care is required, as rt_uniresource may not be fully
 * initialized before it gets freed.
 *
 * Note that the resource struct's storage is not freed (it may be
 * static or otherwise allocated by a LIBRT application) but any
 * dynamic memory pointed to by it is freed.
 *
 * One exception to this is that the re_directory_hd and
 * re_directory_blocks are not touched unless there is no raytrace
 * instance, because the "directory" structures (which are really part
 * of the db_i) continue to be in use.
 */
void
rt_clean_resource(struct rt_i *rtip, struct resource *resp)
{
    rt_clean_resource_basic(rtip, resp);

    /* Reinitialize pointers, to be tidy.  No storage is allocated.
     * actually, some storage is allocated in the calls to
     * bu_ptbl_init - JRA
     */
    rt_init_resource(resp, resp->re_cpu, rtip);
}


/**
 * returns a bitv zero-initialized with space for least nbits back to
 * the caller.  if a resource pointer is provided, a previously
 * allocated bitv may be reused or a new one will be allocated.
 */
struct bu_bitv *
rt_get_solidbitv(size_t nbits, struct resource *resp)
{
    struct bu_bitv *solidbits;
    int counter=0;

    if (resp && resp->re_solid_bitv.magic != BU_LIST_HEAD_MAGIC) {
	bu_bomb("Bad magic number in re_solid_btiv list\n");
    }

    if (!resp || BU_LIST_IS_EMPTY(&resp->re_solid_bitv)) {
	solidbits = bu_bitv_new((unsigned int)nbits);
    } else {
	/* scan list for a reusable bitv */
	for (BU_LIST_FOR(solidbits, bu_bitv, &resp->re_solid_bitv)) {
	    if (solidbits->nbits >= nbits) {
		BU_LIST_DEQUEUE(&solidbits->l);
		bu_bitv_clear(solidbits);
		break;
	    }
	    counter++;
	}
	/* no match, allocate a new one */
	if (solidbits == (struct bu_bitv *)&resp->re_solid_bitv) {
	    solidbits = bu_bitv_new((unsigned int)nbits);
	}
    }

    return solidbits;
}


/**
 * Release all the dynamic storage associated with a particular rt_i
 * structure, except for the database instance information (dir, etc.)
 * and the rti_resources ptbl.
 *
 * Note that an animation script can invoke a "clean" operation before
 * anything has been prepped.
 */
void
rt_clean(register struct rt_i *rtip)
{
    register struct region *regp;
    register struct bu_list *head;
    register struct soltab *stp;
    int i;

    RT_CK_RTI(rtip);

    /* DEBUG: Ensure that all region trees are valid */
    for (BU_LIST_FOR(regp, region, &(rtip->HeadRegion))) {
	RT_CK_REGION(regp);
	db_ck_tree(regp->reg_treetop);
    }
    /*
     * Clear out the region table db_free_tree() will delete most
     * soltab structures.
     */
    while (BU_LIST_WHILE(regp, region, &rtip->HeadRegion)) {
	RT_CK_REGION(regp);
	BU_LIST_DEQUEUE(&(regp->l));
	db_free_tree(regp->reg_treetop, &rt_uniresource);
	bu_free((void *)regp->reg_name, "region name str");
	regp->reg_name = (char *)0;
	if (regp->reg_mater.ma_shader) {
	    bu_free((void *)regp->reg_mater.ma_shader, "ma_shader");
	    regp->reg_mater.ma_shader = (char *)NULL;
	}
	bu_avs_free(&(regp->attr_values));
	bu_free((void *)regp, "struct region");
    }
    rtip->nregions = 0;

    /*
     * Clear out the solid table, AFTER doing the region table.  Can't
     * use RT_VISIT_ALL_SOLTABS_START here
     */
    head = &(rtip->rti_solidheads[0]);
    for (; head < &(rtip->rti_solidheads[RT_DBNHASH]); head++) {
	while (BU_LIST_WHILE(stp, soltab, head)) {
	    RT_CHECK_SOLTAB(stp);
	    rt_free_soltab(stp);
	}
    }
    rtip->nsolids = 0;

    /* Clean out the array of pointers to regions, if any */
    if (rtip->Regions) {
	bu_free((char *)rtip->Regions, "rtip->Regions[]");
	rtip->Regions = (struct region **)0;

	/* Free space partitions */
	rt_fr_cut(rtip, &(rtip->rti_CutHead));
	memset((char *)&(rtip->rti_CutHead), 0, sizeof(union cutter));
	rt_fr_cut(rtip, &(rtip->rti_inf_box));
	memset((char *)&(rtip->rti_inf_box), 0, sizeof(union cutter));
    }
    rt_cut_clean(rtip);

    /* Free animation structures */
    /* XXX modify to only free those from this rtip */
    if (rtip->rti_dbip)
	db_free_anim(rtip->rti_dbip);

    /* Free array of solid table pointers indexed by solid ID */
    for (i=0; i <= ID_MAX_SOLID; i++) {
	if (rtip->rti_nsol_by_type[i] <= 0)
	    continue;
	if (rtip->rti_sol_by_type[i]) {
	    bu_free((char *)rtip->rti_sol_by_type[i], "sol_by_type");
	}
	rtip->rti_sol_by_type[i] = (struct soltab **)0;
	rtip->rti_nsol_by_type[i] = 0;
    }
    if (rtip->rti_Solids) {
	bu_free((char *)rtip->rti_Solids, "rtip->rti_Solids[]");
	rtip->rti_Solids = (struct soltab **)0;
    }

    /*
     * Clean out every cpu's "struct resource".  These are provided by
     * the caller's application (or are defaulted to rt_uniresource)
     * and can't themselves be freed.  rt_shootray() saved a table of
     * them for us to use here.  rt_uniresource may or may not be in
     * this table.
     */
    if (BU_LIST_MAGIC_EQUAL(&rtip->rti_resources.l, BU_PTBL_MAGIC)) {
	struct resource **rpp;
	BU_CK_PTBL(&rtip->rti_resources);
	for (BU_PTBL_FOR(rpp, (struct resource **), &rtip->rti_resources)) {
	    /* After using a submodel, some entries may be NULL
	     * while others are not NULL
	     */
	    if (*rpp == NULL)
		continue;
	    RT_CK_RESOURCE(*rpp);
	    /* Clean but do not free the resource struct */
	    rt_clean_resource(rtip, *rpp);
#if 0
/* XXX Can't do this, or 'clean' command in RT animation script will dump core. */
/* rt expects them to stay inited and remembered, forever. */
/* Submodels will clean up after themselves */
	    /* Forget remembered ptr, but keep ptbl allocated */
	    *rpp = NULL;
#endif
	}
    }

    /* Clear the hash table, if we have one */
    if (rtip->Orca_hash_tbl) {
	bu_hash_destroy((struct bu_hash_tbl *)rtip->Orca_hash_tbl);
	rtip->Orca_hash_tbl = NULL;
    }

    if (rt_uniresource.re_magic) {
	rt_clean_resource(rtip, &rt_uniresource);/* Used for rt_optim_tree() */
    }

    /*
     * Re-initialize everything important.
     * This duplicates the code in rt_new_rti().
     */

    rtip->rti_inf_box.bn.bn_type = CUT_BOXNODE;
    VMOVE(rtip->rti_inf_box.bn.bn_min, rtip->mdl_min);
    VMOVE(rtip->rti_inf_box.bn.bn_max, rtip->mdl_max);
    VSETALL(rtip->mdl_min,  INFINITY);
    VSETALL(rtip->mdl_max, -INFINITY);

    bu_hist_free(&rtip->rti_hist_cellsize);
    bu_hist_free(&rtip->rti_hist_cutdepth);
    bu_hist_free(&rtip->rti_hist_cell_pieces);

    if (rtip->rti_dbip) {
	/*
	 * Zero the solid instancing counters in dbip database
	 * instance.  Done here because the same dbip could be used by
	 * multiple rti's, and rt_gettrees() can be called multiple
	 * times on this one rtip.
	 *
	 * FIXME: There is a race (collision!) here on d_uses if
	 * rt_gettrees() is called on another rtip of the same dbip
	 * before this rtip is done with all its treewalking.
	 *
	 * This must be done for each 'clean' to keep
	 * rt_find_identical_solid() working properly as d_uses goes
	 * up.
	 */
	for (i=0; i < RT_DBNHASH; i++) {
	    register struct directory *dp;

	    dp = rtip->rti_dbip->dbi_Head[i];
	    for (; dp != RT_DIR_NULL; dp = dp->d_forw)
		dp->d_uses = 0;
	}
    }

    bu_ptbl_reset(&rtip->delete_regs);

    rtip->rti_magic = RTI_MAGIC;
    rtip->needprep = 1;
}


/**
 * Remove a region from the linked list.  Used to remove a particular
 * region from the active database, presumably after some useful
 * information has been extracted (e.g., a light being converted to
 * implicit type), or for special effects.
 *
 * Returns -
 * 0 success
 */
int
rt_del_regtree(struct rt_i *rtip, register struct region *delregp, struct resource *resp)
{
    if (rtip)
	RT_CK_RTI(rtip);
    RT_CK_RESOURCE(resp);
    RT_CK_REGION(delregp);

    if (RT_G_DEBUG & RT_DEBUG_REGIONS)
	bu_log("rt_del_regtree(%s): region deleted\n", delregp->reg_name);

    BU_LIST_DEQUEUE(&(delregp->l));

    db_free_tree(delregp->reg_treetop, resp);
    delregp->reg_treetop = TREE_NULL;
    bu_free((char *)delregp->reg_name, "region name str");
    delregp->reg_name = (char *)0;
    bu_avs_free(&(delregp->attr_values));
    bu_free((char *)delregp, "struct region");

    return 0;
}


/**
 * Used to walk the boolean tree, setting bits for all the solids in
 * the tree to the provided bit vector.  Should be called AFTER the
 * region bits have been assigned.
 */
HIDDEN void
rt_solid_bitfinder(register union tree *treep, struct region *regp, struct resource *resp)
{
    register union tree **sp;
    register struct soltab *stp;
    register union tree **stackend;

    RT_CK_REGION(regp);
    RT_CK_RESOURCE(resp);

    while ((sp = resp->re_boolstack) == (union tree **)0)
	rt_bool_growstack(resp);
    stackend = &(resp->re_boolstack[resp->re_boolslen-1]);

    *sp++ = TREE_NULL;
    *sp++ = treep;
    while ((treep = *--sp) != TREE_NULL) {
	RT_CK_TREE(treep);
	switch (treep->tr_op) {
	    case OP_NOP:
		break;
	    case OP_SOLID:
		stp = treep->tr_a.tu_stp;
		RT_CK_SOLTAB(stp);
		bu_ptbl_ins(&stp->st_regions, (long *)regp);
		break;
	    case OP_UNION:
	    case OP_INTERSECT:
	    case OP_SUBTRACT:
		/* BINARY type */
		/* push both nodes - search left first */
		*sp++ = treep->tr_b.tb_right;
		*sp++ = treep->tr_b.tb_left;
		if (sp >= stackend) {
		    register int off = sp - resp->re_boolstack;
		    rt_bool_growstack(resp);
		    sp = &(resp->re_boolstack[off]);
		    stackend = &(resp->re_boolstack[resp->re_boolslen-1]);
		}
		break;
	    default:
		bu_log("rt_solid_bitfinder:  op=x%x\n", treep->tr_op);
		break;
	}
    }
}


/**
 * Check as many of the in-memory data structures as is practical.
 * Useful for detecting memory corruption, and inappropriate sharing
 * between different LIBRT instances.
 */
void
rt_ck(register struct rt_i *rtip)
{
    struct region *regp;
    struct soltab *stp;

    RT_CK_RTI(rtip);
    RT_CK_DBI(rtip->rti_dbip);

    db_ck_directory(rtip->rti_dbip);

    RT_VISIT_ALL_SOLTABS_START(stp, rtip) {
	RT_CK_SOLTAB(stp);
    } RT_VISIT_ALL_SOLTABS_END;

    for (BU_LIST_FOR(regp, region, &(rtip->HeadRegion))) {
	RT_CK_REGION(regp);
	db_ck_tree(regp->reg_treetop);
    }
    /* rti_CutHead */

}


/**
 * Loads a new set of attribute values (corresponding to the provided
 * list of attribute names) for each region structure in the provided
 * rtip.
 *
 * Returns -
 * The number of region structures affected
 */
int rt_load_attrs(struct rt_i *rtip, char **attrs)
{
    struct region *regp;
    struct bu_attribute_value_set avs;
    struct directory *dp;
    const char *reg_name;
    const char *attr;
    int attr_count=0;
    int region_count=0;
    int did_set, i;

    RT_CHECK_RTI(rtip);
    RT_CK_DBI(rtip->rti_dbip);

    if (db_version(rtip->rti_dbip) < 5)
	return 0;

    while (attrs[attr_count])
	attr_count++;

    for (BU_LIST_FOR(regp, region, &(rtip->HeadRegion))) {
	RT_CK_REGION(regp);

	did_set = 0;
	reg_name = strrchr(regp->reg_name, '/');
	if (reg_name == NULL)
	    reg_name = regp->reg_name;
	else
	    reg_name++;

	dp = db_lookup(rtip->rti_dbip, reg_name, LOOKUP_NOISY);
	if (dp == RT_DIR_NULL)
	    continue;

	bu_avs_init_empty(&avs);
	if (db5_get_attributes(rtip->rti_dbip, &avs, dp)) {
	    bu_log("rt_load_attrs: Failed to get attributes for region %s\n", reg_name);
	    continue;
	}

	bu_avs_init_empty(&(regp->attr_values));
	for (i = 0; i < attr_count; i++) {
	    attr = bu_avs_get(&avs, attrs[i]);
	    if (attr == NULL)
		continue;

	    bu_avs_add(&(regp->attr_values), attrs[i], attr);
	    did_set = 1;
	}

	if (did_set)
	    region_count++;

	bu_avs_free(&avs);
    }

    return region_count;
}


/**
 * Routine called by "rt_find_paths". Used for recursing through a
 * tree to find a path to the specified "end". The resulting path is
 * returned in "curr_path".
 */
static void
rt_find_path(struct db_i *dbip,
	     union tree *tp,
	     struct directory *end,
	     struct bu_ptbl *paths,
	     struct db_full_path **curr_path,
	     struct resource *resp)
{
    int curr_path_index = (*curr_path)->fp_len;
    struct db_full_path *newpath;
    struct directory *dp;
    struct rt_db_internal intern;
    struct rt_comb_internal *comb;

    switch (tp->tr_op) {
	case OP_DB_LEAF:
	    dp = db_lookup(dbip, tp->tr_l.tl_name, 1);
	    if (dp == RT_DIR_NULL) {
		bu_log("Unable to lookup geometry [%s]\nAborting.\n", tp->tr_l.tl_name);
		return;
	    }
	    db_add_node_to_full_path(*curr_path, dp);
	    if (dp == end) {
		bu_ptbl_ins(paths, (long *)(*curr_path));
		BU_ALLOC(newpath, struct db_full_path);

		db_full_path_init(newpath);
		db_dup_full_path(newpath, (*curr_path));
		(*curr_path) = newpath;
	    } else if ((dp->d_flags & RT_DIR_COMB) && !(dp->d_flags & RT_DIR_REGION)) {
		if (rt_db_get_internal(&intern, dp, dbip, NULL, resp) < 0) {
		    bu_log("Unable to load [%s]\nAborting.\n", tp->tr_l.tl_name);
		    return;
		}
		comb = (struct rt_comb_internal *)intern.idb_ptr;
		rt_find_path(dbip, comb->tree, end, paths, curr_path, resp);
		rt_db_free_internal(&intern);
	    }
	    break;
	case OP_UNION:
	case OP_SUBTRACT:
	case OP_INTERSECT:
	case OP_XOR:
	    /* binary, process both subtrees */
	    rt_find_path(dbip, tp->tr_b.tb_left, end, paths, curr_path, resp);
	    (*curr_path)->fp_len = curr_path_index;
	    rt_find_path(dbip, tp->tr_b.tb_right, end, paths, curr_path, resp);
	    break;
	case OP_NOT:
	case OP_GUARD:
	    rt_find_path(dbip, tp->tr_b.tb_left, end, paths, curr_path, resp);
	    break;
	default:
	    bu_log("ERROR: rt_find_path(): Unrecognized OP (%d)\n", tp->tr_op);
	    break;
    }
}


/**
 * Routine to find all the paths from the "start" to the "end".  The
 * resulting paths are returned in "paths"
 */
int
rt_find_paths(struct db_i *dbip,
	      struct directory *start,
	      struct directory *end,
	      struct bu_ptbl *paths,
	      struct resource *resp)
{
    struct rt_db_internal intern;
    struct db_full_path *path;
    struct rt_comb_internal *comb;

    BU_ALLOC(path, struct db_full_path);
    db_full_path_init(path);
    db_add_node_to_full_path(path, start);

    if (start == end) {
	bu_ptbl_ins(paths, (long *)path);
	return 0;
    }

    if (!(start->d_flags & RT_DIR_COMB) || (start->d_flags & RT_DIR_REGION)) {
	bu_log("Cannot find path from %s to %s\n",
	       start->d_namep, end->d_namep);
	db_free_full_path(path);
	bu_free((char *)path, "path");
	return 1;
    }

    if (rt_db_get_internal(&intern, start, dbip, NULL, resp) < 0) {
	db_free_full_path(path);
	bu_free((char *)path, "path");
	return 1;
    }

    comb = (struct rt_comb_internal *)intern.idb_ptr;
    rt_find_path(dbip, comb->tree, end, paths, &path, resp);
    rt_db_free_internal(&intern);

    return 0;
}


/**
 * This routine searches the provided path (in the form of a string)
 * for the specified object name.
 *
 * Returns:
 * 1 - the specified object name is somewhere along the path
 * 0 - the specified object name does not appear in this path
 */
int
obj_in_path(const char *path, const char *obj)
{
    size_t obj_len=strlen(obj);
    const char *ptr;

    ptr = strstr(path, obj);

    while (ptr) {
	if (ptr == path) {
	    /* obj may be first element in path */
	    ptr += obj_len;
	    if (*ptr == '\0' || *ptr == '/') {
		/* found object in path */
		return 1;
	    }
	} else if (*(ptr-1) == '/') {
	    ptr += obj_len;
	    if (*ptr == '\0' || *ptr == '/') {
		/* found object in path */
		return 1;
	    }
	} else {
	    ptr++;
	}

	ptr = strstr(ptr, obj);
    }

    return 0;
}


HIDDEN int
unprep_reg_start(struct db_tree_state *tsp,
		 const struct db_full_path *pathp,
		 const struct rt_comb_internal *comb,
		 void *UNUSED(client_data))
{
    if (tsp) {
	RT_CK_RTI(tsp->ts_rtip);
	RT_CK_RESOURCE(tsp->ts_resp);
    }
    if (pathp) RT_CK_FULL_PATH(pathp);
    if (comb) RT_CK_COMB(comb);

    /* Ignore "air" regions unless wanted */
    if (tsp) {
	if (tsp->ts_rtip->useair == 0 &&  tsp->ts_aircode != 0) {
	    tsp->ts_rtip->rti_air_discards++;
	    return -1;	/* drop this region */
	}
    }
    return 0;
}


HIDDEN union tree *
unprep_reg_end(struct db_tree_state *tsp,
	       const struct db_full_path *pathp,
	       union tree *tree,
	       void *UNUSED(client_data))
{
    if (tsp) {
	RT_CK_RTI(tsp->ts_rtip);
	RT_CK_RESOURCE(tsp->ts_resp);
    }
    if (pathp)
	RT_CK_FULL_PATH(pathp);
    if (tree)
	RT_CK_TREE(tree);

    return (union tree *)NULL;
}


HIDDEN union tree *
unprep_leaf(struct db_tree_state *tsp,
	    const struct db_full_path *pathp,
	    struct rt_db_internal *ip,
	    void *client_data)
{
    register struct soltab *stp;
    struct directory *dp;
    register matp_t mat;
    struct rt_i *rtip;
    struct bu_list *mid;
    struct rt_reprep_obj_list *objs=(struct rt_reprep_obj_list *)client_data;

    RT_CK_DBTS(tsp);
    RT_CK_DBI(tsp->ts_dbip);
    RT_CK_FULL_PATH(pathp);
    RT_CK_DB_INTERNAL(ip);
    rtip = tsp->ts_rtip;
    RT_CK_RTI(rtip);
    RT_CK_RESOURCE(tsp->ts_resp);
    dp = DB_FULL_PATH_CUR_DIR(pathp);

    if (!dp)
	return NULL;

    /* Determine if this matrix is an identity matrix */

    if (!bn_mat_is_equal(tsp->ts_mat, bn_mat_identity, &rtip->rti_tol)) {
	/* Not identity matrix */
	mat = (matp_t)tsp->ts_mat;
    } else {
	/* Identity matrix */
	mat = (matp_t)0;
    }

    /* find corresponding soltab structure */
    mid = BU_LIST_FIRST(bu_list, &dp->d_use_hd);
    while (mid != &dp->d_use_hd) {
	stp = BU_LIST_MAIN_PTR(soltab, mid, l2);
	RT_CK_SOLTAB(stp);

	mid = BU_LIST_PNEXT(bu_list, mid);

	if (((mat == (matp_t)0) && (stp->st_matp == (matp_t)0)) ||
	    bn_mat_is_equal(mat, stp->st_matp, &rtip->rti_tol)) {
	    if (stp->st_rtip == rtip) {
		long bit=stp->st_bit;
		struct region *rp;
		size_t i, j;

		/* found soltab for this instance */

		/* check all regions using this soltab add any that
		 * are below an object to be unprepped to the
		 * "unprep_regions" list
		 */
		for (i=0; i<BU_PTBL_LEN(&stp->st_regions); i++) {
		    rp = (struct region *)BU_PTBL_GET(&stp->st_regions, i);
		    for (j=0; j<objs->nunprepped; j++) {
			if (obj_in_path(rp->reg_name, objs->unprepped[j])) {
			    /* this region has an unprep object in its
			     * path
			     */
			    bu_ptbl_ins_unique(&objs->unprep_regions, (long *)rp);
			    bu_ptbl_rm(&stp->st_regions, (long *)rp);
			    break;
			}
		    }
		}
		if (stp->st_uses <= 1) {
		    /* soltab structure will actually be freed */
		    remove_from_bsp(stp, &rtip->rti_inf_box, &rtip->rti_tol);
		    remove_from_bsp(stp, &rtip->rti_CutHead, &rtip->rti_tol);
		    rtip->rti_Solids[bit] = (struct soltab *)NULL;
		}
		rt_free_soltab(stp);
		return (union tree *)NULL;
	    }
	}
    }

    bu_log("ERROR: internal failure unprepping [%s]\n", dp->d_namep);
    return (union tree *)NULL;
}


/**
 * This routine "unpreps" the list of object names that appears in the
 * "unprepped" list of the "objs" structure.
 */
int
rt_unprep(struct rt_i *rtip, struct rt_reprep_obj_list *objs, struct resource *resp)
{
    struct bu_ptbl unprep_regions;
    struct db_full_path *path;
    size_t i, j, k;

    rt_res_pieces_clean(resp, rtip);

    /* find all paths from top objects to objects being unprepped */
    bu_ptbl_init(&objs->paths, 5, "paths");
    for (i=0; i<objs->ntopobjs; i++) {
	struct directory *start, *end;

	start = db_lookup(rtip->rti_dbip, objs->topobjs[i], 1);
	if (start == RT_DIR_NULL) {
	    for (k=0; k<BU_PTBL_LEN(&objs->paths); k++) {
		path = (struct db_full_path *)BU_PTBL_GET(&objs->paths, k);
		db_free_full_path(path);
	    }
	    bu_ptbl_free(&objs->paths);
	    return 1;
	}
	for (j=0; j<objs->nunprepped; j++) {
	    end = db_lookup(rtip->rti_dbip, objs->unprepped[j], 1);
	    if (end == RT_DIR_NULL) {
		for (k=0; k<BU_PTBL_LEN(&objs->paths); k++) {
		    path = (struct db_full_path *)BU_PTBL_GET(&objs->paths, k);
		    db_free_full_path(path);
		}
		bu_ptbl_free(&objs->paths);
		return 1;
	    }
	    rt_find_paths(rtip->rti_dbip, start, end, &objs->paths, resp);
	}
    }

    if (BU_PTBL_LEN(&objs->paths) < 1) {
	bu_log("rt_unprep(): Failed to find any paths to objects to reprep!!\n");
	bu_ptbl_free(&objs->paths);
    }

    /* accumulate state along each path */
    objs->tsp = (struct db_tree_state **)bu_calloc(
	BU_PTBL_LEN(&objs->paths),
	sizeof(struct db_tree_state *),
	"objs->tsp");

    bu_ptbl_init(&objs->unprep_regions, 5, "unprep_regions");

    for (i=0; i<BU_PTBL_LEN(&objs->paths); i++) {
	struct db_full_path another_path;
	struct db_tree_state *tree_state;
	char *obj_name;

	BU_ALLOC(tree_state, struct db_tree_state);

	*tree_state = rt_initial_tree_state;	/* struct copy */
	tree_state->ts_dbip = rtip->rti_dbip;
	tree_state->ts_resp = resp;
	tree_state->ts_rtip = rtip;
	tree_state->ts_tol = &rtip->rti_tol;
	objs->tsp[i] = tree_state;

	db_full_path_init(&another_path);
	path = (struct db_full_path *)BU_PTBL_GET(&objs->paths, i);
	if (db_follow_path(tree_state, &another_path, path, 1, 0)) {
	    bu_log("rt_unprep(): db_follow_path failed!!\n");
	    for (k=0; k<BU_PTBL_LEN(&objs->paths); k++) {
		if (objs->tsp[k]) {
		    db_free_db_tree_state(objs->tsp[k]);
		    bu_free((char *)objs->tsp[k], "tree_state");
		}
		path = (struct db_full_path *)BU_PTBL_GET(&objs->paths, k);
		db_free_full_path(path);
	    }
	    bu_ptbl_free(&objs->paths);
	    bu_ptbl_free(&unprep_regions);
	    return 1;
	}
	db_free_full_path(&another_path);

	/* walk tree starting from "unprepped" object, using the
	 * appropriate tree_state.  unprep solids and regions along
	 * the way
	 */
	obj_name = DB_FULL_PATH_CUR_DIR(path)->d_namep;
	if (!obj_name)
	    return 1;

	if (db_walk_tree(rtip->rti_dbip, 1, (const char **)&obj_name, 1, tree_state,
			 unprep_reg_start, unprep_reg_end, unprep_leaf,
			 (void *)objs)) {
	    bu_log("rt_unprep(): db_walk_tree failed!!!\n");
	    for (k=0; k<BU_PTBL_LEN(&objs->paths); k++) {
		if (objs->tsp[k]) {
		    db_free_db_tree_state(objs->tsp[k]);
		    bu_free((char *)objs->tsp[k], "tree_state");
		}
		path = (struct db_full_path *)BU_PTBL_GET(&objs->paths, k);
		db_free_full_path(path);
	    }
	    bu_ptbl_free(&objs->paths);
	    bu_ptbl_free(&unprep_regions);
	    return 1;
	}

	db_free_db_tree_state(tree_state);
	bu_free((char *)tree_state, "tree_state");
    }

    /* eliminate regions to be unprepped */
    objs->nregions_unprepped = BU_PTBL_LEN(&objs->unprep_regions);
    for (i=0; i<BU_PTBL_LEN(&objs->unprep_regions); i++) {
	struct region *rp;

	rp = (struct region *)BU_PTBL_GET(&objs->unprep_regions, i);
	BU_LIST_DEQUEUE(&rp->l);
	rtip->Regions[rp->reg_bit] = (struct region *)NULL;

	/* XXX db_free_tree(rp->reg_treetop, resp); */
	bu_free((void *)rp->reg_name, "region name str");
	rp->reg_name = (char *)0;
	if (rp->reg_mater.ma_shader) {
	    bu_free((void *)rp->reg_mater.ma_shader, "ma_shader");
	    rp->reg_mater.ma_shader = (char *)NULL;
	}
	bu_avs_free(&(rp->attr_values));
	bu_free((void *)rp, "struct region");
    }

    /* eliminate NULL region structures */
    objs->old_nregions = rtip->nregions;
    i = 0;
    while (i < rtip->nregions) {
	int nulls=0;

	while (i < rtip->nregions && !rtip->Regions[i]) {
	    i++;
	    nulls++;
	}

	if (nulls) {
	    rtip->nregions -= nulls;
	    for (j=i-nulls; j<rtip->nregions; j++) {
		rtip->Regions[j] = rtip->Regions[j+nulls];
		if (rtip->Regions[j]) {
		    rtip->Regions[j]->reg_bit = j;
		}
	    }
	    nulls = 0;
	} else {
	    i++;
	}
    }

    /* eliminate NULL soltabs */
    objs->old_nsolids = rtip->nsolids;
    objs->nsolids_unprepped = 0;
    i = 0;
    while (i < rtip->nsolids) {
	int nulls=0;

	while (i < rtip->nsolids && !rtip->rti_Solids[i]) {
	    objs->nsolids_unprepped++;
	    i++;
	    nulls++;
	}
	if (nulls) {
	    for (j=i-nulls; j+nulls<rtip->nsolids; j++) {
		rtip->rti_Solids[j] = rtip->rti_Solids[j+nulls];
		if (rtip->rti_Solids[j]) {
		    rtip->rti_Solids[j]->st_bit = j;
		}
	    }
	    rtip->nsolids -= nulls;
	    i -= nulls;
	} else {
	    i++;
	}
    }

    return 0;
}


/**
 * This routine "re-preps" the list of objects specified in the
 * "unprepped" list of the "objs" structure. This structure must
 * previously have been passed to "rt_unprep"
 */
int
rt_reprep(struct rt_i *rtip, struct rt_reprep_obj_list *objs, struct resource *resp)
{
    size_t i;
    char **argv;
    struct region *rp;
    struct soltab *stp;
    fastf_t old_min[3], old_max[3];
    size_t bitno;

    VMOVE(old_min, rtip->mdl_min);
    VMOVE(old_max, rtip->mdl_max);

    rtip->needprep = 1;

    argv = (char **)bu_calloc(BU_PTBL_LEN(&(objs->paths)), sizeof(char *), "argv");
    for (i=0; i<BU_PTBL_LEN(&(objs->paths)); i++) {
	argv[i] = db_path_to_string((const struct db_full_path *)BU_PTBL_GET(&(objs->paths), i));
    }

    rtip->rti_add_to_new_solids_list = 1;
    bu_ptbl_init(&rtip->rti_new_solids, 128, "rti_new_solids");
    if (rt_gettrees(rtip, BU_PTBL_LEN(&(objs->paths)), (const char **)argv, 1)) {
	return 1;
    }
    rtip->rti_add_to_new_solids_list = 0;

    for (i=0; i<BU_PTBL_LEN(&(objs->paths)); i++) {
	bu_free(argv[i], "argv[i]");
    }
    bu_free((char *)argv, "argv");

    rtip->needprep = 0;

    if (rtip->nregions > objs->old_nregions) {
	rtip->Regions = (struct region **)bu_realloc(rtip->Regions,
						     rtip->nregions * sizeof(struct region *), "rtip->Regions");
	memset(rtip->Regions, 0, rtip->nregions);
    }


    bitno = 0;
    for (BU_LIST_FOR(rp, region, &(rtip->HeadRegion))) {
	rp->reg_bit = bitno;
	rtip->Regions[bitno] = rp;
	if (bitno >= objs->old_nregions - objs->nregions_unprepped) {
	    point_t region_min, region_max;

	    if (rt_bound_tree(rp->reg_treetop, region_min, region_max)) {
		bu_log("WARNING: Unable to compute bounding trees on [%s]\n", rp->reg_name);
		VSETALL(region_max, INFINITY);
		VSETALL(region_min, -INFINITY);
	    }
	    if (region_max[X] < INFINITY) {
		/* infinite regions are exempted from this */
		VMINMAX(rtip->mdl_min, rtip->mdl_max, region_min);
		VMINMAX(rtip->mdl_min, rtip->mdl_max, region_max);
	    }
	    rt_solid_bitfinder(rp->reg_treetop, rp, resp);
	}
	bitno++;
    }

    if (rtip->nsolids > objs->old_nsolids) {
	rtip->rti_Solids = (struct soltab **)bu_realloc(rtip->rti_Solids,
							rtip->nsolids * sizeof(struct soltab *),
							"rtip->rti_Solids");
	memset(rtip->rti_Solids, 0, rtip->nsolids * sizeof(struct soltab *));
    }

    bitno = 0;
    RT_VISIT_ALL_SOLTABS_START(stp, rtip) {
	stp->st_bit = bitno;
	rtip->rti_Solids[bitno] = stp;
	bitno++;

    } RT_VISIT_ALL_SOLTABS_END;

    for (i=0; i<BU_PTBL_LEN(&rtip->rti_new_solids); i++) {
	stp = (struct soltab *)BU_PTBL_GET(&rtip->rti_new_solids, i);
	if (stp->st_aradius >= INFINITY) {
	    insert_in_bsp(stp, &rtip->rti_inf_box);
	} else {
	    insert_in_bsp(stp, &rtip->rti_CutHead);
	}
    }

    bu_ptbl_free(&rtip->rti_new_solids);

    if (!VNEAR_EQUAL(rtip->mdl_min, old_min, SMALL_FASTF)
	|| !VNEAR_EQUAL(rtip->mdl_max, old_max, SMALL_FASTF))
    {
	/* fill out BSP, it must completely fill the model BB */
	fastf_t bb[6];

	VSETALL(bb, INFINITY);
	VSETALL(&bb[3], -INFINITY);
	fill_out_bsp(rtip, &rtip->rti_CutHead, resp, bb);
    }

    if (BU_PTBL_LEN(&rtip->rti_resources)) {
	for (i=0; i<BU_PTBL_LEN(&rtip->rti_resources); i++) {
	    struct resource *re;

	    re = (struct resource *)BU_PTBL_GET(&rtip->rti_resources, i);
	    if (re && rtip->rti_nsolids_with_pieces)
		rt_res_pieces_init(re, rtip);
	}
    } else if (rtip->rti_nsolids_with_pieces) {
	rt_res_pieces_init(&rt_uniresource, rtip);
    }

    return 0;
}


/** @} */

/*
 * Local Variables:
 * mode: C
 * tab-width: 8
 * indent-tabs-mode: t
 * c-file-style: "stroustrup"
 * End:
 * ex: shiftwidth=4 tabstop=8
 */<|MERGE_RESOLUTION|>--- conflicted
+++ resolved
@@ -1,11 +1,7 @@
 /*                          P R E P . C
  * BRL-CAD
  *
-<<<<<<< HEAD
- * Copyright (c) 1990-2018 United States Government as represented by
-=======
  * Copyright (c) 1990-2020 United States Government as represented by
->>>>>>> 60304d81
  * the U.S. Army Research Laboratory.
  *
  * This library is free software; you can redistribute it and/or
@@ -83,17 +79,10 @@
 	char *debug_flags;
 	debug_flags = getenv("LIBRT_DEBUG");
 	if (debug_flags) {
-<<<<<<< HEAD
-	    if (RTG.debug) {
-		bu_log("WARNING: discarding LIBRT_DEBUG value in favor of application-specified flags\n");
-	    } else {
-		RTG.debug = strtol(debug_flags, NULL, 0x10);
-=======
 	    if (rt_debug) {
 		bu_log("WARNING: discarding LIBRT_DEBUG value in favor of application-specified flags\n");
 	    } else {
 		rt_debug = strtol(debug_flags, NULL, 0x10);
->>>>>>> 60304d81
 	    }
 	}
 
@@ -300,11 +289,7 @@
      */
     rtip->Regions = (struct region **)bu_calloc(rtip->nregions, sizeof(struct region *), "rtip->Regions[]");
 
-<<<<<<< HEAD
-    if (RT_G_DEBUG&DEBUG_REGIONS)
-=======
     if (RT_G_DEBUG&RT_DEBUG_REGIONS)
->>>>>>> 60304d81
 	bu_log("rt_prep_parallel(%s, %d) about to optimize regions\n",
 	       rtip->rti_dbip->dbi_filename,
 	       rtip->rti_dbip->dbi_uses);
@@ -316,21 +301,13 @@
 	rt_optim_tree(regp->reg_treetop, resp);
 	rt_solid_bitfinder(regp->reg_treetop, regp, resp);
 
-<<<<<<< HEAD
-	if (RT_G_DEBUG&DEBUG_REGIONS) {
-=======
 	if (RT_G_DEBUG&RT_DEBUG_REGIONS) {
->>>>>>> 60304d81
 	    db_ck_tree(regp->reg_treetop);
 	    rt_pr_region(regp);
 	}
     }
 
-<<<<<<< HEAD
-    if (RT_G_DEBUG&DEBUG_REGIONS) {
-=======
     if (RT_G_DEBUG&RT_DEBUG_REGIONS) {
->>>>>>> 60304d81
 	bu_log("rt_prep_parallel() printing primitives' region pointers\n");
 	RT_VISIT_ALL_SOLTABS_START(stp, rtip) {
 	    bu_log("solid %s ", stp->st_name);
@@ -467,11 +444,7 @@
     rtip->needprep = 0;		/* prep is done */
     bu_semaphore_release(RT_SEM_RESULTS);	/* end critical section */
 
-<<<<<<< HEAD
-    if (RT_G_DEBUG&DEBUG_REGIONS) {
-=======
     if (RT_G_DEBUG&RT_DEBUG_REGIONS) {
->>>>>>> 60304d81
 	bu_log("rt_prep_parallel(%s, %d, ncpu=%d) FINISH\n",
 	       rtip->rti_dbip->dbi_filename,
 	       rtip->rti_dbip->dbi_uses, ncpu);
