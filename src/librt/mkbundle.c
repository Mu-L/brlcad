/*                      M K B U N D L E . C
 * BRL-CAD
 *
 * Copyright (c) 2004-2014 United States Government as represented by
 * the U.S. Army Research Laboratory.
 *
 * This library is free software; you can redistribute it and/or
 * modify it under the terms of the GNU Lesser General Public License
 * version 2.1 as published by the Free Software Foundation.
 *
 * This library is distributed in the hope that it will be useful, but
 * WITHOUT ANY WARRANTY; without even the implied warranty of
 * MERCHANTABILITY or FITNESS FOR A PARTICULAR PURPOSE.  See the GNU
 * Lesser General Public License for more details.
 *
 * You should have received a copy of the GNU Lesser General Public
 * License along with this file; see the file named COPYING for more
 * information.
 */
/** @addtogroup librt */
/** @{ */
/** @file librt/mkbundle.c
 *
 */
/** @} */

#include "common.h"

#include <math.h>
#include "bio.h"

#include "vmath.h"

#include "bn.h"
#include "raytrace.h"


/**
 * Make a bundle of rays around a main ray, with a circular exterior,
 * and spiral filling of the interior.  The outer periphery is sampled
 * with rays_per_ring additional rays, preferably at least 3.
 *
 * rp[] must be of size (rays_per_ring*nring)+1.  Entry 0 is the main
 * ray, and must be provided by the caller.  The remaining entries
 * will be filled in with extra rays.  The radius of the bundle is
 * given in mm.
 *
 * rp[0].r_dir must have unit length.
 *
 * XXX Should we require a and b as inputs, for efficiency?
 */

int
rt_raybundle_maker(struct xray *rp, double radius, const fastf_t *avec, const fastf_t *bvec, int rays_per_ring, int nring)
{
    register struct xray *rayp = rp+1;
    int ring;
    double fraction = 1.0;
    double theta;
    double delta;
    double radial_scale;
    int count = 0;

    rp[0].index = count++;
    rp[0].magic =RT_RAY_MAGIC;

    for (ring=0; ring < nring; ring++) {
	register int i;

	theta = 0;
	delta = M_2PI / rays_per_ring;
	fraction = ((double)(ring+1)) / nring;
	theta = delta * fraction;	/* spiral skew */
	radial_scale = radius * fraction;
	for (i=0; i < rays_per_ring; i++) {
	    register double ct, st;
	    /* pt = V + cos(theta) * A + sin(theta) * B */
	    ct = cos(theta) * radial_scale;
	    st = sin(theta) * radial_scale;
	    VJOIN2(rayp->r_pt, rp[0].r_pt, ct, avec, st, bvec);
	    VMOVE(rayp->r_dir, rp[0].r_dir);
	    rayp->index = count++;
	    rayp->magic = RT_RAY_MAGIC;
	    theta += delta;
	    rayp++;
	}
    }
    return count;
}


int
rt_gen_circular_grid(struct xrays *rays, const struct xray *center_ray, fastf_t radius, const fastf_t *up_vector, fastf_t gridsize)
{
    vect_t dir;
    vect_t avec;
    vect_t bvec;
    vect_t uvec;

    VMOVE(dir, center_ray->r_dir);
    VMOVE(uvec, up_vector);
    VUNITIZE(uvec);
    VSCALE(bvec, uvec, radius);

    VCROSS(avec, dir, up_vector);
    VUNITIZE(avec);
    VSCALE(avec, avec, radius);

    return rt_gen_elliptical_grid(rays, center_ray, avec, bvec, gridsize);
}


int
rt_gen_elliptical_grid(struct xrays *rays, const struct xray *center_ray, const fastf_t *avec, const fastf_t *bvec, fastf_t gridsize)
{
    register struct xrays *xrayp;
    int count = 0;
    point_t C;
    vect_t dir;
    vect_t a_dir;
    vect_t b_dir;

    fastf_t a = MAGNITUDE(avec);
    fastf_t b = MAGNITUDE(bvec);
    fastf_t x, y;

    int acpr = a / gridsize;
    int bcpr = b / gridsize;

    VMOVE(a_dir, avec);
    VUNITIZE(a_dir);

    VMOVE(b_dir, bvec);
    VUNITIZE(b_dir);

    VMOVE(C, center_ray->r_pt);
    VMOVE(dir, center_ray->r_dir);
    /* make sure avec perpendicular to bvec perpendicular to ray direction */
    BU_ASSERT(NEAR_ZERO(VDOT(avec, bvec), VUNITIZE_TOL));
    BU_ASSERT(NEAR_ZERO(VDOT(avec, dir), VUNITIZE_TOL));

    for (y=gridsize * (-bcpr); y <= b; y=y+gridsize) {
	for (x= gridsize * (-acpr); x <= a; x=x+gridsize) {
	    if (((x*x)/(a*a) + (y*y)/(b*b)) < 1) {
		BU_ALLOC(xrayp, struct xrays);
		VJOIN2(xrayp->ray.r_pt, C, x, a_dir, y, b_dir);
		VMOVE(xrayp->ray.r_dir, dir);
		xrayp->ray.index = count++;
		xrayp->ray.magic = RT_RAY_MAGIC;
		BU_LIST_APPEND(&rays->l, &xrayp->l);
	    }
	}
    }
    return count;
}

<<<<<<< HEAD
=======
int
rt_gen_conic(struct xrays *rays, const struct xray *center_ray,
	     fastf_t theta, vect_t up_vector, int rays_per_radius)
{
    int count = 0;

    point_t start;
    vect_t orig_dir;

    fastf_t x, y;

    /* Setting radius to tan(theta) works because, as shown in the
     * following diagram, the ray that starts at the given point and
     * passes through orig_dir + (radius in any orthogonal direction)
     * has an angle of theta with the original ray; when the
     * resulting vector is normalized, the angle is preserved.
     */
    fastf_t radius = tan(theta);
    fastf_t rsq = radius * radius; /* radius-squared, for use in the loop */

    fastf_t gridsize = 2 * radius / (rays_per_radius - 1);

    vect_t a_dir, b_dir;

    register struct xrays *xrayp;

    VMOVE(start, center_ray->r_pt);
    VMOVE(orig_dir, center_ray->r_dir);

    /* Create vectors a_dir, b_dir that are orthogonal to orig_dir. */
    VMOVE(b_dir, up_vector);
    VUNITIZE(b_dir);

    VCROSS(a_dir, orig_dir, up_vector);
    VUNITIZE(a_dir);

    for (y = -radius; y <= radius; y += gridsize) {
	vect_t tmp;
	printf("y:%f\n", y);
	VSCALE(tmp, b_dir, y);
	printf("y_partofit: %f,%f,%f\n", V3ARGS(tmp));
	for (x = -radius; x <= radius; x += gridsize) {
	    if (((x*x)/rsq + (y*y)/rsq) <= 1) {
		BU_ALLOC(xrayp, struct xrays);
		VMOVE(xrayp->ray.r_pt, start);
		VJOIN2(xrayp->ray.r_dir, orig_dir, x, a_dir, y, b_dir);
		VUNITIZE(xrayp->ray.r_dir);
		xrayp->ray.index = count++;
		xrayp->ray.magic = RT_RAY_MAGIC;
		BU_LIST_APPEND(&rays->l, &xrayp->l);
	    }
	}
    }
    return count;
}




int
rt_gen_frustum(struct xrays *rays, const struct xray *center_ray,
	       const vect_t a_vec, const vect_t b_vec,
	       const fastf_t a_theta, const fastf_t b_theta,
	       const fastf_t a_num, const fastf_t UNUSED(b_num))
{
    int count = 0;

    point_t start;
    vect_t orig_dir;

    fastf_t x, y;

    fastf_t a_length = tan(a_theta);
    fastf_t b_length = tan(b_theta);
    fastf_t a_inc = 2 * a_length / (a_num - 1);

    vect_t a_dir, b_dir;

    register struct xrays *xrayp;

    VMOVE(start, center_ray->r_pt);
    VMOVE(orig_dir, center_ray->r_dir);

    VMOVE(a_dir, a_vec);
    VUNITIZE(a_dir);
    VMOVE(b_dir, b_vec);
    VUNITIZE(b_dir);

    /* This adds BN_TOL_DIST to the *_length variables in the
     * condition because in some cases, floating-point problems can
     * make extremely close numbers compare incorrectly. */
    for (y = -b_length; y <= b_length + BN_TOL_DIST;) {
	for (x = -a_length; x <= a_length + BN_TOL_DIST; x += a_inc) {
	    BU_ALLOC(xrayp, struct xrays);
	    VMOVE(xrayp->ray.r_pt, start);
	    VJOIN2(xrayp->ray.r_dir, orig_dir, x, a_dir, y, b_dir);
	    VUNITIZE(xrayp->ray.r_dir);
	    xrayp->ray.index = count++;
	    xrayp->ray.magic = RT_RAY_MAGIC;
	    BU_LIST_APPEND(&rays->l, &xrayp->l);
	}
    }
    return count;
}

int rt_gen_rect(struct xrays *rays, const struct xray *center_ray,
		const vect_t a_vec, const vect_t b_vec,
		const fastf_t da, const fastf_t db)
{
    int count = 0;

    point_t orig_start;
    vect_t dir;

    fastf_t x, y;

    fastf_t a_length = MAGNITUDE(a_vec);
    fastf_t b_length = MAGNITUDE(b_vec);

    vect_t a_dir;
    vect_t b_dir;

    register struct xrays *xrayp;

    VMOVE(orig_start, center_ray->r_pt);
    VMOVE(dir, center_ray->r_dir);

    VMOVE(a_dir, a_vec);
    VUNITIZE(a_dir);

    VMOVE(b_dir, b_vec);
    VUNITIZE(b_dir);

    for (y = -b_length; y <= b_length; y += db) {
	for (x = -a_length; x <= a_length; x += da) {
	    BU_ALLOC(xrayp, struct xrays);
	    VJOIN2(xrayp->ray.r_pt, orig_start, x, a_dir, y, b_dir);
	    VMOVE(xrayp->ray.r_dir, dir);
	    xrayp->ray.index = count++;
	    xrayp->ray.magic = RT_RAY_MAGIC;
	    BU_LIST_APPEND(&rays->l, &xrayp->l);
	}
    }
    return count;
}
>>>>>>> 2d6508c5

/*
 * Local Variables:
 * mode: C
 * tab-width: 8
 * indent-tabs-mode: t
 * c-file-style: "stroustrup"
 * End:
 * ex: shiftwidth=4 tabstop=8
 */<|MERGE_RESOLUTION|>--- conflicted
+++ resolved
@@ -154,8 +154,6 @@
     return count;
 }
 
-<<<<<<< HEAD
-=======
 int
 rt_gen_conic(struct xrays *rays, const struct xray *center_ray,
 	     fastf_t theta, vect_t up_vector, int rays_per_radius)
@@ -301,7 +299,6 @@
     }
     return count;
 }
->>>>>>> 2d6508c5
 
 /*
  * Local Variables:
