--- conflicted
+++ resolved
@@ -7,14 +7,14 @@
 #define REC_NORM_BOT	(3)		/* copy reverse tgc_N */
 
 
-struct rec_shot_specific {
+struct rec_specific {
     double rec_V[3];		/* Vector to center of base of cylinder */
     double rec_Hunit[3];	/* Unit H vector */
     double rec_SoR[16];		/* Scale(Rot(vect)) */
     double rec_invRoS[16];	/* invRot(Scale(vect)) */
 };
 
-int rec_shot(global struct hit *res, const double3 r_pt, const double3 r_dir, const uint idx, global const struct rec_shot_specific *rec)
+int rec_shot(RESULT_TYPE *res, const double3 r_pt, const double3 r_dir, const uint idx, global const struct rec_specific *rec)
 {
     double3 dprime;		// D'
     double3 pprime;		// P'
@@ -56,32 +56,20 @@
      * using formula for quadratic w/ a=1
      */
     if (nhits != 2) {
-	double b;		// coeff of polynomial
-	double discriminant;	// root of radical, the discriminant
+	double b;	// coeff of polynomial
+	double disc;	// root of radical, the discriminant
 	double dx2dy2;
 
 	dx2dy2 = 1 / (dprime.x*dprime.x + dprime.y*dprime.y);
 	b = 2 * (dprime.x*pprime.x + dprime.y*pprime.y) * dx2dy2;
-	discriminant = b*b - 4 * dx2dy2 * (pprime.x*pprime.x + pprime.y*pprime.y - 1);
+	disc = b*b - 4.0 * dx2dy2*(pprime.x*pprime.x + pprime.y*pprime.y - 1);
 
-	/* might want compare against tol_dist here? */
-
-	if (NEAR_ZERO(discriminant, SMALL_FASTF)) {
-	    /* if the discriminant is zero, it's a double-root grazer */
-	    k1 = -b * 0.5;
-	    hitp->hit_vpriv = pprime + k1 * dprime;	// hit'
-	    if (hitp->hit_vpriv.z > -SMALL_FASTF && hitp->hit_vpriv.z < (1.0 + SMALL_FASTF)) {
-		hitp->hit_dist = k1;
-		hitp->hit_surfno = REC_NORM_BODY;	// compute N
-		hitp++; nhits++;
-	    }
-
-	} else if (discriminant > SMALL_FASTF) {
+	if (disc > 0.0) {
 	    /* if the discriminant is positive, there are two roots */
 
-	    discriminant = sqrt(discriminant);
-	    k1 = (-b+discriminant) * 0.5;
-	    k2 = (-b-discriminant) * 0.5;
+	    disc = sqrt(disc);
+	    k1 = (-b+disc) * 0.5;
+	    k2 = (-b-disc) * 0.5;
 
 	    /*
 	     * k1 and k2 are potential solutions to intersection with side.
@@ -100,8 +88,6 @@
 		hitp->hit_surfno = REC_NORM_BODY;	// compute N
 		hitp++; nhits++;
 	    }
-<<<<<<< HEAD
-=======
 	} else if (ZERO(disc)) {
 	    /* if the discriminant is zero, it's a double-root grazer */
 	    k1 = -b * 0.5;
@@ -111,7 +97,6 @@
 		hitp->hit_surfno = REC_NORM_BODY;	// compute N
 		hitp++; nhits++;
 	    }
->>>>>>> a56b9db9
 	}
     }
 
@@ -163,18 +148,16 @@
 
     if (hits[0].hit_dist < hits[1].hit_dist) {
 	// entry is [0], exit is [1]
-	do_hitp(res, 0, idx, &hits[0]);
-	do_hitp(res, 1, idx, &hits[1]);
+	do_segp(res, idx, &hits[0], &hits[1]);
     } else {
 	// entry is [1], exit is [0]
-	do_hitp(res, 0, idx, &hits[1]);
-	do_hitp(res, 1, idx, &hits[0]);
+	do_segp(res, idx, &hits[1], &hits[0]);
     }
     return 2;		// HIT
 }
 
 
-void rec_norm(global struct hit *hitp, const double3 r_pt, const double3 r_dir, global const struct rec_shot_specific *rec)
+void rec_norm(struct hit *hitp, const double3 r_pt, const double3 r_dir, global const struct rec_specific *rec)
 {
     hitp->hit_point = r_pt + r_dir * hitp->hit_dist;
     switch (hitp->hit_surfno) {
