/*                      P O L Y G O N S . C
 * BRL-CAD
 *
 * Copyright (c) 2008-2022 United States Government as represented by
 * the U.S. Army Research Laboratory.
 *
 * This library is free software; you can redistribute it and/or
 * modify it under the terms of the GNU Lesser General Public License
 * version 2.1 as published by the Free Software Foundation.
 *
 * This library is distributed in the hope that it will be useful, but
 * WITHOUT ANY WARRANTY; without even the implied warranty of
 * MERCHANTABILITY or FITNESS FOR A PARTICULAR PURPOSE.  See the GNU
 * Lesser General Public License for more details.
 *
 * You should have received a copy of the GNU Lesser General Public
 * License along with this file; see the file named COPYING for more
 * information.
 */
/** @file polygons.c
 *
 * Sketch routines for view polygons.
 *
 */

#include "common.h"

#include <stdlib.h>
#include <ctype.h>
#include <string.h>

#include "bu/avs.h"
#include "bu/cmd.h"
#include "bu/color.h"
#include "bu/opt.h"
#include "bu/str.h"
#include "bu/vls.h"
#include "bv.h"
#include "bg/polygon.h"
#include "rt/defines.h"
#include "rt/directory.h"
#include "rt/db_attr.h"
#include "rt/db_internal.h"
#include "rt/db5.h"
#include "rt/db_instance.h"
#include "rt/db_io.h"
#include "rt/functab.h"
#include "rt/geom.h"
#include "rt/primitives/sketch.h"

struct segment_node {
    struct bu_list l;
    int reverse;
    int used;
    void *segment;
};

struct contour_node {
    struct bu_list l;
    struct bu_list head;
};

/**
 * FIXME: this routine is suspect and needs investigating.  if run
 * during view initialization, the shaders regression test fails.
 */
void
_sketch_mat_aet(struct bview *gvp)
{
    mat_t tmat;
    fastf_t twist;
    fastf_t c_twist;
    fastf_t s_twist;

    bn_mat_angles(gvp->gv_rotation,
                  270.0 + gvp->gv_aet[1],
                  0.0,
                  270.0 - gvp->gv_aet[0]);

    twist = -gvp->gv_aet[2] * DEG2RAD;
    c_twist = cos(twist);
    s_twist = sin(twist);
    bn_mat_zrot(tmat, s_twist, c_twist);
    bn_mat_mul2(tmat, gvp->gv_rotation);
}

struct bv_scene_obj *
db_sketch_to_scene_obj(const char *sname, struct db_i *dbip, struct directory *dp, struct bview *sv, int flags)
{
    // Begin import
    size_t ncontours = 0;
    struct bu_list HeadSegmentNodes;
    struct bu_list HeadContourNodes;
    struct segment_node *all_segment_nodes;
    struct segment_node *curr_snode;
    struct contour_node *curr_cnode;

    struct rt_db_internal intern;
    struct rt_sketch_internal *sketch_ip;
    mat_t mat;
    MAT_IDN(mat);
    if (rt_db_get_internal(&intern, dp, dbip, mat, &rt_uniresource) < 0) {
	return NULL;
    }
    sketch_ip = (struct rt_sketch_internal *)intern.idb_ptr;
    RT_SKETCH_CK_MAGIC(sketch_ip);

    if (sketch_ip->vert_count < 3 || sketch_ip->curve.count < 1) {
	rt_db_free_internal(&intern);
	return NULL;
    }

    // Have a sketch - create an empty polygon
<<<<<<< HEAD
    struct bv_scene_obj *s = bv_create_polygon(sv, flags, BV_POLYGON_GENERAL, 0, 0);
    if (!s) {
	rt_db_free_internal(&intern);
	return NULL;
    }
    bu_vls_init(&s->s_uuid);
    bu_vls_printf(&s->s_uuid, "%s", sname);
    struct bv_polygon *p = (struct bv_polygon *)s->s_i_data;
    bg_polygon_free(&p->polygon);
=======
    struct bv_polygon *p;
    BU_GET(p, struct bv_polygon);
>>>>>>> 9ed00934

    /* Start translating the sketch info into a polygon */
    all_segment_nodes = (struct segment_node *)bu_calloc(sketch_ip->curve.count, sizeof(struct segment_node), "all_segment_nodes");

    BU_LIST_INIT(&HeadSegmentNodes);
    BU_LIST_INIT(&HeadContourNodes);
    for (size_t n = 0; n < sketch_ip->curve.count; ++n) {
	all_segment_nodes[n].segment = sketch_ip->curve.segment[n];
	all_segment_nodes[n].reverse = sketch_ip->curve.reverse[n];
	BU_LIST_INSERT(&HeadSegmentNodes, &all_segment_nodes[n].l);
    }
    curr_cnode = (struct contour_node *)0;
    while (BU_LIST_NON_EMPTY(&HeadSegmentNodes)) {
	struct segment_node *unused_snode = BU_LIST_FIRST(segment_node, &HeadSegmentNodes);
	uint32_t *magic = (uint32_t *)unused_snode->segment;
	struct line_seg *unused_lsg;

	BU_LIST_DEQUEUE(&unused_snode->l);

	/* For the moment, skipping everything except line segments */
	if (*magic != CURVE_LSEG_MAGIC)
	    continue;

	unused_lsg = (struct line_seg *)unused_snode->segment;
	if (unused_snode->reverse) {
	    int tmp = unused_lsg->start;
	    unused_lsg->start = unused_lsg->end;
	    unused_lsg->end = tmp;
	}

	/* Find a contour to add the unused segment to. */
	for (BU_LIST_FOR(curr_cnode, contour_node, &HeadContourNodes)) {
	    for (BU_LIST_FOR(curr_snode, segment_node, &curr_cnode->head)) {
		struct line_seg *curr_lsg = (struct line_seg *)curr_snode->segment;

		if (unused_lsg->start == curr_lsg->end) {
		    unused_snode->used = 1;
		    BU_LIST_APPEND(&curr_snode->l, &unused_snode->l);
		    goto end;
		}

		if (unused_lsg->end == curr_lsg->start) {
		    unused_snode->used = 1;
		    BU_LIST_INSERT(&curr_snode->l, &unused_snode->l);
		    goto end;
		}
	    }
	}

end:
	if (!unused_snode->used) {
	    ++ncontours;
	    BU_ALLOC(curr_cnode, struct contour_node);
	    BU_LIST_INSERT(&HeadContourNodes, &curr_cnode->l);
	    BU_LIST_INIT(&curr_cnode->head);
	    BU_LIST_INSERT(&curr_cnode->head, &unused_snode->l);
	}
    }

    p->polygon.num_contours = ncontours;
    p->polygon.hole = (int *)bu_calloc(ncontours, sizeof(int), "gp_hole");
    p->polygon.contour = (struct bg_poly_contour *)bu_calloc(ncontours, sizeof(struct bg_poly_contour), "gp_contour");

    size_t j = 0;
    fastf_t dmax = 0.0;
    while (BU_LIST_NON_EMPTY(&HeadContourNodes)) {
	size_t k = 0;
	size_t npoints = 0;
	struct line_seg *curr_lsg = NULL;

	curr_cnode = BU_LIST_FIRST(contour_node, &HeadContourNodes);
	BU_LIST_DEQUEUE(&curr_cnode->l);

	/* Count the number of segments in this contour */
	for (BU_LIST_FOR(curr_snode, segment_node, &curr_cnode->head))
	    ++npoints;

	p->polygon.contour[j].num_points = npoints;
	p->polygon.contour[j].open = 0;
	p->polygon.contour[j].point = (point_t *)bu_calloc(npoints, sizeof(point_t), "gpc_point");

	while (BU_LIST_NON_EMPTY(&curr_cnode->head)) {
	    curr_snode = BU_LIST_FIRST(segment_node, &curr_cnode->head);
	    BU_LIST_DEQUEUE(&curr_snode->l);

	    curr_lsg = (struct line_seg *)curr_snode->segment;

	    /* Convert from UV space to model space */
	    VJOIN2(p->polygon.contour[j].point[k], sketch_ip->V,
		    sketch_ip->verts[curr_lsg->start][0], sketch_ip->u_vec,
		    sketch_ip->verts[curr_lsg->start][1], sketch_ip->v_vec);
	    fastf_t dtmp = DIST_PNT_PNT(sketch_ip->V, p->polygon.contour[j].point[k]);
	    if (dtmp > dmax)
		dmax = dtmp;
	    ++k;
	}

	/* free contour node */
	bu_free((void *)curr_cnode, "curr_cnode");

	++j;
    }

    /* Clean up */
    bu_free((void *)all_segment_nodes, "all_segment_nodes");

    /* Create the scene object here so we can read a default color */
    struct bv_scene_obj *s = bv_create_polygon_obj(sv, p);
    if (!s) {
	bg_polygon_free(&p->polygon);
	BU_PUT(p, struct bv_polygon);
	return NULL;
    }
    bu_vls_init(&s->s_uuid);
    bu_vls_printf(&s->s_uuid, "%s", sname);

    // check attributes for visual properties
    int have_view = 1;
    struct bu_attribute_value_set lavs;
    bu_avs_init_empty(&lavs);
    if (!db5_get_attributes(dbip, &lavs, dp)) {
	const char *val = NULL;
	// Check for various polygon properties
	val = bu_avs_get(&lavs, "POLYGON_EDGE_COLOR");
	if (val) {
	    struct bu_color bc;
	    if (bu_opt_color(NULL, 1, (const char **)&val, (void *)&bc) == 1) {
		bu_color_to_rgb_chars(&bc, s->s_color);
	    }
	}
	val = bu_avs_get(&lavs, "POLYGON_FILL_COLOR");
	if (val) {
	    bu_opt_color(NULL, 1, (const char **)&val, (void *)&p->fill_color);
	}
	val = bu_avs_get(&lavs, "POLYGON_FILL");
	if (val && BU_STR_EQUAL(val, "1")) {
	    p->fill_flag = 1;
	}
	val = bu_avs_get(&lavs, "POLYGON_FILL_SLOPE_X");
	if (val) {
	    bu_opt_fastf_t(NULL, 1, (const char **)&val, (void *)&p->fill_dir[0]);
	}
	val = bu_avs_get(&lavs, "POLYGON_FILL_SLOPE_Y");
	if (val) {
	    bu_opt_fastf_t(NULL, 1, (const char **)&val, (void *)&p->fill_dir[1]);
	}
	val = bu_avs_get(&lavs, "POLYGON_FILL_DELTA");
	if (val) {
	    bu_opt_fastf_t(NULL, 1, (const char **)&val, (void *)&p->fill_delta);
	}
	val = bu_avs_get(&lavs, "POLYGON_TYPE");
	if (BU_STR_EQUAL(val, "CIRCLE")) {
	    p->type = BV_POLYGON_CIRCLE;
	}
	if (BU_STR_EQUAL(val, "ELLIPSE")) {
	    p->type = BV_POLYGON_ELLIPSE;
	}
	if (BU_STR_EQUAL(val, "RECTANGLE")) {
	    p->type = BV_POLYGON_RECTANGLE;
	}
	if (BU_STR_EQUAL(val, "SQUARE")) {
	    p->type = BV_POLYGON_SQUARE;
	}
	if (BU_STR_EQUAL(val, "GENERAL")) {
	    p->type = BV_POLYGON_GENERAL;
	}

	// See if we have a stored view
	if (have_view) {
	    val = bu_avs_get(&lavs, "VIEWSCALE");
	    if (val) {
		bu_opt_fastf_t(NULL, 1, (const char **)&val, (void *)&p->v.gv_scale);
	    } else {
		have_view = 0;
	    }
	}
	if (have_view) {
	    val = bu_avs_get(&lavs, "ROTATION");
	    if (val) {
		quat_t quat;
		char *av[5] = {NULL};
		char *lp = bu_strdup(val);
		if (bu_argv_from_string(av, 4, lp) != 4) {
		    have_view = 0;
		} else {
		    bu_opt_fastf_t(NULL, 1, (const char **)&av[0], (void *)&quat[0]);
		    bu_opt_fastf_t(NULL, 1, (const char **)&av[1], (void *)&quat[1]);
		    bu_opt_fastf_t(NULL, 1, (const char **)&av[2], (void *)&quat[2]);
		    bu_opt_fastf_t(NULL, 1, (const char **)&av[3], (void *)&quat[3]);
		    quat_quat2mat(p->v.gv_rotation, quat);
		}
		bu_free(lp, "val cpy");
	    } else {
		have_view = 0;
	    }
	}
	if (have_view) {
	    val = bu_avs_get(&lavs, "CENTER");
	    if (val) {
		quat_t quat;
		char *av[5] = {NULL};
		char *lp = bu_strdup(val);
		if (bu_argv_from_string(av, 4, lp) != 4) {
		    have_view = 0;
		} else {
		    bu_opt_fastf_t(NULL, 1, (const char **)&av[0], (void *)&quat[0]);
		    bu_opt_fastf_t(NULL, 1, (const char **)&av[1], (void *)&quat[1]);
		    bu_opt_fastf_t(NULL, 1, (const char **)&av[2], (void *)&quat[2]);
		    bu_opt_fastf_t(NULL, 1, (const char **)&av[3], (void *)&quat[3]);
		    quat_quat2mat(p->v.gv_center, quat);
		}
		bu_free(lp, "val cpy");
	    } else {
		have_view = 0;
	    }
	}
    }
    bu_avs_free(&lavs);

    /* If we didn't have a saved version, construct an appropriate bv from the
     * sketch's 3D info so we can snap to it. autoview, then dir.  TODO - this
     * needs improvement... */
    if (!have_view) {
	struct bview *v = &p->v;
	bv_init(v, NULL);
	vect_t center = VINIT_ZERO;
	vect_t min, max;
	VSETALL(min, -dmax);
	VSETALL(max, dmax);
	vect_t radial;
	VADD2SCALE(center, max, min, 0.5);
	VSUB2(radial, max, center);
	if (VNEAR_ZERO(radial, SQRT_SMALL_FASTF))
	    VSETALL(radial, 1.0);
	MAT_IDN(v->gv_center);
	MAT_DELTAS_VEC_NEG(v->gv_center, center);
	v->gv_scale = radial[X];
	V_MAX(v->gv_scale, radial[Y]);
	V_MAX(v->gv_scale, radial[Z]);
	v->gv_size = 2.0 * v->gv_scale;
	v->gv_isize = 1.0 / v->gv_size;
	bv_update(v);

	vect_t snorm;
	VCROSS(snorm, sketch_ip->u_vec, sketch_ip->v_vec);
	AZEL_FROM_V3DIR(p->v.gv_aet[0], p->v.gv_aet[1], snorm);
	_sketch_mat_aet(&p->v);
    }

    bv_update(&p->v);

    /* Have new polygon, now update view object vlist */
    bv_polygon_vlist(s);

    rt_db_free_internal(&intern);
    return s;
}

struct directory *
db_scene_obj_to_sketch(struct db_i *dbip, const char *sname, struct bv_scene_obj *s)
{
    // Make sure we have a view polygon
    if (!(s->s_type_flags & BV_VIEWONLY) || !(s->s_type_flags & BV_POLYGONS)) {
	return NULL;
    }

    if (db_lookup(dbip, sname, LOOKUP_QUIET) != RT_DIR_NULL) {
	bu_log("Object %s already exists\n", sname);
	return NULL;
    }

    size_t num_verts = 0;
    struct rt_db_internal internal;
    struct rt_sketch_internal *sketch_ip;
    struct line_seg *lsg;
    vect_t view;
    point_t vorigin;
    mat_t invRot;

    struct bv_polygon *p = (struct bv_polygon *)s->s_i_data;
    for (size_t j = 0; j < p->polygon.num_contours; ++j)
	num_verts += p->polygon.contour[j].num_points;

    if (num_verts < 3) {
	return NULL;
    }

    RT_DB_INTERNAL_INIT(&internal);
    internal.idb_major_type = DB5_MAJORTYPE_BRLCAD;
    internal.idb_type = ID_SKETCH;
    internal.idb_meth = &OBJ[ID_SKETCH];

    BU_ALLOC(internal.idb_ptr, struct rt_sketch_internal);
    sketch_ip = (struct rt_sketch_internal *)internal.idb_ptr;
    sketch_ip->magic = RT_SKETCH_INTERNAL_MAGIC;
    sketch_ip->vert_count = num_verts;
    sketch_ip->verts = (point2d_t *)bu_calloc(sketch_ip->vert_count, sizeof(point2d_t), "sketch_ip->verts");
    sketch_ip->curve.count = num_verts;
    sketch_ip->curve.reverse = (int *)bu_calloc(sketch_ip->curve.count, sizeof(int), "sketch_ip->curve.reverse");
    sketch_ip->curve.segment = (void **)bu_calloc(sketch_ip->curve.count, sizeof(void *), "sketch_ip->curve.segment");

    bn_mat_inv(invRot, p->v.gv_rotation);
    VSET(view, 1.0, 0.0, 0.0);
    MAT4X3PNT(sketch_ip->u_vec, invRot, view);

    VSET(view, 0.0, 1.0, 0.0);
    MAT4X3PNT(sketch_ip->v_vec, invRot, view);

    /* should already be unit vectors */
    VUNITIZE(sketch_ip->u_vec);
    VUNITIZE(sketch_ip->v_vec);

    /* Project the origin onto the front of the viewing cube */
    MAT4X3PNT(vorigin, p->v.gv_model2view, p->v.gv_center);
    vorigin[Z] = p->v.gv_data_vZ;

    /* Convert back to model coordinates for storage */
    MAT4X3PNT(sketch_ip->V, p->v.gv_view2model, vorigin);

    int n = 0;
    for (size_t j = 0; j < p->polygon.num_contours; ++j) {
	size_t cstart = n;
	size_t k = 0;
	for (k = 0; k < p->polygon.contour[j].num_points; ++k) {
	    point_t vpt;
	    vect_t vdiff;

	    MAT4X3PNT(vpt, p->v.gv_model2view, p->polygon.contour[j].point[k]);
	    VSUB2(vdiff, vpt, vorigin);
	    VSCALE(vdiff, vdiff, p->v.gv_scale);
	    V2MOVE(sketch_ip->verts[n], vdiff);

	    if (k) {
		BU_ALLOC(lsg, struct line_seg);
		sketch_ip->curve.segment[n-1] = (void *)lsg;
		lsg->magic = CURVE_LSEG_MAGIC;
		lsg->start = n-1;
		lsg->end = n;
	    }

	    ++n;
	}

	if (k) {
	    BU_ALLOC(lsg, struct line_seg);
	    sketch_ip->curve.segment[n-1] = (void *)lsg;
	    lsg->magic = CURVE_LSEG_MAGIC;
	    lsg->start = n-1;
	    lsg->end = cstart;
	}
    }



    struct directory *dp = db_diradd(dbip, sname, RT_DIR_PHONY_ADDR, 0, RT_DIR_SOLID, (void *)&internal.idb_type);
    if (dp == RT_DIR_NULL)
	return NULL;

    if (rt_db_put_internal(dp, dbip, &internal, &rt_uniresource) < 0) {
	return NULL;
    }

    // write attributes to save visual properties

    struct bu_attribute_value_set lavs;
    bu_avs_init_empty(&lavs);
    if (!db5_get_attributes(dbip, &lavs, dp)) {
	struct bu_vls val = BU_VLS_INIT_ZERO;
	bu_vls_sprintf(&val, "%d/%d/%d", s->s_color[0], s->s_color[1], s->s_color[2]);
	bu_avs_add(&lavs, "POLYGON_EDGE_COLOR", bu_vls_cstr(&val));
	unsigned char rgb[3];
	bu_color_to_rgb_chars(&p->fill_color, rgb);
	bu_vls_sprintf(&val, "%d/%d/%d", rgb[0], rgb[1], rgb[2]);
	bu_avs_add(&lavs, "POLYGON_FILL_COLOR", bu_vls_cstr(&val));
	bu_vls_sprintf(&val, "%d", p->fill_flag);
	bu_avs_add(&lavs, "POLYGON_FILL", bu_vls_cstr(&val));
	bu_vls_sprintf(&val, "%g", p->fill_dir[0]);
	bu_avs_add(&lavs, "POLYGON_FILL_SLOPE_X", bu_vls_cstr(&val));
	bu_vls_sprintf(&val, "%g", p->fill_dir[1]);
	bu_avs_add(&lavs, "POLYGON_FILL_SLOPE_Y", bu_vls_cstr(&val));
	bu_vls_sprintf(&val, "%g", p->fill_delta);
	bu_avs_add(&lavs, "POLYGON_FILL_DELTA", bu_vls_cstr(&val));
	switch (p->type) {
	    case BV_POLYGON_CIRCLE:
		bu_vls_sprintf(&val, "CIRCLE");
		break;
	    case BV_POLYGON_ELLIPSE:
		bu_vls_sprintf(&val, "ELLIPSE");
		break;
	    case BV_POLYGON_RECTANGLE:
		bu_vls_sprintf(&val, "RECTANGLE");
		break;
	    case BV_POLYGON_SQUARE:
		bu_vls_sprintf(&val, "SQUARE");
		break;
	    default:
		bu_vls_sprintf(&val, "GENERAL");
		break;
	}
	bu_avs_add(&lavs, "POLYGON_TYPE", bu_vls_cstr(&val));
	// Save view
	bu_vls_sprintf(&val, "%.15e", p->v.gv_scale);
	bu_avs_add(&lavs, "VIEWSCALE", bu_vls_cstr(&val));
	quat_t rquat;
	quat_mat2quat(rquat, p->v.gv_rotation);
	bu_vls_sprintf(&val, "%.15e %.15e %.15e %.15e", V4ARGS(rquat));
	bu_avs_add(&lavs, "ROTATION", bu_vls_cstr(&val));
	quat_t cquat;
	quat_mat2quat(cquat, p->v.gv_center);
	bu_vls_sprintf(&val, "%.15e %.15e %.15e %.15e", V4ARGS(cquat));
	bu_avs_add(&lavs, "CENTER", bu_vls_cstr(&val));
    }
    db5_update_attributes(dp, &lavs, dbip);
    bu_avs_free(&lavs);

    return dp;
}

/*
 * Local Variables:
 * mode: C
 * tab-width: 8
 * indent-tabs-mode: t
 * c-file-style: "stroustrup"
 * End:
 * ex: shiftwidth=4 tabstop=8
 */<|MERGE_RESOLUTION|>--- conflicted
+++ resolved
@@ -111,20 +111,8 @@
     }
 
     // Have a sketch - create an empty polygon
-<<<<<<< HEAD
-    struct bv_scene_obj *s = bv_create_polygon(sv, flags, BV_POLYGON_GENERAL, 0, 0);
-    if (!s) {
-	rt_db_free_internal(&intern);
-	return NULL;
-    }
-    bu_vls_init(&s->s_uuid);
-    bu_vls_printf(&s->s_uuid, "%s", sname);
-    struct bv_polygon *p = (struct bv_polygon *)s->s_i_data;
-    bg_polygon_free(&p->polygon);
-=======
     struct bv_polygon *p;
     BU_GET(p, struct bv_polygon);
->>>>>>> 9ed00934
 
     /* Start translating the sketch info into a polygon */
     all_segment_nodes = (struct segment_node *)bu_calloc(sketch_ip->curve.count, sizeof(struct segment_node), "all_segment_nodes");
@@ -232,7 +220,7 @@
     bu_free((void *)all_segment_nodes, "all_segment_nodes");
 
     /* Create the scene object here so we can read a default color */
-    struct bv_scene_obj *s = bv_create_polygon_obj(sv, p);
+    struct bv_scene_obj *s = bv_create_polygon_obj(sv, flags, p);
     if (!s) {
 	bg_polygon_free(&p->polygon);
 	BU_PUT(p, struct bv_polygon);
