# $Id$


lib_LTLIBRARIES = librt.la
noinst_LTLIBRARIES = \
	librt_nil.la \
	librt_xxx.la

BREP_TEST = brep_test
BREP_CPPFLAGS = ${SSE} -DOBJ_BREP=1 ${TNT_CPPFLAGS} ${OPENNURBS_CPPFLAGS}
BREP_LIBADD = ${OPENNURBS}

brep_test_SOURCES = brep_test.cpp
# cannot set per-target CPPFLAGS until automake 1.7+
brep_test_CXXFLAGS = ${SSE}
brep_test_LDADD = \
	librt.la \
	${RT_LIBS}

# cannot set per-target CPPFLAGS until automake 1.7+
AM_CPPFLAGS = \
	${REGEX_CPPFLAGS} \
	${TCL_CPPFLAGS} \
	${BREP_CPPFLAGS}

noinst_PROGRAMS = \
	comb \
	nurb_example \
	${BREP_TEST}

# make sure the example compiles, but don't include it in librt
librt_xxx_la_SOURCES = primitives/xxx/xxx.c

librt_nil_la_SOURCES = \
	bezier_2d_isect.c \
	binary_obj.c \
	bomb.c \
	bool.c \
	bundle.c \
	cmd.c \
	constraint.c \
	cut.c \
	db5_alloc.c \
	db5_bin.c \
	db5_comb.c \
	db5_io.c \
	db5_scan.c \
	db5_types.c \
	db_alloc.c \
	db_anim.c \
	db_comb.c \
	db_flags.c \
	db_inmem.c \
	db_io.c \
	db_lookup.c \
	db_match.c \
	db_open.c \
	db_path.c \
	db_scan.c \
	db_tree.c \
	db_walk.c \
	dir.c \
	dspline.c \
	fortray.c \
	globals.c \
	htbl.c \
	many.c \
	mater.c \
	memalloc.c \
	mirror.c \
	mkbundle.c \
	opennurbs_ext.cpp \
	oslo_calc.c \
	oslo_map.c \
	pr.c \
	prep.c \
	primitives/arb8/arb8.c \
	primitives/arbn/arbn.c \
	primitives/ars/ars.c \
	primitives/bot/bot.c \
	primitives/brep/brep.cpp \
	primitives/bspline/bspline.c \
	primitives/bspline/nurb_basis.c \
	primitives/bspline/nurb_bezier.c \
	primitives/bspline/nurb_bound.c \
	primitives/bspline/nurb_c2.c \
	primitives/bspline/nurb_copy.c \
	primitives/bspline/nurb_diff.c \
	primitives/bspline/nurb_eval.c \
	primitives/bspline/nurb_flat.c \
	primitives/bspline/nurb_interp.c \
	primitives/bspline/nurb_knot.c \
	primitives/bspline/nurb_norm.c \
	primitives/bspline/nurb_plot.c \
	primitives/bspline/nurb_poly.c \
	primitives/bspline/nurb_ray.c \
	primitives/bspline/nurb_refine.c \
	primitives/bspline/nurb_reverse.c \
	primitives/bspline/nurb_solve.c \
	primitives/bspline/nurb_split.c \
	primitives/bspline/nurb_tess.c \
	primitives/bspline/nurb_trim.c \
	primitives/bspline/nurb_trim_util.c \
	primitives/bspline/nurb_util.c \
	primitives/bspline/nurb_xsplit.c \
	primitives/cline/cline.c \
	primitives/dsp/dsp.c \
	primitives/ebm/ebm.c \
	primitives/ehy/ehy.c \
	primitives/ell/ell.c \
	primitives/epa/epa.c \
	primitives/eto/eto.c \
	primitives/extrude/extrude.c \
	primitives/grip/grip.c \
	primitives/half/half.c \
	primitives/hf/hf.c \
	primitives/hyp/hyp.c \
	primitives/metaball/metaball.c \
	primitives/nmg/nmg.c \
	primitives/nmg/nmg_bool.c \
	primitives/nmg/nmg_ck.c \
	primitives/nmg/nmg_class.c \
	primitives/nmg/nmg_eval.c \
	primitives/nmg/nmg_extrude.c \
	primitives/nmg/nmg_fcut.c \
	primitives/nmg/nmg_fuse.c \
	primitives/nmg/nmg_index.c \
	primitives/nmg/nmg_info.c \
	primitives/nmg/nmg_inter.c \
	primitives/nmg/nmg_manif.c \
	primitives/nmg/nmg_mesh.c \
	primitives/nmg/nmg_misc.c \
	primitives/nmg/nmg_mk.c \
	primitives/nmg/nmg_mod.c \
	primitives/nmg/nmg_plot.c \
	primitives/nmg/nmg_pr.c \
	primitives/nmg/nmg_pt_fu.c \
	primitives/nmg/nmg_rt_isect.c \
	primitives/nmg/nmg_rt_segs.c \
	primitives/nmg/nmg_tri.c \
	primitives/nmg/nmg_visit.c \
	primitives/part/part.c \
	primitives/pipe/pipe.c \
<<<<<<< HEAD
	primitives/poly/poly.c \
	primitives/rec/rec.c \
=======
	primitives/pnts/pnts.c \
	primitives/poly/poly.c \
	primitives/rec/rec.c \
	primitives/revolve/revolve.c \
>>>>>>> 5f0eecff
	primitives/rhc/rhc.c \
	primitives/rpc/rpc.c \
	primitives/sketch/sketch.c \
	primitives/sph/sph.c \
	primitives/submodel/submodel.c \
	primitives/superell/superell.c \
	primitives/tor/tor.c \
	primitives/tgc/tgc.c \
	primitives/vol/vol.c \
	regionfix.c \
	roots.c \
	shoot.c \
	spectrum.c \
	storage.c \
	table.c \
	tcl.c \
	timer42.c \
	transform.c \
	tree.c \
	vers.c \
	vlist.c \
	wdb.c

librt_nil_la_LIBADD = ${BREP_LIBADD}

librt_la_SOURCES =
librt_la_LDFLAGS = -version-info 19:1 -no-undefined -Wc,${FEXCEPTIONS}
librt_la_LIBADD = \
	librt_nil.la \
	${RT_LIBS}

comb_SOURCES = comb.c
comb_LDADD = \
	librt.la \
	${RT_LIBS}

nurb_example_SOURCES = nurb_example.c
nurb_example_LDADD = \
	librt.la \
	${RT_LIBS}

noinst_HEADERS = \
	primitives/fixpt.h \
<<<<<<< HEAD
=======
	primitives/revolve/revolve.h \
>>>>>>> 5f0eecff
	primitives/xxx/xxx.h

dist_man_MANS = librt.3

sample_applicationsdir = $(SAMPLE_APPLICATIONS_DIR)

sample_applications_DATA = \
	nurb_example.c \
	raydebug.tcl

# XXX need to fix these so the timers are selected by configure.ac
EXTRA_DIST = \
	$(sample_applications_DATA) \
        CMakeLists.txt \
	brep_test.cpp \
<<<<<<< HEAD
	parse.c \
	pmalloc.c \
	primitives/bot/g_bot_include.c \
	primitives/nmg/nmg_junk.c \
=======
	namegen.c \
	parse.c \
	pmalloc.c \
	primitives/bot/g_bot_include.c \
	primitives/ell/ell_brep.cpp \
	primitives/nmg/nmg_brep.cpp \
	primitives/nmg/nmg_junk.c \
	primitives/sph/sph_brep.cpp \
	primitives/tor/tor_brep.cpp \
>>>>>>> 5f0eecff
	timer-nt.c \
	timer52brl.c \
	timerhep.c \
	timerunix.c \
	vshoot.c

if BUILD_REGEX
DEPADD = src/other/libregex
endif

DEPENDS = src/libbn src/libsysv src/other/openNURBS ${DEPADD}

include $(top_srcdir)/misc/Makefile.defs

FAST_OBJECTS = \
	$(librt_nil_la_OBJECTS) \
	$(librt_la_OBJECTS) \
	$(lib_LTLIBRARIES) \
	$(noinst_LTLIBRARIES) \
	$(comb_OBJECTS) \
	$(nurb_example_OBJECTS) \
	$(noinst_PROGRAMS)<|MERGE_RESOLUTION|>--- conflicted
+++ resolved
@@ -141,15 +141,10 @@
 	primitives/nmg/nmg_visit.c \
 	primitives/part/part.c \
 	primitives/pipe/pipe.c \
-<<<<<<< HEAD
-	primitives/poly/poly.c \
-	primitives/rec/rec.c \
-=======
 	primitives/pnts/pnts.c \
 	primitives/poly/poly.c \
 	primitives/rec/rec.c \
 	primitives/revolve/revolve.c \
->>>>>>> 5f0eecff
 	primitives/rhc/rhc.c \
 	primitives/rpc/rpc.c \
 	primitives/sketch/sketch.c \
@@ -193,10 +188,7 @@
 
 noinst_HEADERS = \
 	primitives/fixpt.h \
-<<<<<<< HEAD
-=======
 	primitives/revolve/revolve.h \
->>>>>>> 5f0eecff
 	primitives/xxx/xxx.h
 
 dist_man_MANS = librt.3
@@ -212,12 +204,6 @@
 	$(sample_applications_DATA) \
         CMakeLists.txt \
 	brep_test.cpp \
-<<<<<<< HEAD
-	parse.c \
-	pmalloc.c \
-	primitives/bot/g_bot_include.c \
-	primitives/nmg/nmg_junk.c \
-=======
 	namegen.c \
 	parse.c \
 	pmalloc.c \
@@ -227,7 +213,6 @@
 	primitives/nmg/nmg_junk.c \
 	primitives/sph/sph_brep.cpp \
 	primitives/tor/tor_brep.cpp \
->>>>>>> 5f0eecff
 	timer-nt.c \
 	timer52brl.c \
 	timerhep.c \
