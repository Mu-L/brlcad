/*                         S E T U P . C
 * BRL-CAD
 *
 * Copyright (c) 1985-2022 United States Government as represented by
 * the U.S. Army Research Laboratory.
 *
 * This program is free software; you can redistribute it and/or
 * modify it under the terms of the GNU Lesser General Public License
 * version 2.1 as published by the Free Software Foundation.
 *
 * This program is distributed in the hope that it will be useful, but
 * WITHOUT ANY WARRANTY; without even the implied warranty of
 * MERCHANTABILITY or FITNESS FOR A PARTICULAR PURPOSE.  See the GNU
 * Lesser General Public License for more details.
 *
 * You should have received a copy of the GNU Lesser General Public
 * License along with this file; see the file named COPYING for more
 * information.
 */
/** @file mged/setup.c
 *
 * routines to initialize mged
 *
 */

#include "common.h"

/* system headers */
#include <stdlib.h>
#include <tcl.h>
#include <string.h>

/* common headers */
#include "vmath.h"
#include "bu/app.h"
#include "bn.h"
#include "bv/util.h"
#include "tclcad.h"
#include "ged.h"

/* local headers */
#include "./mged.h"
#include "./cmd.h"

/* catch auto-formatting errors in this file.  be careful as there are
 * mged_display() vars that use comma too.
 */
#define COMMA ','


extern Tk_Window tkwin; /* in cmd.c */

extern void init_qray(void);
extern void mged_global_variable_setup(Tcl_Interp *interpreter);

const char cmd3525[] = {'3', '5', COMMA, '2', '5', '\0'};
const char cmd4545[] = {'4', '5', COMMA, '4', '5', '\0'};

static struct cmdtab mged_cmdtab[] = {
    {"%", f_comm, GED_FUNC_PTR_NULL},
    {cmd3525, f_bv_35_25, GED_FUNC_PTR_NULL}, /* 35,25 */
    {"3ptarb", cmd_ged_more_wrapper, ged_exec},
    {cmd4545, f_bv_45_45, GED_FUNC_PTR_NULL}, /* 45,45 */
    {"B", cmd_blast, GED_FUNC_PTR_NULL},
    {"accept", f_be_accept, GED_FUNC_PTR_NULL},
    {"adc", f_adc, GED_FUNC_PTR_NULL},
    {"adjust", cmd_ged_plain_wrapper, ged_exec},
    {"ae", cmd_ged_view_wrapper, ged_exec},
    {"ae2dir", cmd_ged_plain_wrapper, ged_exec},
    {"aip", f_aip, GED_FUNC_PTR_NULL},
    {"analyze", cmd_ged_info_wrapper, ged_exec},
    {"annotate", cmd_ged_plain_wrapper, ged_exec},
    {"arb", cmd_ged_plain_wrapper, ged_exec},
    {"arced", cmd_ged_plain_wrapper, ged_exec},
    {"area", f_area, GED_FUNC_PTR_NULL},
    {"arot", cmd_arot, GED_FUNC_PTR_NULL},
    {"attach", f_attach, GED_FUNC_PTR_NULL},
    {"attr", cmd_ged_plain_wrapper, ged_exec},
    {"autoview", cmd_autoview, GED_FUNC_PTR_NULL},
    {"bb", cmd_ged_plain_wrapper, ged_exec},
    {"bev", cmd_ged_plain_wrapper, ged_exec},
    {"bo", cmd_ged_plain_wrapper, ged_exec},
    {"bomb", f_bomb, GED_FUNC_PTR_NULL},
    {"bot", cmd_ged_plain_wrapper, ged_exec},
    {"bot_condense", cmd_ged_plain_wrapper, ged_exec},
    {"bot_decimate", cmd_ged_plain_wrapper, ged_exec},
    {"bot_dump", cmd_ged_plain_wrapper, ged_exec},
    {"bot_exterior", cmd_ged_plain_wrapper, ged_exec},
    {"bot_face_fuse", cmd_ged_plain_wrapper, ged_exec},
    {"bot_face_sort", cmd_ged_plain_wrapper, ged_exec},
    {"bot_flip", cmd_ged_plain_wrapper, ged_exec},
    {"bot_fuse", cmd_ged_plain_wrapper, ged_exec},
    {"bot_merge", cmd_ged_plain_wrapper, ged_exec},
    {"bot_smooth", cmd_ged_plain_wrapper, ged_exec},
    {"bot_split", cmd_ged_plain_wrapper, ged_exec},
    {"bot_sync", cmd_ged_plain_wrapper, ged_exec},
    {"bot_vertex_fuse", cmd_ged_plain_wrapper, ged_exec},
    {"bottom", f_bv_bottom, GED_FUNC_PTR_NULL},
    {"brep", cmd_ged_view_wrapper, ged_exec},
    {"c", cmd_ged_plain_wrapper, ged_exec},
    {"cat", cmd_ged_info_wrapper, ged_exec},
    {"cc", cmd_ged_plain_wrapper, ged_exec},
    {"center", cmd_center, GED_FUNC_PTR_NULL},
    {"check", cmd_ged_plain_wrapper, ged_exec},
    {"clone", cmd_ged_edit_wrapper, ged_exec},
    {"closedb", f_closedb, GED_FUNC_PTR_NULL},
    {"cmd_win", cmd_cmd_win, GED_FUNC_PTR_NULL},
    {"coil", cmd_ged_plain_wrapper, ged_exec},
    {"color", cmd_ged_plain_wrapper, ged_exec},
    {"comb", cmd_ged_plain_wrapper, ged_exec},
    {"comb_color", cmd_ged_plain_wrapper, ged_exec},
    {"constraint", cmd_ged_plain_wrapper, ged_exec},
    {"copyeval", cmd_ged_plain_wrapper, ged_exec},
    {"copymat", cmd_ged_plain_wrapper, ged_exec},
    {"cp", cmd_ged_plain_wrapper, ged_exec},
    {"cpi", f_copy_inv, GED_FUNC_PTR_NULL},
    {"d", cmd_ged_erase_wrapper, ged_exec},
    {"db", cmd_stub, GED_FUNC_PTR_NULL},
    {"db_glob", cmd_ged_plain_wrapper, ged_exec},
    {"dbconcat", cmd_ged_plain_wrapper, ged_exec},
    {"dbfind", cmd_ged_info_wrapper, ged_exec},
    {"dbip", cmd_ged_plain_wrapper, ged_exec},
    {"dbversion", cmd_ged_plain_wrapper, ged_exec},
    {"debug", cmd_ged_plain_wrapper, ged_exec},
    {"debugbu", cmd_ged_plain_wrapper, ged_exec},
    {"debugdir", cmd_ged_plain_wrapper, ged_exec},
    {"debuglib", cmd_ged_plain_wrapper, ged_exec},
    {"debugnmg", cmd_ged_plain_wrapper, ged_exec},
    {"decompose", cmd_ged_plain_wrapper, ged_exec},
    {"delay", cmd_ged_plain_wrapper, ged_exec},
    {"dir2ae", cmd_ged_plain_wrapper, ged_exec},
    {"dump", cmd_ged_plain_wrapper, ged_exec},
    {"dm", f_dm, GED_FUNC_PTR_NULL},
    {"draw", cmd_draw, GED_FUNC_PTR_NULL},
    {"dsp", cmd_ged_plain_wrapper, ged_exec},
    {"dup", cmd_ged_plain_wrapper, ged_exec},
    {"E", cmd_E, GED_FUNC_PTR_NULL},
    {"e", cmd_draw, GED_FUNC_PTR_NULL},
    {"eac", cmd_ged_view_wrapper, ged_exec},
    {"echo", cmd_ged_plain_wrapper, ged_exec},
    {"edcodes", f_edcodes, GED_FUNC_PTR_NULL},
    {"edit", cmd_ged_plain_wrapper, ged_exec},
    {"color", cmd_ged_plain_wrapper, ged_exec},
    {"edcolor", f_edcolor, GED_FUNC_PTR_NULL},
    {"edcomb", cmd_ged_plain_wrapper, ged_exec},
    {"edgedir", f_edgedir, GED_FUNC_PTR_NULL},
    {"edmater", f_edmater, GED_FUNC_PTR_NULL},
    {"env", cmd_ged_plain_wrapper, ged_exec},
    {"erase", cmd_ged_erase_wrapper, ged_exec},
    {"ev", cmd_ev, GED_FUNC_PTR_NULL},
    {"eqn", f_eqn, GED_FUNC_PTR_NULL},
    {"exit", f_quit, GED_FUNC_PTR_NULL},
    {"expand", cmd_ged_plain_wrapper, ged_exec},
    {"extrude", f_extrude, GED_FUNC_PTR_NULL},
    {"eye_pt", cmd_ged_view_wrapper, ged_exec},
    {"exists", cmd_ged_plain_wrapper, ged_exec},
    {"facedef", f_facedef, GED_FUNC_PTR_NULL},
    {"facetize", cmd_ged_plain_wrapper, ged_exec},
    {"form", cmd_ged_plain_wrapper, ged_exec},
    {"fracture", cmd_ged_plain_wrapper, ged_exec},
    {"front", f_bv_front, GED_FUNC_PTR_NULL},
    {"g", cmd_ged_plain_wrapper, ged_exec},
    {"gdiff", cmd_ged_plain_wrapper, ged_exec},
    {"get", cmd_ged_plain_wrapper, ged_exec},
    {"get_type", cmd_ged_plain_wrapper, ged_exec},
    {"get_autoview", cmd_ged_plain_wrapper, ged_exec},
    {"get_comb", cmd_ged_plain_wrapper, ged_exec},
    {"get_dbip", cmd_ged_plain_wrapper, ged_exec},
    {"get_dm_list", f_get_dm_list, GED_FUNC_PTR_NULL},
    {"get_more_default", cmd_get_more_default, GED_FUNC_PTR_NULL},
    {"get_sed", f_get_sedit, GED_FUNC_PTR_NULL},
    {"get_sed_menus", f_get_sedit_menus, GED_FUNC_PTR_NULL},
    {"get_solid_keypoint", f_get_solid_keypoint, GED_FUNC_PTR_NULL},
    {"graph", cmd_ged_plain_wrapper, ged_exec},
    {"gqa", cmd_ged_gqa, ged_exec},
    {"grid2model_lu", cmd_ged_plain_wrapper, ged_exec},
    {"grid2view_lu", cmd_ged_plain_wrapper, ged_exec},
    {"has_embedded_fb", cmd_has_embedded_fb, GED_FUNC_PTR_NULL},
    {"heal", cmd_ged_plain_wrapper, ged_exec},
    {"hide", cmd_ged_plain_wrapper, ged_exec},
    {"hist", cmd_hist, GED_FUNC_PTR_NULL},
    {"history", f_history, GED_FUNC_PTR_NULL},
    {"i", cmd_ged_plain_wrapper, ged_exec},
    {"idents", cmd_ged_plain_wrapper, ged_exec},
    {"ill", f_ill, GED_FUNC_PTR_NULL},
    {"in", cmd_ged_in, ged_exec},
    {"inside", cmd_ged_inside, ged_exec},
    {"item", cmd_ged_plain_wrapper, ged_exec},
    {"joint", cmd_ged_plain_wrapper, ged_exec},
    {"joint2", cmd_ged_plain_wrapper, ged_exec},
    {"journal", f_journal, GED_FUNC_PTR_NULL},
    {"keep", cmd_ged_plain_wrapper, ged_exec},
    {"keypoint", f_keypoint, GED_FUNC_PTR_NULL},
    {"kill", cmd_ged_erase_wrapper, ged_exec},
    {"killall", cmd_ged_erase_wrapper, ged_exec},
    {"killrefs", cmd_ged_erase_wrapper, ged_exec},
    {"killtree", cmd_ged_erase_wrapper, ged_exec},
    {"knob", f_knob, GED_FUNC_PTR_NULL},
    {"l", cmd_ged_info_wrapper, ged_exec},
    {"labelvert", f_labelvert, GED_FUNC_PTR_NULL},
    {"labelface", f_labelface, GED_FUNC_PTR_NULL},
    {"lc", cmd_ged_plain_wrapper, ged_exec},
    {"left", f_bv_left, GED_FUNC_PTR_NULL},
    {"lint", cmd_ged_plain_wrapper, ged_exec},
    {"listeval", cmd_ged_plain_wrapper, ged_exec},
    {"loadtk", cmd_tk, GED_FUNC_PTR_NULL},
    {"loadview", cmd_ged_view_wrapper, ged_exec},
    {"lod", cmd_ged_plain_wrapper, ged_exec},
    {"lookat", cmd_ged_view_wrapper, ged_exec},
    {"ls", cmd_ged_plain_wrapper, ged_exec},
    {"lt", cmd_ged_plain_wrapper, ged_exec},
    {"M", f_mouse, GED_FUNC_PTR_NULL},
    {"m2v_point", cmd_ged_plain_wrapper, ged_exec},
    {"make", f_make, GED_FUNC_PTR_NULL},
    {"make_name", cmd_ged_plain_wrapper, ged_exec},
    {"make_pnts", cmd_ged_more_wrapper, ged_exec},
    {"match", cmd_ged_plain_wrapper, ged_exec},
    {"mater", cmd_ged_plain_wrapper, ged_exec},
    {"material", cmd_ged_plain_wrapper, ged_exec},
    {"matpick", f_matpick, GED_FUNC_PTR_NULL},
    {"mat_ae", cmd_ged_plain_wrapper, ged_exec},
    {"mat_mul", cmd_ged_plain_wrapper, ged_exec},
    {"mat4x3pnt", cmd_ged_plain_wrapper, ged_exec},
    {"mat_scale_about_pnt", cmd_ged_plain_wrapper, ged_exec},
    {"mged_update", f_update, GED_FUNC_PTR_NULL},
    {"mged_wait", f_wait, GED_FUNC_PTR_NULL},
    {"mirface", f_mirface, GED_FUNC_PTR_NULL},
    {"mirror", cmd_ged_plain_wrapper, ged_exec},
    {"mmenu_get", cmd_mmenu_get, GED_FUNC_PTR_NULL},
    {"mmenu_set", cmd_nop, GED_FUNC_PTR_NULL},
    {"model2grid_lu", cmd_ged_plain_wrapper, ged_exec},
    {"model2view", cmd_ged_plain_wrapper, ged_exec},
    {"model2view_lu", cmd_ged_plain_wrapper, ged_exec},
    {"mrot", cmd_mrot, GED_FUNC_PTR_NULL},
    {"mv", cmd_ged_plain_wrapper, ged_exec},
    {"mvall", cmd_ged_plain_wrapper, ged_exec},
    {"nirt", f_nirt, GED_FUNC_PTR_NULL},
    {"nmg_collapse", cmd_nmg_collapse, GED_FUNC_PTR_NULL},
    {"nmg_fix_normals", cmd_ged_plain_wrapper, ged_exec},
    {"nmg_simplify", cmd_ged_plain_wrapper, ged_exec},
    {"nmg", cmd_ged_plain_wrapper, ged_exec},
    {"npush", cmd_ged_plain_wrapper, ged_exec},
    {"o_rotate", f_be_o_rotate, GED_FUNC_PTR_NULL},
    {"o_scale", f_be_o_scale, GED_FUNC_PTR_NULL},
    {"oed", cmd_oed, GED_FUNC_PTR_NULL},
    {"oed_apply", f_oedit_apply, GED_FUNC_PTR_NULL},
    {"oed_reset", f_oedit_reset, GED_FUNC_PTR_NULL},
    {"oill", f_be_o_illuminate, GED_FUNC_PTR_NULL},
    {"opendb", f_opendb, GED_FUNC_PTR_NULL},
    {"orientation", cmd_ged_view_wrapper, ged_exec},
    {"orot", f_rot_obj, GED_FUNC_PTR_NULL},
    {"oscale", f_sc_obj, GED_FUNC_PTR_NULL},
    {"output_hook", cmd_output_hook, GED_FUNC_PTR_NULL},
    {"overlay", cmd_overlay, GED_FUNC_PTR_NULL},
    {"ox", f_be_o_x, GED_FUNC_PTR_NULL},
    {"oxscale", f_be_o_xscale, GED_FUNC_PTR_NULL},
    {"oxy", f_be_o_xy, GED_FUNC_PTR_NULL},
    {"oy", f_be_o_y, GED_FUNC_PTR_NULL},
    {"oyscale", f_be_o_yscale, GED_FUNC_PTR_NULL},
    {"ozscale", f_be_o_zscale, GED_FUNC_PTR_NULL},
    {"p", f_param, GED_FUNC_PTR_NULL},
    {"pathlist", cmd_ged_plain_wrapper, ged_exec},
    {"paths", cmd_ged_plain_wrapper, ged_exec},
    {"permute", f_permute, GED_FUNC_PTR_NULL},
    {"plot", cmd_ged_plain_wrapper, ged_exec},
    {"png", cmd_ged_plain_wrapper, ged_exec},
    {"pnts", cmd_ged_plain_wrapper, ged_exec},
    {"prcolor", cmd_ged_plain_wrapper, ged_exec},
    {"prefix", cmd_ged_plain_wrapper, ged_exec},
    {"press", f_press, GED_FUNC_PTR_NULL},
    {"preview", cmd_ged_dm_wrapper, ged_exec},
    {"process", cmd_ged_plain_wrapper, ged_exec},
    {"postscript", f_postscript, GED_FUNC_PTR_NULL},
    {"ps", cmd_ps, GED_FUNC_PTR_NULL},
    {"pull", cmd_ged_plain_wrapper, ged_exec},
    {"push", cmd_ged_plain_wrapper, ged_exec},
    {"put", cmd_ged_plain_wrapper, ged_exec},
    {"put_comb", cmd_ged_plain_wrapper, ged_exec},
    {"put_sed", f_put_sedit, GED_FUNC_PTR_NULL},
    {"putmat", cmd_ged_plain_wrapper, ged_exec},
    {"q", f_quit, GED_FUNC_PTR_NULL},
    {"qorot", f_qorot, GED_FUNC_PTR_NULL},
    {"qray", cmd_ged_plain_wrapper, ged_exec},
    {"query_ray", f_nirt, GED_FUNC_PTR_NULL},
    {"quit", f_quit, GED_FUNC_PTR_NULL},
    {"qvrot", cmd_ged_view_wrapper, ged_exec},
    {"r", cmd_ged_plain_wrapper, ged_exec},
    {"rate", f_bv_rate_toggle, GED_FUNC_PTR_NULL},
    {"rcodes", cmd_ged_plain_wrapper, ged_exec},
    {"rear", f_bv_rear, GED_FUNC_PTR_NULL},
    {"red", f_red, GED_FUNC_PTR_NULL},
    {"refresh", f_refresh, GED_FUNC_PTR_NULL},
    {"regdebug", f_regdebug, GED_FUNC_PTR_NULL},
    {"regdef", cmd_ged_plain_wrapper, ged_exec},
    {"regions", cmd_ged_plain_wrapper, ged_exec},
    {"reject", f_be_reject, GED_FUNC_PTR_NULL},
    {"release", f_release, GED_FUNC_PTR_NULL},
    {"reset", f_bv_reset, GED_FUNC_PTR_NULL},
    {"restore", f_bv_vrestore, GED_FUNC_PTR_NULL},
    {"rfarb", f_rfarb, GED_FUNC_PTR_NULL},
    {"right", f_bv_right, GED_FUNC_PTR_NULL},
    {"rm", cmd_ged_plain_wrapper, ged_exec},
    {"rmater", cmd_ged_plain_wrapper, ged_exec},
    {"rmats", f_rmats, GED_FUNC_PTR_NULL},
    {"rot", cmd_rot, GED_FUNC_PTR_NULL},
    {"rotobj", f_rot_obj, GED_FUNC_PTR_NULL},
    {"rrt", cmd_rrt, GED_FUNC_PTR_NULL},
    {"rset", f_rset, GED_FUNC_PTR_NULL},
    {"rt", cmd_rt, GED_FUNC_PTR_NULL},
    {"rt_gettrees", cmd_rt_gettrees, GED_FUNC_PTR_NULL},
    {"rtabort", cmd_ged_plain_wrapper, ged_exec},
    {"rtarea", cmd_rt, GED_FUNC_PTR_NULL},
    {"rtcheck", cmd_rt, GED_FUNC_PTR_NULL},
    {"rtedge", cmd_rt, GED_FUNC_PTR_NULL},
    {"rtweight", cmd_rt, GED_FUNC_PTR_NULL},
    {"save", f_bv_vsave, GED_FUNC_PTR_NULL},
    {"savekey", cmd_ged_plain_wrapper, ged_exec},
    {"saveview", cmd_ged_plain_wrapper, ged_exec},
    {"sca", cmd_sca, GED_FUNC_PTR_NULL},
    {"screengrab", cmd_ged_dm_wrapper, ged_exec},
    {"search", cmd_search, GED_FUNC_PTR_NULL},
    {"sed", f_sed, GED_FUNC_PTR_NULL},
    {"sed_apply", f_sedit_apply, GED_FUNC_PTR_NULL},
    {"sed_reset", f_sedit_reset, GED_FUNC_PTR_NULL},
    {"sedit", f_be_s_edit, GED_FUNC_PTR_NULL},
    {"select", cmd_ged_plain_wrapper, ged_exec},
    {"set_more_default", cmd_set_more_default, GED_FUNC_PTR_NULL},
    {"setview", cmd_setview, GED_FUNC_PTR_NULL},
    {"shaded_mode", cmd_shaded_mode, GED_FUNC_PTR_NULL},
    {"shader", cmd_ged_plain_wrapper, ged_exec},
    {"share", f_share, GED_FUNC_PTR_NULL},
    {"shells", cmd_ged_plain_wrapper, ged_exec},
    {"showmats", cmd_ged_plain_wrapper, ged_exec},
    {"sill", f_be_s_illuminate, GED_FUNC_PTR_NULL},
    {"size", cmd_size, GED_FUNC_PTR_NULL},
    {"simulate", cmd_ged_simulate_wrapper, ged_exec},
    {"solid_report", cmd_ged_plain_wrapper, ged_exec},
    {"solids", cmd_ged_plain_wrapper, ged_exec},
    {"solids_on_ray", cmd_ged_plain_wrapper, ged_exec},
    {"srot", f_be_s_rotate, GED_FUNC_PTR_NULL},
    {"sscale", f_be_s_scale, GED_FUNC_PTR_NULL},
    {"stat", cmd_ged_plain_wrapper, ged_exec},
    {"status", f_status, GED_FUNC_PTR_NULL},
    {"stuff_str", cmd_stuff_str, GED_FUNC_PTR_NULL},
    {"summary", cmd_ged_plain_wrapper, ged_exec},
    {"sv", f_slewview, GED_FUNC_PTR_NULL},
    {"svb", f_svbase, GED_FUNC_PTR_NULL},
    {"sxy", f_be_s_trans, GED_FUNC_PTR_NULL},
    {"sync", cmd_ged_plain_wrapper, ged_exec},
    {"t", cmd_ged_plain_wrapper, ged_exec},
    {"ted", f_tedit, GED_FUNC_PTR_NULL},
    {"tie", f_tie, GED_FUNC_PTR_NULL},
    {"tire", cmd_ged_plain_wrapper, ged_exec},
    {"title", cmd_ged_plain_wrapper, ged_exec},
    {"tol", cmd_tol, GED_FUNC_PTR_NULL},
    {"top", f_bv_top, GED_FUNC_PTR_NULL},
    {"tops", cmd_ged_plain_wrapper, ged_exec},
    {"tra", cmd_tra, GED_FUNC_PTR_NULL},
    {"track", f_amtrack, GED_FUNC_PTR_NULL},
    {"tracker", f_tracker, GED_FUNC_PTR_NULL},
    {"translate", f_tr_obj, GED_FUNC_PTR_NULL},
    {"tree", cmd_ged_plain_wrapper, ged_exec},
    {"unhide", cmd_ged_plain_wrapper, ged_exec},
    {"units", cmd_units, GED_FUNC_PTR_NULL},
    {"v2m_point", cmd_ged_plain_wrapper, ged_exec},
    {"vars", f_set, GED_FUNC_PTR_NULL},
    {"vdraw", cmd_ged_plain_wrapper, ged_exec},
    {"view", cmd_ged_view_wrapper, ged_exec},
    {"view_ring", f_view_ring, GED_FUNC_PTR_NULL},
    {"view2grid_lu", cmd_ged_plain_wrapper, ged_exec},
    {"view2model", cmd_ged_plain_wrapper, ged_exec},
    {"view2model_lu", cmd_ged_plain_wrapper, ged_exec},
    {"view2model_vec", cmd_ged_plain_wrapper, ged_exec},
    {"viewdir", cmd_ged_plain_wrapper, ged_exec},
    {"viewsize", cmd_size, GED_FUNC_PTR_NULL}, /* alias "size" for saveview scripts */
    {"vnirt", f_vnirt, GED_FUNC_PTR_NULL},
    {"voxelize", cmd_ged_plain_wrapper, ged_exec},
    {"vquery_ray", f_vnirt, GED_FUNC_PTR_NULL},
    {"vrot", cmd_vrot, GED_FUNC_PTR_NULL},
    {"wcodes", cmd_ged_plain_wrapper, ged_exec},
    {"whatid", cmd_ged_plain_wrapper, ged_exec},
    {"which_shader", cmd_ged_plain_wrapper, ged_exec},
    {"whichair", cmd_ged_plain_wrapper, ged_exec},
    {"whichid", cmd_ged_plain_wrapper, ged_exec},
    {"who", cmd_ged_plain_wrapper, ged_exec},
    {"winset", f_winset, GED_FUNC_PTR_NULL},
    {"wmater", cmd_ged_plain_wrapper, ged_exec},
    {"x", cmd_ged_plain_wrapper, ged_exec},
    {"xpush", cmd_ged_plain_wrapper, ged_exec},
    {"Z", cmd_zap, GED_FUNC_PTR_NULL},
    {"zoom", cmd_zoom, GED_FUNC_PTR_NULL},
    {"zoomin", f_bv_zoomin, GED_FUNC_PTR_NULL},
    {"zoomout", f_bv_zoomout, GED_FUNC_PTR_NULL},
    {NULL, NULL, GED_FUNC_PTR_NULL}
};


/**
 * Register all MGED commands.
 */
HIDDEN void
cmd_setup(void)
{
    struct cmdtab *ctp;
    struct bu_vls temp = BU_VLS_INIT_ZERO;

    for (ctp = mged_cmdtab; ctp->name != NULL; ctp++) {
	bu_vls_strcpy(&temp, "_mged_");
	bu_vls_strcat(&temp, ctp->name);

	(void)Tcl_CreateCommand(INTERP, ctp->name, ctp->tcl_func,
				(ClientData)ctp, (Tcl_CmdDeleteProc *)NULL);
	(void)Tcl_CreateCommand(INTERP, bu_vls_addr(&temp), ctp->tcl_func,
				(ClientData)ctp, (Tcl_CmdDeleteProc *)NULL);
    }

    /* Init mged's Tcl interface to libwdb */
    Wdb_Init(INTERP);

    tkwin = NULL;

    bu_vls_free(&temp);
}


/*
 * Initialize mged, configure the path, set up the tcl interpreter.
 */
void
mged_setup(Tcl_Interp **interpreter)
{
    struct bu_vls str = BU_VLS_INIT_ZERO;
    struct bu_vls tlog = BU_VLS_INIT_ZERO;
    const char *name = bu_dir(NULL, 0, BU_DIR_BIN, bu_getprogname(), BU_DIR_EXT, NULL);

    /* locate our run-time binary (must be called before Tcl_CreateInterp()) */
    if (name) {
	Tcl_FindExecutable(name);
    } else {
	Tcl_FindExecutable("mged");
    }

    if (!interpreter ) {
      bu_log("mged_setup Error - interpreter is NULL!\n");
      return;
    }

    if (*interpreter != NULL)
	Tcl_DeleteInterp(*interpreter);

    /* Create the interpreter */
    *interpreter = Tcl_CreateInterp();

    /* Do basic Tcl initialization - note that Tk
     * is not initialized at this point. */
    if (tclcad_init(*interpreter, 0, &tlog) == TCL_ERROR) {
	bu_log("tclcad_init error:\n%s\n", bu_vls_addr(&tlog));
    }
    bu_vls_free(&tlog);

    BU_GET(GEDP, struct ged);
    GED_INIT(GEDP, NULL);

    BU_ALLOC(view_state->vs_gvp, struct bview);
    bv_init(view_state->vs_gvp, NULL);
    BU_GET(view_state->vs_gvp->callbacks, struct bu_ptbl);
    bu_ptbl_init(view_state->vs_gvp->callbacks, 8, "bv callbacks");

    view_state->vs_gvp->gv_callback = mged_view_callback;
    view_state->vs_gvp->gv_clientData = (void *)view_state;
    MAT_DELTAS_GET_NEG(view_state->vs_orig_pos, view_state->vs_gvp->gv_center);

    view_state->vs_gvp->vset = &GEDP->ged_views;

<<<<<<< HEAD
    bv_set_add(&GEDP->ged_views, view_state->vs_gvp);
=======
    bv_set_add_view(&GEDP->ged_views, view_state->vs_gvp);
>>>>>>> a7582fd2
    GEDP->ged_gvp = view_state->vs_gvp;

    /* register commands */
    cmd_setup();

    history_setup();
    mged_global_variable_setup(*interpreter);
    mged_variable_setup(*interpreter);
    GEDP->ged_interp = (void *)*interpreter;
    GEDP->ged_interp_eval = &mged_db_search_callback;

    /* Tcl needs to write nulls onto subscripted variable names */
    bu_vls_printf(&str, "%s(state)", MGED_DISPLAY_VAR);
    Tcl_SetVar(*interpreter, bu_vls_addr(&str), state_str[STATE], TCL_GLOBAL_ONLY);

    /* Set defaults for view status variables */
    bu_vls_trunc(&str, 0);
    bu_vls_printf(&str, "set mged_display(.topid_0.ur,ang) {ang=(0.00 0.00 0.00)};\
set mged_display(.topid_0.ur,aet) {az=35.00  el=25.00  tw=0.00};\
set mged_display(.topid_0.ur,size) sz=1000.000;\
set mged_display(.topid_0.ur,center) {cent=(0.000 0.000 0.000)};\
set mged_display(units) mm");
    Tcl_Eval(*interpreter, bu_vls_addr(&str));

    Tcl_ResetResult(*interpreter);

    bu_vls_free(&str);
}


/*
 * Local Variables:
 * mode: C
 * tab-width: 8
 * indent-tabs-mode: t
 * c-file-style: "stroustrup"
 * End:
 * ex: shiftwidth=4 tabstop=8
 */<|MERGE_RESOLUTION|>--- conflicted
+++ resolved
@@ -472,11 +472,7 @@
 
     view_state->vs_gvp->vset = &GEDP->ged_views;
 
-<<<<<<< HEAD
-    bv_set_add(&GEDP->ged_views, view_state->vs_gvp);
-=======
     bv_set_add_view(&GEDP->ged_views, view_state->vs_gvp);
->>>>>>> a7582fd2
     GEDP->ged_gvp = view_state->vs_gvp;
 
     /* register commands */
