/*	                  C L O N E . C
 * BRL-CAD
 *
 * Copyright (c) 2005-2008 United States Government as represented by
 * the U.S. Army Research Laboratory.
 *
 * This program is free software; you can redistribute it and/or
 * modify it under the terms of the GNU Lesser General Public License
 * version 2.1 as published by the Free Software Foundation.
 *
 * This program is distributed in the hope that it will be useful, but
 * WITHOUT ANY WARRANTY; without even the implied warranty of
 * MERCHANTABILITY or FITNESS FOR A PARTICULAR PURPOSE.  See the GNU
 * Lesser General Public License for more details.
 *
 * You should have received a copy of the GNU Lesser General Public
 * License along with this file; see the file named COPYING for more
 * information.
 */
/** @file clone.c
 *
 * Functions -
 *	f_clone		clones an object, optionally
 *			rotating or translating the copies
 *	f_tracker	clones an object, evenly
 *			spacing the copies along a spline
 *
 * Author -
 *	Adam Ross (v4)
 *      Christopher Sean Morrison (v5)
 *      Erik Greenwald (v5)
 *
 * Source -
 *      Geometric Solutions, Inc.
 *
 * TODO:
 *   use bu_vls strings
 *   use bu_list lists
 *
 * ISSUES/TODO (for DK, ^D means done)
 *  1. No -c option.  This allows the increment given in the '-i' to
 *  act on the second number
 * D2. Remove 15 char name limit.  I ran into this today.
 *  3. No -p option.  I couldn't get this to work.  I re-centered the
 *     geometry, then it tried to work but I ran into the 15 char limit
 *     and had to kill the process (^C).
 *  4. Names - This tool is built around a naming convention.  Currently,
 *     the second number does not list properly (it just truncated the
 *     second number of the 'cut' prims so they ended up 'mess.s1.c' instead
 *     of 'mess.s1.c1').  And the '+' and '-' didn't work, I had to switch
 *     from 'mess.s1-1' to 'mess.s1.c1'.  Also, prims need to increment
 *     by the 'i' number but combs, regions, and assemblies (.c#, .r#, or
 *     just name with a # at the end) should increment by 1.  So you end
 *     up with widget_1, widget_2, widget_3   and not widget_1, widget_4,
 *     widget_7...
 *  5. Tree structure - please retain tree structure to the extent that
 *     you can and try not to re-create prims or combs used more than once.
 *     No warning needed for redundant copies.  Warnings can come later...
 * D6. Display - do display clones but do not resize or re-center view. 
 */

#include "common.h"

#include <stdlib.h>
#include <signal.h>
#include <stdio.h>
#include <math.h>
#include <string.h>

#include "bio.h"
#include "vmath.h"
#include "db.h"
#include "raytrace.h"

#include "./ged.h"
#include "./cmd.h"


#define CLONE_VERSION "Clone ver 4.0\n2006-08-08\n"
#define CLONE_BUFSIZE 512

<<<<<<< HEAD

=======
>>>>>>> 2885bf4f
/*
 * NOTE: in order to not shadow the global "dbip" pointer used
 * throughout mged, a "_dbip" is used for 'local' database instance
 * pointers to prevent proliferating the global dbip even further than
 * necessary.  the global is used at the hook functions only as a
 * starting point.
 */


/**
 * state structure used to keep track of what actions the user
 * requested and values necessary to perform the cloning operation.
 */
struct clone_state {
    Tcl_Interp *interp;                 /* Stash a pointer to the tcl interpreter for output */
    struct directory	*src;		/* Source object */
    int			incr;		/* Amount to increment between copies */
    int			n_copies;	/* Number of copies to make */
    int			draw_obj;	/* 1 if draw copied object */
    hvect_t		trans;		/* Translation between copies */
    hvect_t		rot;		/* Rotation between copies */
    hvect_t		rpnt;		/* Point to rotate about (default 0 0 0) */
    int			miraxis;	/* Axis to mirror copy */
    fastf_t		mirpos;		/* Point on axis to mirror copy */
    int			autoview;	/* Execute autoview after drawing all objects */
    int			updpos;		/* Position of number to update (for -c) */
};
#define INTERP state->interp

struct name {
    struct bu_vls src;		/* source object name */
    struct bu_vls *dest;	/* dest object names */
};

/**
 * structure used to store the names of objects that are to be
 * cloned.  space is preallocated via names with len and used keeping
 * track of space available and used.
 */
struct nametbl {
    struct name *names;
    int name_size;
    int names_len;
    int names_used;
};

struct nametbl obj_list;

/**
 * a polynamial value for representing knots
 */
struct knot {
    vect_t pt;
    fastf_t c[3][4];
};

/**
 * a spline path with various segments, break points, and polynamial
 *  values.
 */
struct spline {
    int n_segs;
    fastf_t *t; /* break points */
    struct knot *k; /* polynomials */
};

struct link {
    struct bu_vls name;
    fastf_t len;
    fastf_t pct;
};

/**
 * initialize the name list used for stashing destination names
 */
static void
init_list(struct nametbl *l, int s)
{
    int i, j;

    l->names = (struct name *)bu_calloc(10, sizeof(struct name), "alloc l->names");
    for (i = 0; i < 10; i++) {
	bu_vls_init(&l->names[i].src);
	l->names[i].dest = (struct bu_vls *)bu_calloc(s, sizeof(struct bu_vls), "alloc l->names.dest");
	for (j = 0; j < s; j++)
	    bu_vls_init(&l->names[i].dest[j]);
    }
    l->name_size = s;
    l->names_len = 10;
    l->names_used = 0;
}

/**
 * add a new name to the name list
 */
static int
add_to_list(struct nametbl *l, char *name)
{
    int i, j;

    /*
     * add more slots if adding 1 more new name will fill up all the
     * available slots.
     */
    if (l->names_len == (l->names_used+1)) {
	l->names_len += 10;
	l->names = (struct name *)bu_realloc(l->names, sizeof(struct name)*(l->names_len+1), "realloc l->names");
	for (i = l->names_used; i < l->names_len; i++) {
	    bu_vls_init(&l->names[i].src);
<<<<<<< HEAD
	    l->names[i].dest = (struct bu_vls *)bu_calloc(l->name_size,sizeof(struct bu_vls), "alloc l->names.dest");
=======
	    l->names[i].dest = (struct bu_vls *)bu_calloc(l->name_size, sizeof(struct bu_vls), "alloc l->names.dest");
>>>>>>> 2885bf4f
	    for (j = 0; j < l->name_size; j++)
		bu_vls_init(&l->names[i].dest[j]);
	}
    }
    bu_vls_strcpy(&l->names[l->names_used++].src, name);
    return l->names_used-1; /* return number of available slots */
}

/**
 * returns the location of 'name' in the list if it exists, returns
 * -1 otherwise.
 */
static int
index_in_list(struct nametbl l, char *name)
{
    int i;

    for (i = 0; i < l.names_used; i++)
	if (!strcmp(bu_vls_addr(&l.names[i].src), name))
	    return i;
    return -1;
}

/**
 * returns truthfully if 'name' exists in the list
 */
static int
is_in_list(struct nametbl l, char *name)
{
<<<<<<< HEAD
    return index_in_list(l,name) != -1;
=======
    return index_in_list(l, name) != -1;
>>>>>>> 2885bf4f
}

/**
 * returns the next available/unused name, using a consistent naming
 * convention specific to combinations/regions and solids.
 * state->incr is used for each number level increase.
 */
static struct bu_vls *
get_name(struct db_i *_dbip, struct directory *dp, struct clone_state *state, int iter)
{
    struct bu_vls *newname;
<<<<<<< HEAD
    char prefix[BUFSIZ] = {0}, suffix[BUFSIZ] = {0}, buf[BUFSIZ] = {0}, suffix2[BUFSIZ] = {0};
=======
    char prefix[CLONE_BUFSIZE] = {0}, suffix[CLONE_BUFSIZE] = {0}, buf[CLONE_BUFSIZE] = {0}, suffix2[CLONE_BUFSIZE] = {0};
>>>>>>> 2885bf4f
    int num = 0, i = 1, j = 0;

    newname = bu_vls_vlsinit();

    /* Ugh. This needs much repair/cleanup. */
<<<<<<< HEAD
    if( state->updpos == 0 ) {
	sscanf(dp->d_namep, "%[!-/,:-~]%d%[!-/,:-~]%s", &prefix, &num, &suffix, &suffix2);
	strncat(suffix, suffix2, BUFSIZ);
    } else if ( state->updpos == 1 ) {
	int num2 = 0;
	sscanf(dp->d_namep, "%[!-/,:-~]%d%[!-/,:-~]%d%[!-/,:-~]", &prefix, &num2, &suffix2, &num, &suffix);
	snprintf(prefix, BUFSIZ, "%s%d%s", prefix, num2, suffix2);
    } else
	bu_bomb("multiple -c options not supported yet.");
=======
    if ( state->updpos == 0 ) {
	sscanf(dp->d_namep, "%[!-/,:-~]%d%[!-/,:-~]%512s", &prefix, &num, &suffix, &suffix2); /* CLONE_BUFSIZE */
	snprintf(suffix, CLONE_BUFSIZE, "%s", suffix2);
    } else if ( state->updpos == 1 ) {
	int num2 = 0;
	sscanf(dp->d_namep, "%[!-/,:-~]%d%[!-/,:-~]%d%[!-/,:-~]", &prefix, &num2, &suffix2, &num, &suffix);
	snprintf(prefix, CLONE_BUFSIZE, "%s%d%s", prefix, num2, suffix2);
    } else
	bu_exit(EXIT_FAILURE, "multiple -c options not supported yet.");
>>>>>>> 2885bf4f

    do {
	/* choke the name back to the prefix */
	bu_vls_trunc(newname, 0);
	bu_vls_strcpy(newname, prefix);

        if ((dp->d_flags & DIR_SOLID) || (dp->d_flags & DIR_REGION)) {
<<<<<<< HEAD
    	/* primitives and regions */
    	    if (suffix[0] != 0)
    		if ((i == 1) && is_in_list(obj_list, buf)) {
    		    j = index_in_list(obj_list, buf);
    		    snprintf(buf, BUFSIZ, "%s%d", prefix, num);	/* save the name for the next pass */
=======
	    /* primitives and regions */
    	    if (suffix[0] != 0)
    		if ((i == 1) && is_in_list(obj_list, buf)) {
    		    j = index_in_list(obj_list, buf);
    		    snprintf(buf, CLONE_BUFSIZE, "%s%d", prefix, num);	/* save the name for the next pass */
>>>>>>> 2885bf4f
		    /* clear and set the name */
		    bu_vls_trunc(newname, 0);
		    bu_vls_printf(newname, "%s%s", obj_list.names[j].dest[iter], suffix);
    		} else
		    bu_vls_printf(newname, "%d%s", num+i*state->incr, suffix);
    	    else
    		bu_vls_printf(newname, "%d", num + i*state->incr);
	} else /* non-region combinations */
<<<<<<< HEAD
    	    bu_vls_printf(newname, "%d", (num==0)?2:num+i);
=======
    	    bu_vls_printf(newname, "%d", (num==0)?i+1:i+num);
>>>>>>> 2885bf4f
	i++;
    } while (db_lookup(_dbip, bu_vls_addr(newname), LOOKUP_QUIET) != NULL);
    return newname;
}

/**
 * make a copy of a v4 solid by adding it to our book-keeping list,
 * adding it to the db directory, and writing it out to disk.
 */
static void
copy_v4_solid(struct db_i *_dbip, struct directory *proto, struct clone_state *state, int idx)
{
    register struct directory *dp = (struct directory *)NULL;
    union record *rp = (union record *)NULL;
    int i, j;

    /* make n copies */
    for (i = 0; i < state->n_copies; i++) {
	struct bu_vls *name;

	if (i==0)
	    name = get_name(_dbip, proto, state, i);
<<<<<<< HEAD
	else
	    name = get_name(_dbip, db_lookup(_dbip, bu_vls_addr(&obj_list.names[idx].dest[i-1]), LOOKUP_QUIET), state, i);
=======
	else {
	    dp = db_lookup(_dbip, bu_vls_addr(&obj_list.names[idx].dest[i-1]), LOOKUP_QUIET);
	    if (!dp) {
		continue;
	    }
	    name = get_name(_dbip, dp, state, i);
	}
>>>>>>> 2885bf4f

	/* XXX: this can probably be optimized. */
	bu_vls_strcpy(&obj_list.names[idx].dest[i], bu_vls_addr(name));
	bu_vls_free(name);

	/* add the object to the directory */
	dp = db_diradd(_dbip, bu_vls_addr(&obj_list.names[idx].dest[i]), RT_DIR_PHONY_ADDR, proto->d_len, proto->d_flags, &proto->d_minor_type);
	if ((dp == DIR_NULL) || (db_alloc(_dbip, dp, proto->d_len) < 0)) {
	    TCL_ALLOC_ERR;
	    return;
	}

	/* get an in-memory reference to the object being copied */
	if ((rp = db_getmrec(_dbip, proto)) == (union record *)0) {
	    TCL_READ_ERR;
	    return;
	}

	if (rp->u_id == ID_SOLID) {
<<<<<<< HEAD
	    strncpy(rp->s.s_name, dp->d_namep, BUFSIZ);
=======
	    bu_strlcpy(rp->s.s_name, dp->d_namep, CLONE_BUFSIZE);
>>>>>>> 2885bf4f

	    /* mirror */
	    if (state->miraxis != W) {
		/* XXX er, this seems rather wrong .. but it's v4 so punt */
		rp->s.s_values[state->miraxis] += 2 * (state->mirpos - rp->s.s_values[state->miraxis]);
		for (j = 3+state->miraxis; j < 24; j++)
		    rp->s.s_values[j] = -rp->s.s_values[j];
	    }
	    /* translate */
	    if (state->trans[W])
		/* assumes primitive's first parameter is it's position */
		VADD2(rp->s.s_values, rp->s.s_values, state->trans);
	    /* rotate */
	    if (state->rot[W]) {
		mat_t r;
		vect_t vec, ovec;

		if (state->rpnt[W])
		    VSUB2(rp->s.s_values, rp->s.s_values, state->rpnt);
		MAT_IDN(r);
		bn_mat_angles(r, state->rot[X], state->rot[Y], state->rot[Z]);
		for (j = 0; j < 24; j+=3) {
		    VMOVE(vec, rp->s.s_values+j);
		    MAT4X3VEC(ovec, r, vec);
		    VMOVE(rp->s.s_values+j, ovec);
		}
		if (state->rpnt[W])
		    VADD2(rp->s.s_values, rp->s.s_values, state->rpnt);
	    }
	} else
	    bu_log("mods not available on %s\n", proto->d_namep);

	/* write the object to disk */
	if (db_put(_dbip, dp, rp, 0, dp->d_len) < 0) {
	    bu_log("ERROR: clone internal error writing to the database\n");
	    return;
	}
    }
    if (rp)
	bu_free((char *)rp, "copy_solid record[]");

    return;
}

/**
 * make a copy of a v5 solid by adding it to our book-keeping list,
 * adding it to the db directory, and writing it out to disk.
 */
static void
copy_v5_solid(struct db_i *_dbip, struct directory *proto, struct clone_state *state, int idx)
{
    int i;
    mat_t matrix;

    MAT_IDN(matrix);

    /* mirror */
    if (state->miraxis != W) {
<<<<<<< HEAD
	bu_log("WARNING: mirroring not implemented!");
=======
	matrix[state->miraxis*5] = -1.0;
	matrix[3 + state->miraxis*4] -= 2 * (matrix[3 + state->miraxis*4] - state->mirpos);
>>>>>>> 2885bf4f
    }

    /* translate */
    if (state->trans[W])
	MAT_DELTAS_ADD_VEC(matrix, state->trans);

    /* rotation */
    if (state->rot[W]) {
    	mat_t m2, t;
<<<<<<< HEAD
	bn_mat_angles(m2, state->rot[X], state->rot[Y], state->rot[Z]);
	bn_mat_mul(t, matrix, m2);
=======

	bn_mat_angles(m2, state->rot[X], state->rot[Y], state->rot[Z]);
	if (state->rpnt[W]) {
	    mat_t m3;

	    bn_mat_xform_about_pt(m3, m2, state->rpnt);
	    bn_mat_mul(t, matrix, m3);
	} else
	    bn_mat_mul(t, matrix, m2);

>>>>>>> 2885bf4f
	MAT_COPY(matrix, t);
    }

    /* make n copies */
    for (i = 0; i < state->n_copies; i++) {
	char *argv[6] = {"wdb_copy", (char *)NULL, (char *)NULL, (char *)NULL, (char *)NULL, (char *)NULL};
	struct bu_vls *name;
	int ret;
	register struct directory *dp = (struct directory *)NULL;
	struct rt_db_internal intern;

	if (i==0)
	    dp = proto;
	else
	    dp = db_lookup(_dbip, bu_vls_addr(&obj_list.names[idx].dest[i-1]), LOOKUP_QUIET);

<<<<<<< HEAD
=======
	if (!dp) {
	    continue;
	}

>>>>>>> 2885bf4f
	name = get_name(_dbip, dp, state, i); /* get new name */
	bu_vls_strcpy(&obj_list.names[idx].dest[i], bu_vls_addr(name));

	/* actually copy the primitive to the new name */
	argv[1] = proto->d_namep;
	argv[2] = bu_vls_addr(name);
	ret = wdb_copy_cmd(_dbip->dbi_wdbp, INTERP, 3, argv);
	if (ret != TCL_OK)
	    bu_log("WARNING: failure cloning \"%s\" to \"%s\"\n", proto->d_namep, name);

	/* get the original objects matrix */
	if (rt_db_get_internal(&intern, dp, _dbip, matrix, &rt_uniresource) < 0) {
	    bu_log("ERROR: clone internal error copying %s\n", proto->d_namep);
	    bu_vls_free(name);
	    return;
	}
	RT_CK_DB_INTERNAL(&intern);
	/* pull the new name */
	dp = db_lookup(_dbip, bu_vls_addr(name), LOOKUP_QUIET);
	bu_vls_free(name);
<<<<<<< HEAD
=======
	if (!dp) {
	    bu_vls_free(name);
	    continue;
	}

>>>>>>> 2885bf4f
	/* write the new matrix to the new object */
	if (rt_db_put_internal(dp, wdbp->dbip, &intern, &rt_uniresource) < 0)
	    bu_log("ERROR: clone internal error copying %s\n", proto->d_namep);
	rt_db_free_internal(&intern, &rt_uniresource);
    } /* end iteration over each copy */

    return;
}

/**
 * make n copies of a database combination by adding it to our
 * book-keeping list, adding it to the directory, then writing it out
 * to the db.
 */
static void
copy_solid(struct db_i *_dbip, struct directory *proto, genptr_t state)
{
    int idx;

    if (is_in_list(obj_list, proto->d_namep)) {
	bu_log("Solid primitive %s already cloned?\n", proto->d_namep);
	return;
    }

    idx = add_to_list(&obj_list, proto->d_namep);

    /* sanity check that the item was really added */
    if ((idx < 0) || !is_in_list(obj_list, proto->d_namep)) {
	bu_log("ERROR: clone internal error copying %s\n", proto->d_namep);
	return;
    }

    if (_dbip->dbi_version < 5)
	(void)copy_v4_solid(_dbip, proto, (struct clone_state *)state, idx);
    else
	(void)copy_v5_solid(_dbip, proto, (struct clone_state *)state, idx);
    return;
}

/**
 * make n copies of a v4 combination.
 */
static struct directory *
copy_v4_comb(struct db_i *_dbip, struct directory *proto, struct clone_state *state, int idx)
{
    register struct directory *dp = (struct directory *)NULL;
    union record *rp = (union record *)NULL;
    int i, j;

    /* make n copies */
    for (i = 0; i < state->n_copies; i++) {

	/* get a v4 in-memory reference to the object being copied */
	if ((rp = db_getmrec(_dbip, proto)) == (union record *)0) {
	    TCL_READ_ERR;
	    return NULL;
	}

	if (proto->d_flags & DIR_REGION) {
	    if (!is_in_list(obj_list, rp[1].M.m_instname)) {
		bu_log("ERROR: clone internal error looking up %s\n", rp[1].M.m_instname);
		return NULL;
	    }
	    bu_vls_strcpy(&obj_list.names[idx].dest[i], bu_vls_addr(&obj_list.names[index_in_list(obj_list, rp[1].M.m_instname)].dest[i]));
	    /* bleh, odd convention going on here.. prefix regions with an 'r' */
	    *bu_vls_addr(&obj_list.names[idx].dest[i]) = 'r';
	} else {
	    struct bu_vls *name;
	    if (i==0)
		name = get_name(_dbip, proto, state, i);
<<<<<<< HEAD
	    else
		name = get_name(_dbip, db_lookup(_dbip, bu_vls_addr(&obj_list.names[idx].dest[i-1]), LOOKUP_QUIET), state, i);
	    bu_vls_strcpy(&obj_list.names[idx].dest[i], bu_vls_addr(name));
	    bu_vls_free(name);
	}
	strncpy(rp[0].c.c_name, bu_vls_addr(&obj_list.names[idx].dest[i]), BUFSIZ);
=======
	    else {
		dp = db_lookup(_dbip, bu_vls_addr(&obj_list.names[idx].dest[i-1]), LOOKUP_QUIET);
		if (!dp) {
		    continue;
		}
		name = get_name(_dbip, dp, state, i);
	    }
	    bu_vls_strcpy(&obj_list.names[idx].dest[i], bu_vls_addr(name));
	    bu_vls_free(name);
	}
	bu_strlcpy(rp[0].c.c_name, bu_vls_addr(&obj_list.names[idx].dest[i]), CLONE_BUFSIZE);
>>>>>>> 2885bf4f

	/* add the object to the directory */
	dp = db_diradd(_dbip, rp->c.c_name, RT_DIR_PHONY_ADDR, proto->d_len, proto->d_flags, &proto->d_minor_type);
	if ((dp == NULL) || (db_alloc(_dbip, dp, proto->d_len) < 0)) {
	    TCL_ALLOC_ERR;
	    return NULL;
	}

	for (j = 1; j < proto->d_len; j++) {
	    if (!is_in_list(obj_list, rp[j].M.m_instname)) {
		bu_log("ERROR: clone internal error looking up %s\n", rp[j].M.m_instname);
		return NULL;
	    }
<<<<<<< HEAD
	    snprintf(rp[j].M.m_instname, BUFSIZ, "%s", obj_list.names[index_in_list(obj_list, rp[j].M.m_instname)].dest[i]);
=======
	    snprintf(rp[j].M.m_instname, CLONE_BUFSIZE, "%s", obj_list.names[index_in_list(obj_list, rp[j].M.m_instname)].dest[i]);
>>>>>>> 2885bf4f
	}

	/* write the object to disk */
	if (db_put(_dbip, dp, rp, 0, dp->d_len) < 0) {
	    bu_log("ERROR: clone internal error writing to the database\n");
	    return NULL;
	}

	/* our responsibility to free the record */
	bu_free((char *)rp, "deallocate copy_v4_comb() db_getmrec() record");
    }

    return dp;
}

/*
 * update the v5 combination tree with the new names.
 * DESTRUCTIVE RECURSIVE
 */
int
copy_v5_comb_tree(union tree *tree, int idx)
{
    char *buf;
<<<<<<< HEAD
    switch(tree->tr_op){
=======
    switch (tree->tr_op) {
>>>>>>> 2885bf4f
	case OP_UNION:
	case OP_INTERSECT:
	case OP_SUBTRACT:
	case OP_XOR:
	    /* copy right */
	    copy_v5_comb_tree(tree->tr_b.tb_right, idx);
	case OP_NOT:
	case OP_GUARD:
	case OP_XNOP:
	    /* copy left */
	    copy_v5_comb_tree(tree->tr_b.tb_left, idx);
	    break;
	case OP_DB_LEAF:
	    buf = tree->tr_l.tl_name;
<<<<<<< HEAD
	    tree->tr_l.tl_name = bu_strdup(bu_vls_addr(&obj_list.names[index_in_list(obj_list,buf)].dest[idx]));
=======
	    tree->tr_l.tl_name = bu_strdup(bu_vls_addr(&obj_list.names[index_in_list(obj_list, buf)].dest[idx]));
>>>>>>> 2885bf4f
	    bu_free(buf, "node name");
	    break;
	default:
	    bu_log("clone v5 - OPCODE NOT IMPLEMENTED: %d\n", tree->tr_op);
	    return -1;
    }
    return 0;
}

/**
 * make n copies of a v5 combination.
 */
static struct directory *
copy_v5_comb(struct db_i *_dbip, struct directory *proto, struct clone_state *state, int idx)
{
    register struct directory *dp = (struct directory *)NULL;
    struct bu_vls *name;
    int i;

    /* sanity */
    if (!proto) {
	bu_log("ERROR: clone internal consistency error\n");
	return (struct directory *)NULL;
    }

    /* make n copies */
    for (i = 0; i < state->n_copies; i++) {
	if (i==0)
	    name = get_name(_dbip, proto, state, i);
<<<<<<< HEAD
	else
	    name = get_name(_dbip, db_lookup(_dbip, bu_vls_addr(&obj_list.names[idx].dest[i-1]), LOOKUP_QUIET), state, i);
=======
	else {
	    dp = db_lookup(_dbip, bu_vls_addr(&obj_list.names[idx].dest[i-1]), LOOKUP_QUIET);
	    if (!dp) {
		continue;
	    }
	    name = get_name(_dbip, dp, state, i);
	}
>>>>>>> 2885bf4f
	bu_vls_strcpy(&obj_list.names[idx].dest[i], bu_vls_addr(name));

	/* we have a before and an after, do the copy */
	if (proto->d_namep && bu_vls_addr(name)) {
	    struct rt_db_internal dbintern;
	    struct rt_comb_internal *comb;

	    dp = db_lookup(_dbip, proto->d_namep, LOOKUP_QUIET);
<<<<<<< HEAD
	    if (rt_db_get_internal(&dbintern, dp, _dbip, bn_mat_identity, &rt_uniresource) < 0) {
		bu_log("ERROR: clone internal error copying %s\n", proto->d_namep);
		return NULL;
	    }

	    if ((dp=db_diradd(wdbp->dbip, bu_vls_addr(name), -1, 0, proto->d_flags, (genptr_t)&proto->d_minor_type)) == DIR_NULL ) {
		bu_log("An error has occured while adding a new object to the database.");
		return NULL;
	    }

	    RT_CK_DB_INTERNAL(&dbintern);
	    comb = (struct rt_comb_internal *)dbintern.idb_ptr;
	    RT_CK_COMB(comb);
	    RT_CK_TREE(comb->tree);

	    /* recursively update the tree */
	    copy_v5_comb_tree(comb->tree, i);

	    if (rt_db_put_internal(dp, wdbp->dbip, &dbintern, &rt_uniresource) < 0) {
		bu_log("ERROR: clone internal error copying %s\n", proto->d_namep);
		bu_vls_free(name);
		return NULL;
	    }
=======
	    if (!dp) {
		bu_vls_free(name);
		continue;
	    }
	    if (rt_db_get_internal(&dbintern, dp, _dbip, bn_mat_identity, &rt_uniresource) < 0) {
		bu_log("ERROR: clone internal error copying %s\n", proto->d_namep);
		return NULL;
	    }

	    if ((dp=db_diradd(wdbp->dbip, bu_vls_addr(name), -1, 0, proto->d_flags, (genptr_t)&proto->d_minor_type)) == DIR_NULL ) {
		bu_log("An error has occured while adding a new object to the database.");
		return NULL;
	    }

	    RT_CK_DB_INTERNAL(&dbintern);
	    comb = (struct rt_comb_internal *)dbintern.idb_ptr;
	    RT_CK_COMB(comb);
	    RT_CK_TREE(comb->tree);

	    /* recursively update the tree */
	    copy_v5_comb_tree(comb->tree, i);

	    if (rt_db_put_internal(dp, wdbp->dbip, &dbintern, &rt_uniresource) < 0) {
		bu_log("ERROR: clone internal error copying %s\n", proto->d_namep);
		bu_vls_free(name);
		return NULL;
	    }
>>>>>>> 2885bf4f
	    bu_vls_free(name);
	    rt_db_free_internal(&dbintern, &rt_uniresource);
	}

	/* done with this name */
	bu_vls_free(name);
    }

    return dp;
}

/**
 * make n copies of a database combination by adding it to our
 * book-keeping list, adding it to the directory, then writing it out
 * to the db.
 */
static void
copy_comb(struct db_i *_dbip, struct directory *proto, genptr_t state)
{
    int idx;

    if (is_in_list(obj_list, proto->d_namep)) {
	bu_log("Combination %s already cloned?\n", proto->d_namep);
	return;
    }

    idx = add_to_list(&obj_list, proto->d_namep);

    /* sanity check that the item was really added to our bookkeeping */
    if ((idx < 0) || !is_in_list(obj_list, proto->d_namep)) {
	bu_log("ERROR: clone internal error copying %s\n", proto->d_namep);
	return;
    }

    if (_dbip->dbi_version < 5)
	(void)copy_v4_comb(_dbip, proto, (struct clone_state *)state, idx);
    else
	(void)copy_v5_comb(_dbip, proto, (struct clone_state *)state, idx);

    return;
}

/**
 * recursively copy a tree of geometry
 */
static struct directory *
copy_tree(struct db_i *_dbip, struct directory *dp, struct resource *resp, struct clone_state *state)
{
    register int i;
    register union record   *rp = (union record *)NULL;
    register struct directory *mdp = (struct directory *)NULL;
    register struct directory *copy = (struct directory *)NULL;

    struct bu_vls *copyname;
    struct bu_vls *nextname;

    /* get the name of what the object "should" get cloned to */
    copyname = get_name(_dbip, dp, state, 0);

    /* copy the object */
    if (dp->d_flags & DIR_COMB) {

	if (_dbip->dbi_version < 5) {
	    /* A v4 method of peeking into a combination */

	    int errors = 0;

	    /* get an in-memory record of this object */
	    if ((rp = db_getmrec(_dbip, dp)) == (union record *)0) {
		TCL_READ_ERR;
		goto done_copy_tree;
	    }
	    /*
	     * if it is a combination/region, copy the objects that
	     * make up the object.
	     */
	    for (i = 1; i < dp->d_len; i++ ) {
		if ((mdp = db_lookup(_dbip, rp[i].M.m_instname, LOOKUP_NOISY)) == DIR_NULL) {
		    errors++;
		    bu_log("WARNING: failed to locate \"%s\"\n", rp[i].M.m_instname);
		    continue;
		}
		copy = copy_tree(_dbip, mdp, resp, state);
		if (!copy) {
		    errors++;
		    bu_log("WARNING: unable to fully clone \"%s\"\n", rp[i].M.m_instname);
		}
	    }

	    if (errors) {
		bu_log("WARNING: some elements of \"%s\" could not be cloned\n", dp->d_namep);
	    }

	    /* copy this combination itself */
	    copy_comb(_dbip, dp, (genptr_t)state);
	} else
	    /* A v5 method of peeking into a combination */
	    db_functree(_dbip, dp, copy_comb, copy_solid, resp, (genptr_t)state);
    } else if (dp->d_flags & DIR_SOLID)
	/* leaf node -- make a copy the object */
	copy_solid(_dbip, dp, (genptr_t)state);
    else {
	Tcl_AppendResult(INTERP, "clone:  ", dp->d_namep, " is neither a combination or a primitive?\n", (char *)NULL);
	goto done_copy_tree;
    }

    nextname = get_name(_dbip, dp, state, 0);
<<<<<<< HEAD
    if (strcmp(bu_vls_addr(copyname), bu_vls_addr(nextname)) == 0)
=======
    if (bu_vls_strcmp(copyname, nextname) == 0)
>>>>>>> 2885bf4f
	bu_log("ERROR: unable to successfully clone \"%s\" to \"%s\"\n", dp->d_namep, copyname);
    else
	copy = db_lookup(_dbip, bu_vls_addr(copyname), LOOKUP_QUIET);

 done_copy_tree:
    if (rp)
	bu_free((char *)rp, "copy_tree record[]");
    if (copyname)
	bu_free((char *)copyname, "free get_name() copyname");
    if (nextname)
	bu_free((char *)nextname, "free get_name() copyname");

    return copy;
}

/**
 * copy an object, recursivley copying all of the object's contents
 * if it's a combination/region.
 */
static struct directory *
copy_object(struct db_i *_dbip, struct resource *resp, struct clone_state *state)
{
    struct directory *copy = (struct directory *)NULL;
    struct nametbl *curr = (struct nametbl *)NULL;
    int i, j, idx;

    init_list(&obj_list, state->n_copies);

    /* do the actual copying */
    copy = copy_tree(_dbip, state->src, resp, state);

    /* make sure it made what we hope/think it made */
    if (!copy || !is_in_list(obj_list, state->src->d_namep))
	return copy;

    /* display the cloned object(s) */
    if (state->draw_obj) {
	char *av[3] = {"e", NULL, NULL};

	idx = index_in_list(obj_list, state->src->d_namep);
<<<<<<< HEAD
	for (i = 0; i < (state->n_copies > obj_list.name_size ? obj_list.name_size : state->n_copies) ; i++) {
=======
	for (i = 0; i < (state->n_copies > obj_list.name_size ? obj_list.name_size : state->n_copies); i++) {
>>>>>>> 2885bf4f
	    av[1] = bu_vls_addr(&obj_list.names[idx].dest[i]);
	    /* draw does not use clientdata */
	    cmd_draw( (ClientData)NULL, INTERP, 2, av );
	}
<<<<<<< HEAD
	if(state->autoview) {
=======
	if (state->autoview) {
>>>>>>> 2885bf4f
	    av[0] = "autoview";
	    cmd_autoview((ClientData)NULL, INTERP, 1, av);
	}
    }

    /* release our name allocations */
    for (i = 0; i < obj_list.names_len; i++) {
	for (j = 0; j < obj_list.name_size; j++)
	    bu_vls_free(&obj_list.names[i].dest[j]);
	bu_free((char **)obj_list.names[i].dest, "free dest");
    }
    bu_free((struct name *)obj_list.names, "free names");

    /* better safe than sorry */
    obj_list.names = NULL;
    obj_list.name_size = obj_list.names_used = obj_list.names_len = 0;

    return copy;
}

/**
 * how to use clone.  blissfully simple interface.
 */
void
print_usage(Tcl_Interp *interp)
{
    Tcl_AppendResult(interp, "Usage: clone [-abfhimnprtv] <object>\n\n", (char *)NULL);
    Tcl_AppendResult(interp, "-a <n> <x> <y> <z>\t- Specifies a translation split between n copies.\n", (char*)NULL);
    Tcl_AppendResult(interp, "-b <n> <x> <y> <z>\t- Specifies a rotation around x, y, and z axes \n\t\t\t  split between n copies.\n", (char*)NULL);
    Tcl_AppendResult(interp, "-c\t\t\t- Increment the second number in object names.\n", (char *)NULL);
    Tcl_AppendResult(interp, "-f\t\t\t- Don't draw the new object.\n", (char *)NULL);
    Tcl_AppendResult(interp, "-g\t\t\t- Don't resize the view after drawing new objects.\n", (char *)NULL);
    Tcl_AppendResult(interp, "-h\t\t\t- Prints this message.\n", (char*)NULL);
    Tcl_AppendResult(interp, "-i <n>\t\t\t- Specifies the increment between each copy.\n", (char*)NULL);
    Tcl_AppendResult(interp, "-m <axis> <pos>\t\t- Specifies the axis and point to mirror the group.\n", (char*)NULL);
    Tcl_AppendResult(interp, "-n <# copies>\t\t- Specifies the number of copies to make.\n", (char*)NULL);
    Tcl_AppendResult(interp, "-p <x> <y> <z>\t\t- Specifies point to rotate around for -r. \n\t\t\t  Default is 0 0 0.\n", (char*)NULL);
    Tcl_AppendResult(interp, "-r <x> <y> <z>\t\t- Specifies the rotation around x, y, and z axes.\n", (char*)NULL);
    Tcl_AppendResult(interp, "-t <x> <y> <z>\t\t- Specifies translation between each copy.\n", (char*)NULL);
    Tcl_AppendResult(interp, "-v\t\t\t- Prints version info.\n", (char*)NULL);
    return;
}

/**
 * process the user-provided arguments. stash their operations into
 * our state structure.
 */
int
get_args(Tcl_Interp *interp, int argc, char **argv, struct clone_state *state)
{
    int i, k;

    bu_optind = 1;

    state->interp = interp;
    state->incr = 100;
    state->n_copies = 1;
    state->draw_obj = 1;
    state->autoview = 1;
    state->rot[W] = 0;
    state->rpnt[W] = 0;
    state->trans[W] = 0;
    state->miraxis = W;
    state->updpos = 0;
    while ((k = bu_getopt(argc, argv, "a:b:cfhgi:m:n:p:r:t:v")) != EOF) {
	switch (k) {
	    case 'a':
		state->n_copies = atoi(bu_optarg);
		state->trans[X] = atof(argv[bu_optind++]) / state->n_copies;
		state->trans[Y] = atof(argv[bu_optind++]) / state->n_copies;
		state->trans[Z] = atof(argv[bu_optind++]) / state->n_copies;
		state->trans[W] = 1;
		break;
	    case 'b':
		state->n_copies = atoi(bu_optarg);
		state->rot[X] = atof(argv[bu_optind++]) / state->n_copies;
		state->rot[Y] = atof(argv[bu_optind++]) / state->n_copies;
		state->rot[Z] = atof(argv[bu_optind++]) / state->n_copies;
		state->rot[W] = 1;
		break;
	    case 'c':
		/* I'd like to have an optional argument to -c, but for now,
		 * just let multiple -c's add it up as a hack. I believe the
		 * variant of this that was lost used this as a binary
		 * operation, so it SHOULD be functionally equivelant for a user
		 * who's dealt with this before. */
		state->updpos++;
		break;
	    case 'f':
		state->draw_obj = 0;
		break;
	    case 'g':
		state->autoview = 0;
		break;
	    case 'h':
		print_usage(interp);
		return TCL_ERROR;
		break;
	    case 'i':
		state->incr = atoi(bu_optarg);
		break;
	    case 'm':
		state->miraxis = bu_optarg[0] - 'x';
		state->mirpos = atof(argv[bu_optind++]);
		break;
	    case 'n':
		state->n_copies = atoi(bu_optarg);
		break;
	    case 'p':
		state->rpnt[X] = atof(bu_optarg);
		state->rpnt[Y] = atof(argv[bu_optind++]);
		state->rpnt[Z] = atof(argv[bu_optind++]);
		state->rpnt[W] = 1;
		break;
	    case 'r':
		state->rot[X] = atof(bu_optarg);
		state->rot[Y] = atof(argv[bu_optind++]);
		state->rot[Z] = atof(argv[bu_optind++]);
		state->rot[W] = 1;
		break;
	    case 't':
		state->trans[X] = atof(bu_optarg);
		state->trans[Y] = atof(argv[bu_optind++]);
		state->trans[Z] = atof(argv[bu_optind++]);
		state->trans[W] = 1;
		break;
	    case 'v':
		Tcl_AppendResult(interp, CLONE_VERSION, (char *)NULL);
		return TCL_ERROR;
		break;
	    default:
		print_usage(interp);
		return TCL_ERROR;
	}
    }

    /* make sure not too few/many args */
    if ((argc - bu_optind) == 0) {
	Tcl_AppendResult(interp, "clone:  Need to specify an <object> to be cloned.\n", (char*)NULL);
	print_usage(interp);
	return TCL_ERROR;
    } else if (bu_optind + 1 < argc) {
	Tcl_AppendResult(interp, "clone:  Can only clone exactly one <object> at a time right now.\n", (char*)NULL);
	print_usage(interp);
	return TCL_ERROR;
    }

    /* sanity */
    if (!argv[bu_optind])
	return TCL_ERROR;

    /* use global dbip; we make sure the lookup succeeded in f_clone() */
    state->src = db_lookup(dbip, argv[bu_optind], LOOKUP_QUIET);
    if (!state->src) {
	Tcl_AppendResult(interp, "clone:  Cannot find source object\n", (char*)NULL);
	return TCL_ERROR;
    }

    VSCALE(state->trans, state->trans, local2base);
    VSCALE(state->rpnt, state->rpnt, local2base);
    state->mirpos *= local2base;

    return TCL_OK;
}

/**
 * master hook function for the 'clone' command.
 */
int
f_clone(ClientData clientData, Tcl_Interp *interp, int argc, char **argv)
{
    struct clone_state	state;
    struct directory *copy;

    /* allow interrupts */
<<<<<<< HEAD
    if( setjmp( jmp_env ) == 0 )
=======
    if ( setjmp( jmp_env ) == 0 )
>>>>>>> 2885bf4f
	(void)signal( SIGINT, sig3);
    else
	return TCL_OK;

    if (argc < 2) {
	Tcl_AppendResult(interp, "clone:  Not enough args.  Use -h for help\n", (char*)NULL);
	return TCL_ERROR;
    }

    /* validate user options */
    if (get_args(interp, argc, argv, &state) == TCL_ERROR)
	return TCL_ERROR;

    /* do it, use global dbip */
    if ((copy = copy_object(dbip, &rt_uniresource, &state)) != (struct directory *)NULL) {
	Tcl_DString ds;

	Tcl_DStringInit(&ds);
	Tcl_DStringAppend(&ds, copy->d_namep, -1);
	Tcl_DStringResult(interp, &ds);
    }

    (void)signal( SIGINT, SIG_IGN );
    return TCL_OK;
}

/**
 * helper function that computes where a point is along a spline
 * given some distance 't'.
 *
 * i.e. sets pt = Q(t) for the specified spline
 */
void
interp_spl(fastf_t t, struct spline spl, vect_t pt)
{
    int i = 0;
    fastf_t s, s2, s3;

    if (t == spl.t[spl.n_segs])
	t -= VUNITIZE_TOL;

    /* traverse to the spline segment interval */
    while (t >= spl.t[i+1])
	i++;

    /* compute the t offset */
    t -= spl.t[i];
    s = t; s2 = t*t; s3 = t*t*t;

    /* solve for the position */
    pt[X] = spl.k[i].c[X][0] + spl.k[i].c[X][1]*s + spl.k[i].c[X][2]*s2 + spl.k[i].c[X][3]*s3;
    pt[Y] = spl.k[i].c[Y][0] + spl.k[i].c[Y][1]*s + spl.k[i].c[Y][2]*s2 + spl.k[i].c[Y][3]*s3;
    pt[Z] = spl.k[i].c[Z][0] + spl.k[i].c[Z][1]*s + spl.k[i].c[Z][2]*s2 + spl.k[i].c[Z][3]*s3;
}

/**
 * master hook function for the 'tracker' command used to create
 * copies of objects along a spline path.
 */
int
f_tracker(ClientData clientData, Tcl_Interp *interp, int argc, char **argv)
{
    struct spline s;
    vect_t *verts  = (vect_t *)NULL;
    struct link *links = (struct link *)NULL;
    int i, j, k, inc;
    int n_verts, n_links, arg = 1;
    FILE *points = (FILE *)NULL;
    char tok[81] = {0}, line[81] = {0};
    char ch;
    fastf_t totlen = 0.0;
    fastf_t len, olen;
    fastf_t dist_to_next;
    fastf_t min, max, mid;
    fastf_t pt[3] = {0}, rot[3] = {0};
    int no_draw = 0;

    /* allow interrupts */
<<<<<<< HEAD
    if( setjmp( jmp_env ) == 0 )
=======
    if ( setjmp( jmp_env ) == 0 )
>>>>>>> 2885bf4f
	(void)signal( SIGINT, sig3 );
    else
	return TCL_OK;

    bu_optind = 1;
    while ((i = bu_getopt(argc, argv, "fh")) != EOF)
	switch (i) {
	    case 'f':
		no_draw = 1;
		arg++;
		break;
	    case 'h':
		Tcl_AppendResult(interp, "tracker [-fh] [# links] [increment] [spline.iges] [link...]\n\n", (char *)NULL);
		Tcl_AppendResult(interp, "-f:\tDo not draw the links as they are made.\n", (char *)NULL);
		Tcl_AppendResult(interp, "-h:\tPrint this message.\n\n", (char *)NULL);
		Tcl_AppendResult(interp, "\tThe prototype link(s) should be placed so that one\n", (char *)NULL);
		Tcl_AppendResult(interp, "\tpin's vertex lies on the origin and points along the\n", (char *)NULL);
		Tcl_AppendResult(interp, "\ty-axis, and the link should lie along the positive x-axis.\n\n", (char *)NULL);
		Tcl_AppendResult(interp, "\tIf two or more sublinks comprise the link, they are specified in this manner:\n", (char *)NULL);
		Tcl_AppendResult(interp, "\t<link1> <%% of total link> <link2> <%% of total link> ....\n", (char *)NULL);
		return TCL_OK;
	}

    if (argc < arg+1) {
	Tcl_AppendResult(interp, MORE_ARGS_STR, "Enter number of links: ", (char *)NULL);
	return TCL_ERROR;
    }
    n_verts = atoi(argv[arg++])+1;

    if (argc < arg+1) {
	Tcl_AppendResult(interp, MORE_ARGS_STR, "Enter amount to increment parts by: ", (char *)NULL);
	return TCL_ERROR;
    }
    inc = atoi(argv[arg++]);

    if (argc < arg+1) {
	Tcl_AppendResult(interp, MORE_ARGS_STR, "Enter spline file name: ", (char *)NULL);
	return TCL_ERROR;
    }
    if ((points = fopen(argv[arg++], "r")) == NULL) {
	fprintf(stdout, "tracker:  couldn't open points file %s.\n", argv[arg-1]);
	return TCL_ERROR;
    }

    if (argc < arg+1) {
	Tcl_AppendResult(interp, MORE_ARGS_STR, "Enter prototype link name: ", (char *)NULL);
	return TCL_ERROR;
    }


    /* Prepare vert list *****************************/
    n_links = ((argc-3)/2)>1?((argc-3)/2):1;
    verts = (vect_t *)malloc(sizeof(vect_t) * n_verts * (n_links+2));

    /* Read in links names and link lengths **********/
    links = (struct link *)malloc(sizeof(struct link)*n_links);
    for (i = arg; i < argc; i+=2) {
	bu_vls_strcpy(&links[(i-arg)/2].name, argv[i]);
	if (argc > arg+1)
	    sscanf(argv[i+1], "%lf", &links[(i-arg)/2].pct);
	else
	    links[(i-arg)/2].pct = 1.0;
	totlen += links[(i-arg)/2].pct;
    }
    if (totlen != 1.0)
	fprintf(stdout, "ERROR\n");

    /* Read in knots from specified file *************/
    do
	bu_fgets(line, 81, points);
    while (strcmp(strtok(line, ","), "112") != 0);

    bu_strlcpy(tok, strtok(NULL, ","), sizeof(tok));
    bu_strlcpy(tok, strtok(NULL, ","), sizeof(tok));
    bu_strlcpy(tok, strtok(NULL, ","), sizeof(tok));
    bu_strlcpy(tok, strtok(NULL, ","), sizeof(tok));
    s.n_segs = atoi(tok);
    s.t = (fastf_t *)bu_malloc(sizeof(fastf_t) * (s.n_segs+1), "t");
    s.k = (struct knot *)bu_malloc(sizeof(struct knot) * (s.n_segs+1), "k");
    for (i = 0; i <= s.n_segs; i++) {
	bu_strlcpy(tok, strtok(NULL, ","), sizeof(tok));
	if (strstr(tok, "P") != NULL) {
	    bu_fgets(line, 81, points);
	    bu_fgets(line, 81, points);
	    bu_strlcpy(tok, strtok(line, ","), sizeof(tok));
	}
	s.t[i] = atof(tok);
    }
    for (i = 0; i <= s.n_segs; i++)
	for (j = 0; j < 3; j++) {
	    for (k = 0; k < 4; k++) {
		bu_strlcpy(tok, strtok(NULL, ","), sizeof(tok));
		if (strstr(tok, "P") != NULL) {
		    bu_fgets(line, 81, points);
		    bu_fgets(line, 81, points);
		    bu_strlcpy(tok, strtok(line, ","), sizeof(tok));
		}
		s.k[i].c[j][k] = atof(tok);
	    }
	    s.k[i].pt[j] = s.k[i].c[j][0];
	}
    fclose(points);

    /* Interpolate link vertices *********************/
    for (i = 0; i < s.n_segs; i++) /* determine initial track length */
	totlen += DIST_PT_PT(s.k[i].pt, s.k[i+1].pt);
    len = totlen/(n_verts-1);
    VMOVE(verts[0], s.k[0].pt);
    olen = 2*len;

    for (i = 0; (fabs(olen-len) >= VUNITIZE_TOL) && (i < 250); i++) {
	/* number of track iterations */
	fprintf(stdout, ".");
	fflush(stdout);
	for (j = 0; j < n_links; j++) /* set length of each link based on current track length */
	    links[j].len = len * links[j].pct;
	min = 0;
	max = s.t[s.n_segs];
	mid = 0;

	for (j = 0; j < n_verts+1; j++) /* around the track once */
<<<<<<< HEAD
	    for (k = 0; k < n_links; k++) { /* for each sub-link */
=======
	    for (k = 0; k < n_links; k++) {
		/* for each sub-link */
>>>>>>> 2885bf4f
		if ((k == 0) && (j == 0)) {continue;} /* the first sub-link of the first link is already in position */
		min = mid;
		max = s.t[s.n_segs];
		mid = (min+max)/2;
		interp_spl(mid, s, pt);
		dist_to_next = (k > 0) ? links[k-1].len : links[n_links-1].len; /* links[k].len;*/
		while (fabs(DIST_PT_PT(verts[n_links*j+k-1], pt) - dist_to_next) >= VUNITIZE_TOL) {
		    if (DIST_PT_PT(verts[n_links*j+k-1], pt) > dist_to_next) {
			max = mid;
			mid = (min+max)/2;
		    } else {
			min = mid;
			mid = (min+max)/2;
		    }
		    interp_spl(mid, s, pt);
		    if (fabs(min-max) <= VUNITIZE_TOL) {break;}
		}
		interp_spl(mid, s, verts[n_links*j+k]);
	    }

	interp_spl(s.t[s.n_segs], s, verts[n_verts*n_links-1]);
	totlen = 0.0;
	for (j = 0; j < n_verts*n_links-1; j++)
	    totlen += DIST_PT_PT(verts[j], verts[j+1]);
	olen = len;
	len = totlen/(n_verts-1);
    }
    fprintf(stdout, "\n");

    /* Write out interpolation info ******************/
    fprintf(stdout, "%d Iterations; Final link lengths:\n", i);
    for (i = 0; i < n_links; i++)
	fprintf(stdout, "  %s\t%.15lf\n", links[i].name, links[i].len);
    fflush(stdin);
    /* Place links on vertices ***********************/
    fprintf(stdout, "Continue? [y/n]  ");
    fscanf(stdin, "%c", &ch);
    if (ch == 'y') {
	struct clone_state state;
	struct directory **dps = (struct directory **)NULL;
	fastf_t units[6] = {1, 1, 10, 1000, 25.4, 304.8};
	char *vargs[3];
	vect_t *rots;

	for (i = 0; i < 2; i++)
<<<<<<< HEAD
	    vargs[i] = (char *)bu_malloc(sizeof(char)*BUFSIZ, "alloc vargs1");

	strcpy(vargs[0], "e");
	strcpy(vargs[1], bu_vls_addr(&links[j].name));
=======
	    vargs[i] = (char *)bu_malloc(sizeof(char)*CLONE_BUFSIZE, "alloc vargs1");

	bu_strlcpy(vargs[0], "e", sizeof(vargs[0]));
	bu_strlcpy(vargs[1], bu_vls_addr(&links[j].name), CLONE_BUFSIZE);
>>>>>>> 2885bf4f
	vargs[2] = NULL;

	state.interp = interp;
	state.incr = inc;
	state.n_copies = 1;
	state.draw_obj = 0;
	state.miraxis = W;

	dps = (struct directory **)bu_malloc(sizeof(struct directory *)*n_links, "alloc dps");
	/* rots = (vect_t *)bu_malloc(sizeof(vect_t)*n_links, "alloc rots");*/
	for (i = 0; i < n_links; i++) {
	    /* global dbip */
	    dps[i] = db_lookup(dbip, bu_vls_addr(&links[i].name), LOOKUP_QUIET);
<<<<<<< HEAD
	    /* VSET(rots[i], 0,0,0);*/
=======
	    /* VSET(rots[i], 0, 0, 0);*/
>>>>>>> 2885bf4f
	}

	for (i = 0; i < n_verts-1; i++)
	    for (j = 0; j < n_links; j++) {
		if (i == 0) {
		    VSCALE(state.trans, verts[n_links*i+j], local2base);
		} else
		    VSUB2SCALE(state.trans, verts[n_links*(i-1)+j], verts[n_links*i+j], local2base);
		VSCALE(state.rpnt, verts[n_links*i+j], local2base);

		VSUB2(pt, verts[n_links*i+j], verts[n_links*i+j+1]);
		VSET(state.rot, 0, (M_PI - atan2(pt[Z], pt[X])),
		     -atan2(pt[Y], sqrt(pt[X]*pt[X]+pt[Z]*pt[Z])));
		VSCALE(state.rot, state.rot, radtodeg);
		/*
<<<<<<< HEAD
		VSUB2(state.rot, state.rot, rots[j]);
		VADD2(rots[j], state.rot, rots[j]);
=======
		  VSUB2(state.rot, state.rot, rots[j]);
		  VADD2(rots[j], state.rot, rots[j]);
>>>>>>> 2885bf4f
		*/

		state.src = dps[j];
		/* global dbip */
		dps[j] = copy_object(dbip, &rt_uniresource, &state);
<<<<<<< HEAD
		strcpy(vargs[1], dps[j]->d_namep);
		/* strcpy(vargs[1], obj_list.names[index_in_list(obj_list, links[j].name)].dest[0]);*/
=======
		bu_strlcpy(vargs[1], dps[j]->d_namep, CLONE_BUFSIZE);
		/* bu_strlcpy(vargs[1], obj_list.names[index_in_list(obj_list, links[j].name)].dest[0], sizeof(vargs[1]));*/
>>>>>>> 2885bf4f

		if (!no_draw || !is_dm_null()) {
		    drawtrees(2, vargs, 1);
		    size_reset();
		    new_mats();
		    color_soltab();
		    refresh();
		}
		fprintf(stdout, ".");
		fflush(stdout);
	    }
	fprintf(stdout, "\n");
	for (i = 0; i < 2; i++)
	    bu_free((char *)vargs[i], "free vargs[i]");
	free(dps);
    }

    free(s.t);
    free(s.k);
    free(links);
    free(verts);
    (void)signal(SIGINT, SIG_IGN);
    return TCL_OK;
}

/*
 * Local Variables:
 * mode: C
 * tab-width: 8
 * indent-tabs-mode: t
 * c-file-style: "stroustrup"
 * End:
 * ex: shiftwidth=4 tabstop=8
 */<|MERGE_RESOLUTION|>--- conflicted
+++ resolved
@@ -79,10 +79,6 @@
 #define CLONE_VERSION "Clone ver 4.0\n2006-08-08\n"
 #define CLONE_BUFSIZE 512
 
-<<<<<<< HEAD
-
-=======
->>>>>>> 2885bf4f
 /*
  * NOTE: in order to not shadow the global "dbip" pointer used
  * throughout mged, a "_dbip" is used for 'local' database instance
@@ -192,11 +188,7 @@
 	l->names = (struct name *)bu_realloc(l->names, sizeof(struct name)*(l->names_len+1), "realloc l->names");
 	for (i = l->names_used; i < l->names_len; i++) {
 	    bu_vls_init(&l->names[i].src);
-<<<<<<< HEAD
-	    l->names[i].dest = (struct bu_vls *)bu_calloc(l->name_size,sizeof(struct bu_vls), "alloc l->names.dest");
-=======
 	    l->names[i].dest = (struct bu_vls *)bu_calloc(l->name_size, sizeof(struct bu_vls), "alloc l->names.dest");
->>>>>>> 2885bf4f
 	    for (j = 0; j < l->name_size; j++)
 		bu_vls_init(&l->names[i].dest[j]);
 	}
@@ -226,11 +218,7 @@
 static int
 is_in_list(struct nametbl l, char *name)
 {
-<<<<<<< HEAD
-    return index_in_list(l,name) != -1;
-=======
     return index_in_list(l, name) != -1;
->>>>>>> 2885bf4f
 }
 
 /**
@@ -242,27 +230,12 @@
 get_name(struct db_i *_dbip, struct directory *dp, struct clone_state *state, int iter)
 {
     struct bu_vls *newname;
-<<<<<<< HEAD
-    char prefix[BUFSIZ] = {0}, suffix[BUFSIZ] = {0}, buf[BUFSIZ] = {0}, suffix2[BUFSIZ] = {0};
-=======
     char prefix[CLONE_BUFSIZE] = {0}, suffix[CLONE_BUFSIZE] = {0}, buf[CLONE_BUFSIZE] = {0}, suffix2[CLONE_BUFSIZE] = {0};
->>>>>>> 2885bf4f
     int num = 0, i = 1, j = 0;
 
     newname = bu_vls_vlsinit();
 
     /* Ugh. This needs much repair/cleanup. */
-<<<<<<< HEAD
-    if( state->updpos == 0 ) {
-	sscanf(dp->d_namep, "%[!-/,:-~]%d%[!-/,:-~]%s", &prefix, &num, &suffix, &suffix2);
-	strncat(suffix, suffix2, BUFSIZ);
-    } else if ( state->updpos == 1 ) {
-	int num2 = 0;
-	sscanf(dp->d_namep, "%[!-/,:-~]%d%[!-/,:-~]%d%[!-/,:-~]", &prefix, &num2, &suffix2, &num, &suffix);
-	snprintf(prefix, BUFSIZ, "%s%d%s", prefix, num2, suffix2);
-    } else
-	bu_bomb("multiple -c options not supported yet.");
-=======
     if ( state->updpos == 0 ) {
 	sscanf(dp->d_namep, "%[!-/,:-~]%d%[!-/,:-~]%512s", &prefix, &num, &suffix, &suffix2); /* CLONE_BUFSIZE */
 	snprintf(suffix, CLONE_BUFSIZE, "%s", suffix2);
@@ -272,7 +245,6 @@
 	snprintf(prefix, CLONE_BUFSIZE, "%s%d%s", prefix, num2, suffix2);
     } else
 	bu_exit(EXIT_FAILURE, "multiple -c options not supported yet.");
->>>>>>> 2885bf4f
 
     do {
 	/* choke the name back to the prefix */
@@ -280,19 +252,11 @@
 	bu_vls_strcpy(newname, prefix);
 
         if ((dp->d_flags & DIR_SOLID) || (dp->d_flags & DIR_REGION)) {
-<<<<<<< HEAD
-    	/* primitives and regions */
-    	    if (suffix[0] != 0)
-    		if ((i == 1) && is_in_list(obj_list, buf)) {
-    		    j = index_in_list(obj_list, buf);
-    		    snprintf(buf, BUFSIZ, "%s%d", prefix, num);	/* save the name for the next pass */
-=======
 	    /* primitives and regions */
     	    if (suffix[0] != 0)
     		if ((i == 1) && is_in_list(obj_list, buf)) {
     		    j = index_in_list(obj_list, buf);
     		    snprintf(buf, CLONE_BUFSIZE, "%s%d", prefix, num);	/* save the name for the next pass */
->>>>>>> 2885bf4f
 		    /* clear and set the name */
 		    bu_vls_trunc(newname, 0);
 		    bu_vls_printf(newname, "%s%s", obj_list.names[j].dest[iter], suffix);
@@ -301,11 +265,7 @@
     	    else
     		bu_vls_printf(newname, "%d", num + i*state->incr);
 	} else /* non-region combinations */
-<<<<<<< HEAD
-    	    bu_vls_printf(newname, "%d", (num==0)?2:num+i);
-=======
     	    bu_vls_printf(newname, "%d", (num==0)?i+1:i+num);
->>>>>>> 2885bf4f
 	i++;
     } while (db_lookup(_dbip, bu_vls_addr(newname), LOOKUP_QUIET) != NULL);
     return newname;
@@ -328,10 +288,6 @@
 
 	if (i==0)
 	    name = get_name(_dbip, proto, state, i);
-<<<<<<< HEAD
-	else
-	    name = get_name(_dbip, db_lookup(_dbip, bu_vls_addr(&obj_list.names[idx].dest[i-1]), LOOKUP_QUIET), state, i);
-=======
 	else {
 	    dp = db_lookup(_dbip, bu_vls_addr(&obj_list.names[idx].dest[i-1]), LOOKUP_QUIET);
 	    if (!dp) {
@@ -339,7 +295,6 @@
 	    }
 	    name = get_name(_dbip, dp, state, i);
 	}
->>>>>>> 2885bf4f
 
 	/* XXX: this can probably be optimized. */
 	bu_vls_strcpy(&obj_list.names[idx].dest[i], bu_vls_addr(name));
@@ -359,11 +314,7 @@
 	}
 
 	if (rp->u_id == ID_SOLID) {
-<<<<<<< HEAD
-	    strncpy(rp->s.s_name, dp->d_namep, BUFSIZ);
-=======
 	    bu_strlcpy(rp->s.s_name, dp->d_namep, CLONE_BUFSIZE);
->>>>>>> 2885bf4f
 
 	    /* mirror */
 	    if (state->miraxis != W) {
@@ -422,12 +373,8 @@
 
     /* mirror */
     if (state->miraxis != W) {
-<<<<<<< HEAD
-	bu_log("WARNING: mirroring not implemented!");
-=======
 	matrix[state->miraxis*5] = -1.0;
 	matrix[3 + state->miraxis*4] -= 2 * (matrix[3 + state->miraxis*4] - state->mirpos);
->>>>>>> 2885bf4f
     }
 
     /* translate */
@@ -437,10 +384,6 @@
     /* rotation */
     if (state->rot[W]) {
     	mat_t m2, t;
-<<<<<<< HEAD
-	bn_mat_angles(m2, state->rot[X], state->rot[Y], state->rot[Z]);
-	bn_mat_mul(t, matrix, m2);
-=======
 
 	bn_mat_angles(m2, state->rot[X], state->rot[Y], state->rot[Z]);
 	if (state->rpnt[W]) {
@@ -451,7 +394,6 @@
 	} else
 	    bn_mat_mul(t, matrix, m2);
 
->>>>>>> 2885bf4f
 	MAT_COPY(matrix, t);
     }
 
@@ -468,13 +410,10 @@
 	else
 	    dp = db_lookup(_dbip, bu_vls_addr(&obj_list.names[idx].dest[i-1]), LOOKUP_QUIET);
 
-<<<<<<< HEAD
-=======
 	if (!dp) {
 	    continue;
 	}
 
->>>>>>> 2885bf4f
 	name = get_name(_dbip, dp, state, i); /* get new name */
 	bu_vls_strcpy(&obj_list.names[idx].dest[i], bu_vls_addr(name));
 
@@ -495,14 +434,11 @@
 	/* pull the new name */
 	dp = db_lookup(_dbip, bu_vls_addr(name), LOOKUP_QUIET);
 	bu_vls_free(name);
-<<<<<<< HEAD
-=======
 	if (!dp) {
 	    bu_vls_free(name);
 	    continue;
 	}
 
->>>>>>> 2885bf4f
 	/* write the new matrix to the new object */
 	if (rt_db_put_internal(dp, wdbp->dbip, &intern, &rt_uniresource) < 0)
 	    bu_log("ERROR: clone internal error copying %s\n", proto->d_namep);
@@ -573,14 +509,6 @@
 	    struct bu_vls *name;
 	    if (i==0)
 		name = get_name(_dbip, proto, state, i);
-<<<<<<< HEAD
-	    else
-		name = get_name(_dbip, db_lookup(_dbip, bu_vls_addr(&obj_list.names[idx].dest[i-1]), LOOKUP_QUIET), state, i);
-	    bu_vls_strcpy(&obj_list.names[idx].dest[i], bu_vls_addr(name));
-	    bu_vls_free(name);
-	}
-	strncpy(rp[0].c.c_name, bu_vls_addr(&obj_list.names[idx].dest[i]), BUFSIZ);
-=======
 	    else {
 		dp = db_lookup(_dbip, bu_vls_addr(&obj_list.names[idx].dest[i-1]), LOOKUP_QUIET);
 		if (!dp) {
@@ -592,7 +520,6 @@
 	    bu_vls_free(name);
 	}
 	bu_strlcpy(rp[0].c.c_name, bu_vls_addr(&obj_list.names[idx].dest[i]), CLONE_BUFSIZE);
->>>>>>> 2885bf4f
 
 	/* add the object to the directory */
 	dp = db_diradd(_dbip, rp->c.c_name, RT_DIR_PHONY_ADDR, proto->d_len, proto->d_flags, &proto->d_minor_type);
@@ -606,11 +533,7 @@
 		bu_log("ERROR: clone internal error looking up %s\n", rp[j].M.m_instname);
 		return NULL;
 	    }
-<<<<<<< HEAD
-	    snprintf(rp[j].M.m_instname, BUFSIZ, "%s", obj_list.names[index_in_list(obj_list, rp[j].M.m_instname)].dest[i]);
-=======
 	    snprintf(rp[j].M.m_instname, CLONE_BUFSIZE, "%s", obj_list.names[index_in_list(obj_list, rp[j].M.m_instname)].dest[i]);
->>>>>>> 2885bf4f
 	}
 
 	/* write the object to disk */
@@ -634,11 +557,7 @@
 copy_v5_comb_tree(union tree *tree, int idx)
 {
     char *buf;
-<<<<<<< HEAD
-    switch(tree->tr_op){
-=======
     switch (tree->tr_op) {
->>>>>>> 2885bf4f
 	case OP_UNION:
 	case OP_INTERSECT:
 	case OP_SUBTRACT:
@@ -653,11 +572,7 @@
 	    break;
 	case OP_DB_LEAF:
 	    buf = tree->tr_l.tl_name;
-<<<<<<< HEAD
-	    tree->tr_l.tl_name = bu_strdup(bu_vls_addr(&obj_list.names[index_in_list(obj_list,buf)].dest[idx]));
-=======
 	    tree->tr_l.tl_name = bu_strdup(bu_vls_addr(&obj_list.names[index_in_list(obj_list, buf)].dest[idx]));
->>>>>>> 2885bf4f
 	    bu_free(buf, "node name");
 	    break;
 	default:
@@ -687,10 +602,6 @@
     for (i = 0; i < state->n_copies; i++) {
 	if (i==0)
 	    name = get_name(_dbip, proto, state, i);
-<<<<<<< HEAD
-	else
-	    name = get_name(_dbip, db_lookup(_dbip, bu_vls_addr(&obj_list.names[idx].dest[i-1]), LOOKUP_QUIET), state, i);
-=======
 	else {
 	    dp = db_lookup(_dbip, bu_vls_addr(&obj_list.names[idx].dest[i-1]), LOOKUP_QUIET);
 	    if (!dp) {
@@ -698,7 +609,6 @@
 	    }
 	    name = get_name(_dbip, dp, state, i);
 	}
->>>>>>> 2885bf4f
 	bu_vls_strcpy(&obj_list.names[idx].dest[i], bu_vls_addr(name));
 
 	/* we have a before and an after, do the copy */
@@ -707,7 +617,10 @@
 	    struct rt_comb_internal *comb;
 
 	    dp = db_lookup(_dbip, proto->d_namep, LOOKUP_QUIET);
-<<<<<<< HEAD
+	    if (!dp) {
+		bu_vls_free(name);
+		continue;
+	    }
 	    if (rt_db_get_internal(&dbintern, dp, _dbip, bn_mat_identity, &rt_uniresource) < 0) {
 		bu_log("ERROR: clone internal error copying %s\n", proto->d_namep);
 		return NULL;
@@ -731,35 +644,6 @@
 		bu_vls_free(name);
 		return NULL;
 	    }
-=======
-	    if (!dp) {
-		bu_vls_free(name);
-		continue;
-	    }
-	    if (rt_db_get_internal(&dbintern, dp, _dbip, bn_mat_identity, &rt_uniresource) < 0) {
-		bu_log("ERROR: clone internal error copying %s\n", proto->d_namep);
-		return NULL;
-	    }
-
-	    if ((dp=db_diradd(wdbp->dbip, bu_vls_addr(name), -1, 0, proto->d_flags, (genptr_t)&proto->d_minor_type)) == DIR_NULL ) {
-		bu_log("An error has occured while adding a new object to the database.");
-		return NULL;
-	    }
-
-	    RT_CK_DB_INTERNAL(&dbintern);
-	    comb = (struct rt_comb_internal *)dbintern.idb_ptr;
-	    RT_CK_COMB(comb);
-	    RT_CK_TREE(comb->tree);
-
-	    /* recursively update the tree */
-	    copy_v5_comb_tree(comb->tree, i);
-
-	    if (rt_db_put_internal(dp, wdbp->dbip, &dbintern, &rt_uniresource) < 0) {
-		bu_log("ERROR: clone internal error copying %s\n", proto->d_namep);
-		bu_vls_free(name);
-		return NULL;
-	    }
->>>>>>> 2885bf4f
 	    bu_vls_free(name);
 	    rt_db_free_internal(&dbintern, &rt_uniresource);
 	}
@@ -867,11 +751,7 @@
     }
 
     nextname = get_name(_dbip, dp, state, 0);
-<<<<<<< HEAD
-    if (strcmp(bu_vls_addr(copyname), bu_vls_addr(nextname)) == 0)
-=======
     if (bu_vls_strcmp(copyname, nextname) == 0)
->>>>>>> 2885bf4f
 	bu_log("ERROR: unable to successfully clone \"%s\" to \"%s\"\n", dp->d_namep, copyname);
     else
 	copy = db_lookup(_dbip, bu_vls_addr(copyname), LOOKUP_QUIET);
@@ -912,20 +792,12 @@
 	char *av[3] = {"e", NULL, NULL};
 
 	idx = index_in_list(obj_list, state->src->d_namep);
-<<<<<<< HEAD
-	for (i = 0; i < (state->n_copies > obj_list.name_size ? obj_list.name_size : state->n_copies) ; i++) {
-=======
 	for (i = 0; i < (state->n_copies > obj_list.name_size ? obj_list.name_size : state->n_copies); i++) {
->>>>>>> 2885bf4f
 	    av[1] = bu_vls_addr(&obj_list.names[idx].dest[i]);
 	    /* draw does not use clientdata */
 	    cmd_draw( (ClientData)NULL, INTERP, 2, av );
 	}
-<<<<<<< HEAD
-	if(state->autoview) {
-=======
 	if (state->autoview) {
->>>>>>> 2885bf4f
 	    av[0] = "autoview";
 	    cmd_autoview((ClientData)NULL, INTERP, 1, av);
 	}
@@ -1101,11 +973,7 @@
     struct directory *copy;
 
     /* allow interrupts */
-<<<<<<< HEAD
-    if( setjmp( jmp_env ) == 0 )
-=======
     if ( setjmp( jmp_env ) == 0 )
->>>>>>> 2885bf4f
 	(void)signal( SIGINT, sig3);
     else
 	return TCL_OK;
@@ -1184,11 +1052,7 @@
     int no_draw = 0;
 
     /* allow interrupts */
-<<<<<<< HEAD
-    if( setjmp( jmp_env ) == 0 )
-=======
     if ( setjmp( jmp_env ) == 0 )
->>>>>>> 2885bf4f
 	(void)signal( SIGINT, sig3 );
     else
 	return TCL_OK;
@@ -1310,12 +1174,8 @@
 	mid = 0;
 
 	for (j = 0; j < n_verts+1; j++) /* around the track once */
-<<<<<<< HEAD
-	    for (k = 0; k < n_links; k++) { /* for each sub-link */
-=======
 	    for (k = 0; k < n_links; k++) {
 		/* for each sub-link */
->>>>>>> 2885bf4f
 		if ((k == 0) && (j == 0)) {continue;} /* the first sub-link of the first link is already in position */
 		min = mid;
 		max = s.t[s.n_segs];
@@ -1361,17 +1221,10 @@
 	vect_t *rots;
 
 	for (i = 0; i < 2; i++)
-<<<<<<< HEAD
-	    vargs[i] = (char *)bu_malloc(sizeof(char)*BUFSIZ, "alloc vargs1");
-
-	strcpy(vargs[0], "e");
-	strcpy(vargs[1], bu_vls_addr(&links[j].name));
-=======
 	    vargs[i] = (char *)bu_malloc(sizeof(char)*CLONE_BUFSIZE, "alloc vargs1");
 
 	bu_strlcpy(vargs[0], "e", sizeof(vargs[0]));
 	bu_strlcpy(vargs[1], bu_vls_addr(&links[j].name), CLONE_BUFSIZE);
->>>>>>> 2885bf4f
 	vargs[2] = NULL;
 
 	state.interp = interp;
@@ -1385,11 +1238,7 @@
 	for (i = 0; i < n_links; i++) {
 	    /* global dbip */
 	    dps[i] = db_lookup(dbip, bu_vls_addr(&links[i].name), LOOKUP_QUIET);
-<<<<<<< HEAD
-	    /* VSET(rots[i], 0,0,0);*/
-=======
 	    /* VSET(rots[i], 0, 0, 0);*/
->>>>>>> 2885bf4f
 	}
 
 	for (i = 0; i < n_verts-1; i++)
@@ -1405,25 +1254,15 @@
 		     -atan2(pt[Y], sqrt(pt[X]*pt[X]+pt[Z]*pt[Z])));
 		VSCALE(state.rot, state.rot, radtodeg);
 		/*
-<<<<<<< HEAD
-		VSUB2(state.rot, state.rot, rots[j]);
-		VADD2(rots[j], state.rot, rots[j]);
-=======
 		  VSUB2(state.rot, state.rot, rots[j]);
 		  VADD2(rots[j], state.rot, rots[j]);
->>>>>>> 2885bf4f
 		*/
 
 		state.src = dps[j];
 		/* global dbip */
 		dps[j] = copy_object(dbip, &rt_uniresource, &state);
-<<<<<<< HEAD
-		strcpy(vargs[1], dps[j]->d_namep);
-		/* strcpy(vargs[1], obj_list.names[index_in_list(obj_list, links[j].name)].dest[0]);*/
-=======
 		bu_strlcpy(vargs[1], dps[j]->d_namep, CLONE_BUFSIZE);
 		/* bu_strlcpy(vargs[1], obj_list.names[index_in_list(obj_list, links[j].name)].dest[0], sizeof(vargs[1]));*/
->>>>>>> 2885bf4f
 
 		if (!no_draw || !is_dm_null()) {
 		    drawtrees(2, vargs, 1);
