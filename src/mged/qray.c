/*                          Q R A Y . C
 * BRL-CAD
 *
 * Copyright (c) 1998-2008 United States Government as represented by
 * the U.S. Army Research Laboratory.
 *
 * This program is free software; you can redistribute it and/or
 * modify it under the terms of the GNU Lesser General Public License
 * version 2.1 as published by the Free Software Foundation.
 *
 * This program is distributed in the hope that it will be useful, but
 * WITHOUT ANY WARRANTY; without even the implied warranty of
 * MERCHANTABILITY or FITNESS FOR A PARTICULAR PURPOSE.  See the GNU
 * Lesser General Public License for more details.
 *
 * You should have received a copy of the GNU Lesser General Public
 * License along with this file; see the file named COPYING for more
 * information.
 */
/** @file qray.c
 *
 * Routines to set and get "Query Ray" variables.
 *
 */

#include "common.h"

#include <stdio.h>
#include <string.h>

<<<<<<< HEAD
#include "machine.h"
=======
#include "bio.h"
>>>>>>> 2885bf4f
#include "bu.h"
#include "vmath.h"
#include "raytrace.h"
#include "./ged.h"
#include "./mged_dm.h"
#include "./qray.h"

#define USE_LIBRT_QRAY 1

#if USE_LIBRT_QRAY
int
f_qray(ClientData clientData, Tcl_Interp *interp, int argc, char **argv)
{
    return dgo_qray_cmd(dgop, interp, argc, argv);
}

void
init_qray(void)
{
    dgo_init_qray(dgop);
}

#else

static void qray_print_fmts(void);
static void qray_print_vars(void);
static int qray_get_fmt_index(char c);

struct bu_vls qray_basename;
struct bu_vls qray_script;
char qray_effects = 'b';
int qray_cmd_echo = 0;
struct qray_fmt *qray_fmts;
static struct qray_color qray_odd_color = { 0, 255, 255 };
static struct qray_color qray_even_color = { 255, 255, 0 };
static struct qray_color qray_void_color = { 255, 0, 255 };
static struct qray_color qray_overlap_color = { 255, 255, 255 };

/* replaces (char)NULL to quiet cast size warnings */
#define CNULL (char)0x0

#ifndef _WIN32
static struct qray_fmt_data def_qray_fmt_data[] = {
<<<<<<< HEAD
  {'r', "\"Origin (x y z) = (%.2f %.2f %.2f)  (h v d) = (%.2f %.2f %.2f)\\nDirection (x y z) = (%.4f %.4f %.4f)  (az el) = (%.2f %.2f)\\n\" x_orig y_orig z_orig h v d_orig x_dir y_dir z_dir a e"},
  {'h', "\"    Region Name               Entry (x y z)              LOS  Obliq_in\\n\""},
  {'p', "\"%-20s (%9.3f %9.3f %9.3f) %8.2f %8.3f\\n\" reg_name x_in y_in z_in los obliq_in"},
  {'f', "\"\""},
  {'m', "\"You missed the target\\n\""},
  {'o', "\"OVERLAP: '%s' and '%s' xyz_in=(%g %g %g) los=%g\\n\" ov_reg1_name ov_reg2_name ov_x_in ov_y_in ov_z_in ov_los"},
  {CNULL, (char *)NULL}
};
#else
static struct qray_fmt_data def_qray_fmt_data[] = {
  {'r', "\\\"Origin (x y z) = (%.2f %.2f %.2f)  (h v d) = (%.2f %.2f %.2f)\\\\nDirection (x y z) = (%.4f %.4f %.4f)  (az el) = (%.2f %.2f)\\\\n\" x_orig y_orig z_orig h v d_orig x_dir y_dir z_dir a e"},
  {'h', "\\\"    Region Name               Entry (x y z)              LOS  Obliq_in\\\\n\\\""},
  {'p', "\\\"%-20s (%9.3f %9.3f %9.3f) %8.2f %8.3f\\\\n\\\" reg_name x_in y_in z_in los obliq_in"},
  {'f', "\\\"\\\""},
  {'m', "\\\"You missed the target\\\\n\\\""},
  {'o', "\\\"OVERLAP: '%s' and '%s' xyz_in=(%g %g %g) los=%g\\\\n\\\" ov_reg1_name ov_reg2_name ov_x_in ov_y_in ov_z_in ov_los"},
  {CNULL, (char *)NULL}
=======
    {'r', "\"Origin (x y z) = (%.2f %.2f %.2f)  (h v d) = (%.2f %.2f %.2f)\\nDirection (x y z) = (%.4f %.4f %.4f)  (az el) = (%.2f %.2f)\\n\" x_orig y_orig z_orig h v d_orig x_dir y_dir z_dir a e"},
    {'h', "\"    Region Name               Entry (x y z)              LOS  Obliq_in\\n\""},
    {'p', "\"%-20s (%9.3f %9.3f %9.3f) %8.2f %8.3f\\n\" reg_name x_in y_in z_in los obliq_in"},
    {'f', "\"\""},
    {'m', "\"You missed the target\\n\""},
    {'o', "\"OVERLAP: '%s' and '%s' xyz_in=(%g %g %g) los=%g\\n\" ov_reg1_name ov_reg2_name ov_x_in ov_y_in ov_z_in ov_los"},
    {CNULL, (char *)NULL}
};
#else
static struct qray_fmt_data def_qray_fmt_data[] = {
    {'r', "\\\"Origin (x y z) = (%.2f %.2f %.2f)  (h v d) = (%.2f %.2f %.2f)\\\\nDirection (x y z) = (%.4f %.4f %.4f)  (az el) = (%.2f %.2f)\\\\n\" x_orig y_orig z_orig h v d_orig x_dir y_dir z_dir a e"},
    {'h', "\\\"    Region Name               Entry (x y z)              LOS  Obliq_in\\\\n\\\""},
    {'p', "\\\"%-20s (%9.3f %9.3f %9.3f) %8.2f %8.3f\\\\n\\\" reg_name x_in y_in z_in los obliq_in"},
    {'f', "\\\"\\\""},
    {'m', "\\\"You missed the target\\\\n\\\""},
    {'o', "\\\"OVERLAP: '%s' and '%s' xyz_in=(%g %g %g) los=%g\\\\n\\\" ov_reg1_name ov_reg2_name ov_x_in ov_y_in ov_z_in ov_los"},
    {CNULL, (char *)NULL}
>>>>>>> 2885bf4f
};
#endif

static char qray_syntax[] = "\
 qray vars			print a list of all variables (i.e. var = val)\n\
 qray basename [str]		set or get basename for query ray solids\n\
 qray effects [t|g|b]		set or get effects (i.e. text, graphical or both)\n\
 qray echo [0|1]		set or get command echo\n\
 qray oddcolor [r g b]		set or get color of odd partitions\n\
 qray evencolor [r g b]		set or get color of even partitions\n\
 qray voidcolor [r g b]		set or get color of void areas\n\
 qray overlapcolor [r g b]	set or get color of overlap areas\n\
 qray fmt [r|h|p|f|m|o [str]]	set or get format string(s)\n\
 qray script [str]		set or get the nirt script string\n\
 qray [help]			print this help message\n\
";

int
f_qray(ClientData clientData, Tcl_Interp *interp, int argc, char **argv)
{
    struct bu_vls vls;

    if (6 < argc) {
	bu_vls_init(&vls);
	bu_vls_printf(&vls, "help qray");
	Tcl_Eval(interp, bu_vls_addr(&vls));
	bu_vls_free(&vls);

	return TCL_ERROR;
    }

    /* print help message */
    if (argc == 1) {
	Tcl_AppendResult(interp, "Usage:\n", qray_syntax, (char *)NULL);
	return TCL_OK;
    }

    if (strcmp(argv[1], "fmt") == 0) {
	int i;

	if (argc == 2) {
	    /* get all format strings */
	    qray_print_fmts();
	    return TCL_OK;
	} else if (argc == 3) {
	    /* get particular format string */
	    if ((i = qray_get_fmt_index(*argv[2])) < 0) {
		Tcl_AppendResult(interp,
				 "qray: unrecognized format type: '",
				 argv[2], "'\nUsage:\n", qray_syntax, (char *)NULL);
		return TCL_ERROR;
	    }

	    Tcl_AppendResult(interp, bu_vls_addr(&qray_fmts[i].fmt), (char *)NULL);
	    return TCL_OK;
	} else if (argc == 4) {
	    /* set value */
	    if ((i = qray_get_fmt_index(*argv[2])) < 0) {
		Tcl_AppendResult(interp,
				 "qray: unrecognized format type: '",
				 argv[2], "'\nUsage:\n", qray_syntax, (char *)NULL);
		return TCL_ERROR;
	    }

	    bu_vls_trunc(&qray_fmts[i].fmt, 0);
	    bu_vls_printf(&qray_fmts[i].fmt, "%s", argv[3]);
	    return TCL_OK;
	}

	Tcl_AppendResult(interp,
			 "The 'qray fmt' command accepts 0, 1, or 2 arguments\n",
			 (char *)NULL);
	return TCL_ERROR;
    }

    if (strcmp(argv[1], "basename") == 0) {
	if (argc == 2) {
	    /* get value */
	    Tcl_AppendResult(interp, bu_vls_addr(&qray_basename), (char *)NULL);

	    return TCL_OK;
	} else if (argc == 3) {
	    /* set value */
	    bu_vls_strcpy(&qray_basename, argv[2]);
	    return TCL_OK;
	}

	Tcl_AppendResult(interp,
			 "The 'qray basename' command accepts 0 or 1 argument\n",
			 (char *)NULL);
	return TCL_ERROR;
    }

    if (strcmp(argv[1], "script") == 0) {
	if (argc == 2) {
	    /* get value */
	    Tcl_AppendResult(interp, bu_vls_addr(&qray_script), (char *)NULL);

	    return TCL_OK;
	} else if (argc == 3) {
	    /* set value */
	    bu_vls_strcpy(&qray_script, argv[2]);
	    return TCL_OK;
	}

	Tcl_AppendResult(interp,
			 "The 'qray script' command accepts 0 or 1 argument\n",
			 (char *)NULL);
	return TCL_ERROR;
    }

    if (strcmp(argv[1], "effects") == 0) {
	if (argc == 2) {
	    /* get value */
	    bu_vls_init(&vls);
	    bu_vls_printf(&vls, "%c", qray_effects);
	    Tcl_AppendResult(interp, bu_vls_addr(&vls), (char *)NULL);
	    bu_vls_free(&vls);

	    return TCL_OK;
	} else if (argc == 3) {
	    /* set value */
	    if (*argv[2] != 't' && *argv[2] != 'g' && *argv[2] != 'b') {
		bu_vls_init(&vls);
		bu_vls_printf(&vls, "qray effects: bad value - %s", argv[2]);
		Tcl_AppendResult(interp, bu_vls_addr(&vls), (char *)NULL);
		bu_vls_free(&vls);

		return TCL_ERROR;
	    }

	    qray_effects = *argv[2];

	    return TCL_OK;
	}

	Tcl_AppendResult(interp,
			 "The 'qray effects' command accepts 0 or 1 argument\n",
			 (char *)NULL);
	return TCL_ERROR;
    }

    if (strcmp(argv[1], "echo") == 0) {
	if (argc == 2) {
	    /* get value */
	    if (qray_cmd_echo)
		Tcl_AppendResult(interp, "1", (char *)NULL);
	    else
		Tcl_AppendResult(interp, "0", (char *)NULL);

	    return TCL_OK;
	} else if (argc == 3) {
	    /* set value */
	    int ival;

	    if (sscanf(argv[2], "%d", &ival) < 1) {
		bu_vls_init(&vls);
		bu_vls_printf(&vls, "qray echo: bad value - %s", argv[2]);
		Tcl_AppendResult(interp, bu_vls_addr(&vls), (char *)NULL);
		bu_vls_free(&vls);

		return TCL_ERROR;
	    }

	    if (ival)
		qray_cmd_echo = 1;
	    else
		qray_cmd_echo = 0;

	    return TCL_OK;
	}

	Tcl_AppendResult(interp,
			 "The 'qray echo' command accepts 0 or 1 argument\n",
			 (char *)NULL);
	return TCL_ERROR;
    }

    if (strcmp(argv[1], "oddcolor") == 0) {
	if (argc == 2) {
	    /* get value */
	    bu_vls_init(&vls);
	    bu_vls_printf(&vls, "%d %d %d",
			  qray_odd_color.r, qray_odd_color.g, qray_odd_color.b);
	    Tcl_AppendResult(interp, bu_vls_addr(&vls), (char *)NULL);
	    bu_vls_free(&vls);

	    return TCL_OK;
	} else if (argc == 5) {
	    /* set value */
	    int r, g, b;

	    if (sscanf(argv[2], "%d", &r) != 1 ||
		sscanf(argv[3], "%d", &g) != 1 ||
		sscanf(argv[4], "%d", &b) != 1 ||
		r < 0 || g < 0 || b < 0 ||
		255 < r || 255 < g || 255 < b) {
		bu_vls_init(&vls);
		bu_vls_printf(&vls, "qray oddcolor %s %s %s - bad value",
			      argv[2], argv[3], argv[4]);
		Tcl_AppendResult(interp, bu_vls_addr(&vls), (char *)NULL);
		bu_vls_free(&vls);
	    }

	    qray_odd_color.r = r;
	    qray_odd_color.g = g;
	    qray_odd_color.b = b;

	    return TCL_OK;
	}

	Tcl_AppendResult(interp,
			 "The 'qray oddcolor' command accepts 0 or 3 arguments\n",
			 (char *)NULL);
	return TCL_ERROR;
    }

    if (strcmp(argv[1], "evencolor") == 0) {
	if (argc == 2) {
	    /* get value */
	    bu_vls_init(&vls);
	    bu_vls_printf(&vls, "%d %d %d",
			  qray_even_color.r, qray_even_color.g, qray_even_color.b);
	    Tcl_AppendResult(interp, bu_vls_addr(&vls), (char *)NULL);
	    bu_vls_free(&vls);

	    return TCL_OK;
	} else if (argc == 5) {
	    /* set value */
	    int r, g, b;

	    if (sscanf(argv[2], "%d", &r) != 1 ||
		sscanf(argv[3], "%d", &g) != 1 ||
		sscanf(argv[4], "%d", &b) != 1 ||
		r < 0 || g < 0 || b < 0 ||
		255 < r || 255 < g || 255 < b) {
		bu_vls_init(&vls);
		bu_vls_printf(&vls, "qray evencolor %s %s %s - bad value",
			      argv[2], argv[3], argv[4]);
		Tcl_AppendResult(interp, bu_vls_addr(&vls), (char *)NULL);
		bu_vls_free(&vls);
	    }

	    qray_even_color.r = r;
	    qray_even_color.g = g;
	    qray_even_color.b = b;

	    return TCL_OK;
	}

	Tcl_AppendResult(interp,
			 "The 'qray evencolor' command accepts 0 or 3 arguments\n",
			 (char *)NULL);
	return TCL_ERROR;
    }

    if (strcmp(argv[1], "voidcolor") == 0) {
	if (argc == 2) {
	    /* get value */
	    bu_vls_init(&vls);
	    bu_vls_printf(&vls, "%d %d %d",
			  qray_void_color.r, qray_void_color.g, qray_void_color.b);
	    Tcl_AppendResult(interp, bu_vls_addr(&vls), (char *)NULL);
	    bu_vls_free(&vls);

	    return TCL_OK;
	} else if (argc == 5) {
	    /* set value */
	    int r, g, b;

	    if (sscanf(argv[2], "%d", &r) != 1 ||
		sscanf(argv[3], "%d", &g) != 1 ||
		sscanf(argv[4], "%d", &b) != 1 ||
		r < 0 || g < 0 || b < 0 ||
		255 < r || 255 < g || 255 < b) {
		bu_vls_init(&vls);
		bu_vls_printf(&vls, "qray voidcolor %s %s %s - bad value",
			      argv[2], argv[3], argv[4]);
		Tcl_AppendResult(interp, bu_vls_addr(&vls), (char *)NULL);
		bu_vls_free(&vls);
	    }

	    qray_void_color.r = r;
	    qray_void_color.g = g;
	    qray_void_color.b = b;

	    return TCL_OK;
	}

	Tcl_AppendResult(interp,
			 "The 'qray voidcolor' command accepts 0 or 3 arguments\n",
			 (char *)NULL);
	return TCL_ERROR;
    }

    if (strcmp(argv[1], "overlapcolor") == 0) {
	if (argc == 2) {
	    /* get value */
	    bu_vls_init(&vls);
	    bu_vls_printf(&vls, "%d %d %d",
			  qray_overlap_color.r, qray_overlap_color.g, qray_overlap_color.b);
	    Tcl_AppendResult(interp, bu_vls_addr(&vls), (char *)NULL);
	    bu_vls_free(&vls);

	    return TCL_OK;
	} else if (argc == 5) {
	    /* set value */
	    int r, g, b;

	    if (sscanf(argv[2], "%d", &r) != 1 ||
		sscanf(argv[3], "%d", &g) != 1 ||
		sscanf(argv[4], "%d", &b) != 1 ||
		r < 0 || g < 0 || b < 0 ||
		255 < r || 255 < g || 255 < b) {
		bu_vls_init(&vls);
		bu_vls_printf(&vls, "qray overlapcolor %s %s %s - bad value",
			      argv[2], argv[3], argv[4]);
		Tcl_AppendResult(interp, bu_vls_addr(&vls), (char *)NULL);
		bu_vls_free(&vls);
	    }

	    qray_overlap_color.r = r;
	    qray_overlap_color.g = g;
	    qray_overlap_color.b = b;

	    return TCL_OK;
	}

	Tcl_AppendResult(interp,
			 "The 'qray overlapcolor' command accepts 0 or 3 arguments\n",
			 (char *)NULL);
	return TCL_ERROR;
    }

    if (strcmp(argv[1], "vars") == 0) {
	qray_print_vars();
	return TCL_OK;
    }

    if (strcmp(argv[1], "help") == 0) {
	Tcl_AppendResult(interp, "Usage:\n", qray_syntax, (char *)NULL);
	return TCL_OK;
    }

    Tcl_AppendResult(interp, "qray: unrecognized command: '",
		     argv[1], "'\nUsage:\n", qray_syntax, (char *)NULL);
    return TCL_ERROR;
}

static void
qray_print_fmts(void)
{
    int i;

<<<<<<< HEAD
  for(i = 0; qray_fmts[i].type != CNULL; ++i)
    Tcl_AppendResult(interp, bu_vls_addr(&qray_fmts[i].fmt),
		     "\n", (char *)NULL);
=======
    for (i = 0; qray_fmts[i].type != CNULL; ++i)
	Tcl_AppendResult(interp, bu_vls_addr(&qray_fmts[i].fmt),
			 "\n", (char *)NULL);
>>>>>>> 2885bf4f
}

static void
qray_print_vars(void)
{
    struct bu_vls vls;

    bu_vls_init(&vls);
    bu_vls_printf(&vls, "basename = %s\n", bu_vls_addr(&qray_basename));
    bu_vls_printf(&vls, "script = %s\n", bu_vls_addr(&qray_script));
    bu_vls_printf(&vls, "effects = %c\n", qray_effects);
    bu_vls_printf(&vls, "echo = %d\n", qray_cmd_echo);
    bu_vls_printf(&vls, "oddcolor = %d %d %d\n",
		  qray_odd_color.r, qray_odd_color.g, qray_odd_color.b);
    bu_vls_printf(&vls, "evencolor = %d %d %d\n",
		  qray_even_color.r, qray_even_color.g, qray_even_color.b);
    bu_vls_printf(&vls, "voidcolor = %d %d %d\n",
		  qray_void_color.r, qray_void_color.g, qray_void_color.b);
    bu_vls_printf(&vls, "overlapcolor = %d %d %d\n",
		  qray_overlap_color.r, qray_overlap_color.g, qray_overlap_color.b);
    Tcl_AppendResult(interp, bu_vls_addr(&vls), (char *)NULL);
    bu_vls_free(&vls);

    qray_print_fmts();
}

static int
qray_get_fmt_index(char c)
{
    int i;

<<<<<<< HEAD
  for(i = 0; qray_fmts[i].type != CNULL; ++i)
    if(c == qray_fmts[i].type)
      return i;
=======
    for (i = 0; qray_fmts[i].type != CNULL; ++i)
	if (c == qray_fmts[i].type)
	    return i;
>>>>>>> 2885bf4f

    return -1;
}

void
init_qray(void)
{
    register int i;
    register int n = 0;
    struct qray_fmt_data *qfdp;

    bu_vls_init(&qray_basename);
    bu_vls_strcpy(&qray_basename, QRAY_BASENAME);
    bu_vls_init(&qray_script);

    /* count the number of default format types */
    for (qfdp = def_qray_fmt_data; qfdp->fmt != (char *)NULL; ++qfdp)
	++n;

    qray_fmts = (struct qray_fmt *)bu_malloc(sizeof(struct qray_fmt) * n + 1, "qray_fmts");

    for (i = 0; i < n; ++i) {
	qray_fmts[i].type = def_qray_fmt_data[i].type;
	bu_vls_init(&qray_fmts[i].fmt);
	bu_vls_strcpy(&qray_fmts[i].fmt, def_qray_fmt_data[i].fmt);
    }

<<<<<<< HEAD
  qray_fmts[i].type = CNULL;
=======
    qray_fmts[i].type = CNULL;
>>>>>>> 2885bf4f
}

void
qray_data_to_vlist(struct bn_vlblock *vbp, struct qray_dataList *headp, fastf_t *dir, int do_overlaps)
{
    register int i = 1;			/* start out odd */
    register struct bu_list *vhead;
    register struct qray_dataList *ndlp;
    vect_t in_pt, out_pt;
    vect_t last_out_pt;

    for (BU_LIST_FOR(ndlp, qray_dataList, &headp->l)) {
	if (do_overlaps)
	    vhead = rt_vlblock_find(vbp,
				    qray_overlap_color.r,
				    qray_overlap_color.g,
				    qray_overlap_color.b);
	else if (i % 2)
	    vhead = rt_vlblock_find(vbp,
				    qray_odd_color.r,
				    qray_odd_color.g,
				    qray_odd_color.b);
	else
	    vhead = rt_vlblock_find(vbp,
				    qray_even_color.r,
				    qray_even_color.g,
				    qray_even_color.b);

	VSET(in_pt, ndlp->x_in, ndlp->y_in, ndlp->z_in);
	VJOIN1(out_pt, in_pt, ndlp->los, dir);
	VSCALE(in_pt, in_pt, local2base);
	VSCALE(out_pt, out_pt, local2base);
	RT_ADD_VLIST( vhead, in_pt, BN_VLIST_LINE_MOVE );
	RT_ADD_VLIST( vhead, out_pt, BN_VLIST_LINE_DRAW );

	if (!do_overlaps && i > 1 && !VAPPROXEQUAL(last_out_pt, in_pt, SQRT_SMALL_FASTF)) {
	    vhead = rt_vlblock_find(vbp,
				    qray_void_color.r,
				    qray_void_color.g,
				    qray_void_color.b);
	    RT_ADD_VLIST( vhead, last_out_pt, BN_VLIST_LINE_MOVE );
	    RT_ADD_VLIST( vhead, in_pt, BN_VLIST_LINE_DRAW );
	}

	VMOVE(last_out_pt, out_pt);
	++i;
    }
}
#endif

/*
 * Local Variables:
 * mode: C
 * tab-width: 8
 * indent-tabs-mode: t
 * c-file-style: "stroustrup"
 * End:
 * ex: shiftwidth=4 tabstop=8
 */<|MERGE_RESOLUTION|>--- conflicted
+++ resolved
@@ -28,11 +28,7 @@
 #include <stdio.h>
 #include <string.h>
 
-<<<<<<< HEAD
-#include "machine.h"
-=======
 #include "bio.h"
->>>>>>> 2885bf4f
 #include "bu.h"
 #include "vmath.h"
 #include "raytrace.h"
@@ -76,25 +72,6 @@
 
 #ifndef _WIN32
 static struct qray_fmt_data def_qray_fmt_data[] = {
-<<<<<<< HEAD
-  {'r', "\"Origin (x y z) = (%.2f %.2f %.2f)  (h v d) = (%.2f %.2f %.2f)\\nDirection (x y z) = (%.4f %.4f %.4f)  (az el) = (%.2f %.2f)\\n\" x_orig y_orig z_orig h v d_orig x_dir y_dir z_dir a e"},
-  {'h', "\"    Region Name               Entry (x y z)              LOS  Obliq_in\\n\""},
-  {'p', "\"%-20s (%9.3f %9.3f %9.3f) %8.2f %8.3f\\n\" reg_name x_in y_in z_in los obliq_in"},
-  {'f', "\"\""},
-  {'m', "\"You missed the target\\n\""},
-  {'o', "\"OVERLAP: '%s' and '%s' xyz_in=(%g %g %g) los=%g\\n\" ov_reg1_name ov_reg2_name ov_x_in ov_y_in ov_z_in ov_los"},
-  {CNULL, (char *)NULL}
-};
-#else
-static struct qray_fmt_data def_qray_fmt_data[] = {
-  {'r', "\\\"Origin (x y z) = (%.2f %.2f %.2f)  (h v d) = (%.2f %.2f %.2f)\\\\nDirection (x y z) = (%.4f %.4f %.4f)  (az el) = (%.2f %.2f)\\\\n\" x_orig y_orig z_orig h v d_orig x_dir y_dir z_dir a e"},
-  {'h', "\\\"    Region Name               Entry (x y z)              LOS  Obliq_in\\\\n\\\""},
-  {'p', "\\\"%-20s (%9.3f %9.3f %9.3f) %8.2f %8.3f\\\\n\\\" reg_name x_in y_in z_in los obliq_in"},
-  {'f', "\\\"\\\""},
-  {'m', "\\\"You missed the target\\\\n\\\""},
-  {'o', "\\\"OVERLAP: '%s' and '%s' xyz_in=(%g %g %g) los=%g\\\\n\\\" ov_reg1_name ov_reg2_name ov_x_in ov_y_in ov_z_in ov_los"},
-  {CNULL, (char *)NULL}
-=======
     {'r', "\"Origin (x y z) = (%.2f %.2f %.2f)  (h v d) = (%.2f %.2f %.2f)\\nDirection (x y z) = (%.4f %.4f %.4f)  (az el) = (%.2f %.2f)\\n\" x_orig y_orig z_orig h v d_orig x_dir y_dir z_dir a e"},
     {'h', "\"    Region Name               Entry (x y z)              LOS  Obliq_in\\n\""},
     {'p', "\"%-20s (%9.3f %9.3f %9.3f) %8.2f %8.3f\\n\" reg_name x_in y_in z_in los obliq_in"},
@@ -112,7 +89,6 @@
     {'m', "\\\"You missed the target\\\\n\\\""},
     {'o', "\\\"OVERLAP: '%s' and '%s' xyz_in=(%g %g %g) los=%g\\\\n\\\" ov_reg1_name ov_reg2_name ov_x_in ov_y_in ov_z_in ov_los"},
     {CNULL, (char *)NULL}
->>>>>>> 2885bf4f
 };
 #endif
 
@@ -467,15 +443,9 @@
 {
     int i;
 
-<<<<<<< HEAD
-  for(i = 0; qray_fmts[i].type != CNULL; ++i)
-    Tcl_AppendResult(interp, bu_vls_addr(&qray_fmts[i].fmt),
-		     "\n", (char *)NULL);
-=======
     for (i = 0; qray_fmts[i].type != CNULL; ++i)
 	Tcl_AppendResult(interp, bu_vls_addr(&qray_fmts[i].fmt),
 			 "\n", (char *)NULL);
->>>>>>> 2885bf4f
 }
 
 static void
@@ -507,15 +477,9 @@
 {
     int i;
 
-<<<<<<< HEAD
-  for(i = 0; qray_fmts[i].type != CNULL; ++i)
-    if(c == qray_fmts[i].type)
-      return i;
-=======
     for (i = 0; qray_fmts[i].type != CNULL; ++i)
 	if (c == qray_fmts[i].type)
 	    return i;
->>>>>>> 2885bf4f
 
     return -1;
 }
@@ -543,11 +507,7 @@
 	bu_vls_strcpy(&qray_fmts[i].fmt, def_qray_fmt_data[i].fmt);
     }
 
-<<<<<<< HEAD
-  qray_fmts[i].type = CNULL;
-=======
     qray_fmts[i].type = CNULL;
->>>>>>> 2885bf4f
 }
 
 void
