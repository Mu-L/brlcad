# This file is a Tcl script to test the procedures in the file
# tkWindow.c.  It is organized in the standard fashion for Tcl tests.
#
# Copyright (c) 1995 Sun Microsystems, Inc.
# Copyright (c) 1998-1999 by Scriptics Corporation.
# All rights reserved.
#
# RCS: @(#) $Id$

package require tcltest 2.2
namespace import ::tcltest::*
tcltest::configure {*}$argv
tcltest::loadTestedCommands
testConstraint unthreaded [expr {
    (![info exist tcl_platform(threaded)] || !$tcl_platform(threaded))
}]
<<<<<<< HEAD
namespace import ::tk::test::loadTkCommand
=======
namespace import -force ::tk::test::loadTkCommand
>>>>>>> 24fe335f
update

# XXX This file is woefully incomplete.  Right now it only tests
# a few parts of a few procedures in tkWindow.c

# ----------------------------------------------------------------------

test window-1.1 {Tk_CreateWindowFromPath procedure, parent dead} -setup {
    destroy .t
} -body {
    proc bgerror msg {
        global x errorInfo
        set x [list $msg $errorInfo]
    }

    set x unchanged
    frame .t -width 100 -height 50
    place .t -x 10 -y 10
    bind .t <Destroy> {button .t.b -text hello; pack .t.b}
    update
    destroy .t
    update
    set x
} -cleanup {
    rename bgerror {}
} -result {{can't create window: parent has been destroyed} {can't create window: parent has been destroyed
    while executing
"button .t.b -text hello"
    (command bound to event)}}


# Most of the tests below don't produce meaningful results;  they
# will simply dump core if there are bugs.

test window-2.1 {Tk_DestroyWindow procedure, destroy handler deletes parent} -setup {
    destroy .t
} -body {
    toplevel .t -width 300 -height 200
    wm geometry .t +0+0
    frame .t.f  -width 200 -height 200 -relief raised -bd 2
    place .t.f -x 0 -y 0
    frame .t.f.f -width 100 -height 100 -relief raised -bd 2
    place .t.f.f -relx 1 -rely 1 -anchor se
    bind .t.f <Destroy> {destroy .t}
    update
    destroy .t.f
} -result {}
test window-2.2 {Tk_DestroyWindow procedure, destroy handler deletes parent} -setup {
    destroy .t
} -body {
    toplevel .t -width 300 -height 200
    wm geometry .t +0+0
    frame .t.f  -width 200 -height 200 -relief raised -bd 2
    place .t.f -x 0 -y 0
    frame .t.f.f -width 100 -height 100 -relief raised -bd 2
    place .t.f.f -relx 1 -rely 1 -anchor se
    bind .t.f.f <Destroy> {destroy .t}
    update
    destroy .t.f
} -result {}
test window-2.3 {Tk_DestroyWindow procedure, destroy handler deletes parent} -setup {
    destroy .f
} -body {
    frame .f -width 80 -height 120 -relief raised -bd 2
    place .f -relx 0.5 -rely 0.5 -anchor center
    toplevel .f.t -width 300 -height 200
    wm geometry .f.t +0+0
    frame .f.t.f  -width 200 -height 200 -relief raised -bd 2
    place .f.t.f -x 0 -y 0
    frame .f.t.f.f -width 100 -height 100 -relief raised -bd 2
    place .f.t.f.f -relx 1 -rely 1 -anchor se
    update
    destroy .f
} -result {}

test window-2.4 {Tk_DestroyWindow, cleanup half dead window at exit} -constraints {
    unixOrWin
} -body {
    set code [loadTkCommand]
    append code {
        update
        bind . <Destroy> exit
        destroy .
    }
    set script [makeFile $code script]
    if {[catch {exec [interpreter] $script -geometry 10x10+0+0} msg]} {
        set error 1
    } else {
        set error 0
    }
    removeFile script
    list $error $msg
} -result {0 {}}

test window-2.5 {Tk_DestroyWindow, cleanup half dead windows at exit} -constraints {
    unixOrWin
} -body {
    set code [loadTkCommand]
    append code {
        toplevel .t
        update
        bind .t <Destroy> exit
        destroy .t
    }
    set script [makeFile $code script]
    if {[catch {exec [interpreter] $script -geometry 10x10+0+0} msg]} {
        set error 1
    } else {
        set error 0
    }
    removeFile script
    list $error $msg
} -result {0 {}}

test window-2.6 {Tk_DestroyWindow, cleanup half dead windows at exit} -constraints {
    unixOrWin
} -body {
    set code [loadTkCommand]
    append code {
        toplevel .t
        update
        bind .t <Destroy> exit
        destroy .
    }
    set script [makeFile $code script]
    if {[catch {exec [interpreter] $script -geometry 10x10+0+0} msg]} {
        set error 1
    } else {
        set error 0
    }
    removeFile script
    list $error $msg
} -result {0 {}}

test window-2.7 {Tk_DestroyWindow, cleanup half dead windows at exit} -constraints {
    unixOrWin
} -body {
    set code [loadTkCommand]
    append code {
        toplevel .t
        toplevel .t.f
        update
        bind .t.f <Destroy> exit
        destroy .
    }
    set script [makeFile $code script]
    if {[catch {exec [interpreter] $script -geometry 10x10+0+0} msg]} {
        set error 1
    } else {
        set error 0
    }
    removeFile script
    list $error $msg
} -result {0 {}}

test window-2.8 {Tk_DestroyWindow, cleanup half dead windows at exit} -constraints {
    unixOrWin
} -body {
    set code [loadTkCommand]
    append code {
        toplevel .t1
        toplevel .t2
        toplevel .t3
        update
        bind .t3 <Destroy> {destroy .t2}
        bind .t2 <Destroy> {destroy .t1}
        bind .t1 <Destroy> {exit 0}
        destroy .t3
    }
    set script [makeFile $code script]
    if {[catch {exec [interpreter] $script -geometry 10x10+0+0} msg]} {
        set error 1
    } else {
        set error 0
    }
    removeFile script
    list $error $msg
} -result {0 {}}

# window-2.9 deadlocks threaded Tk [Bug 1715716]
<<<<<<< HEAD
test window-2.9 {Tk_DestroyWindow, Destroy bindings evaluated after exit} -constraints {
    unixOrWin unthreaded
} -body {
=======
test window-2.9 {Tk_DestroyWindow, Destroy bindings
        evaluated after exit} {unixOrWin unthreaded} {
>>>>>>> 24fe335f
    set code [loadTkCommand]
    append code {
        toplevel .t1
        toplevel .t2
        update
        bind .t2 <Destroy> {puts "Destroy .t2" ; exit 1}
        bind .t1 <Destroy> {puts "Destroy .t1" ; exit 0}
        destroy .t2
    }
    set script [makeFile $code script]
    if {[catch {exec [interpreter] $script -geometry 10x10+0+0} msg]} {
        set error 1
    } else {
        set error 0
    }
    removeFile script
    list $error $msg
} -result {0 {Destroy .t2
Destroy .t1}}

test window-2.10 {Tk_DestroyWindow, Destroy binding evaluated once} -constraints {
    unixOrWin
} -body {
    set code [loadTkCommand]
    append code {
        update
        bind . <Destroy> {
            puts "Destroy ."
            bind . <Destroy> {puts "Re-Destroy ."}
            exit 0
        }
        destroy .
    }
    set script [makeFile $code script]
    if {[catch {exec [interpreter] $script -geometry 10x10+0+0} msg]} {
        set error 1
    } else {
        set error 0
    }
    removeFile script
    list $error $msg
} -result {0 {Destroy .}}

test window-2.11 {Tk_DestroyWindow, don't reanimate a half-dead window} -constraints {
    unixOrWin
} -body {
    set code [loadTkCommand]
    append code {
        toplevel .t1
        toplevel .t2
        update
        bind .t1 <Destroy> {
            if {[catch {entry .t2.newchild}]} {
                puts YES
            } else {
                puts NO
            }
        }
        bind .t2 <Destroy> {exit}
        destroy .t2
    }
    set script [makeFile $code script]
    if {[catch {exec [interpreter] $script -geometry 10x10+0+0} msg]} {
        set error 1
    } else {
        set error 0
    }
    removeFile script
    list $error $msg
} -result {0 YES}


test window-3.1 {Tk_MakeWindowExist procedure, stacking order and menubars} -constraints {
    unix testmenubar
} -setup {
    destroy .t
} -body {
    toplevel .t -width 300 -height 200
    wm geometry .t +0+0
    pack [entry .t.e]
    frame .t.f -bd 2 -relief raised
    testmenubar window .t .t.f
    update
    # If stacking order isn't handle properly, generates an X error.
} -cleanup {
    destroy .t
} -result {}
test window-3.2 {Tk_MakeWindowExist procedure, stacking order and menubars} -constraints {
    unix testmenubar
} -setup {
    destroy .t
} -body {
    toplevel .t -width 300 -height 200
    wm geometry .t +0+0
    pack [entry .t.e]
    pack [entry .t.e2]
    update
    frame .t.f -bd 2 -relief raised
    raise .t.f .t.e
    testmenubar window .t .t.f
    update
    # If stacking order isn't handled properly, generates an X error.
} -cleanup {
    destroy .t
} -result {}


test window-4.1 {Tk_NameToWindow procedure} -constraints {
    testmenubar
} -setup {
    destroy .t
} -body {
    winfo geometry .t
} -cleanup {
    destroy .t
} -returnCodes error -result {bad window path name ".t"}
test window-4.2 {Tk_NameToWindow procedure} -constraints {
    testmenubar
} -setup {
    destroy .t
} -body {
    frame .t -width 100 -height 50
    place .t -x 10 -y 10
    update
    winfo geometry .t
} -cleanup {
    destroy .t
} -returnCodes ok -result {100x50+10+10}


test window-5.1 {Tk_MakeWindowExist procedure, stacking order and menubars} -constraints {
    unix testmenubar
} -setup {
    destroy .t
} -body {
    toplevel .t -width 300 -height 200
    wm geometry .t +0+0
    pack [entry .t.e]
    pack [entry .t.e2]
    frame .t.f -bd 2 -relief raised
    testmenubar window .t .t.f
    update
    lower .t.e2 .t.f
    update
    # If stacking order isn't handled properly, generates an X error.
} -cleanup {
    destroy .t
} -result {}


# cleanup
cleanupTests
return

# Local variables:
# mode: tcl
# End:<|MERGE_RESOLUTION|>--- conflicted
+++ resolved
@@ -7,55 +7,42 @@
 #
 # RCS: @(#) $Id$
 
-package require tcltest 2.2
-namespace import ::tcltest::*
-tcltest::configure {*}$argv
+package require tcltest 2.1
+eval tcltest::configure $argv
 tcltest::loadTestedCommands
 testConstraint unthreaded [expr {
     (![info exist tcl_platform(threaded)] || !$tcl_platform(threaded))
 }]
-<<<<<<< HEAD
-namespace import ::tk::test::loadTkCommand
-=======
 namespace import -force ::tk::test::loadTkCommand
->>>>>>> 24fe335f
 update
 
 # XXX This file is woefully incomplete.  Right now it only tests
 # a few parts of a few procedures in tkWindow.c
 
-# ----------------------------------------------------------------------
-
-test window-1.1 {Tk_CreateWindowFromPath procedure, parent dead} -setup {
-    destroy .t
-} -body {
+test window-1.1 {Tk_CreateWindowFromPath procedure, parent dead} {
     proc bgerror msg {
-        global x errorInfo
-        set x [list $msg $errorInfo]
-    }
-
+	global x errorInfo
+	set x [list $msg $errorInfo]
+    }
     set x unchanged
+    catch {destroy .t}
     frame .t -width 100 -height 50
     place .t -x 10 -y 10
     bind .t <Destroy> {button .t.b -text hello; pack .t.b}
     update
     destroy .t
     update
+    rename bgerror {}
     set x
-} -cleanup {
-    rename bgerror {}
-} -result {{can't create window: parent has been destroyed} {can't create window: parent has been destroyed
+} {{can't create window: parent has been destroyed} {can't create window: parent has been destroyed
     while executing
 "button .t.b -text hello"
     (command bound to event)}}
 
-
 # Most of the tests below don't produce meaningful results;  they
 # will simply dump core if there are bugs.
 
-test window-2.1 {Tk_DestroyWindow procedure, destroy handler deletes parent} -setup {
-    destroy .t
-} -body {
+test window-2.1 {Tk_DestroyWindow procedure, destroy handler deletes parent} {
     toplevel .t -width 300 -height 200
     wm geometry .t +0+0
     frame .t.f  -width 200 -height 200 -relief raised -bd 2
@@ -65,10 +52,8 @@
     bind .t.f <Destroy> {destroy .t}
     update
     destroy .t.f
-} -result {}
-test window-2.2 {Tk_DestroyWindow procedure, destroy handler deletes parent} -setup {
-    destroy .t
-} -body {
+} {}
+test window-2.2 {Tk_DestroyWindow procedure, destroy handler deletes parent} {
     toplevel .t -width 300 -height 200
     wm geometry .t +0+0
     frame .t.f  -width 200 -height 200 -relief raised -bd 2
@@ -78,10 +63,8 @@
     bind .t.f.f <Destroy> {destroy .t}
     update
     destroy .t.f
-} -result {}
-test window-2.3 {Tk_DestroyWindow procedure, destroy handler deletes parent} -setup {
-    destroy .f
-} -body {
+} {}
+test window-2.3 {Tk_DestroyWindow procedure, destroy handler deletes parent} {
     frame .f -width 80 -height 120 -relief raised -bd 2
     place .f -relx 0.5 -rely 0.5 -anchor center
     toplevel .f.t -width 300 -height 200
@@ -92,11 +75,10 @@
     place .f.t.f.f -relx 1 -rely 1 -anchor se
     update
     destroy .f
-} -result {}
-
-test window-2.4 {Tk_DestroyWindow, cleanup half dead window at exit} -constraints {
-    unixOrWin
-} -body {
+} {}
+
+test window-2.4 {Tk_DestroyWindow, cleanup half dead window at exit} \
+        unixOrWin {
     set code [loadTkCommand]
     append code {
         update
@@ -105,17 +87,16 @@
     }
     set script [makeFile $code script]
     if {[catch {exec [interpreter] $script -geometry 10x10+0+0} msg]} {
-        set error 1
-    } else {
-        set error 0
-    }
-    removeFile script
-    list $error $msg
-} -result {0 {}}
-
-test window-2.5 {Tk_DestroyWindow, cleanup half dead windows at exit} -constraints {
-    unixOrWin
-} -body {
+	set error 1
+    } else {
+	set error 0
+    }
+    removeFile script
+    list $error $msg
+} {0 {}}
+
+test window-2.5 {Tk_DestroyWindow, cleanup half dead windows at exit} \
+        unixOrWin {
     set code [loadTkCommand]
     append code {
         toplevel .t
@@ -125,17 +106,16 @@
     }
     set script [makeFile $code script]
     if {[catch {exec [interpreter] $script -geometry 10x10+0+0} msg]} {
-        set error 1
-    } else {
-        set error 0
-    }
-    removeFile script
-    list $error $msg
-} -result {0 {}}
-
-test window-2.6 {Tk_DestroyWindow, cleanup half dead windows at exit} -constraints {
-    unixOrWin
-} -body {
+	set error 1
+    } else {
+	set error 0
+    }
+    removeFile script
+    list $error $msg
+} {0 {}}
+
+test window-2.6 {Tk_DestroyWindow, cleanup half dead windows at exit} \
+        unixOrWin {
     set code [loadTkCommand]
     append code {
         toplevel .t
@@ -145,17 +125,16 @@
     }
     set script [makeFile $code script]
     if {[catch {exec [interpreter] $script -geometry 10x10+0+0} msg]} {
-        set error 1
-    } else {
-        set error 0
-    }
-    removeFile script
-    list $error $msg
-} -result {0 {}}
-
-test window-2.7 {Tk_DestroyWindow, cleanup half dead windows at exit} -constraints {
-    unixOrWin
-} -body {
+	set error 1
+    } else {
+	set error 0
+    }
+    removeFile script
+    list $error $msg
+} {0 {}}
+
+test window-2.7 {Tk_DestroyWindow, cleanup half dead windows at exit} \
+        unixOrWin {
     set code [loadTkCommand]
     append code {
         toplevel .t
@@ -166,17 +145,16 @@
     }
     set script [makeFile $code script]
     if {[catch {exec [interpreter] $script -geometry 10x10+0+0} msg]} {
-        set error 1
-    } else {
-        set error 0
-    }
-    removeFile script
-    list $error $msg
-} -result {0 {}}
-
-test window-2.8 {Tk_DestroyWindow, cleanup half dead windows at exit} -constraints {
-    unixOrWin
-} -body {
+	set error 1
+    } else {
+	set error 0
+    }
+    removeFile script
+    list $error $msg
+} {0 {}}
+
+test window-2.8 {Tk_DestroyWindow, cleanup half dead windows at exit} \
+        unixOrWin {
     set code [loadTkCommand]
     append code {
         toplevel .t1
@@ -190,23 +168,17 @@
     }
     set script [makeFile $code script]
     if {[catch {exec [interpreter] $script -geometry 10x10+0+0} msg]} {
-        set error 1
-    } else {
-        set error 0
-    }
-    removeFile script
-    list $error $msg
-} -result {0 {}}
+	set error 1
+    } else {
+	set error 0
+    }
+    removeFile script
+    list $error $msg
+} {0 {}}
 
 # window-2.9 deadlocks threaded Tk [Bug 1715716]
-<<<<<<< HEAD
-test window-2.9 {Tk_DestroyWindow, Destroy bindings evaluated after exit} -constraints {
-    unixOrWin unthreaded
-} -body {
-=======
 test window-2.9 {Tk_DestroyWindow, Destroy bindings
         evaluated after exit} {unixOrWin unthreaded} {
->>>>>>> 24fe335f
     set code [loadTkCommand]
     append code {
         toplevel .t1
@@ -218,18 +190,17 @@
     }
     set script [makeFile $code script]
     if {[catch {exec [interpreter] $script -geometry 10x10+0+0} msg]} {
-        set error 1
-    } else {
-        set error 0
-    }
-    removeFile script
-    list $error $msg
-} -result {0 {Destroy .t2
+	set error 1
+    } else {
+	set error 0
+    }
+    removeFile script
+    list $error $msg
+} {0 {Destroy .t2
 Destroy .t1}}
 
-test window-2.10 {Tk_DestroyWindow, Destroy binding evaluated once} -constraints {
-    unixOrWin
-} -body {
+test window-2.10 {Tk_DestroyWindow, Destroy binding
+        evaluated once} unixOrWin {
     set code [loadTkCommand]
     append code {
         update
@@ -242,17 +213,16 @@
     }
     set script [makeFile $code script]
     if {[catch {exec [interpreter] $script -geometry 10x10+0+0} msg]} {
-        set error 1
-    } else {
-        set error 0
-    }
-    removeFile script
-    list $error $msg
-} -result {0 {Destroy .}}
-
-test window-2.11 {Tk_DestroyWindow, don't reanimate a half-dead window} -constraints {
-    unixOrWin
-} -body {
+	set error 1
+    } else {
+	set error 0
+    }
+    removeFile script
+    list $error $msg
+} {0 {Destroy .}}
+
+test window-2.11 {Tk_DestroyWindow, don't reanimate a half-dead window} \
+        unixOrWin {
     set code [loadTkCommand]
     append code {
         toplevel .t1
@@ -270,20 +240,17 @@
     }
     set script [makeFile $code script]
     if {[catch {exec [interpreter] $script -geometry 10x10+0+0} msg]} {
-        set error 1
-    } else {
-        set error 0
-    }
-    removeFile script
-    list $error $msg
-} -result {0 YES}
-
-
-test window-3.1 {Tk_MakeWindowExist procedure, stacking order and menubars} -constraints {
-    unix testmenubar
-} -setup {
-    destroy .t
-} -body {
+	set error 1
+    } else {
+	set error 0
+    }
+    removeFile script
+    list $error $msg
+} {0 YES}
+
+test window-3.1 {Tk_MakeWindowExist procedure, stacking order and menubars} \
+	{unix testmenubar} {
+    catch {destroy .t}
     toplevel .t -width 300 -height 200
     wm geometry .t +0+0
     pack [entry .t.e]
@@ -291,14 +258,10 @@
     testmenubar window .t .t.f
     update
     # If stacking order isn't handle properly, generates an X error.
-} -cleanup {
-    destroy .t
-} -result {}
-test window-3.2 {Tk_MakeWindowExist procedure, stacking order and menubars} -constraints {
-    unix testmenubar
-} -setup {
-    destroy .t
-} -body {
+} {}
+test window-3.2 {Tk_MakeWindowExist procedure, stacking order and menubars} \
+	{unix testmenubar} {
+    catch {destroy .t}
     toplevel .t -width 300 -height 200
     wm geometry .t +0+0
     pack [entry .t.e]
@@ -309,39 +272,23 @@
     testmenubar window .t .t.f
     update
     # If stacking order isn't handled properly, generates an X error.
-} -cleanup {
-    destroy .t
-} -result {}
-
-
-test window-4.1 {Tk_NameToWindow procedure} -constraints {
-    testmenubar
-} -setup {
-    destroy .t
-} -body {
-    winfo geometry .t
-} -cleanup {
-    destroy .t
-} -returnCodes error -result {bad window path name ".t"}
-test window-4.2 {Tk_NameToWindow procedure} -constraints {
-    testmenubar
-} -setup {
-    destroy .t
-} -body {
+} {}
+
+test window-4.1 {Tk_NameToWindow procedure} {testmenubar} {
+    catch {destroy .t}
+    list [catch {winfo geometry .t} msg] $msg
+} {1 {bad window path name ".t"}}
+test window-4.2 {Tk_NameToWindow procedure} {testmenubar} {
+    catch {destroy .t}
     frame .t -width 100 -height 50
     place .t -x 10 -y 10
     update
-    winfo geometry .t
-} -cleanup {
-    destroy .t
-} -returnCodes ok -result {100x50+10+10}
-
-
-test window-5.1 {Tk_MakeWindowExist procedure, stacking order and menubars} -constraints {
-    unix testmenubar
-} -setup {
-    destroy .t
-} -body {
+    list [catch {winfo geometry .t} msg] $msg
+} {0 100x50+10+10}
+
+test window-5.1 {Tk_MakeWindowExist procedure, stacking order and menubars} \
+	{unix testmenubar} {
+    catch {destroy .t}
     toplevel .t -width 300 -height 200
     wm geometry .t +0+0
     pack [entry .t.e]
@@ -352,15 +299,8 @@
     lower .t.e2 .t.f
     update
     # If stacking order isn't handled properly, generates an X error.
-} -cleanup {
-    destroy .t
-} -result {}
-
+} {}
 
 # cleanup
 cleanupTests
-return
-
-# Local variables:
-# mode: tcl
-# End:+return