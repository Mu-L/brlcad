<?xml version="1.0" encoding="UTF-8" standalone="yes"?>
<assembly xmlns="urn:schemas-microsoft-com:asm.v1" manifestVersion="1.0"
	xmlns:asmv3="urn:schemas-microsoft-com:asm.v3">
    <assemblyIdentity
	    version="@TK_WIN_VERSION@"
	    processorArchitecture="@MACHINE@"
	    name="Tcl.Tk.wish"
	    type="win32"
	/>
    <description>Tcl/Tk windowing shell (wish)</description>
    <asmv3:application>
	<asmv3:windowsSettings
		xmlns="http://schemas.microsoft.com/SMI/2005/WindowsSettings">
	    <dpiAware>true</dpiAware>
	</asmv3:windowsSettings>
    </asmv3:application>
    <dependency>
	<dependentAssembly>
	    <assemblyIdentity
		    type="win32"
		    name="Microsoft.Windows.Common-Controls"
		    version="6.0.0.0"
		    processorArchitecture="@MACHINE@"
		    publicKeyToken="6595b64144ccf1df"
		    language="*"
		/>
	</dependentAssembly>
    </dependency>
<<<<<<< HEAD
</assembly>
=======
</assembly>
>>>>>>> 24fe335f
<|MERGE_RESOLUTION|>--- conflicted
+++ resolved
@@ -26,8 +26,4 @@
 		/>
 	</dependentAssembly>
     </dependency>
-<<<<<<< HEAD
 </assembly>
-=======
-</assembly>
->>>>>>> 24fe335f
