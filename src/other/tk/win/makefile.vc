#------------------------------------------------------------- -*- makefile -*-
# makefile.vc --
#
#	Microsoft Visual C++ makefile for use with nmake.exe v1.62+ (VC++ 5.0+)
#
# See the file "license.terms" for information on usage and redistribution
# of this file, and for a DISCLAIMER OF ALL WARRANTIES.
# 
# Copyright (c) 1995-1996 Sun Microsystems, Inc.
# Copyright (c) 1998-2000 Ajuba Solutions.
# Copyright (c) 2001-2005 ActiveState Corporation.
# Copyright (c) 2001-2004 David Gravereaux.
# Copyright (c) 2003-2008 Pat Thoyts.
#
#------------------------------------------------------------------------------
# RCS: @(#) $Id$
#------------------------------------------------------------------------------

# Check to see we are configured to build with MSVC (MSDEVDIR or MSVCDIR)
# or with the MS Platform SDK (MSSDK). Visual Studio .NET 2003 and 2005 define
# VCINSTALLDIR instead.
!if !defined(MSDEVDIR) && !defined(MSVCDIR) && !defined(MSSDK) && !defined(VCINSTALLDIR)
MSG = ^
You need to run vcvars32.bat from Developer Studio or setenv.bat from the^
Platform SDK first to setup the environment.  Jump to this line to read^
the build instructions.
!error $(MSG)
!endif

#------------------------------------------------------------------------------
# HOW TO USE this makefile:
#
# 1)  It is now necessary to have MSVCDir, MSDevDir or MSSDK set in the
#     environment.  This is used as a check to see if vcvars32.bat had been
#     run prior to running nmake or during the installation of Microsoft
#     Visual C++, MSVCDir had been set globally and the PATH adjusted.
#     Either way is valid.
#
#     You'll need to run vcvars32.bat contained in the MsDev's vc(98)/bin
#     directory to setup the proper environment, if needed, for your
#     current setup.  This is a needed bootstrap requirement and allows the
#     swapping of different environments to be easier.
#
# 2)  To use the Platform SDK (not expressly needed), run setenv.bat after
#     vcvars32.bat according to the instructions for it.  This can also
#     turn on the 64-bit compiler, if your SDK has it.
#
# 3)  Targets are:
#	release  -- builds the core, the shell. (default)
#	core     -- Only builds the core.
#	all      -- builds everything.
#	test     -- builds and runs the test suite.
#	tktest   -- just builds the binaries for the test suite.
#	install  -- installs the built binaries and libraries to $(INSTALLDIR)
#		    as the root of the install tree.
#	cwish    -- builds a console version of wish.
#	clean    -- removes the contents of $(TMP_DIR)
#	hose     -- removes the contents of $(TMP_DIR) and $(OUT_DIR)
#	genstubs -- rebuilds the Stubs table and support files (dev only).
#	depend   -- Generates an accurate set of source dependancies for this
#		    makefile.  Helpful to avoid problems when the sources are
#		    refreshed and you rebuild, but can "overbuild" when common
#		    headers like tkInt.h just get small changes.
#	winhelp  -- builds the windows .hlp file for Tcl from the troff man
#		    files.
#
# 4)  Macros usable on the commandline:
#	TCLDIR=<path>
#		Sets the location for where to find the Tcl headers and
#		libraries.  The install point is assumed when not specified.
#		Tk does need the source directory, though.  Tk comes very close
#		to not needing the sources, but does, in fact, require them.
#
#	INSTALLDIR=<path>
#		Sets where to install Tcl from the built binaries.
#		C:\Progra~1\Tcl is assumed when not specified.
#
#	OPTS=static,msvcrt,linkexten,threads,symbols,profile,unchecked,none
#		Sets special options for the core.  The default is for none.
#		Any combination of the above may be used (comma separated).
#		'none' will over-ride everything to nothing.
#
#		static   = Builds a static library of the core instead of a
#			   dll.  The shell will be static (and large), as well.
#		msvcrt   = Effects the static option only to switch it from
#			   using libcmt(d) as the C runtime [by default] to
#			   msvcrt(d). This is useful for static embedding
#			   support.
#		staticpkg= Affects the static option only to switch wishXX.exe
#			   to have the dde and reg extension linked inside it.
#		threads  = Turns on full multithreading support.
#		thrdalloc = Use the thread allocator (shared global free pool)
#			   This is the default on threaded builds.
#		tclalloc  = Use the old non-thread allocator
#		symbols  = Adds symbols for step debugging.
#		profile  = Adds profiling hooks.  Map file is assumed.
#		loimpact = Adds a flag for how NT treats the heap to keep
#			   memory in use, low.  This is said to impact alloc
#			   performance.
#		unchecked= Allows a symbols build to not use the debug
#			   enabled runtime (msvcrt.dll not msvcrtd.dll
#			   or libcmt.lib not libcmtd.lib).
#               noxp     = If you do not have the uxtheme.h header then you
#                          cannot include support for XP themeing.
#		square   = Include the demo square widget.
#
#	STATS=memdbg,compdbg,none
#		Sets optional memory and bytecode compiler debugging code added
#		to the core.  The default is for none.  Any combination of the
#		above may be used (comma separated).  'none' will over-ride
#		everything to nothing.
#
#		memdbg   = Enables the debugging memory allocator.
#		compdbg  = Enables byte compilation logging.
#
#	CHECKS=nodep,fullwarn,none
#		Sets special macros for checking compatability.
#
#		nodep	 = Turns off compatability macros to ensure Tk isn't
#			    being built with deprecated functions. 
#		fullwarn = Builds with full compiler and link warnings enabled.
#			    Very verbose.
#
#	MACHINE=(IX86|IA64|AMD64|ALPHA)
#		Set the machine type used for the compiler, linker, and
#		resource compiler.  This hook is needed to tell the tools
#		when alternate platforms are requested.  IX86 is the default
#		when not specified.
#
#	TMP_DIR=<path>
#	OUT_DIR=<path>
#		Hooks to allow the intermediate and output directories to be
#		changed.  $(OUT_DIR) is assumed to be 
#		$(BINROOT)\(Release|Debug) based on if symbols are requested.
#		$(TMP_DIR) will de $(OUT_DIR)\<buildtype> by default.
#
#	TESTPAT=<file>
#		Reads the tests requested to be run from this file.
#
# 5)  Examples:
#
#	Basic syntax of calling nmake looks like this:
#	nmake [-nologo] -f makefile.vc [target|macrodef [target|macrodef] [...]]
#
#                        Standard (no frills)
#       c:\tk_src\win\>c:\progra~1\micros~1\vc98\bin\vcvars32.bat
#       Setting environment for using Microsoft Visual C++ tools.
#       c:\tk_src\win\>nmake -f makefile.vc release
#       c:\tk_src\win\>nmake -f makefile.vc install INSTALLDIR=c:\progra~1\tcl
#
#                         Building for Win64
#       c:\tk_src\win\>c:\progra~1\micros~1\vc98\bin\vcvars32.bat
#       Setting environment for using Microsoft Visual C++ tools.
#       c:\tk_src\win\>c:\progra~1\platfo~1\setenv.bat /pre64 /RETAIL
#       Targeting Windows pre64 RETAIL
#       c:\tk_src\win\>nmake -f makefile.vc MACHINE=IA64
#
#------------------------------------------------------------------------------
#==============================================================================
###############################################################################


#    //==================================================================\\
#   >>[               -> Do not modify below this line. <-               ]<<
#   >>[  Please, use the commandline macros to modify how Tcl is built.  ]<<
#   >>[  If you need more features, send us a patch for more macros.     ]<<
#    \\==================================================================//


###############################################################################
#==============================================================================
#------------------------------------------------------------------------------

!if !exist("makefile.vc")
MSG = ^
You must run this makefile only from the directory it is in.^
Please `cd` to its location first.
!error $(MSG)
!endif

PROJECT	= tk
!include "rules.vc"

!if $(TCLINSTALL)
!message *** Warning: Tk requires the source distribution of Tcl to build from,
!message ***    at this time, sorry.  Please set the TCLDIR macro to point to the
!message ***    Tcl sources.
!endif

# Extra makefile options processing...
!if "$(OPTS)" == "" || [nmakehlp -f "$(OPTS)" "none"]
HAVE_UXTHEME_H    = 1
TTK_SQUARE_WIDGET = 0
!else
!if [nmakehlp -f $(OPTS) "noxp"]
!message *** Exclude support for XP theme
HAVE_UXTHEME_H  = 0
!else
HAVE_UXTHEME_H  = 1
!endif
!if [nmakehlp -f "$(OPTS)" "square"]
!message *** Include ttk square demo widget
TTK_SQUARE_WIDGET   = 1
!else
TTK_SQUARE_WIDGET   = 0
!endif
!endif

STUBPREFIX = $(PROJECT)stub
WISHNAMEPREFIX = wish

BINROOT		= .
ROOT		= ..

TK_LIBRARY	= $(ROOT)\library

TKIMPLIB	= "$(OUT_DIR)\$(PROJECT)$(TK_VERSION)$(SUFX).lib"
TKLIBNAME	= $(PROJECT)$(TK_VERSION)$(SUFX).$(EXT)
TKLIB		= "$(OUT_DIR)\$(TKLIBNAME)"

TKSTUBLIBNAME	= $(STUBPREFIX)$(TK_VERSION).lib
TKSTUBLIB	= "$(OUT_DIR)\$(TKSTUBLIBNAME)"

WISH 		= "$(OUT_DIR)\$(WISHNAMEPREFIX)$(TK_VERSION)$(SUFX).exe"
WISHC 		= "$(OUT_DIR)\$(WISHNAMEPREFIX)c$(TK_VERSION)$(SUFX).exe"

TKTEST		= "$(OUT_DIR)\$(PROJECT)test.exe"
CAT32		= "$(OUT_DIR)\cat32.exe"

LIB_INSTALL_DIR		= $(_INSTALLDIR)\lib
BIN_INSTALL_DIR		= $(_INSTALLDIR)\bin
DOC_INSTALL_DIR		= $(_INSTALLDIR)\doc
SCRIPT_INSTALL_DIR	= $(_INSTALLDIR)\lib\$(PROJECT)$(TK_DOTVERSION)
INCLUDE_INSTALL_DIR	= $(_INSTALLDIR)\include

WISHOBJS = \
	$(TMP_DIR)\winMain.obj \
!if $(TCL_USE_STATIC_PACKAGES)
	$(TCLDDELIB) \
	$(TCLREGLIB) \
!endif
	$(TMP_DIR)\wish.res

TKTESTOBJS = \
	$(TMP_DIR)\testMain.obj \
	$(TMP_DIR)\tkSquare.obj \
	$(TMP_DIR)\tkTest.obj \
	$(TMP_DIR)\tkOldTest.obj \
	$(TMP_DIR)\tkWinTest.obj

XLIBOBJS = \
	$(TMP_DIR)\xcolors.obj \
	$(TMP_DIR)\xdraw.obj \
	$(TMP_DIR)\xgc.obj \
	$(TMP_DIR)\ximage.obj \
	$(TMP_DIR)\xutil.obj

TKOBJS = \
	$(TMP_DIR)\tkConsole.obj \
	$(TMP_DIR)\tkUnixMenubu.obj \
	$(TMP_DIR)\tkUnixScale.obj \
	$(XLIBOBJS) \
	$(TMP_DIR)\tkWin3d.obj \
	$(TMP_DIR)\tkWin32Dll.obj \
	$(TMP_DIR)\tkWinButton.obj \
	$(TMP_DIR)\tkWinClipboard.obj \
	$(TMP_DIR)\tkWinColor.obj \
	$(TMP_DIR)\tkWinConfig.obj \
	$(TMP_DIR)\tkWinCursor.obj \
	$(TMP_DIR)\tkWinDialog.obj \
	$(TMP_DIR)\tkWinDraw.obj \
	$(TMP_DIR)\tkWinEmbed.obj \
	$(TMP_DIR)\tkWinFont.obj \
	$(TMP_DIR)\tkWinImage.obj \
	$(TMP_DIR)\tkWinInit.obj \
	$(TMP_DIR)\tkWinKey.obj \
	$(TMP_DIR)\tkWinMenu.obj \
	$(TMP_DIR)\tkWinPixmap.obj \
	$(TMP_DIR)\tkWinPointer.obj \
	$(TMP_DIR)\tkWinRegion.obj \
	$(TMP_DIR)\tkWinScrlbr.obj \
	$(TMP_DIR)\tkWinSend.obj \
	$(TMP_DIR)\tkWinSendCom.obj \
	$(TMP_DIR)\tkWinWindow.obj \
	$(TMP_DIR)\tkWinWm.obj \
	$(TMP_DIR)\tkWinX.obj \
	$(TMP_DIR)\stubs.obj \
	$(TMP_DIR)\tk3d.obj \
	$(TMP_DIR)\tkArgv.obj \
	$(TMP_DIR)\tkAtom.obj \
	$(TMP_DIR)\tkBind.obj \
	$(TMP_DIR)\tkBitmap.obj \
	$(TMP_DIR)\tkBusy.obj \
	$(TMP_DIR)\tkButton.obj \
	$(TMP_DIR)\tkCanvArc.obj \
	$(TMP_DIR)\tkCanvBmap.obj \
	$(TMP_DIR)\tkCanvImg.obj \
	$(TMP_DIR)\tkCanvLine.obj \
	$(TMP_DIR)\tkCanvPoly.obj \
	$(TMP_DIR)\tkCanvPs.obj \
	$(TMP_DIR)\tkCanvText.obj \
	$(TMP_DIR)\tkCanvUtil.obj \
	$(TMP_DIR)\tkCanvWind.obj \
	$(TMP_DIR)\tkCanvas.obj \
	$(TMP_DIR)\tkClipboard.obj \
	$(TMP_DIR)\tkCmds.obj \
	$(TMP_DIR)\tkColor.obj \
	$(TMP_DIR)\tkConfig.obj \
	$(TMP_DIR)\tkCursor.obj \
	$(TMP_DIR)\tkEntry.obj \
	$(TMP_DIR)\tkError.obj \
	$(TMP_DIR)\tkEvent.obj \
	$(TMP_DIR)\tkFileFilter.obj \
	$(TMP_DIR)\tkFocus.obj \
	$(TMP_DIR)\tkFont.obj \
	$(TMP_DIR)\tkFrame.obj \
	$(TMP_DIR)\tkGC.obj \
	$(TMP_DIR)\tkGeometry.obj \
	$(TMP_DIR)\tkGet.obj \
	$(TMP_DIR)\tkGrab.obj \
	$(TMP_DIR)\tkGrid.obj \
	$(TMP_DIR)\tkImage.obj \
	$(TMP_DIR)\tkImgBmap.obj \
	$(TMP_DIR)\tkImgGIF.obj \
	$(TMP_DIR)\tkImgPNG.obj \
	$(TMP_DIR)\tkImgPPM.obj \
	$(TMP_DIR)\tkImgPhoto.obj \
	$(TMP_DIR)\tkImgPhInstance.obj \
	$(TMP_DIR)\tkImgUtil.obj \
	$(TMP_DIR)\tkListbox.obj \
	$(TMP_DIR)\tkMacWinMenu.obj \
	$(TMP_DIR)\tkMain.obj \
	$(TMP_DIR)\tkMenu.obj \
	$(TMP_DIR)\tkMenubutton.obj \
	$(TMP_DIR)\tkMenuDraw.obj \
	$(TMP_DIR)\tkMessage.obj \
	$(TMP_DIR)\tkPanedWindow.obj \
	$(TMP_DIR)\tkObj.obj \
	$(TMP_DIR)\tkOldConfig.obj \
	$(TMP_DIR)\tkOption.obj \
	$(TMP_DIR)\tkPack.obj \
	$(TMP_DIR)\tkPlace.obj \
	$(TMP_DIR)\tkPointer.obj \
	$(TMP_DIR)\tkRectOval.obj \
	$(TMP_DIR)\tkScale.obj \
	$(TMP_DIR)\tkScrollbar.obj \
	$(TMP_DIR)\tkSelect.obj \
	$(TMP_DIR)\tkStyle.obj \
	$(TMP_DIR)\tkText.obj \
	$(TMP_DIR)\tkTextBTree.obj \
	$(TMP_DIR)\tkTextDisp.obj \
	$(TMP_DIR)\tkTextImage.obj \
	$(TMP_DIR)\tkTextIndex.obj \
	$(TMP_DIR)\tkTextMark.obj \
	$(TMP_DIR)\tkTextTag.obj \
	$(TMP_DIR)\tkTextWind.obj \
	$(TMP_DIR)\tkTrig.obj \
	$(TMP_DIR)\tkUndo.obj \
	$(TMP_DIR)\tkUtil.obj \
	$(TMP_DIR)\tkVisual.obj \
	$(TMP_DIR)\tkStubInit.obj \
	$(TMP_DIR)\tkWindow.obj \
        $(TTK_OBJS) \
!if !$(STATIC_BUILD)
	$(TMP_DIR)\tk.res
!endif

TTK_OBJS = \
        $(TMP_DIR)\ttkWinMonitor.obj \
        $(TMP_DIR)\ttkWinTheme.obj \
        $(TMP_DIR)\ttkWinXPTheme.obj \
        $(TMP_DIR)\ttkBlink.obj \
        $(TMP_DIR)\ttkButton.obj \
        $(TMP_DIR)\ttkCache.obj \
        $(TMP_DIR)\ttkClamTheme.obj \
        $(TMP_DIR)\ttkClassicTheme.obj \
        $(TMP_DIR)\ttkDefaultTheme.obj \
        $(TMP_DIR)\ttkElements.obj \
        $(TMP_DIR)\ttkEntry.obj \
        $(TMP_DIR)\ttkFrame.obj \
        $(TMP_DIR)\ttkImage.obj \
        $(TMP_DIR)\ttkInit.obj \
        $(TMP_DIR)\ttkLabel.obj \
        $(TMP_DIR)\ttkLayout.obj \
        $(TMP_DIR)\ttkManager.obj \
        $(TMP_DIR)\ttkNotebook.obj \
        $(TMP_DIR)\ttkPanedwindow.obj \
        $(TMP_DIR)\ttkProgress.obj \
        $(TMP_DIR)\ttkScale.obj \
        $(TMP_DIR)\ttkScrollbar.obj \
        $(TMP_DIR)\ttkScroll.obj \
        $(TMP_DIR)\ttkSeparator.obj \
        $(TMP_DIR)\ttkSquare.obj \
        $(TMP_DIR)\ttkState.obj \
        $(TMP_DIR)\ttkTagSet.obj \
        $(TMP_DIR)\ttkTheme.obj \
        $(TMP_DIR)\ttkTrace.obj \
        $(TMP_DIR)\ttkTrack.obj \
        $(TMP_DIR)\ttkTreeview.obj \
        $(TMP_DIR)\ttkWidget.obj \
        $(TMP_DIR)\ttkStubInit.obj

TKSTUBOBJS = \
	$(TMP_DIR)\tkStubLib.obj $(TMP_DIR)\ttkStubLib.obj


WINDIR          = $(ROOT)\win
GENERICDIR	= $(ROOT)\generic
XLIBDIR		= $(ROOT)\xlib
TTKDIR		= $(ROOT)\generic\ttk
BITMAPDIR	= $(ROOT)\bitmaps
DOCDIR		= $(ROOT)\doc
RCDIR		= $(WINDIR)\rc

TK_INCLUDES	= -I"$(WINDIR)" -I"$(GENERICDIR)" -I"$(BITMAPDIR)" -I"$(XLIBDIR)" \
			$(TCL_INCLUDES)

CONFIG_DEFS     =-DSTDC_HEADERS=1 -DHAVE_SYS_TYPES_H=1 -DHAVE_SYS_STAT_H=1 \
		 -DHAVE_STDLIB_H=1 -DHAVE_STRING_H=1 -DHAVE_MEMORY_H=1 \
		 -DHAVE_STRINGS_H=1 -DHAVE_INTTYPES_H=1 -DHAVE_STDINT_H=1 \
		 -DSUPPORT_CONFIG_EMBEDDED \
!if $(HAVE_UXTHEME_H)
		 -DHAVE_UXTHEME_H=1 \
!endif
!if $(TTK_SQUARE_WIDGET)
		 -DTTK_SQUARE_WIDGET=1 \
!endif

TK_DEFINES	=-DBUILD_ttk $(OPTDEFINES)  $(CONFIG_DEFS) -Dinline=__inline

#---------------------------------------------------------------------
# Compile flags
#---------------------------------------------------------------------

!if !$(DEBUG)
!if $(OPTIMIZING)
### This cranks the optimization level to maximize speed
###  We can't use -O2 because sometimes it causes problems.
cdebug	= $(OPTIMIZATIONS)
!else
cdebug	=
!endif
!if $(SYMBOLS)
cdebug	= $(cdebug) -Zi
!endif
!else if "$(MACHINE)" == "IA64" || "$(MACHINE)" == "AMD64"
### Warnings are too many, can't support warnings into errors.
cdebug	= -Zi -Od $(DEBUGFLAGS)
!else
cdebug	= -Zi -WX $(DEBUGFLAGS)
!endif

### Declarations common to all compiler options
cwarn = $(WARNINGS) -D _CRT_SECURE_NO_DEPRECATE -D _CRT_NONSTDC_NO_DEPRECATE
cflags = -nologo -c $(COMPILERFLAGS) $(cwarn) -Fp$(TMP_DIR)^\

!if $(MSVCRT)
!if $(DEBUG) && !$(UNCHECKED)
crt = -MDd
!else
crt = -MD
!endif
!else
!if $(DEBUG) && !$(UNCHECKED)
crt = -MTd
!else
crt = -MT
!endif
!endif

BASE_CFLAGS	= $(cdebug) $(cflags) $(crt) $(TK_INCLUDES)
TK_CFLAGS	= $(BASE_CFLAGS) $(TK_DEFINES)
CON_CFLAGS	= $(cdebug) $(cflags) $(crt) -DCONSOLE
WISH_CFLAGS	= $(BASE_CFLAGS) $(TK_DEFINES)
### Stubs files should not be compiled with -GL
STUB_CFLAGS     = $(cflags) $(cdebug:-GL=) $(TK_DEFINES)

!if !$(STATIC_BUILD)
TK_CFLAGS = $(TK_CFLAGS) -DUSE_TCL_STUBS
!endif

#---------------------------------------------------------------------
# Link flags
#---------------------------------------------------------------------

!if $(DEBUG)
ldebug	= -debug:full -debugtype:cv
!else
ldebug	= -release -opt:ref -opt:icf,3
!if $(SYMBOLS)
ldebug	= $(ldebug) -debug:full -debugtype:cv
!endif
!endif

### Declarations common to all linker options
lflags	= -nologo -machine:$(MACHINE) $(LINKERFLAGS) $(ldebug)

!if $(PROFILE)
lflags	= $(lflags) -profile
!endif

!if $(ALIGN98_HACK) && !$(STATIC_BUILD)
### Align sections for PE size savings.
lflags	= $(lflags) -opt:nowin98
!else if !$(ALIGN98_HACK) && $(STATIC_BUILD)
### Align sections for speed in loading by choosing the virtual page size.
lflags	= $(lflags) -align:4096
!endif

!if $(LOIMPACT)
lflags	= $(lflags) -ws:aggressive
!endif

dlllflags = $(lflags) -dll
conlflags = $(lflags) -subsystem:console
guilflags = $(lflags) -subsystem:windows

tcllibs    = $(TCLIMPLIB)
!if !$(STATIC_BUILD)
tcllibs    = $(TCLSTUBLIB) $(tcllibs)
!endif

baselibs   = kernel32.lib user32.lib ws2_32.lib
# Avoid 'unresolved external symbol __security_cookie' errors.
# c.f. http://support.microsoft.com/?id=894573
!if "$(MACHINE)" == "IA64" || "$(MACHINE)" == "AMD64"
!if $(VCVERSION) > 1399 && $(VCVERSION) < 1500
baselibs   = $(baselibs) bufferoverflowU.lib
!endif
!endif
guilibs	  = $(baselibs) gdi32.lib


#---------------------------------------------------------------------
# TkTest flags
#---------------------------------------------------------------------

!if "$(TESTPAT)" != ""
TESTFLAGS   = $(TESTFLAGS) -file $(TESTPAT)
!endif


#---------------------------------------------------------------------
# Project specific targets
#---------------------------------------------------------------------

release:  setup $(TKSTUBLIB) $(WISH)
all:	  release $(CAT32)
core:	  setup $(TKSTUBLIB) $(TKLIB)
cwish:	  $(WISHC)
install:  install-binaries install-libraries install-docs
tktest:	  setup $(TKTEST) $(CAT32)


test: test-classic test-ttk

test-classic: setup $(TKTEST) $(TKLIB) $(CAT32)
	@set TCL_LIBRARY=$(TCL_LIBRARY:\=/)
	@set TK_LIBRARY=$(TK_LIBRARY:\=/)
	@set TCLLIBPATH=
!if $(TCLINSTALL)
	@set PATH=$(_TCLDIR)\bin;$(PATH)
!else
	@set PATH=$(_TCLDIR)\win\$(BUILDDIRTOP);$(PATH)
!endif
!if "$(OS)" == "Windows_NT"  || "$(MSVCDIR)" == "IDE"
	$(DEBUGGER) $(TKTEST) "$(ROOT)/tests/all.tcl" $(TESTFLAGS) | $(CAT32)
!else
	$(DEBUGGER) $(TKTEST) "$(ROOT)/tests/all.tcl" $(TESTFLAGS) | $(CAT32)
!endif

test-ttk: setup $(TKTEST) $(TKLIB) $(CAT32)
	@set TCL_LIBRARY=$(TCL_LIBRARY:\=/)
	@set TK_LIBRARY=$(TK_LIBRARY:\=/)
	@set TCLLIBPATH=
!if $(TCLINSTALL)
	@set PATH=$(_TCLDIR)\bin;$(PATH)
!else
	@set PATH=$(_TCLDIR)\win\$(BUILDDIRTOP);$(PATH)
!endif
!if "$(OS)" == "Windows_NT"  || "$(MSVCDIR)" == "IDE"
	$(DEBUGGER) $(TKTEST) "$(ROOT)/tests/ttk/all.tcl" $(TESTFLAGS) | $(CAT32)
!else
	$(DEBUGGER) $(TKTEST) "$(ROOT)/tests/ttk/all.tcl" $(TESTFLAGS) | $(CAT32)
!endif

runtest: setup $(TKTEST) $(TKLIB) $(CAT32)
	@set TCL_LIBRARY=$(TCL_LIBRARY:\=/)
	@set TK_LIBRARY=$(TK_LIBRARY:\=/)
	@set TCLLIBPATH=
!if $(TCLINSTALL)
	@set PATH=$(_TCLDIR)\bin;$(PATH)
!else
	@set PATH=$(_TCLDIR)\win\$(BUILDDIRTOP);$(PATH)
!endif
	$(DEBUGGER) $(TKTEST)

rundemo: setup $(TKTEST) $(TKLIB) $(CAT32)
	@set TCL_LIBRARY=$(TCL_LIBRARY:\=/)
	@set TK_LIBRARY=$(TK_LIBRARY:\=/)
	@set TCLLIBPATH=
!if $(TCLINSTALL)
	@set PATH=$(_TCLDIR)\bin;$(PATH)
!else
	@set PATH=$(_TCLDIR)\win\$(BUILDDIRTOP);$(PATH)
!endif
	$(TKTEST) $(ROOT)\library\demos\widget

shell: setup $(WISH)
	@set TCL_LIBRARY=$(TCL_LIBRARY:\=/)
	@set TK_LIBRARY=$(TK_LIBRARY:\=/)
	@set TCLLIBPATH=
!if $(TCLINSTALL)
	@set PATH=$(_TCLDIR)\bin;$(PATH)
!else
	@set PATH=$(_TCLDIR)\win\$(BUILDDIRTOP);$(PATH)
!endif
	$(DEBUGGER) $(WISH) <<
	console show
<<

setup:
	@if not exist $(OUT_DIR)\nul mkdir $(OUT_DIR)
	@if not exist $(TMP_DIR)\nul mkdir $(TMP_DIR)

!if !$(STATIC_BUILD)
$(TKIMPLIB): $(TKLIB)
!endif

$(TKLIB): $(TKOBJS)
!if $(STATIC_BUILD)
	$(lib32) -nologo -out:$@ @<<
$**
<<
!else
	$(link32) $(dlllflags) -base:@$(COFFBASE),tk -out:$@ $(guilibs) \
		$(TCLSTUBLIB) @<<
$**
<<
	$(_VC_MANIFEST_EMBED_DLL)
	-@del $*.exp
!endif


$(TKSTUBLIB): $(TKSTUBOBJS)
	$(lib32) -nologo -out:$@ $**


$(WISH): $(WISHOBJS) $(TKSTUBLIB) $(TKIMPLIB)
	$(link32) $(guilflags) -stack:2300000 -out:$@ $(guilibs) $(tcllibs) $**
	$(_VC_MANIFEST_EMBED_EXE)


$(WISHC): $(WISHOBJS) $(TKSTUBLIB) $(TKIMPLIB)
	$(link32) $(conlflags) -stack:2300000 -out:$@ $(guilibs) $(tcllibs) $**
	$(_VC_MANIFEST_EMBED_EXE)


$(TKTEST): $(TKTESTOBJS) $(TKSTUBLIB) $(TKIMPLIB)
	$(link32) $(guilflags) -stack:2300000 -out:$@ $(guilibs) $(tcllibs) $**
	$(_VC_MANIFEST_EMBED_EXE)


$(CAT32): $(_TCLDIR)\win\cat.c
	$(cc32) $(CON_CFLAGS) -Fo$(TMP_DIR)\ $?
	$(link32) $(conlflags) -out:$@ -stack:16384 $(TMP_DIR)\cat.obj $(baselibs)
	$(_VC_MANIFEST_EMBED_EXE)


#---------------------------------------------------------------------
# Regenerate the stubs files.
#---------------------------------------------------------------------

genstubs:
!if !exist($(TCLSH))
	@echo Build tclsh first!
!else
	set TCL_LIBRARY=$(TCL_LIBRARY)
	$(TCLSH) $(_TCLDIR)\tools\genStubs.tcl $(GENERICDIR) \
		$(GENERICDIR)\$(PROJECT).decls $(GENERICDIR)\$(PROJECT)Int.decls
!endif


#---------------------------------------------------------------------
# Regenerate the windows help files.
#---------------------------------------------------------------------

HLPBASE		= $(PROJECT)$(TK_VERSION)
HELPFILE	= $(OUT_DIR)\$(HLPBASE).hlp
HELPCNT		= $(OUT_DIR)\$(HLPBASE).cnt
DOCTMP_DIR	= $(OUT_DIR)\$(PROJECT)_docs
HELPRTF		= $(DOCTMP_DIR)\$(PROJECT).rtf
MAN2HELP	= $(DOCTMP_DIR)\man2help.tcl
MAN2HELP2	= $(DOCTMP_DIR)\man2help2.tcl
INDEX		= $(DOCTMP_DIR)\index.tcl
BMP		= $(DOCTMP_DIR)\lamp.bmp
BMP_NOPATH	= lamp.bmp
MAN2TCL		= $(DOCTMP_DIR)\man2tcl.exe

winhelp: docsetup $(HELPFILE)

docsetup:
	@if not exist $(DOCTMP_DIR)\nul mkdir $(DOCTMP_DIR)

$(MAN2HELP) $(MAN2HELP2) $(INDEX): $(TCLTOOLSDIR)\$$(@F)
	$(CPY) $(TCLTOOLSDIR)\$(@F) $(@D)

$(BMP):
	$(CPY) $(WINDIR)\rc\$(@F) $(@D)

$(HELPFILE): $(HELPRTF) $(BMP)
	cd $(DOCTMP_DIR)
	start /wait hcrtf.exe -x <<$(PROJECT).hpj
[OPTIONS]
COMPRESS=12 Hall Zeck
LCID=0x409 0x0 0x0 ; English (United States)
TITLE=Tk Reference Manual
BMROOT=.
CNT=$(@B).cnt
HLP=$(@B).hlp

[FILES]
$(PROJECT).rtf

[WINDOWS]
main="Tcl/Tk Reference Manual",,27648,(r15263976),(r4227327)

[CONFIG]
BrowseButtons()
CreateButton(1, "Web", ExecFile("http://www.tcl.tk"))
CreateButton(2, "SF", ExecFile("http://sf.net/projects/tcl"))
CreateButton(3, "Wiki", ExecFile("http://wiki.tcl.tk"))
CreateButton(4, "FAQ", ExecFile("http://www.purl.org/NET/Tcl-FAQ/"))
<<
	cd $(MAKEDIR)
	$(CPY) "$(DOCTMP_DIR)\$(@B).hlp" "$(OUT_DIR)"
	$(CPY) "$(DOCTMP_DIR)\$(@B).cnt" "$(OUT_DIR)"

$(MAN2TCL): $(TCLTOOLSDIR)\$$(@B).c
	$(cc32) $(TK_CFLAGS) -Fo$(@D)\ $(TCLTOOLSDIR)\$(@B).c
	$(link32) $(conlflags) -out:$@ -stack:16384 $(@D)\man2tcl.obj
	$(_VC_MANIFEST_EMBED_EXE)

$(HELPRTF): $(MAN2TCL) $(MAN2HELP) $(MAN2HELP2) $(INDEX)
	$(TCLSH) $(MAN2HELP) -bitmap $(BMP_NOPATH) $(PROJECT) $(TK_VERSION) $(DOCDIR:\=/)

install-docs:
!if exist($(HELPFILE))
	$(CPY) "$(HELPFILE)" "$(DOC_INSTALL_DIR)\"
	$(CPY) "$(HELPCNT)" "$(DOC_INSTALL_DIR)\"
	$(TCLSH) <<
puts "Installing $(PROJECT)'s helpfile contents into Tcl's ..."
set f [open "$(DOC_INSTALL_DIR:\=/)/tcl$(TK_VERSION).cnt" r]
while {![eof $$f]} {
    if {[regexp {:Include $(PROJECT)([0-9]{2}).cnt} [gets $$f] dummy ver]} {
	if {$$ver == $(TK_VERSION)} {
	    puts "Already installed."
	    exit
	} else {
	    # do something here logical to remove (or replace) it.
	    puts "$$ver != $(TK_VERSION), unfinished code path, die, die!"
	    exit 1
	}
    }
}
close $$f
set f [open "$(DOC_INSTALL_DIR:\=/)/tcl$(TK_VERSION).cnt" a]
puts $$f {:Include $(HLPBASE).cnt}
close $$f
<<
	start /wait winhlp32 -g $(DOC_INSTALL_DIR)\tcl$(TK_VERSION).hlp
!endif

#---------------------------------------------------------------------
# Special case object file targets
#---------------------------------------------------------------------

$(TMP_DIR)\testMain.obj: $(WINDIR)\winMain.c
	$(cc32) $(WISH_CFLAGS) -DTK_TEST \
	    -DTCL_USE_STATIC_PACKAGES=$(TCL_USE_STATIC_PACKAGES) \
	    -Fo$@ $?

$(TMP_DIR)\tkTest.obj: $(GENERICDIR)\tkTest.c
	$(cc32) $(WISH_CFLAGS) -Fo$@ $?

$(TMP_DIR)\tkOldTest.obj: $(GENERICDIR)\tkOldTest.c
	$(cc32) $(WISH_CFLAGS) -Fo$@ $?

$(TMP_DIR)\tkWinTest.obj: $(WINDIR)\tkWinTest.c
	$(cc32) $(WISH_CFLAGS) -Fo$@ $?

$(TMP_DIR)\tkSquare.obj: $(GENERICDIR)\tkSquare.c
	$(cc32) $(WISH_CFLAGS) -Fo$@ $?

$(TMP_DIR)\winMain.obj: $(WINDIR)\winMain.c
	$(cc32) $(WISH_CFLAGS) \
	    -DTCL_USE_STATIC_PACKAGES=$(TCL_USE_STATIC_PACKAGES) \
	    -Fo$@ $?

# The following objects are part of the stub library and should not
# be built as DLL objects but none of the symbols should be exported
# and no reference made to a C runtime.

$(TMP_DIR)\tkStubLib.obj : $(GENERICDIR)\tkStubLib.c
	$(cc32) $(STUB_CFLAGS) $(TK_INCLUDES) -Zl -DSTATIC_BUILD -Fo$@ $?


$(TMP_DIR)\wish.exe.manifest: $(WINDIR)\wish.exe.manifest.in
	@nmakehlp -s << $** >$@
@MACHINE@	  $(MACHINE:IX86=X86)
@TK_WIN_VERSION@  $(TK_MAJOR_VERSION).$(TK_MINOR_VERSION).0.0
<<

#---------------------------------------------------------------------
# Generate the makefile depedancies.
#---------------------------------------------------------------------

depend:
!if !exist($(TCLSH))
	@echo Build tclsh first!
!else
	set TCL_LIBRARY=$(TCL_LIBRARY)
	$(TCLSH) $(TCLTOOLSDIR)\mkdepend.tcl -vc32 -out:"$(OUT_DIR)\depend.mk" \
		-passthru:"-DBUILD_tk $(TK_INCLUDES)" $(GENERICDIR),$$(GENERICDIR) \
		$(WINDIR),$$(WINDIR) $(TTKDIR),$$(TTKDIR) $(XLIBDIR),$$(XLIBDIR) \
		$(BITMAPDIR),$$(BITMAPDIR) @<<
$(TKOBJS)
<<
!endif


#---------------------------------------------------------------------
# Dedependency rules
#---------------------------------------------------------------------

$(TMP_DIR)\tk.res: \
    $(RCDIR)\buttons.bmp \
    $(RCDIR)\cursor*.cur \
    $(RCDIR)\tk.ico

!if exist("$(OUT_DIR)\depend.mk")
!include "$(OUT_DIR)\depend.mk"
!message *** Dependency rules in effect.
!else
!message *** Dependency rules are not being used.
!endif

### add a spacer in the output
!message

#---------------------------------------------------------------------
# Implicit rules
#---------------------------------------------------------------------

{$(XLIBDIR)}.c{$(TMP_DIR)}.obj::
	$(cc32) -DBUILD_tk $(TK_CFLAGS) -Fo$(TMP_DIR)\ @<<
$<
<<

{$(GENERICDIR)}.c{$(TMP_DIR)}.obj::
	$(cc32) -DBUILD_tk $(TK_CFLAGS) -Fo$(TMP_DIR)\ @<<
$<
<<

{$(TTKDIR)}.c{$(TMP_DIR)}.obj::
	$(cc32) -DBUILD_tk $(TK_CFLAGS) -Fo$(TMP_DIR)\ @<<
$<
<<

{$(WINDIR)}.c{$(TMP_DIR)}.obj::
	$(cc32) -DBUILD_tk $(TK_CFLAGS) -Fo$(TMP_DIR)\ @<<
$<
<<

{$(ROOT)\unix}.c{$(TMP_DIR)}.obj::
	$(cc32) -DBUILD_tk $(TK_CFLAGS) -Fo$(TMP_DIR)\ @<<
$<
<<

{$(RCDIR)}.rc{$(TMP_DIR)}.res:
	$(rc32) -fo $@ -r -i "$(GENERICDIR)" -i "$(TMP_DIR)" $(TCL_INCLUDES) \
	    -d DEBUG=$(DEBUG) -d UNCHECKED=$(UNCHECKED) \
	    -d TCL_THREADS=$(TCL_THREADS) \
	    -d STATIC_BUILD=$(STATIC_BUILD) \
	    $<

$(TMP_DIR)\tk.res: $(TMP_DIR)\wish.exe.manifest
$(TMP_DIR)\wish.res: $(TMP_DIR)\wish.exe.manifest

.SUFFIXES:
.SUFFIXES:.c .rc


#---------------------------------------------------------------------
# Installation.
#---------------------------------------------------------------------

install-binaries:
	@echo installing binaries
	@$(CPY) "$(WISH)" "$(BIN_INSTALL_DIR)\"
!if $(TKLIB) != $(TKIMPLIB)
	@$(CPY) "$(TKLIB)" "$(BIN_INSTALL_DIR)\"
!endif
	@$(CPY) "$(TKIMPLIB)" "$(LIB_INSTALL_DIR)\"
	@$(CPY) "$(TKSTUBLIB)" "$(LIB_INSTALL_DIR)\"
!if !$(STATIC_BUILD)
	@echo creating package index
	@type << > $(OUT_DIR)\pkgIndex.tcl
<<<<<<< HEAD
if {[package vcompare [package provide Tcl] $(TCL_PATCH_LEVEL)] != 0} { return }
=======
if {[catch {package present Tcl 8.5.0}]} { return }
>>>>>>> 24fe335f
package ifneeded Tk $(TK_PATCH_LEVEL) [list load [file join $$dir .. .. bin $(TKLIBNAME)] Tk]
<<
	@$(CPY) $(OUT_DIR)\pkgIndex.tcl "$(SCRIPT_INSTALL_DIR)\"
!endif

#"

install-libraries:
	@echo installing Tk headers
	@$(CPY) "$(GENERICDIR)\tk.h" "$(INCLUDE_INSTALL_DIR)\"
	@$(CPY) "$(GENERICDIR)\tkDecls.h" "$(INCLUDE_INSTALL_DIR)\"
	@$(CPY) "$(GENERICDIR)\tkPlatDecls.h" "$(INCLUDE_INSTALL_DIR)\"
	@$(CPY) "$(GENERICDIR)\tkIntXlibDecls.h" "$(INCLUDE_INSTALL_DIR)\"
	@$(CPY) "$(XLIBDIR)\X11\*.h" "$(INCLUDE_INSTALL_DIR)\X11\"
	@echo installing script library
	@$(CPY) "$(ROOT)\library\*" "$(SCRIPT_INSTALL_DIR)\"
	@echo installing theme library
	@$(CPY) "$(ROOT)\library\ttk\*" "$(SCRIPT_INSTALL_DIR)\ttk\"
	@echo installing demos
	@$(CPY) "$(ROOT)\library\demos\*" "$(SCRIPT_INSTALL_DIR)\demos\"
	@$(CPY) "$(ROOT)\library\demos\images\*" "$(SCRIPT_INSTALL_DIR)\demos\images\"
	@echo installing images
	@$(CPY) "$(ROOT)\library\images\*" "$(SCRIPT_INSTALL_DIR)\images\"
	@echo installing language files
	@$(CPY) "$(ROOT)\library\msgs\*" "$(SCRIPT_INSTALL_DIR)\msgs\"

#"

#---------------------------------------------------------------------
# Clean up
#---------------------------------------------------------------------

tidy:
!if $(TKLIB) != $(TKIMPLIB)
	@echo Removing $(TKLIB) ...
	@if exist $(TKLIB) del $(TKLIB)
!endif
	@echo Removing $(TKIMPLIB) ...
	@if exist $(TKIMPLIB) del $(TKIMPLIB)
	@echo Removing $(WISH) ...
	@if exist $(WISH) del $(WISH)
	@echo Removing $(TKTEST) ...
	@if exist $(TKTEST) del $(TKTEST)
	@echo Removing $(TKSTUBLIB) ...
	@if exist $(TKSTUBLIB) del $(TKSTUBLIB)

clean:
	@echo Cleaning $(TMP_DIR)\* ...
	@if exist $(TMP_DIR)\nul $(RMDIR) $(TMP_DIR)
	@echo Cleaning $(WINDIR)\nmakehlp.obj ...
	@if exist $(WINDIR)\nmakehlp.obj del $(WINDIR)\nmakehlp.obj
	@echo Cleaning $(WINDIR)\nmakehlp.exe ...
	@if exist $(WINDIR)\nmakehlp.exe del $(WINDIR)\nmakehlp.exe
	@echo Cleaning $(WINDIR)\_junk.pch ...
	@if exist $(WINDIR)\_junk.pch del $(WINDIR)\_junk.pch
	@echo Cleaning $(WINDIR)\vercl.x ...
	@if exist $(WINDIR)\vercl.x del $(WINDIR)\vercl.x
	@echo Cleaning $(WINDIR)\vercl.i ...
	@if exist $(WINDIR)\vercl.i del $(WINDIR)\vercl.i
	@echo Cleaning $(WINDIR)\versions.vc ...
	@if exist $(WINDIR)\versions.vc del $(WINDIR)\versions.vc

hose:
	@echo Hosing $(OUT_DIR)\* ...
	@if exist $(OUT_DIR)\nul $(RMDIR) $(OUT_DIR)<|MERGE_RESOLUTION|>--- conflicted
+++ resolved
@@ -1,4 +1,4 @@
-#------------------------------------------------------------- -*- makefile -*-
+#------------------------------------------------------------------------------
 # makefile.vc --
 #
 #	Microsoft Visual C++ makefile for use with nmake.exe v1.62+ (VC++ 5.0+)
@@ -10,7 +10,6 @@
 # Copyright (c) 1998-2000 Ajuba Solutions.
 # Copyright (c) 2001-2005 ActiveState Corporation.
 # Copyright (c) 2001-2004 David Gravereaux.
-# Copyright (c) 2003-2008 Pat Thoyts.
 #
 #------------------------------------------------------------------------------
 # RCS: @(#) $Id$
@@ -89,9 +88,7 @@
 #		staticpkg= Affects the static option only to switch wishXX.exe
 #			   to have the dde and reg extension linked inside it.
 #		threads  = Turns on full multithreading support.
-#		thrdalloc = Use the thread allocator (shared global free pool)
-#			   This is the default on threaded builds.
-#		tclalloc  = Use the old non-thread allocator
+#		thrdalloc= Use the thread allocator (shared global free pool).
 #		symbols  = Adds symbols for step debugging.
 #		profile  = Adds profiling hooks.  Map file is assumed.
 #		loimpact = Adds a flag for how NT treats the heap to keep
@@ -290,7 +287,6 @@
 	$(TMP_DIR)\tkAtom.obj \
 	$(TMP_DIR)\tkBind.obj \
 	$(TMP_DIR)\tkBitmap.obj \
-	$(TMP_DIR)\tkBusy.obj \
 	$(TMP_DIR)\tkButton.obj \
 	$(TMP_DIR)\tkCanvArc.obj \
 	$(TMP_DIR)\tkCanvBmap.obj \
@@ -322,10 +318,8 @@
 	$(TMP_DIR)\tkImage.obj \
 	$(TMP_DIR)\tkImgBmap.obj \
 	$(TMP_DIR)\tkImgGIF.obj \
-	$(TMP_DIR)\tkImgPNG.obj \
 	$(TMP_DIR)\tkImgPPM.obj \
 	$(TMP_DIR)\tkImgPhoto.obj \
-	$(TMP_DIR)\tkImgPhInstance.obj \
 	$(TMP_DIR)\tkImgUtil.obj \
 	$(TMP_DIR)\tkListbox.obj \
 	$(TMP_DIR)\tkMacWinMenu.obj \
@@ -359,6 +353,7 @@
 	$(TMP_DIR)\tkUtil.obj \
 	$(TMP_DIR)\tkVisual.obj \
 	$(TMP_DIR)\tkStubInit.obj \
+	$(TMP_DIR)\tkStubLib.obj \
 	$(TMP_DIR)\tkWindow.obj \
         $(TTK_OBJS) \
 !if !$(STATIC_BUILD)
@@ -426,7 +421,7 @@
 		 -DTTK_SQUARE_WIDGET=1 \
 !endif
 
-TK_DEFINES	=-DBUILD_ttk $(OPTDEFINES)  $(CONFIG_DEFS) -Dinline=__inline
+TK_DEFINES	=-DBUILD_ttk $(OPTDEFINES)  $(CONFIG_DEFS)
 
 #---------------------------------------------------------------------
 # Compile flags
@@ -440,9 +435,6 @@
 !else
 cdebug	=
 !endif
-!if $(SYMBOLS)
-cdebug	= $(cdebug) -Zi
-!endif
 !else if "$(MACHINE)" == "IA64" || "$(MACHINE)" == "AMD64"
 ### Warnings are too many, can't support warnings into errors.
 cdebug	= -Zi -Od $(DEBUGFLAGS)
@@ -469,15 +461,11 @@
 !endif
 
 BASE_CFLAGS	= $(cdebug) $(cflags) $(crt) $(TK_INCLUDES)
-TK_CFLAGS	= $(BASE_CFLAGS) $(TK_DEFINES)
+TK_CFLAGS	= $(BASE_CFLAGS) $(TK_DEFINES) -DUSE_TCL_STUBS
 CON_CFLAGS	= $(cdebug) $(cflags) $(crt) -DCONSOLE
 WISH_CFLAGS	= $(BASE_CFLAGS) $(TK_DEFINES)
-### Stubs files should not be compiled with -GL
-STUB_CFLAGS     = $(cflags) $(cdebug:-GL=) $(TK_DEFINES)
-
-!if !$(STATIC_BUILD)
-TK_CFLAGS = $(TK_CFLAGS) -DUSE_TCL_STUBS
-!endif
+STUB_CFLAGS     = $(cflags) $(cdebug) $(TK_DEFINES)
+
 
 #---------------------------------------------------------------------
 # Link flags
@@ -487,9 +475,6 @@
 ldebug	= -debug:full -debugtype:cv
 !else
 ldebug	= -release -opt:ref -opt:icf,3
-!if $(SYMBOLS)
-ldebug	= $(ldebug) -debug:full -debugtype:cv
-!endif
 !endif
 
 ### Declarations common to all linker options
@@ -515,12 +500,7 @@
 conlflags = $(lflags) -subsystem:console
 guilflags = $(lflags) -subsystem:windows
 
-tcllibs    = $(TCLIMPLIB)
-!if !$(STATIC_BUILD)
-tcllibs    = $(TCLSTUBLIB) $(tcllibs)
-!endif
-
-baselibs   = kernel32.lib user32.lib ws2_32.lib
+baselibs   = kernel32.lib user32.lib
 # Avoid 'unresolved external symbol __security_cookie' errors.
 # c.f. http://support.microsoft.com/?id=894573
 !if "$(MACHINE)" == "IA64" || "$(MACHINE)" == "AMD64"
@@ -564,9 +544,9 @@
 	@set PATH=$(_TCLDIR)\win\$(BUILDDIRTOP);$(PATH)
 !endif
 !if "$(OS)" == "Windows_NT"  || "$(MSVCDIR)" == "IDE"
-	$(DEBUGGER) $(TKTEST) "$(ROOT)/tests/all.tcl" $(TESTFLAGS) | $(CAT32)
-!else
-	$(DEBUGGER) $(TKTEST) "$(ROOT)/tests/all.tcl" $(TESTFLAGS) | $(CAT32)
+	$(TKTEST) "$(ROOT)/tests/all.tcl" $(TESTFLAGS) | $(CAT32)
+!else
+	$(TKTEST) "$(ROOT)/tests/all.tcl" $(TESTFLAGS) | $(CAT32)
 !endif
 
 test-ttk: setup $(TKTEST) $(TKLIB) $(CAT32)
@@ -579,9 +559,9 @@
 	@set PATH=$(_TCLDIR)\win\$(BUILDDIRTOP);$(PATH)
 !endif
 !if "$(OS)" == "Windows_NT"  || "$(MSVCDIR)" == "IDE"
-	$(DEBUGGER) $(TKTEST) "$(ROOT)/tests/ttk/all.tcl" $(TESTFLAGS) | $(CAT32)
-!else
-	$(DEBUGGER) $(TKTEST) "$(ROOT)/tests/ttk/all.tcl" $(TESTFLAGS) | $(CAT32)
+	$(TKTEST) "$(ROOT)/tests/ttk/all.tcl" $(TESTFLAGS) | $(CAT32)
+!else
+	$(TKTEST) "$(ROOT)/tests/ttk/all.tcl" $(TESTFLAGS) | $(CAT32)
 !endif
 
 runtest: setup $(TKTEST) $(TKLIB) $(CAT32)
@@ -593,7 +573,7 @@
 !else
 	@set PATH=$(_TCLDIR)\win\$(BUILDDIRTOP);$(PATH)
 !endif
-	$(DEBUGGER) $(TKTEST)
+	$(TKTEST) 
 
 rundemo: setup $(TKTEST) $(TKLIB) $(CAT32)
 	@set TCL_LIBRARY=$(TCL_LIBRARY:\=/)
@@ -615,9 +595,20 @@
 !else
 	@set PATH=$(_TCLDIR)\win\$(BUILDDIRTOP);$(PATH)
 !endif
-	$(DEBUGGER) $(WISH) <<
+	$(WISH) <<
 	console show
 <<
+
+dbgshell: setup $(WISH)
+	@set TCL_LIBRARY=$(TCL_LIBRARY:\=/)
+	@set TK_LIBRARY=$(TK_LIBRARY:\=/)
+	@set TCLLIBPATH=
+!if $(TCLINSTALL)
+	@set PATH=$(_TCLDIR)\bin;$(PATH)
+!else
+	@set PATH=$(_TCLDIR)\win\$(BUILDDIRTOP);$(PATH)
+!endif
+	windbg $(WISH)
 
 setup:
 	@if not exist $(OUT_DIR)\nul mkdir $(OUT_DIR)
@@ -646,18 +637,18 @@
 	$(lib32) -nologo -out:$@ $**
 
 
-$(WISH): $(WISHOBJS) $(TKSTUBLIB) $(TKIMPLIB)
-	$(link32) $(guilflags) -stack:2300000 -out:$@ $(guilibs) $(tcllibs) $**
+$(WISH): $(WISHOBJS) $(TKIMPLIB)
+	$(link32) $(guilflags) -stack:2300000 -out:$@ $(guilibs) $(TCLIMPLIB) $**
 	$(_VC_MANIFEST_EMBED_EXE)
 
 
-$(WISHC): $(WISHOBJS) $(TKSTUBLIB) $(TKIMPLIB)
-	$(link32) $(conlflags) -stack:2300000 -out:$@ $(guilibs) $(tcllibs) $**
+$(WISHC): $(WISHOBJS) $(TKIMPLIB)
+	$(link32) $(conlflags) -stack:2300000 -out:$@ $(guilibs) $(TCLIMPLIB) $**
 	$(_VC_MANIFEST_EMBED_EXE)
 
 
-$(TKTEST): $(TKTESTOBJS) $(TKSTUBLIB) $(TKIMPLIB)
-	$(link32) $(guilflags) -stack:2300000 -out:$@ $(guilibs) $(tcllibs) $**
+$(TKTEST): $(TKTESTOBJS) $(TKIMPLIB)
+	$(link32) $(guilflags) -stack:2300000 -out:$@ $(guilibs) $(TCLIMPLIB) $**
 	$(_VC_MANIFEST_EMBED_EXE)
 
 
@@ -906,11 +897,7 @@
 !if !$(STATIC_BUILD)
 	@echo creating package index
 	@type << > $(OUT_DIR)\pkgIndex.tcl
-<<<<<<< HEAD
-if {[package vcompare [package provide Tcl] $(TCL_PATCH_LEVEL)] != 0} { return }
-=======
 if {[catch {package present Tcl 8.5.0}]} { return }
->>>>>>> 24fe335f
 package ifneeded Tk $(TK_PATCH_LEVEL) [list load [file join $$dir .. .. bin $(TKLIBNAME)] Tk]
 <<
 	@$(CPY) $(OUT_DIR)\pkgIndex.tcl "$(SCRIPT_INSTALL_DIR)\"
@@ -975,4 +962,4 @@
 
 hose:
 	@echo Hosing $(OUT_DIR)\* ...
-	@if exist $(OUT_DIR)\nul $(RMDIR) $(OUT_DIR)+	@if exist $(OUT_DIR)\nul $(RMDIR) $(OUT_DIR)
