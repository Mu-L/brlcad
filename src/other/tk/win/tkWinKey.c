/*
 * tkWinKey.c --
 *
 *	This file contains X emulation routines for keyboard related
 *	functions.
 *
 * Copyright (c) 1995 Sun Microsystems, Inc.
 *
 * See the file "license.terms" for information on usage and redistribution of
 * this file, and for a DISCLAIMER OF ALL WARRANTIES.
 */

#include "tkWinInt.h"
#include "X11/XF86keysym.h"

/*
 * The keymap table holds mappings of Windows keycodes to X keysyms. If
 * Windows ever comes along and changes the value of their keycodes, this will
 * break all kinds of things. However, this table lookup is much faster than
 * the alternative, in which we walked a list of keycodes looking for a match.
 * Since this lookup is performed for every Windows keypress event, it seems
 * like a worthwhile improvement to use the table.
 */

<<<<<<< HEAD
#define MAX_KEYCODE 179 /* VK_MEDIA_PLAY_PAUSE is the last entry in our table below */
/* cf. https://msdn.microsoft.com/en-us/library/windows/desktop/dd375731(v=vs.85).aspx */

static KeySym keymap[] = {
    NoSymbol, NoSymbol, NoSymbol, XK_Cancel, NoSymbol,
    NoSymbol, NoSymbol, NoSymbol, XK_BackSpace, XK_Tab,
    NoSymbol, NoSymbol, XK_Clear, XK_Return, NoSymbol,
    NoSymbol, XK_Shift_L, XK_Control_L, XK_Alt_L, XK_Pause,
    XK_Caps_Lock, NoSymbol, NoSymbol, NoSymbol, NoSymbol,
    NoSymbol, NoSymbol, XK_Escape, NoSymbol, NoSymbol,
    NoSymbol, NoSymbol, XK_space, XK_Prior, XK_Next,
    XK_End, XK_Home, XK_Left, XK_Up, XK_Right,
    XK_Down, XK_Select, XK_Print, XK_Execute, NoSymbol,
    XK_Insert, XK_Delete, XK_Help, NoSymbol, NoSymbol,
    NoSymbol, NoSymbol, NoSymbol, NoSymbol, NoSymbol,
    NoSymbol, NoSymbol, NoSymbol, NoSymbol, NoSymbol,
    NoSymbol, NoSymbol, NoSymbol, NoSymbol, NoSymbol,
    NoSymbol, NoSymbol, NoSymbol, NoSymbol, NoSymbol,
    NoSymbol, NoSymbol, NoSymbol, NoSymbol, NoSymbol,
    NoSymbol, NoSymbol, NoSymbol, NoSymbol, NoSymbol,
    NoSymbol, NoSymbol, NoSymbol, NoSymbol, NoSymbol,
    NoSymbol, NoSymbol, NoSymbol, NoSymbol, NoSymbol,
    NoSymbol, XK_Win_L, XK_Win_R, XK_App, NoSymbol,
    NoSymbol, NoSymbol, NoSymbol, NoSymbol, NoSymbol,
    NoSymbol, NoSymbol, NoSymbol, NoSymbol, NoSymbol,
    NoSymbol, NoSymbol, NoSymbol, NoSymbol, NoSymbol,
    NoSymbol, NoSymbol, XK_F1, XK_F2, XK_F3,
    XK_F4, XK_F5, XK_F6, XK_F7, XK_F8,
    XK_F9, XK_F10, XK_F11, XK_F12, XK_F13,
    XK_F14, XK_F15, XK_F16, XK_F17, XK_F18,
    XK_F19, XK_F20, XK_F21, XK_F22, XK_F23,
    XK_F24, NoSymbol, NoSymbol, NoSymbol, NoSymbol,
    NoSymbol, NoSymbol, NoSymbol, NoSymbol, XK_Num_Lock,
    XK_Scroll_Lock, NoSymbol, NoSymbol, NoSymbol, NoSymbol,
    NoSymbol, NoSymbol, NoSymbol, NoSymbol, NoSymbol, /*150 0x96*/
    NoSymbol, NoSymbol, NoSymbol, NoSymbol, NoSymbol, /*155 0x9b*/
    NoSymbol, NoSymbol, NoSymbol, NoSymbol, NoSymbol, /*160 0xa0*/
    NoSymbol, NoSymbol, NoSymbol, NoSymbol, NoSymbol, /*165 0xa5*/
    NoSymbol, NoSymbol, NoSymbol, XK_XF86AudioMute, XK_XF86AudioLowerVolume, /*170 0xaa*/
    XK_XF86AudioRaiseVolume, XK_XF86AudioNext, XK_XF86AudioPrev, XK_XF86AudioStop, XK_XF86AudioPlay  /*175 0xaf*/
=======
#define MAX_KEYCODE 183 /* VK_LAUNCH_APP2 is the last entry in our table below */
/* cf. https://msdn.microsoft.com/en-us/library/windows/desktop/dd375731(v=vs.85).aspx */

static const KeySym keymap[] = {
    NoSymbol, NoSymbol, NoSymbol, XK_Cancel, NoSymbol, /*0 0x0*/
    NoSymbol, NoSymbol, NoSymbol, XK_BackSpace, XK_Tab, /*5 0x5*/
    NoSymbol, NoSymbol, XK_Clear, XK_Return, NoSymbol, /*10 0xA*/
    NoSymbol, XK_Shift_L, XK_Control_L, XK_Alt_L, XK_Pause, /*15 0xE*/
    XK_Caps_Lock, NoSymbol, NoSymbol, NoSymbol, NoSymbol, /*20 0x14*/
    NoSymbol, NoSymbol, XK_Escape, NoSymbol, NoSymbol, /*25 0x19*/
    NoSymbol, NoSymbol, XK_space, XK_Prior, XK_Next, /*30 0x1E*/
    XK_End, XK_Home, XK_Left, XK_Up, XK_Right, /*35 0x23*/
    XK_Down, XK_Select, XK_Print, XK_Execute, NoSymbol, /*40 0x28*/
    XK_Insert, XK_Delete, XK_Help, NoSymbol, NoSymbol, /*45 0x2D*/
    NoSymbol, NoSymbol, NoSymbol, NoSymbol, NoSymbol, /*50 0x32*/
    NoSymbol, NoSymbol, NoSymbol, NoSymbol, NoSymbol, /*55 0x37*/
    NoSymbol, NoSymbol, NoSymbol, NoSymbol, NoSymbol, /*60 0x3C*/
    NoSymbol, NoSymbol, NoSymbol, NoSymbol, NoSymbol, /*65 0x41*/
    NoSymbol, NoSymbol, NoSymbol, NoSymbol, NoSymbol, /*70 0x46*/
    NoSymbol, NoSymbol, NoSymbol, NoSymbol, NoSymbol, /*75 0x4B*/
    NoSymbol, NoSymbol, NoSymbol, NoSymbol, NoSymbol, /*80 0x50*/
    NoSymbol, NoSymbol, NoSymbol, NoSymbol, NoSymbol, /*85 0x55*/
    NoSymbol, XK_Win_L, XK_Win_R, XK_App, NoSymbol, /*90 0x5A*/
    NoSymbol, NoSymbol, NoSymbol, NoSymbol, NoSymbol, /*95 0x5F*/
    NoSymbol, NoSymbol, NoSymbol, NoSymbol, NoSymbol, /*100 0x64*/
    NoSymbol, NoSymbol, NoSymbol, NoSymbol, NoSymbol, /*105 0x69*/
    NoSymbol, NoSymbol, XK_F1, XK_F2, XK_F3, /*110 0x6E*/
    XK_F4, XK_F5, XK_F6, XK_F7, XK_F8, /*115 0x73*/
    XK_F9, XK_F10, XK_F11, XK_F12, XK_F13, /*120 0x78*/
    XK_F14, XK_F15, XK_F16, XK_F17, XK_F18, /*125 0x7D*/
    XK_F19, XK_F20, XK_F21, XK_F22, XK_F23, /*130 0x82*/
    XK_F24, NoSymbol, NoSymbol, NoSymbol, NoSymbol, /*135 0x87*/
    NoSymbol, NoSymbol, NoSymbol, NoSymbol, XK_Num_Lock, /*140 0x8C*/
    XK_Scroll_Lock, NoSymbol, NoSymbol, NoSymbol, NoSymbol, /*145 0x91*/
    NoSymbol, NoSymbol, NoSymbol, NoSymbol, NoSymbol, /*150 0x96*/
    NoSymbol, NoSymbol, NoSymbol, NoSymbol, NoSymbol, /*155 0x9B*/
    NoSymbol, NoSymbol, NoSymbol, NoSymbol, NoSymbol, /*160 0xA0*/
    NoSymbol, NoSymbol, NoSymbol, NoSymbol, NoSymbol, /*165 0xA5*/
    NoSymbol, NoSymbol, NoSymbol, XF86XK_AudioMute, XF86XK_AudioLowerVolume, /*170 0xAA*/
    XF86XK_AudioRaiseVolume, XF86XK_AudioNext, XF86XK_AudioPrev, XF86XK_AudioStop, XF86XK_AudioPlay, /*175 0xAF*/
    XF86XK_Mail, XF86XK_AudioMedia, XF86XK_Launch0, XF86XK_Launch1  /*180 0xB4*/
>>>>>>> 60304d81
};

/*
 * Prototypes for local functions defined in this file:
 */

static KeySym		KeycodeToKeysym(unsigned int keycode,
			    int state, int noascii);

/*
 *----------------------------------------------------------------------
 *
 * TkpGetString --
 *
 *	Retrieve the UTF string equivalent for the given keyboard event.
 *
 * Results:
 *	Returns the UTF string.
 *
 * Side effects:
 *	None.
 *
 *----------------------------------------------------------------------
 */

const char *
TkpGetString(
    TkWindow *winPtr,		/* Window where event occurred: needed to get
				 * input context. */
    XEvent *eventPtr,		/* X keyboard event. */
    Tcl_DString *dsPtr)		/* Uninitialized or empty string to hold
				 * result. */
{
    XKeyEvent *keyEv = &eventPtr->xkey;
    char buf[6];
    int len;

    Tcl_DStringInit(dsPtr);
    if (keyEv->send_event == -1) {
	if (keyEv->nbytes > 0) {
	    Tcl_ExternalToUtfDString(TkWinGetKeyInputEncoding(),
		    keyEv->trans_chars, keyEv->nbytes, dsPtr);
	}
    } else if (keyEv->send_event == -3) {

	/*
	 * Special case for WM_UNICHAR and win2000 multi-lingal IME input
	 */

	len = TkUniCharToUtf(keyEv->keycode, buf);
	Tcl_DStringAppend(dsPtr, buf, len);
    } else {
	/*
	 * This is an event generated from generic code. It has no nchars or
	 * trans_chars members.
	 */

	KeySym keysym = KeycodeToKeysym(keyEv->keycode, keyEv->state, 0);

	if (((keysym != NoSymbol) && (keysym > 0) && (keysym < 256))
		|| (keysym == XK_Return) || (keysym == XK_Tab)) {
	    len = TkUniCharToUtf(keysym & 255, buf);
	    Tcl_DStringAppend(dsPtr, buf, len);
	}
    }
    return Tcl_DStringValue(dsPtr);
}

/*
 *----------------------------------------------------------------------
 *
 * XKeycodeToKeysym --
 *
 *	Translate from a system-dependent keycode to a system-independent
 *	keysym.
 *
 * Results:
 *	Returns the translated keysym, or NoSymbol on failure.
 *
 * Side effects:
 *	None.
 *
 *----------------------------------------------------------------------
 */

KeySym
XKeycodeToKeysym(
    Display *display,
    unsigned int keycode,
    int index)
{
    int state = 0;

    if (index & 0x01) {
	state |= ShiftMask;
    }
    return KeycodeToKeysym(keycode, state, 0);
}

/*
 *----------------------------------------------------------------------
 *
 * KeycodeToKeysym --
 *
 *	Translate from a system-dependent keycode to a system-independent
 *	keysym.
 *
 * Results:
 *	Returns the translated keysym, or NoSymbol on failure.
 *
 * Side effects:
 *	It may affect the internal state of the keyboard, such as remembered
 *	dead key or lock indicator lamps.
 *
 *----------------------------------------------------------------------
 */

static KeySym
KeycodeToKeysym(
    unsigned int keycode,
    int state,
    int noascii)
{
    BYTE keys[256];
    int result, deadkey, shift;
    WCHAR buf[4];
    unsigned int scancode = MapVirtualKeyW(keycode, 0);

    /*
     * Do not run keycodes of lock keys through ToUnicode(). One of ToUnicode()'s
     * side effects is to handle the lights on the keyboard, and we don't want
     * to mess that up.
     */

    if (noascii || keycode == VK_CAPITAL || keycode == VK_SCROLL ||
	    keycode == VK_NUMLOCK) {
	goto skipToUnicode;
    }

    /*
     * Use MapVirtualKeyW() to detect some dead keys.
     */

    if (MapVirtualKeyW(keycode, 2) > 0x7fffUL) {
	return XK_Multi_key;
    }

    /*
     * Set up a keyboard with correct modifiers
     */

    memset(keys, 0, 256);
    if (state & ShiftMask) {
	keys[VK_SHIFT] = 0x80;
    }
    if (state & ControlMask) {
	keys[VK_CONTROL] = 0x80;
    }
    if (state & Mod2Mask) {
	keys[VK_MENU] = 0x80;
    }

    /*
     * Make sure all lock button info is correct so we don't mess up the
     * lights.
     */

    if (state & LockMask) {
	keys[VK_CAPITAL] = 1;
    }
    if (state & Mod3Mask) {
	keys[VK_SCROLL] = 1;
    }
    if (state & Mod1Mask) {
	keys[VK_NUMLOCK] = 1;
    }

    result = ToUnicode(keycode, scancode, keys, buf, 4, 0);

    if (result < 0) {
	/*
	 * Win95/98: This was a dead char, which is now remembered by the
	 * keyboard. Call ToUnicode() again to forget it.
	 * WinNT: This was a dead char, overwriting any previously remembered
	 * key. Calling ToUnicode() again does not affect anything.
	 */

	ToUnicode(keycode, scancode, keys, buf, 4, 0);
	return XK_Multi_key;
    }

    if (result == 2) {
	/*
	 * This was a dead char, and there were one previously remembered by
	 * the keyboard. Call ToUnicode() again with proper parameters to
	 * restore it.
	 *
	 * Get information about the old char
	 */

	deadkey = VkKeyScanW(buf[0]);
	shift = deadkey >> 8;
	deadkey &= 255;
	scancode = MapVirtualKeyW(deadkey, 0);

	/*
	 * Set up a keyboard with proper modifier keys
	 */

	memset(keys, 0, 256);
	if (shift & 1) {
	    keys[VK_SHIFT] = 0x80;
	}
	if (shift & 2) {
	    keys[VK_CONTROL] = 0x80;
	}
	if (shift & 4) {
	    keys[VK_MENU] = 0x80;
	}
	ToUnicode(deadkey, scancode, keys, buf, 4, 0);
	return XK_Multi_key;
    }

    /*
     * Keycode mapped to a valid Unicode character. Since the keysyms for
     * alphanumeric characters map onto Unicode, we just return it.
     *
     * We treat 0x7F as a special case mostly for backwards compatibility. In
     * versions of Tk<=8.2, Control-Backspace returned "XK_BackSpace" as the X
     * Keysym. This was due to the fact that we did not initialize the keys
     * array properly when we passed it to ToUnicode, above. We had previously
     * not been setting the state bit for the Control key. When we fixed that,
     * we found that Control-Backspace on Windows is interpreted as ASCII-127
     * (0x7F), which corresponds to the Delete key.
     *
     * Upon discovering this, we realized we had two choices: return XK_Delete
     * or return XK_BackSpace. If we returned XK_Delete, that could be
     * considered "more correct" (although the correctness would be dependent
     * on whether you believe that ToUnicode is doing the right thing in that
     * case); however, this would break backwards compatibility, and worse, it
     * would limit application programmers; they would effectively be unable
     * to bind to <Control-Backspace> on Windows. We therefore chose instead
     * to return XK_BackSpace (handled here by letting the code "fall-through"
     * to the return statement below, which works because the keycode for this
     * event is VK_BACKSPACE, and the keymap table maps that keycode to
     * XK_BackSpace).
     */

    if (result == 1 && buf[0] >= 0x20 && buf[0] != 0x7F) {
	return (KeySym) buf[0];
    }

    /*
     * Keycode is a non-alphanumeric key, so we have to do the lookup.
     */

  skipToUnicode:
    if (keycode > MAX_KEYCODE) {
	return NoSymbol;
    }
    switch (keycode) {
	/*
	 * Windows only gives us an undifferentiated VK_CONTROL code (for
	 * example) when either Control key is pressed. To distinguish between
	 * left and right, we use the Extended flag. Indeed, the right Control
	 * and Alt (aka Menu) keys are such extended keys (which their left
	 * counterparts are not).
	 * Regarding the shift case, Windows does not set the Extended flag for
	 * the neither the left nor the right shift key. As a consequence another
	 * way to distinguish between the two keys is to query the state of one
	 * of the two to determine which was actually pressed. So if the keycode
	 * indicates Shift, do this extra test. If the right-side key was
	 * pressed, return the appropriate keycode. Otherwise, we fall through
	 * and rely on the keymap table to hold the correct keysym value.
	 * Note: this little trick only works for KeyPress, not for KeyRelease,
	 * for reasons stated in bug [2945130]
	 */

    case VK_CONTROL:
        if (state & EXTENDED_MASK) {
            return XK_Control_R;
        }
	break;
    case VK_SHIFT:
	if (GetKeyState(VK_RSHIFT) & 0x80) {
	    return XK_Shift_R;
	}
	break;
    case VK_MENU:
        if (state & EXTENDED_MASK) {
            return XK_Alt_R;
        }
	break;
    }
    return keymap[keycode];
}

/*
 *----------------------------------------------------------------------
 *
 * TkpGetKeySym --
 *
 *	Given an X KeyPress or KeyRelease event, map the keycode in the event
 *	into a KeySym.
 *
 * Results:
 *	The return value is the KeySym corresponding to eventPtr, or NoSymbol
 *	if no matching Keysym could be found.
 *
 * Side effects:
 *	In the first call for a given display, keycode-to-KeySym maps get
 *	loaded.
 *
 *----------------------------------------------------------------------
 */

KeySym
TkpGetKeySym(
    TkDisplay *dispPtr,		/* Display in which to map keycode. */
    XEvent *eventPtr)		/* Description of X event. */
{
    KeySym sym;
    int state = eventPtr->xkey.state;

    /*
     * Refresh the mapping information if it's stale
     */

    if (dispPtr->bindInfoStale) {
	TkpInitKeymapInfo(dispPtr);
    }

    sym = KeycodeToKeysym(eventPtr->xkey.keycode, state, 0);

    /*
     * Special handling: if this is a ctrl-alt or shifted key, and there is no
     * keysym defined, try without the modifiers.
     */

    if ((sym == NoSymbol) && ((state & ControlMask) || (state & Mod2Mask))) {
	state &= ~(ControlMask | Mod2Mask);
	sym = KeycodeToKeysym(eventPtr->xkey.keycode, state, 0);
    }
    if ((sym == NoSymbol) && (state & ShiftMask)) {
	state &= ~ShiftMask;
	sym = KeycodeToKeysym(eventPtr->xkey.keycode, state, 0);
    }
    return sym;
}

/*
 *--------------------------------------------------------------
 *
 * TkpInitKeymapInfo --
 *
 *	This function is invoked to scan keymap information to recompute stuff
 *	that's important for binding, such as the modifier key (if any) that
 *	corresponds to "mode switch".
 *
 * Results:
 *	None.
 *
 * Side effects:
 *	Keymap-related information in dispPtr is updated.
 *
 *--------------------------------------------------------------
 */

void
TkpInitKeymapInfo(
    TkDisplay *dispPtr)		/* Display for which to recompute keymap
				 * information. */
{
    XModifierKeymap *modMapPtr;
    KeyCode *codePtr;
    KeySym keysym;
    int count, i, j, max, arraySize;
#define KEYCODE_ARRAY_SIZE 20

    dispPtr->bindInfoStale = 0;
    modMapPtr = XGetModifierMapping(dispPtr->display);

    /*
     * Check the keycodes associated with the Lock modifier. If any of them is
     * associated with the XK_Shift_Lock modifier, then Lock has to be
     * interpreted as Shift Lock, not Caps Lock.
     */

    dispPtr->lockUsage = LU_IGNORE;
    codePtr = modMapPtr->modifiermap + modMapPtr->max_keypermod*LockMapIndex;
    for (count = modMapPtr->max_keypermod; count > 0; count--, codePtr++) {
	if (*codePtr == 0) {
	    continue;
	}
	keysym = KeycodeToKeysym(*codePtr, 0, 1);
	if (keysym == XK_Shift_Lock) {
	    dispPtr->lockUsage = LU_SHIFT;
	    break;
	}
	if (keysym == XK_Caps_Lock) {
	    dispPtr->lockUsage = LU_CAPS;
	    break;
	}
    }

    /*
     * Look through the keycodes associated with modifiers to see if the the
     * "mode switch", "meta", or "alt" keysyms are associated with any
     * modifiers. If so, remember their modifier mask bits.
     */

    dispPtr->modeModMask = 0;
    dispPtr->metaModMask = 0;
    dispPtr->altModMask = 0;
    codePtr = modMapPtr->modifiermap;
    max = 8*modMapPtr->max_keypermod;
    for (i = 0; i < max; i++, codePtr++) {
	if (*codePtr == 0) {
	    continue;
	}
	keysym = KeycodeToKeysym(*codePtr, 0, 1);
	if (keysym == XK_Mode_switch) {
	    dispPtr->modeModMask |= ShiftMask << (i/modMapPtr->max_keypermod);
	}
	if ((keysym == XK_Meta_L) || (keysym == XK_Meta_R)) {
	    dispPtr->metaModMask |= ShiftMask << (i/modMapPtr->max_keypermod);
	}
	if ((keysym == XK_Alt_L) || (keysym == XK_Alt_R)) {
	    dispPtr->altModMask |= ShiftMask << (i/modMapPtr->max_keypermod);
	}
    }

    /*
     * Create an array of the keycodes for all modifier keys.
     */

    if (dispPtr->modKeyCodes != NULL) {
	ckfree(dispPtr->modKeyCodes);
    }
    dispPtr->numModKeyCodes = 0;
    arraySize = KEYCODE_ARRAY_SIZE;
    dispPtr->modKeyCodes = ckalloc(KEYCODE_ARRAY_SIZE * sizeof(KeyCode));
    for (i = 0, codePtr = modMapPtr->modifiermap; i < max; i++, codePtr++) {
	if (*codePtr == 0) {
	    continue;
	}

	/*
	 * Make sure that the keycode isn't already in the array.
	 */

	for (j = 0; j < dispPtr->numModKeyCodes; j++) {
	    if (dispPtr->modKeyCodes[j] == *codePtr) {
		goto nextModCode;
	    }
	}
	if (dispPtr->numModKeyCodes >= arraySize) {
	    KeyCode *new;

	    /*
	     * Ran out of space in the array; grow it.
	     */

	    arraySize *= 2;
	    new = ckalloc(arraySize * sizeof(KeyCode));
	    memcpy(new, dispPtr->modKeyCodes,
		    dispPtr->numModKeyCodes * sizeof(KeyCode));
	    ckfree(dispPtr->modKeyCodes);
	    dispPtr->modKeyCodes = new;
	}
	dispPtr->modKeyCodes[dispPtr->numModKeyCodes] = *codePtr;
	dispPtr->numModKeyCodes++;
	nextModCode: continue;
    }
    XFreeModifiermap(modMapPtr);
}

/*
 * When mapping from a keysym to a keycode, need information about the
 * modifier state that should be used so that when they call XKeycodeToKeysym
 * taking into account the xkey.state, they will get back the original keysym.
 */

void
TkpSetKeycodeAndState(
    Tk_Window tkwin,
    KeySym keySym,
    XEvent *eventPtr)
{
    int i;
    SHORT result;
    int shift;

    eventPtr->xkey.keycode = 0;
    if (keySym == NoSymbol) {
	return;
    }

    /*
     * We check our private map first for a virtual keycode, as VkKeyScan will
     * return values that don't map to X for the "extended" Syms. This may be
     * due to just casting problems below, but this works.
     */

    for (i = 0; i <= MAX_KEYCODE; i++) {
	if (keymap[i] == keySym) {
	    eventPtr->xkey.keycode = i;
	    return;
	}
    }
    if (keySym >= 0x20) {
	result = VkKeyScanW((WCHAR) keySym);
	if (result != -1) {
	    shift = result >> 8;
	    if (shift & 1)
		eventPtr->xkey.state |= ShiftMask;
	    if (shift & 2)
		eventPtr->xkey.state |= ControlMask;
	    if (shift & 4)
		eventPtr->xkey.state |= Mod2Mask;
	    eventPtr->xkey.keycode = (KeyCode) (result & 0xff);
	}
    }
}

/*
 *----------------------------------------------------------------------
 *
 * XKeysymToKeycode --
 *
 *	Translate a keysym back into a keycode.
 *
 * Results:
 *	Returns the keycode that would generate the specified keysym.
 *
 * Side effects:
 *	None.
 *
 *----------------------------------------------------------------------
 */

KeyCode
XKeysymToKeycode(
    Display *display,
    KeySym keysym)
{
    int i;
    SHORT result;

    /*
     * We check our private map first for a virtual keycode, as VkKeyScan will
     * return values that don't map to X for the "extended" Syms. This may be
     * due to just casting problems below, but this works.
     */

    if (keysym == NoSymbol) {
	return 0;
    }
    for (i = 0; i <= MAX_KEYCODE; i++) {
	if (keymap[i] == keysym) {
	    return ((KeyCode) i);
	}
    }
    if (keysym >= 0x20) {
	result = VkKeyScanW((WCHAR) keysym);
	if (result != -1) {
	    return (KeyCode) (result & 0xff);
	}
    }

    return 0;
}

/*
 *----------------------------------------------------------------------
 *
 * XGetModifierMapping --
 *
 *	Fetch the current keycodes used as modifiers.
 *
 * Results:
 *	Returns a new modifier map.
 *
 * Side effects:
 *	Allocates a new modifier map data structure.
 *
 *----------------------------------------------------------------------
 */

XModifierKeymap	*
XGetModifierMapping(
    Display *display)
{
    XModifierKeymap *map = ckalloc(sizeof(XModifierKeymap));

    map->max_keypermod = 1;
    map->modifiermap = ckalloc(sizeof(KeyCode) * 8);
    map->modifiermap[ShiftMapIndex] = VK_SHIFT;
    map->modifiermap[LockMapIndex] = VK_CAPITAL;
    map->modifiermap[ControlMapIndex] = VK_CONTROL;
    map->modifiermap[Mod1MapIndex] = VK_NUMLOCK;
    map->modifiermap[Mod2MapIndex] = VK_MENU;
    map->modifiermap[Mod3MapIndex] = VK_SCROLL;
    map->modifiermap[Mod4MapIndex] = 0;
    map->modifiermap[Mod5MapIndex] = 0;
    return map;
}

/*
 *----------------------------------------------------------------------
 *
 * XFreeModifiermap --
 *
 *	Deallocate a modifier map that was created by XGetModifierMapping.
 *
 * Results:
 *	None.
 *
 * Side effects:
 *	Frees the datastructure referenced by modmap.
 *
 *----------------------------------------------------------------------
 */

int
XFreeModifiermap(
    XModifierKeymap *modmap)
{
    ckfree(modmap->modifiermap);
    ckfree(modmap);
    return Success;
}

/*
 *----------------------------------------------------------------------
 *
 * XStringToKeysym --
 *
 *	Translate a keysym name to the matching keysym.
 *
 * Results:
 *	Returns the keysym. Since this is already handled by Tk's
 *	StringToKeysym function, we just return NoSymbol.
 *
 * Side effects:
 *	None.
 *
 *----------------------------------------------------------------------
 */

KeySym
XStringToKeysym(
    _Xconst char *string)
{
    return NoSymbol;
}

/*
 *----------------------------------------------------------------------
 *
 * XKeysymToString --
 *
 *	Convert a keysym to character form.
 *
 * Results:
 *	Returns NULL, since Tk will have handled this already.
 *
 * Side effects:
 *	None.
 *
 *----------------------------------------------------------------------
 */

char *
XKeysymToString(
    KeySym keysym)
{
    return NULL;
}

/*
 * Local Variables:
 * mode: c
 * c-basic-offset: 4
 * fill-column: 78
 * End:
 */<|MERGE_RESOLUTION|>--- conflicted
+++ resolved
@@ -22,48 +22,6 @@
  * like a worthwhile improvement to use the table.
  */
 
-<<<<<<< HEAD
-#define MAX_KEYCODE 179 /* VK_MEDIA_PLAY_PAUSE is the last entry in our table below */
-/* cf. https://msdn.microsoft.com/en-us/library/windows/desktop/dd375731(v=vs.85).aspx */
-
-static KeySym keymap[] = {
-    NoSymbol, NoSymbol, NoSymbol, XK_Cancel, NoSymbol,
-    NoSymbol, NoSymbol, NoSymbol, XK_BackSpace, XK_Tab,
-    NoSymbol, NoSymbol, XK_Clear, XK_Return, NoSymbol,
-    NoSymbol, XK_Shift_L, XK_Control_L, XK_Alt_L, XK_Pause,
-    XK_Caps_Lock, NoSymbol, NoSymbol, NoSymbol, NoSymbol,
-    NoSymbol, NoSymbol, XK_Escape, NoSymbol, NoSymbol,
-    NoSymbol, NoSymbol, XK_space, XK_Prior, XK_Next,
-    XK_End, XK_Home, XK_Left, XK_Up, XK_Right,
-    XK_Down, XK_Select, XK_Print, XK_Execute, NoSymbol,
-    XK_Insert, XK_Delete, XK_Help, NoSymbol, NoSymbol,
-    NoSymbol, NoSymbol, NoSymbol, NoSymbol, NoSymbol,
-    NoSymbol, NoSymbol, NoSymbol, NoSymbol, NoSymbol,
-    NoSymbol, NoSymbol, NoSymbol, NoSymbol, NoSymbol,
-    NoSymbol, NoSymbol, NoSymbol, NoSymbol, NoSymbol,
-    NoSymbol, NoSymbol, NoSymbol, NoSymbol, NoSymbol,
-    NoSymbol, NoSymbol, NoSymbol, NoSymbol, NoSymbol,
-    NoSymbol, NoSymbol, NoSymbol, NoSymbol, NoSymbol,
-    NoSymbol, NoSymbol, NoSymbol, NoSymbol, NoSymbol,
-    NoSymbol, XK_Win_L, XK_Win_R, XK_App, NoSymbol,
-    NoSymbol, NoSymbol, NoSymbol, NoSymbol, NoSymbol,
-    NoSymbol, NoSymbol, NoSymbol, NoSymbol, NoSymbol,
-    NoSymbol, NoSymbol, NoSymbol, NoSymbol, NoSymbol,
-    NoSymbol, NoSymbol, XK_F1, XK_F2, XK_F3,
-    XK_F4, XK_F5, XK_F6, XK_F7, XK_F8,
-    XK_F9, XK_F10, XK_F11, XK_F12, XK_F13,
-    XK_F14, XK_F15, XK_F16, XK_F17, XK_F18,
-    XK_F19, XK_F20, XK_F21, XK_F22, XK_F23,
-    XK_F24, NoSymbol, NoSymbol, NoSymbol, NoSymbol,
-    NoSymbol, NoSymbol, NoSymbol, NoSymbol, XK_Num_Lock,
-    XK_Scroll_Lock, NoSymbol, NoSymbol, NoSymbol, NoSymbol,
-    NoSymbol, NoSymbol, NoSymbol, NoSymbol, NoSymbol, /*150 0x96*/
-    NoSymbol, NoSymbol, NoSymbol, NoSymbol, NoSymbol, /*155 0x9b*/
-    NoSymbol, NoSymbol, NoSymbol, NoSymbol, NoSymbol, /*160 0xa0*/
-    NoSymbol, NoSymbol, NoSymbol, NoSymbol, NoSymbol, /*165 0xa5*/
-    NoSymbol, NoSymbol, NoSymbol, XK_XF86AudioMute, XK_XF86AudioLowerVolume, /*170 0xaa*/
-    XK_XF86AudioRaiseVolume, XK_XF86AudioNext, XK_XF86AudioPrev, XK_XF86AudioStop, XK_XF86AudioPlay  /*175 0xaf*/
-=======
 #define MAX_KEYCODE 183 /* VK_LAUNCH_APP2 is the last entry in our table below */
 /* cf. https://msdn.microsoft.com/en-us/library/windows/desktop/dd375731(v=vs.85).aspx */
 
@@ -105,7 +63,6 @@
     NoSymbol, NoSymbol, NoSymbol, XF86XK_AudioMute, XF86XK_AudioLowerVolume, /*170 0xAA*/
     XF86XK_AudioRaiseVolume, XF86XK_AudioNext, XF86XK_AudioPrev, XF86XK_AudioStop, XF86XK_AudioPlay, /*175 0xAF*/
     XF86XK_Mail, XF86XK_AudioMedia, XF86XK_Launch0, XF86XK_Launch1  /*180 0xB4*/
->>>>>>> 60304d81
 };
 
 /*
