--- conflicted
+++ resolved
@@ -1452,8 +1452,6 @@
     VisualID XVisualIDFromVisual(Visual *visual)
 }
 
-<<<<<<< HEAD
-=======
 # For tktreectrl
 declare 120 win {
     int XOffsetRegion(Region rgn, int dx, int dy)
@@ -1484,7 +1482,6 @@
 declare 132 win {
     int XDrawRectangles(Display *d, Drawable dr, GC gc, XRectangle *r, int n)
 }
->>>>>>> 60304d81
 declare 133 win {
     int XDrawSegments(Display *d, Drawable dr, GC gc, XSegment *s, int n)
 }
@@ -1493,8 +1490,6 @@
 }
 declare 135 win {
     int XDrawPoints(Display *d, Drawable dr, GC gc, XPoint *p, int n, int m)
-<<<<<<< HEAD
-=======
 }
 declare 136 win {
     int XReparentWindow(Display *d, Window w, Window p, int x, int y)
@@ -1503,7 +1498,6 @@
     int XPutImage(Display *d, Drawable dr, GC gc, XImage *im,
 	    int sx, int sy, int dx, int dy,
 	    unsigned int w, unsigned int h)
->>>>>>> 60304d81
 }
 
 ################################
