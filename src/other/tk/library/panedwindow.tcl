--- conflicted
+++ resolved
@@ -39,13 +39,9 @@
     if {[$w cget -opaqueresize]} {
 	set proxy 0
     }
-<<<<<<< HEAD
-    set what [$w identify $x $y]
-=======
     if {[catch {$w identify $x $y} what]} {
        return
     }
->>>>>>> 24fe335f
     if { [llength $what] == 2 } {
 	lassign $what index which
 	if {!$::tk_strictMotif || $which eq "handle"} {
@@ -129,13 +125,9 @@
 #
 proc ::tk::panedwindow::Motion {w x y} {
     variable ::tk::Priv
-<<<<<<< HEAD
-    set id [$w identify $x $y]
-=======
     if {[catch {$w identify $x $y} id]} {
 	return
     }
->>>>>>> 24fe335f
     if {([llength $id] == 2) && \
 	    (!$::tk_strictMotif || [lindex $id 1] eq "handle")} {
 	if {![info exists Priv($w,panecursor)]} {
