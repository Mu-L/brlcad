/*
 *----------------------------------------------------------------------
 *
 * tclStrToD.c --
 *
 *	This file contains a collection of procedures for managing conversions
 *	to/from floating-point in Tcl. They include TclParseNumber, which
 *	parses numbers from strings; TclDoubleDigits, which formats numbers
 *	into strings of digits, and procedures for interconversion among
 *	'double' and 'mp_int' types.
 *
 * Copyright (c) 2005 by Kevin B. Kenny. All rights reserved.
 *
 * See the file "license.terms" for information on usage and redistribution of
 * this file, and for a DISCLAIMER OF ALL WARRANTIES.
 *
 * RCS: @(#) $Id$
 *
 *----------------------------------------------------------------------
 */

#include <tclInt.h>
#include <stdio.h>
#include <stdlib.h>
#include <float.h>
#include <limits.h>
#include <math.h>
#include <ctype.h>
#include <tommath.h>

/*
 * Define KILL_OCTAL to suppress interpretation of numbers with leading zero
 * as octal. (Ceterum censeo: numeros octonarios delendos esse.)
 */

#undef	KILL_OCTAL

/*
 * This code supports (at least hypothetically), IBM, Cray, VAX and IEEE-754
 * floating point; of these, only IEEE-754 can represent NaN. IEEE-754 can be
 * uniquely determined by radix and by the widths of significand and exponent.
 */

#if (FLT_RADIX == 2) && (DBL_MANT_DIG == 53) && (DBL_MAX_EXP == 1024)
#   define IEEE_FLOATING_POINT
#endif

/*
 * gcc on x86 needs access to rounding controls, because of a questionable
 * feature where it retains intermediate results as IEEE 'long double' values
 * somewhat unpredictably. It is tempting to include fpu_control.h, but that
 * file exists only on Linux; it is missing on Cygwin and MinGW. Most gcc-isms
 * and ix86-isms are factored out here.
 */

#if defined(__GNUC__) && defined(__i386)
typedef unsigned int fpu_control_t __attribute__ ((__mode__ (__HI__)));
#define _FPU_GETCW(cw) __asm__ __volatile__ ("fnstcw %0" : "=m" (*&cw))
#define _FPU_SETCW(cw) __asm__ __volatile__ ("fldcw %0" : : "m" (*&cw))
#   define FPU_IEEE_ROUNDING	0x027f
#   define ADJUST_FPU_CONTROL_WORD
#endif

/* Sun ProC needs sunmath for rounding control on x86 like gcc above.
 *
 *
 */
#if defined(__sun) && defined(__i386) && !defined(__GNUC__)
#include <sunmath.h>
#endif

/*
 * MIPS floating-point units need special settings in control registers
<<<<<<< HEAD
 * to use gradual underflow as we expect.  This fix is for the MIPSpro
 * compiler.  
 */
#if defined(__sgi) && defined(_COMPILER_VERSION)
=======
 * to use gradual underflow as we expect.
 */
#if defined(__mips)
>>>>>>> 24fe335f
#include <sys/fpu.h>
#endif
/*
 * HP's PA_RISC architecture uses 7ff4000000000000 to represent a quiet NaN.
 * Everyone else uses 7ff8000000000000. (Why, HP, why?)
 */

#ifdef __hppa
#   define NAN_START 0x7ff4
#   define NAN_MASK (((Tcl_WideUInt) 1) << 50)
#else
#   define NAN_START 0x7ff8
#   define NAN_MASK (((Tcl_WideUInt) 1) << 51)
#endif

/*
 * Constants used by this file (most of which are only ever calculated at
 * runtime).
 */

static int maxpow10_wide;	/* The powers of ten that can be represented
				 * exactly as wide integers. */
static Tcl_WideUInt *pow10_wide;
#define MAXPOW	22
static double pow10vals[MAXPOW+1];
				/* The powers of ten that can be represented
				 * exactly as IEEE754 doubles. */
static int mmaxpow;		/* Largest power of ten that can be
				 * represented exactly in a 'double'. */
static int log10_DIGIT_MAX;	/* The number of decimal digits that fit in an
				 * mp_digit. */
static int log2FLT_RADIX;	/* Logarithm of the floating point radix. */
static int mantBits;		/* Number of bits in a double's significand */
static mp_int pow5[9];		/* Table of powers of 5**(2**n), up to
				 * 5**256 */
static double tiny;		/* The smallest representable double */
static int maxDigits;		/* The maximum number of digits to the left of
				 * the decimal point of a double. */
static int minDigits;		/* The maximum number of digits to the right
				 * of the decimal point in a double. */
static int mantDIGIT;		/* Number of mp_digit's needed to hold the
				 * significand of a double. */
static const double pow_10_2_n[] = {	/* Inexact higher powers of ten. */
    1.0,
    100.0,
    10000.0,
    1.0e+8,
    1.0e+16,
    1.0e+32,
    1.0e+64,
    1.0e+128,
    1.0e+256
};
static int n770_fp;		/* Flag is 1 on Nokia N770 floating point.
				 * Nokia's floating point has the words
				 * reversed: if big-endian is 7654 3210,
				 * and little-endian is       0123 4567,
				 * then Nokia's FP is         4567 0123;
				 * little-endian within the 32-bit words
				 * but big-endian between them. */

/*
 * Static functions defined in this file.
 */

static double		AbsoluteValue(double v, int *signum);
static int		AccumulateDecimalDigit(unsigned, int, 
			    Tcl_WideUInt *, mp_int *, int);
static double		BignumToBiasedFrExp(mp_int *big, int* machexp);
static int		GetIntegerTimesPower(double v, mp_int *r, int *e);
static double		MakeHighPrecisionDouble(int signum,
			    mp_int *significand, int nSigDigs, int exponent);
static double		MakeLowPrecisionDouble(int signum,
			    Tcl_WideUInt significand, int nSigDigs,
			    int exponent);
static double		MakeNaN(int signum, Tcl_WideUInt tag);
static Tcl_WideUInt	Nokia770Twiddle(Tcl_WideUInt w);
static double		Pow10TimesFrExp(int exponent, double fraction,
			    int *machexp);
static double		RefineApproximation(double approx,
			    mp_int *exactSignificand, int exponent);
static double		SafeLdExp(double fraction, int exponent);

/*
 *----------------------------------------------------------------------
 *
 * TclParseNumber --
 *
 *	Scans bytes, interpreted as characters in Tcl's internal encoding, and
 *	parses the longest prefix that is the string representation of a
 *	number in a format recognized by Tcl.
 *
 *	The arguments bytes, numBytes, and objPtr are the inputs which
 *	determine the string to be parsed. If bytes is non-NULL, it points to
 *	the first byte to be scanned. If bytes is NULL, then objPtr must be
 *	non-NULL, and the string representation of objPtr will be scanned
 *	(generated first, if necessary). The numBytes argument determines the
 *	number of bytes to be scanned. If numBytes is negative, the first NUL
 *	byte encountered will terminate the scan. If numBytes is non-negative,
 *	then no more than numBytes bytes will be scanned.
 *
 *	The argument flags is an input that controls the numeric formats
 *	recognized by the parser. The flag bits are:
 *
 *	- TCL_PARSE_INTEGER_ONLY:	accept only integer values; reject
 *		strings that denote floating point values (or accept only the
 *		leading portion of them that are integer values).
 *	- TCL_PARSE_SCAN_PREFIXES:	ignore the prefixes 0b and 0o that are
 *		not part of the [scan] command's vocabulary. Use only in
 *		combination with TCL_PARSE_INTEGER_ONLY.
 * 	- TCL_PARSE_OCTAL_ONLY:		parse only in the octal format, whether
 *		or not a prefix is present that would lead to octal parsing.
 *		Use only in combination with TCL_PARSE_INTEGER_ONLY.
 * 	- TCL_PARSE_HEXADECIMAL_ONLY:	parse only in the hexadecimal format,
 *		whether or not a prefix is present that would lead to
 *		hexadecimal parsing. Use only in combination with
 *		TCL_PARSE_INTEGER_ONLY.
 * 	- TCL_PARSE_DECIMAL_ONLY:	parse only in the decimal format, no
 *		matter whether a 0 prefix would normally force a different
 *		base.
 *	- TCL_PARSE_NO_WHITESPACE:	reject any leading/trailing whitespace
 *
 *	The arguments interp and expected are inputs that control error
 *	message generation. If interp is NULL, no error message will be
 *	generated. If interp is non-NULL, then expected must also be non-NULL.
 *	When TCL_ERROR is returned, an error message will be left in the
 *	result of interp, and the expected argument will appear in the error
 *	message as the thing TclParseNumber expected, but failed to find in
 *	the string.
 *
 *	The arguments objPtr and endPtrPtr as well as the return code are the
 *	outputs.
 *
 *	When the parser cannot find any prefix of the string that matches a
 *	format it is looking for, TCL_ERROR is returned and an error message
 *	may be generated and returned as described above. The contents of
 *	objPtr will not be changed. If endPtrPtr is non-NULL, a pointer to the
 *	character in the string that terminated the scan will be written to
 *	*endPtrPtr.
 *
 *	When the parser determines that the entire string matches a format it
 *	is looking for, TCL_OK is returned, and if objPtr is non-NULL, then
 *	the internal rep and Tcl_ObjType of objPtr are set to the "canonical"
 *	numeric value that matches the scanned string. If endPtrPtr is not
 *	NULL, a pointer to the end of the string will be written to *endPtrPtr
 *	(that is, either bytes+numBytes or a pointer to a terminating NUL
 *	byte).
 *
 *	When the parser determines that a partial string matches a format it
 *	is looking for, the value of endPtrPtr determines what happens:
 *
 *	- If endPtrPtr is NULL, then TCL_ERROR is returned, with error message
 *		generation as above.
 *
 *	- If endPtrPtr is non-NULL, then TCL_OK is returned and objPtr
 *		internals are set as above. Also, a pointer to the first
 *		character following the parsed numeric string is written to
 *		*endPtrPtr.
 *
 *	In some cases where the string being scanned is the string rep of
 *	objPtr, this routine can leave objPtr in an inconsistent state where
 *	its string rep and its internal rep do not agree. In these cases the
 *	internal rep will be in agreement with only some substring of the
 *	string rep. This might happen if the caller passes in a non-NULL bytes
 *	value that points somewhere into the string rep. It might happen if
 *	the caller passes in a numBytes value that limits the scan to only a
 *	prefix of the string rep. Or it might happen if a non-NULL value of
 *	endPtrPtr permits a TCL_OK return from only a partial string match. It
 *	is the responsibility of the caller to detect and correct such
 *	inconsistencies when they can and do arise.
 *
 * Results:
 *	Returns a standard Tcl result.
 *
 * Side effects:
 *	The string representaton of objPtr may be generated.
 *
 *	The internal representation and Tcl_ObjType of objPtr may be changed.
 *	This may involve allocation and/or freeing of memory.
 *
 *----------------------------------------------------------------------
 */

int
TclParseNumber(
    Tcl_Interp *interp,		/* Used for error reporting. May be NULL. */
    Tcl_Obj *objPtr,		/* Object to receive the internal rep. */
    const char *expected,	/* Description of the type of number the
				 * caller expects to be able to parse
				 * ("integer", "boolean value", etc.). */
    const char *bytes,		/* Pointer to the start of the string to
				 * scan. */
    int numBytes,		/* Maximum number of bytes to scan, see
				 * above. */
    const char **endPtrPtr,	/* Place to store pointer to the character
				 * that terminated the scan. */
    int flags)			/* Flags governing the parse. */
{
    enum State {
	INITIAL, SIGNUM, ZERO, ZERO_X,
	ZERO_O, ZERO_B, BINARY,
	HEXADECIMAL, OCTAL, BAD_OCTAL, DECIMAL,
	LEADING_RADIX_POINT, FRACTION,
	EXPONENT_START, EXPONENT_SIGNUM, EXPONENT,
	sI, sIN, sINF, sINFI, sINFIN, sINFINI, sINFINIT, sINFINITY
#ifdef IEEE_FLOATING_POINT
	, sN, sNA, sNAN, sNANPAREN, sNANHEX, sNANFINISH
#endif
    } state = INITIAL;
    enum State acceptState = INITIAL;

    int signum = 0;		/* Sign of the number being parsed */
    Tcl_WideUInt significandWide = 0;
				/* Significand of the number being parsed (if
				 * no overflow) */
    mp_int significandBig;	/* Significand of the number being parsed (if
				 * it overflows significandWide) */
    int significandOverflow = 0;/* Flag==1 iff significandBig is used */
    Tcl_WideUInt octalSignificandWide = 0;
				/* Significand of an octal number; needed
				 * because we don't know whether a number with
				 * a leading zero is octal or decimal until
				 * we've scanned forward to a '.' or 'e' */
    mp_int octalSignificandBig;	/* Significand of octal number once
				 * octalSignificandWide overflows */
    int octalSignificandOverflow = 0;
				/* Flag==1 if octalSignificandBig is used */
    int numSigDigs = 0;		/* Number of significant digits in the decimal
				 * significand */
    int numTrailZeros = 0;	/* Number of trailing zeroes at the current
				 * point in the parse. */
    int numDigitsAfterDp = 0;	/* Number of digits scanned after the decimal
				 * point */
    int exponentSignum = 0;	/* Signum of the exponent of a floating point
				 * number */
    long exponent = 0;		/* Exponent of a floating point number */
    const char *p;		/* Pointer to next character to scan */
    size_t len;			/* Number of characters remaining after p */
    const char *acceptPoint;	/* Pointer to position after last character in
				 * an acceptable number */
    size_t acceptLen;		/* Number of characters following that
				 * point. */
    int status = TCL_OK;	/* Status to return to caller */
    char d = 0;			/* Last hexadecimal digit scanned; initialized
				 * to avoid a compiler warning. */
    int shift = 0;		/* Amount to shift when accumulating binary */
    int explicitOctal = 0;

#define ALL_BITS	(~(Tcl_WideUInt)0)
#define MOST_BITS	(ALL_BITS >> 1)

    /*
     * Initialize bytes to start of the object's string rep if the caller
     * didn't pass anything else.
     */

    if (bytes == NULL) {
	bytes = TclGetString(objPtr);
    }

    p = bytes;
    len = numBytes;
    acceptPoint = p;
    acceptLen = len;
    while (1) {
	char c = len ? *p : '\0';
	switch (state) {

	case INITIAL:
	    /*
	     * Initial state. Acceptable characters are +, -, digits, period,
	     * I, N, and whitespace.
	     */

	    if (isspace(UCHAR(c))) {
		if (flags & TCL_PARSE_NO_WHITESPACE) {
		    goto endgame;
		}
		break;
	    } else if (c == '+') {
		state = SIGNUM;
		break;
	    } else if (c == '-') {
		signum = 1;
		state = SIGNUM;
		break;
	    }
	    /* FALLTHROUGH */

	case SIGNUM:
	    /*
	     * Scanned a leading + or -. Acceptable characters are digits,
	     * period, I, and N.
	     */

	    if (c == '0') {
		if (flags & TCL_PARSE_DECIMAL_ONLY) {
		    state = DECIMAL;
		} else {
		    state = ZERO;
		}
		break;
	    } else if (flags & TCL_PARSE_HEXADECIMAL_ONLY) {
		goto zerox;
	    } else if (flags & TCL_PARSE_BINARY_ONLY) {
		goto zerob;
	    } else if (flags & TCL_PARSE_OCTAL_ONLY) {
		goto zeroo;
	    } else if (isdigit(UCHAR(c))) {
		significandWide = c - '0';
		numSigDigs = 1;
		state = DECIMAL;
		break;
	    } else if (flags & TCL_PARSE_INTEGER_ONLY) {
		goto endgame;
	    } else if (c == '.') {
		state = LEADING_RADIX_POINT;
		break;
	    } else if (c == 'I' || c == 'i') {
		state = sI;
		break;
#ifdef IEEE_FLOATING_POINT
	    } else if (c == 'N' || c == 'n') {
		state = sN;
		break;
#endif
	    }
	    goto endgame;

	case ZERO:
	    /*
	     * Scanned a leading zero (perhaps with a + or -). Acceptable
	     * inputs are digits, period, X, b, and E. If 8 or 9 is encountered,
	     * the number can't be octal. This state and the OCTAL state
	     * differ only in whether they recognize 'X' and 'b'.
	     */

	    acceptState = state;
	    acceptPoint = p;
	    acceptLen = len;
	    if (c == 'x' || c == 'X') {
		state = ZERO_X;
		break;
	    }
	    if (flags & TCL_PARSE_HEXADECIMAL_ONLY) {
		goto zerox;
	    }
	    if (flags & TCL_PARSE_SCAN_PREFIXES) {
		goto zeroo;
	    }
	    if (c == 'b' || c == 'B') {
		state = ZERO_B;
		break;
	    }
	    if (flags & TCL_PARSE_BINARY_ONLY) {
		goto zerob;
	    }
	    if (c == 'o' || c == 'O') {
		explicitOctal = 1;
		state = ZERO_O;
		break;
	    }
#ifdef KILL_OCTAL
	    goto decimal;
#endif
	    /* FALLTHROUGH */

	case OCTAL:
	    /*
	     * Scanned an optional + or -, followed by a string of octal
	     * digits. Acceptable inputs are more digits, period, or E. If 8
	     * or 9 is encountered, commit to floating point.
	     */

	    acceptState = state;
	    acceptPoint = p;
	    acceptLen = len;
	    /* FALLTHROUGH */
	case ZERO_O:
	zeroo:
	    if (c == '0') {
		++numTrailZeros;
		state = OCTAL;
		break;
	    } else if (c >= '1' && c <= '7') {
		if (objPtr != NULL) {
		    shift = 3 * (numTrailZeros + 1);
		    significandOverflow = AccumulateDecimalDigit(
			    (unsigned)(c-'0'), numTrailZeros,
			    &significandWide, &significandBig,
			    significandOverflow);

		    if (!octalSignificandOverflow) {
			/*
			 * Shifting by more bits than are in the value being
			 * shifted is at least de facto nonportable. Check for
			 * too large shifts first.
			 */

			if ((octalSignificandWide != 0)
				&& (((size_t)shift >=
					CHAR_BIT*sizeof(Tcl_WideUInt))
				|| (octalSignificandWide >
					(~(Tcl_WideUInt)0 >> shift)))) {
			    octalSignificandOverflow = 1;
			    TclBNInitBignumFromWideUInt(&octalSignificandBig,
				    octalSignificandWide);
			}
		    }
		    if (!octalSignificandOverflow) {
			octalSignificandWide =
				(octalSignificandWide << shift) + (c - '0');
		    } else {
			mp_mul_2d(&octalSignificandBig, shift,
				&octalSignificandBig);
			mp_add_d(&octalSignificandBig, (mp_digit)(c - '0'),
				&octalSignificandBig);
		    }
		}
		if (numSigDigs != 0) {
		    numSigDigs += numTrailZeros+1;
		} else {
		    numSigDigs = 1;
		}
		numTrailZeros = 0;
		state = OCTAL;
		break;
	    }
	    /* FALLTHROUGH */

	case BAD_OCTAL:
	    if (explicitOctal) {
		/*
		 * No forgiveness for bad digits in explicitly octal numbers.
		 */

		goto endgame;
	    }
	    if (flags & TCL_PARSE_INTEGER_ONLY) {
		/*
		 * No seeking floating point when parsing only integer.
		 */

		goto endgame;
	    }
#ifndef KILL_OCTAL

	    /*
	     * Scanned a number with a leading zero that contains an 8, 9,
	     * radix point or E. This is an invalid octal number, but might
	     * still be floating point.
	     */

	    if (c == '0') {
		++numTrailZeros;
		state = BAD_OCTAL;
		break;
	    } else if (isdigit(UCHAR(c))) {
		if (objPtr != NULL) {
		    significandOverflow = AccumulateDecimalDigit(
			    (unsigned)(c-'0'), numTrailZeros,
			    &significandWide, &significandBig,
			    significandOverflow);
		}
		if (numSigDigs != 0) {
		    numSigDigs += (numTrailZeros + 1);
		} else {
		    numSigDigs = 1;
		}
		numTrailZeros = 0;
		state = BAD_OCTAL;
		break;
	    } else if (c == '.') {
		state = FRACTION;
		break;
	    } else if (c == 'E' || c == 'e') {
		state = EXPONENT_START;
		break;
	    }
#endif
	    goto endgame;

	    /*
	     * Scanned 0x. If state is HEXADECIMAL, scanned at least one
	     * character following the 0x. The only acceptable inputs are
	     * hexadecimal digits.
	     */

	case HEXADECIMAL:
	    acceptState = state;
	    acceptPoint = p;
	    acceptLen = len;
	    /* FALLTHROUGH */

	case ZERO_X:
	zerox:
	    if (c == '0') {
		++numTrailZeros;
		state = HEXADECIMAL;
		break;
	    } else if (isdigit(UCHAR(c))) {
		d = (c-'0');
	    } else if (c >= 'A' && c <= 'F') {
		d = (c-'A'+10);
	    } else if (c >= 'a' && c <= 'f') {
		d = (c-'a'+10);
	    } else {
		goto endgame;
	    }
	    if (objPtr != NULL) {
		shift = 4 * (numTrailZeros + 1);
		if (!significandOverflow) {
		    /*
		     * Shifting by more bits than are in the value being
		     * shifted is at least de facto nonportable. Check for too
		     * large shifts first.
		     */

		    if (significandWide != 0 &&
			    ((size_t)shift >= CHAR_BIT*sizeof(Tcl_WideUInt) ||
			    significandWide > (~(Tcl_WideUInt)0 >> shift))) {
			significandOverflow = 1;
			TclBNInitBignumFromWideUInt(&significandBig,
				significandWide);
		    }
		}
		if (!significandOverflow) {
		    significandWide = (significandWide << shift) + d;
		} else {
		    mp_mul_2d(&significandBig, shift, &significandBig);
		    mp_add_d(&significandBig, (mp_digit) d, &significandBig);
		}
	    }
	    numTrailZeros = 0;
	    state = HEXADECIMAL;
	    break;

	case BINARY:
	    acceptState = state;
	    acceptPoint = p;
	    acceptLen = len;
	case ZERO_B:
	zerob:
	    if (c == '0') {
		++numTrailZeros;
		state = BINARY;
		break;
	    } else if (c != '1') {
		goto endgame;
	    }
	    if (objPtr != NULL) {
		shift = numTrailZeros + 1;
		if (!significandOverflow) {
		    /*
		     * Shifting by more bits than are in the value being
		     * shifted is at least de facto nonportable. Check for too
		     * large shifts first.
		     */

		    if (significandWide != 0 &&
			    ((size_t)shift >= CHAR_BIT*sizeof(Tcl_WideUInt) ||
			    significandWide > (~(Tcl_WideUInt)0 >> shift))) {
			significandOverflow = 1;
			TclBNInitBignumFromWideUInt(&significandBig,
				significandWide);
		    }
		}
		if (!significandOverflow) {
		    significandWide = (significandWide << shift) + 1;
		} else {
		    mp_mul_2d(&significandBig, shift, &significandBig);
		    mp_add_d(&significandBig, (mp_digit) 1, &significandBig);
		}
	    }
	    numTrailZeros = 0;
	    state = BINARY;
	    break;

	case DECIMAL:
	    /*
	     * Scanned an optional + or - followed by a string of decimal
	     * digits.
	     */

#ifdef KILL_OCTAL
	decimal:
#endif
	    acceptState = state;
	    acceptPoint = p;
	    acceptLen = len;
	    if (c == '0') {
		++numTrailZeros;
		state = DECIMAL;
		break;
	    } else if (isdigit(UCHAR(c))) {
		if (objPtr != NULL) {
		    significandOverflow = AccumulateDecimalDigit(
			    (unsigned)(c - '0'), numTrailZeros,
			    &significandWide, &significandBig,
			    significandOverflow);
		}
		numSigDigs += numTrailZeros+1;
		numTrailZeros = 0;
		state = DECIMAL;
		break;
	    } else if (flags & TCL_PARSE_INTEGER_ONLY) {
		goto endgame;
	    } else if (c == '.') {
		state = FRACTION;
		break;
	    } else if (c == 'E' || c == 'e') {
		state = EXPONENT_START;
		break;
	    }
	    goto endgame;

	    /*
	     * Found a decimal point. If no digits have yet been scanned, E is
	     * not allowed; otherwise, it introduces the exponent. If at least
	     * one digit has been found, we have a possible complete number.
	     */

	case FRACTION:
	    acceptState = state;
	    acceptPoint = p;
	    acceptLen = len;
	    if (c == 'E' || c=='e') {
		state = EXPONENT_START;
		break;
	    }
	    /* FALLTHROUGH */

	case LEADING_RADIX_POINT:
	    if (c == '0') {
		++numDigitsAfterDp;
		++numTrailZeros;
		state = FRACTION;
		break;
	    } else if (isdigit(UCHAR(c))) {
		++numDigitsAfterDp;
		if (objPtr != NULL) {
		    significandOverflow = AccumulateDecimalDigit(
			    (unsigned)(c-'0'), numTrailZeros,
			    &significandWide, &significandBig,
			    significandOverflow);
		}
		if (numSigDigs != 0) {
		    numSigDigs += numTrailZeros+1;
		} else {
		    numSigDigs = 1;
		}
		numTrailZeros = 0;
		state = FRACTION;
		break;
	    }
	    goto endgame;

	case EXPONENT_START:
	    /*
	     * Scanned the E at the start of an exponent. Make sure a legal
	     * character follows before using the C library strtol routine,
	     * which allows whitespace.
	     */

	    if (c == '+') {
		state = EXPONENT_SIGNUM;
		break;
	    } else if (c == '-') {
		exponentSignum = 1;
		state = EXPONENT_SIGNUM;
		break;
	    }
	    /* FALLTHROUGH */

	case EXPONENT_SIGNUM:
	    /*
	     * Found the E at the start of the exponent, followed by a sign
	     * character.
	     */

	    if (isdigit(UCHAR(c))) {
		exponent = c - '0';
		state = EXPONENT;
		break;
	    }
	    goto endgame;

	case EXPONENT:
	    /*
	     * Found an exponent with at least one digit. Accumulate it,
	     * making sure to hard-pin it to LONG_MAX on overflow.
	     */

	    acceptState = state;
	    acceptPoint = p;
	    acceptLen = len;
	    if (isdigit(UCHAR(c))) {
		if (exponent < (LONG_MAX - 9) / 10) {
		    exponent = 10 * exponent + (c - '0');
		} else {
		    exponent = LONG_MAX;
		}
		state = EXPONENT;
		break;
	    }
	    goto endgame;

	    /*
	     * Parse out INFINITY by simply spelling it out. INF is accepted
	     * as an abbreviation; other prefices are not.
	     */

	case sI:
	    if (c == 'n' || c == 'N') {
		state = sIN;
		break;
	    }
	    goto endgame;
	case sIN:
	    if (c == 'f' || c == 'F') {
		state = sINF;
		break;
	    }
	    goto endgame;
	case sINF:
	    acceptState = state;
	    acceptPoint = p;
	    acceptLen = len;
	    if (c == 'i' || c == 'I') {
		state = sINFI;
		break;
	    }
	    goto endgame;
	case sINFI:
	    if (c == 'n' || c == 'N') {
		state = sINFIN;
		break;
	    }
	    goto endgame;
	case sINFIN:
	    if (c == 'i' || c == 'I') {
		state = sINFINI;
		break;
	    }
	    goto endgame;
	case sINFINI:
	    if (c == 't' || c == 'T') {
		state = sINFINIT;
		break;
	    }
	    goto endgame;
	case sINFINIT:
	    if (c == 'y' || c == 'Y') {
		state = sINFINITY;
		break;
	    }
	    goto endgame;

	    /*
	     * Parse NaN's.
	     */
#ifdef IEEE_FLOATING_POINT
	case sN:
	    if (c == 'a' || c == 'A') {
		state = sNA;
		break;
	    }
	    goto endgame;
	case sNA:
	    if (c == 'n' || c == 'N') {
		state = sNAN;
		break;
	    }
	    goto endgame;
	case sNAN:
	    acceptState = state;
	    acceptPoint = p;
	    acceptLen = len;
	    if (c == '(') {
		state = sNANPAREN;
		break;
	    }
	    goto endgame;

	    /*
	     * Parse NaN(hexdigits)
	     */
	case sNANHEX:
	    if (c == ')') {
		state = sNANFINISH;
		break;
	    }
	    /* FALLTHROUGH */
	case sNANPAREN:
	    if (isspace(UCHAR(c))) {
		break;
	    }
	    if (numSigDigs < 13) {
		if (c >= '0' && c <= '9') {
		    d = c - '0';
		} else if (c >= 'a' && c <= 'f') {
		    d = 10 + c - 'a';
		} else if (c >= 'A' && c <= 'F') {
		    d = 10 + c - 'A';
		}
		significandWide = (significandWide << 4) + d;
		state = sNANHEX;
		break;
	    }
	    goto endgame;
	case sNANFINISH:
#endif

	case sINFINITY:
	    acceptState = state;
	    acceptPoint = p;
	    acceptLen = len;
	    goto endgame;
	}
	++p;
	--len;
    }

  endgame:
    if (acceptState == INITIAL) {
	/*
	 * No numeric string at all found.
	 */

	status = TCL_ERROR;
	if (endPtrPtr != NULL) {
	    *endPtrPtr = p;
	}
    } else {
	/*
	 * Back up to the last accepting state in the lexer.
	 */

	p = acceptPoint;
	len = acceptLen;
	if (!(flags & TCL_PARSE_NO_WHITESPACE)) {
	    /*
	     * Accept trailing whitespace.
	     */

	    while (len != 0 && isspace(UCHAR(*p))) {
		++p;
		--len;
	    }
	}
	if (endPtrPtr == NULL) {
	    if ((len != 0) && ((numBytes > 0) || (*p != '\0'))) {
		status = TCL_ERROR;
	    }
	} else {
	    *endPtrPtr = p;
	}
    }

    /*
     * Generate and store the appropriate internal rep.
     */

    if (status == TCL_OK && objPtr != NULL) {
	TclFreeIntRep(objPtr);
	switch (acceptState) {
	case SIGNUM:
	case BAD_OCTAL:
	case ZERO_X:
	case ZERO_O:
	case ZERO_B:
	case LEADING_RADIX_POINT:
	case EXPONENT_START:
	case EXPONENT_SIGNUM:
	case sI:
	case sIN:
	case sINFI:
	case sINFIN:
	case sINFINI:
	case sINFINIT:
	case sN:
	case sNA:
	case sNANPAREN:
	case sNANHEX:
	    Tcl_Panic("TclParseNumber: bad acceptState %d parsing '%s'",
		    acceptState, bytes);

	case BINARY:
	    shift = numTrailZeros;
	    if (!significandOverflow && significandWide != 0 &&
		    ((size_t)shift >= CHAR_BIT*sizeof(Tcl_WideUInt) ||
		    significandWide > (MOST_BITS + signum) >> shift)) {
		significandOverflow = 1;
		TclBNInitBignumFromWideUInt(&significandBig, significandWide);
	    }
	    if (shift) {
		if (!significandOverflow) {
		    significandWide <<= shift;
		} else {
		    mp_mul_2d(&significandBig, shift, &significandBig);
		}
	    }
	    goto returnInteger;

	case HEXADECIMAL:
	    /*
	     * Returning a hex integer. Final scaling step.
	     */

	    shift = 4 * numTrailZeros;
	    if (!significandOverflow && significandWide !=0 &&
		    ((size_t)shift >= CHAR_BIT*sizeof(Tcl_WideUInt) ||
		    significandWide > (MOST_BITS + signum) >> shift)) {
		significandOverflow = 1;
		TclBNInitBignumFromWideUInt(&significandBig, significandWide);
	    }
	    if (shift) {
		if (!significandOverflow) {
		    significandWide <<= shift;
		} else {
		    mp_mul_2d(&significandBig, shift, &significandBig);
		}
	    }
	    goto returnInteger;

	case OCTAL:
	    /*
	     * Returning an octal integer. Final scaling step
	     */

	    shift = 3 * numTrailZeros;
	    if (!octalSignificandOverflow && octalSignificandWide != 0 &&
		    ((size_t)shift >= CHAR_BIT*sizeof(Tcl_WideUInt) ||
		    octalSignificandWide > (MOST_BITS + signum) >> shift)) {
		octalSignificandOverflow = 1;
		TclBNInitBignumFromWideUInt(&octalSignificandBig,
			octalSignificandWide);
	    }
	    if (shift) {
		if (!octalSignificandOverflow) {
		    octalSignificandWide <<= shift;
		} else {
		    mp_mul_2d(&octalSignificandBig, shift,
			    &octalSignificandBig);
		}
	    }
	    if (!octalSignificandOverflow) {
		if (octalSignificandWide >
			(Tcl_WideUInt)(((~(unsigned long)0) >> 1) + signum)) {
#ifndef NO_WIDE_TYPE
		    if (octalSignificandWide <= (MOST_BITS + signum)) {
			objPtr->typePtr = &tclWideIntType;
			if (signum) {
			    objPtr->internalRep.wideValue =
				    - (Tcl_WideInt) octalSignificandWide;
			} else {
			    objPtr->internalRep.wideValue =
				    (Tcl_WideInt) octalSignificandWide;
			}
			break;
		    }
#endif
		    TclBNInitBignumFromWideUInt(&octalSignificandBig,
			    octalSignificandWide);
		    octalSignificandOverflow = 1;
		} else {
		    objPtr->typePtr = &tclIntType;
		    if (signum) {
			objPtr->internalRep.longValue =
				- (long) octalSignificandWide;
		    } else {
			objPtr->internalRep.longValue =
				(long) octalSignificandWide;
		    }
		}
	    }
	    if (octalSignificandOverflow) {
		if (signum) {
		    mp_neg(&octalSignificandBig, &octalSignificandBig);
		}
		TclSetBignumIntRep(objPtr, &octalSignificandBig);
	    }
	    break;

	case ZERO:
	case DECIMAL:
	    significandOverflow = AccumulateDecimalDigit(0, numTrailZeros-1,
		    &significandWide, &significandBig, significandOverflow);
	    if (!significandOverflow && (significandWide > MOST_BITS+signum)) {
		significandOverflow = 1;
		TclBNInitBignumFromWideUInt(&significandBig, significandWide);
	    }
	returnInteger:
	    if (!significandOverflow) {
		if (significandWide >
			(Tcl_WideUInt)(((~(unsigned long)0) >> 1) + signum)) {
#ifndef NO_WIDE_TYPE
		    if (significandWide <= MOST_BITS+signum) {
			objPtr->typePtr = &tclWideIntType;
			if (signum) {
			    objPtr->internalRep.wideValue =
				    - (Tcl_WideInt) significandWide;
			} else {
			    objPtr->internalRep.wideValue =
				    (Tcl_WideInt) significandWide;
			}
			break;
		    }
#endif
		    TclBNInitBignumFromWideUInt(&significandBig,
			    significandWide);
		    significandOverflow = 1;
		} else {
		    objPtr->typePtr = &tclIntType;
		    if (signum) {
			objPtr->internalRep.longValue =
				- (long) significandWide;
		    } else {
			objPtr->internalRep.longValue =
				(long) significandWide;
		    }
		}
	    }
	    if (significandOverflow) {
		if (signum) {
		    mp_neg(&significandBig, &significandBig);
		}
		TclSetBignumIntRep(objPtr, &significandBig);
	    }
	    break;

	case FRACTION:
	case EXPONENT:

	    /*
	     * Here, we're parsing a floating-point number. 'significandWide'
	     * or 'significandBig' contains the exact significand, according
	     * to whether 'significandOverflow' is set. The desired floating
	     * point value is significand * 10**k, where
	     * k = numTrailZeros+exponent-numDigitsAfterDp.
	     */

	    objPtr->typePtr = &tclDoubleType;
	    if (exponentSignum) {
		exponent = - exponent;
	    }
	    if (!significandOverflow) {
		objPtr->internalRep.doubleValue = MakeLowPrecisionDouble(
			signum, significandWide, numSigDigs,
			(numTrailZeros + exponent - numDigitsAfterDp));
	    } else {
		objPtr->internalRep.doubleValue = MakeHighPrecisionDouble(
			signum, &significandBig, numSigDigs,
			(numTrailZeros + exponent - numDigitsAfterDp));
	    }
	    break;

	case sINF:
	case sINFINITY:
	    if (signum) {
		objPtr->internalRep.doubleValue = -HUGE_VAL;
	    } else {
		objPtr->internalRep.doubleValue = HUGE_VAL;
	    }
	    objPtr->typePtr = &tclDoubleType;
	    break;

	case sNAN:
	case sNANFINISH:
	    objPtr->internalRep.doubleValue = MakeNaN(signum, significandWide);
	    objPtr->typePtr = &tclDoubleType;
	    break;

	case INITIAL:
	    /* This case only to silence compiler warning */
	    Tcl_Panic("TclParseNumber: state INITIAL can't happen here");
	}
    }

    /*
     * Format an error message when an invalid number is encountered.
     */

    if (status != TCL_OK) {
	if (interp != NULL) {
	    Tcl_Obj *msg;

	    TclNewLiteralStringObj(msg, "expected ");
	    Tcl_AppendToObj(msg, expected, -1);
	    Tcl_AppendToObj(msg, " but got \"", -1);
	    Tcl_AppendLimitedToObj(msg, bytes, numBytes, 50, "");
	    Tcl_AppendToObj(msg, "\"", -1);
	    if (state == BAD_OCTAL) {
		Tcl_AppendToObj(msg, " (looks like invalid octal number)", -1);
	    }
	    Tcl_SetObjResult(interp, msg);
	    Tcl_SetErrorCode(interp, "TCL", "VALUE", "NUMBER", NULL);
	}
    }

    /*
     * Free memory.
     */

    if (octalSignificandOverflow) {
	mp_clear(&octalSignificandBig);
    }
    if (significandOverflow) {
	mp_clear(&significandBig);
    }
    return status;
}

/*
 *----------------------------------------------------------------------
 *
 * AccumulateDecimalDigit --
 *
 *	Consume a decimal digit in a number being scanned.
 *
 * Results:
 *	Returns 1 if the number has overflowed to a bignum, 0 if it still fits
 *	in a wide integer.
 *
 * Side effects:
 *	Updates either the wide or bignum representation.
 *
 *----------------------------------------------------------------------
 */

static int
AccumulateDecimalDigit(
    unsigned digit,		/* Digit being scanned. */
    int numZeros,		/* Count of zero digits preceding the digit
				 * being scanned. */
    Tcl_WideUInt *wideRepPtr,	/* Representation of the partial number as a
				 * wide integer. */
    mp_int *bignumRepPtr,	/* Representation of the partial number as a
				 * bignum. */
    int bignumFlag)		/* Flag == 1 if the number overflowed previous
				 * to this digit. */
{
    int i, n;
    Tcl_WideUInt w;

    /*
     * Try wide multiplication first
     */

    if (!bignumFlag) {
	w = *wideRepPtr;
	if (w == 0) {
	    /*
	     * There's no need to multiply if the multiplicand is zero.
	     */

	    *wideRepPtr = digit;
	    return 0;
	} else if (numZeros >= maxpow10_wide
		  || w > ((~(Tcl_WideUInt)0)-digit)/pow10_wide[numZeros+1]) {
	    /*
	     * Wide multiplication will overflow.  Expand the
	     * number to a bignum and fall through into the bignum case.
	     */

	    TclBNInitBignumFromWideUInt(bignumRepPtr, w);
	} else {
	    /*
	     * Wide multiplication.
	     */
	    *wideRepPtr = w * pow10_wide[numZeros+1] + digit;
	    return 0;
	}
    }

    /*
     * Bignum multiplication.
     */

    if (numZeros < log10_DIGIT_MAX) {
	/*
	 * Up to about 8 zeros - single digit multiplication.
	 */

	mp_mul_d(bignumRepPtr, (mp_digit) pow10_wide[numZeros+1],
		bignumRepPtr);
	mp_add_d(bignumRepPtr, (mp_digit) digit, bignumRepPtr);
    } else {
	/*
	 * More than single digit multiplication. Multiply by the appropriate
	 * small powers of 5, and then shift. Large strings of zeroes are
	 * eaten 256 at a time; this is less efficient than it could be, but
	 * seems implausible. We presume that DIGIT_BIT is at least 27. The
	 * first multiplication, by up to 10**7, is done with a one-DIGIT
	 * multiply (this presumes that DIGIT_BIT >= 24).
	 */

	n = numZeros + 1;
	mp_mul_d(bignumRepPtr, (mp_digit) pow10_wide[n&0x7], bignumRepPtr);
	for (i=3; i<=7; ++i) {
	    if (n & (1 << i)) {
		mp_mul(bignumRepPtr, pow5+i, bignumRepPtr);
	    }
	}
	while (n >= 256) {
	    mp_mul(bignumRepPtr, pow5+8, bignumRepPtr);
	    n -= 256;
	}
	mp_mul_2d(bignumRepPtr, (int)(numZeros+1)&~0x7, bignumRepPtr);
	mp_add_d(bignumRepPtr, (mp_digit) digit, bignumRepPtr);
    }

    return 1;
}

/*
 *----------------------------------------------------------------------
 *
 * MakeLowPrecisionDouble --
 *
 *	Makes the double precision number, signum*significand*10**exponent.
 *
 * Results:
 *	Returns the constructed number.
 *
 *	Common cases, where there are few enough digits that the number can be
 *	represented with at most roundoff, are handled specially here. If the
 *	number requires more than one rounded operation to compute, the code
 *	promotes the significand to a bignum and calls MakeHighPrecisionDouble
 *	to do it instead.
 *
 *----------------------------------------------------------------------
 */

static double
MakeLowPrecisionDouble(
    int signum,			/* 1 if the number is negative, 0 otherwise */
    Tcl_WideUInt significand,	/* Significand of the number */
    int numSigDigs,		/* Number of digits in the significand */
    int exponent)		/* Power of ten */
{
    double retval;		/* Value of the number */
    mp_int significandBig;	/* Significand expressed as a bignum */

    /*
     * With gcc on x86, the floating point rounding mode is double-extended.
     * This causes the result of double-precision calculations to be rounded
     * twice: once to the precision of double-extended and then again to the
     * precision of double. Double-rounding introduces gratuitous errors of 1
     * ulp, so we need to change rounding mode to 53-bits.
     */

#if defined(__GNUC__) && defined(__i386)
    fpu_control_t roundTo53Bits = 0x027f;
    fpu_control_t oldRoundingMode;
    _FPU_GETCW(oldRoundingMode);
    _FPU_SETCW(roundTo53Bits);
#endif
#if defined(__sun) && defined(__i386) && !defined(__GNUC__)
    ieee_flags("set","precision","double",NULL);
#endif

    /*
     * Test for the easy cases.
     */

    if (numSigDigs <= DBL_DIG) {
	if (exponent >= 0) {
	    if (exponent <= mmaxpow) {
		/*
		 * The significand is an exact integer, and so is
		 * 10**exponent. The product will be correct to within 1/2 ulp
		 * without special handling.
		 */

		retval = (double)(Tcl_WideInt)significand * pow10vals[exponent];
		goto returnValue;
	    } else {
		int diff = DBL_DIG - numSigDigs;
		if (exponent-diff <= mmaxpow) {
		    /*
		     * 10**exponent is not an exact integer, but
		     * 10**(exponent-diff) is exact, and so is
		     * significand*10**diff, so we can still compute the value
		     * with only one roundoff.
		     */

		    volatile double factor =
			    (double)(Tcl_WideInt)significand * pow10vals[diff];
		    retval = factor * pow10vals[exponent-diff];
		    goto returnValue;
		}
	    }
	} else {
	    if (exponent >= -mmaxpow) {
		/*
		 * 10**-exponent is an exact integer, and so is the
		 * significand. Compute the result by one division, again with
		 * only one rounding.
		 */

		retval = (double)(Tcl_WideInt)significand / pow10vals[-exponent];
		goto returnValue;
	    }
	}
    }

    /*
     * All the easy cases have failed. Promote ths significand to bignum and
     * call MakeHighPrecisionDouble to do it the hard way.
     */

    TclBNInitBignumFromWideUInt(&significandBig, significand);
    retval = MakeHighPrecisionDouble(0, &significandBig, numSigDigs,
	    exponent);
    mp_clear(&significandBig);

    /*
     * Come here to return the computed value.
     */

  returnValue:
    if (signum) {
	retval = -retval;
    }

    /*
     * On gcc on x86, restore the floating point mode word.
     */

#if defined(__GNUC__) && defined(__i386)
    _FPU_SETCW(oldRoundingMode);
#endif
#if defined(__sun) && defined(__i386) && !defined(__GNUC__)
    ieee_flags("clear","precision",NULL,NULL);
#endif

    return retval;
}

/*
 *----------------------------------------------------------------------
 *
 * MakeHighPrecisionDouble --
 *
 *	Makes the double precision number, signum*significand*10**exponent.
 *
 * Results:
 *	Returns the constructed number.
 *
 *	MakeHighPrecisionDouble is used when arbitrary-precision arithmetic is
 *	needed to ensure correct rounding. It begins by calculating a
 *	low-precision approximation to the desired number, and then refines
 *	the answer in high precision.
 *
 *----------------------------------------------------------------------
 */

static double
MakeHighPrecisionDouble(
    int signum,			/* 1=negative, 0=nonnegative */
    mp_int *significand,	/* Exact significand of the number */
    int numSigDigs,		/* Number of significant digits */
    int exponent)		/* Power of 10 by which to multiply */
{
    double retval;
    int machexp;		/* Machine exponent of a power of 10 */

    /*
     * With gcc on x86, the floating point rounding mode is double-extended.
     * This causes the result of double-precision calculations to be rounded
     * twice: once to the precision of double-extended and then again to the
     * precision of double. Double-rounding introduces gratuitous errors of 1
     * ulp, so we need to change rounding mode to 53-bits.
     */

#if defined(__GNUC__) && defined(__i386)
    fpu_control_t roundTo53Bits = 0x027f;
    fpu_control_t oldRoundingMode;
    _FPU_GETCW(oldRoundingMode);
    _FPU_SETCW(roundTo53Bits);
#endif
#if defined(__sun) && defined(__i386) && !defined(__GNUC__)
    ieee_flags("set","precision","double",NULL);
#endif

    /*
     * Quick checks for over/underflow.
     */

    if (numSigDigs+exponent-1 > maxDigits) {
	retval = HUGE_VAL;
	goto returnValue;
    }
    if (numSigDigs+exponent-1 < minDigits) {
	retval = 0;
	goto returnValue;
    }

    /*
     * Develop a first approximation to the significand. It is tempting simply
     * to force bignum to double, but that will overflow on input numbers like
     * 1.[string repeat 0 1000]1; while this is a not terribly likely
     * scenario, we still have to deal with it. Use fraction and exponent
     * instead. Once we have the significand, multiply by 10**exponent. Test
     * for overflow. Convert back to a double, and test for underflow.
     */

    retval = BignumToBiasedFrExp(significand, &machexp);
    retval = Pow10TimesFrExp(exponent, retval, &machexp);
    if (machexp > DBL_MAX_EXP*log2FLT_RADIX) {
	retval = HUGE_VAL;
	goto returnValue;
    }
    retval = SafeLdExp(retval, machexp);
    if (retval < tiny) {
	retval = tiny;
    }

    /*
     * Refine the result twice. (The second refinement should be necessary
     * only if the best approximation is a power of 2 minus 1/2 ulp).
     */

    retval = RefineApproximation(retval, significand, exponent);
    retval = RefineApproximation(retval, significand, exponent);

    /*
     * Come here to return the computed value.
     */

  returnValue:
    if (signum) {
	retval = -retval;
    }

    /*
     * On gcc on x86, restore the floating point mode word.
     */

#if defined(__GNUC__) && defined(__i386)
    _FPU_SETCW(oldRoundingMode);
#endif
#if defined(__sun) && defined(__i386) && !defined(__GNUC__)
    ieee_flags("clear","precision",NULL,NULL);
#endif
    return retval;
}

/*
 *----------------------------------------------------------------------
 *
 * MakeNaN --
 *
 *	Makes a "Not a Number" given a set of bits to put in the tag bits
 *
 *	Note that a signalling NaN is never returned.
 *
 *----------------------------------------------------------------------
 */

#ifdef IEEE_FLOATING_POINT
static double
MakeNaN(
    int signum,			/* Sign bit (1=negative, 0=nonnegative */
    Tcl_WideUInt tags)	 	/* Tag bits to put in the NaN */
{
    union {
	Tcl_WideUInt iv;
	double dv;
    } theNaN;

    theNaN.iv = tags;
    theNaN.iv &= (((Tcl_WideUInt) 1) << 51) - 1;
    if (signum) {
	theNaN.iv |= ((Tcl_WideUInt) (0x8000 | NAN_START)) << 48;
    } else {
	theNaN.iv |= ((Tcl_WideUInt) NAN_START) << 48;
    }
    if (n770_fp) {
	theNaN.iv = Nokia770Twiddle(theNaN.iv);
    }
    return theNaN.dv;
}
#endif

/*
 *----------------------------------------------------------------------
 *
 * RefineApproximation --
 *
 *	Given a poor approximation to a floating point number, returns a
 *	better one. (The better approximation is correct to within 1 ulp, and
 *	is entirely correct if the poor approximation is correct to 1 ulp.)
 *
 * Results:
 *	Returns the improved result.
 *
 *----------------------------------------------------------------------
 */

static double
RefineApproximation(
    double approxResult,	/* Approximate result of conversion */
    mp_int *exactSignificand,	/* Integer significand */
    int exponent)		/* Power of 10 to multiply by significand */
{
    int M2, M5;			/* Powers of 2 and of 5 needed to put the
				 * decimal and binary numbers over a common
				 * denominator. */
    double significand;		/* Sigificand of the binary number */
    int binExponent;		/* Exponent of the binary number */
    int msb;			/* Most significant bit position of an
				 * intermediate result */
    int nDigits;		/* Number of mp_digit's in an intermediate
				 * result */
    mp_int twoMv;		/* Approx binary value expressed as an exact
				 * integer scaled by the multiplier 2M */
    mp_int twoMd;		/* Exact decimal value expressed as an exact
				 * integer scaled by the multiplier 2M */
    int scale;			/* Scale factor for M */
    int multiplier;		/* Power of two to scale M */
    double num, den;		/* Numerator and denominator of the correction
				 * term */
    double quot;		/* Correction term */
    double minincr;		/* Lower bound on the absolute value of the
				 * correction term. */
    int i;

    /*
     * The first approximation is always low. If we find that it's HUGE_VAL,
     * we're done.
     */

    if (approxResult == HUGE_VAL) {
	return approxResult;
    }

    /*
     * Find a common denominator for the decimal and binary fractions. The
     * common denominator will be 2**M2 + 5**M5.
     */

    significand = frexp(approxResult, &binExponent);
    i = mantBits - binExponent;
    if (i < 0) {
	M2 = 0;
    } else {
	M2 = i;
    }
    if (exponent > 0) {
	M5 = 0;
    } else {
	M5 = -exponent;
	if ((M5-1) > M2) {
	    M2 = M5-1;
	}
    }

    /*
     * The floating point number is significand*2**binExponent. Compute the
     * large integer significand*2**(binExponent+M2+1). The 2**-1 bit of the
     * significand (the most significant) corresponds to the
     * 2**(binExponent+M2 + 1) bit of 2*M2*v. Allocate enough digits to hold
     * that quantity, then convert the significand to a large integer, scaled
     * appropriately. Then multiply by the appropriate power of 5.
     */

    msb = binExponent + M2;	/* 1008 */
    nDigits = msb / DIGIT_BIT + 1;
    mp_init_size(&twoMv, nDigits);
    i = (msb % DIGIT_BIT + 1);
    twoMv.used = nDigits;
    significand *= SafeLdExp(1.0, i);
    while (--nDigits >= 0) {
	twoMv.dp[nDigits] = (mp_digit) significand;
	significand -= (mp_digit) significand;
	significand = SafeLdExp(significand, DIGIT_BIT);
    }
    for (i = 0; i <= 8; ++i) {
	if (M5 & (1 << i)) {
	    mp_mul(&twoMv, pow5+i, &twoMv);
	}
    }

    /*
     * Collect the decimal significand as a high precision integer. The least
     * significant bit corresponds to bit M2+exponent+1 so it will need to be
     * shifted left by that many bits after being multiplied by
     * 5**(M5+exponent).
     */

    mp_init_copy(&twoMd, exactSignificand);
    for (i=0; i<=8; ++i) {
	if ((M5+exponent) & (1 << i)) {
	    mp_mul(&twoMd, pow5+i, &twoMd);
	}
    }
    mp_mul_2d(&twoMd, M2+exponent+1, &twoMd);
    mp_sub(&twoMd, &twoMv, &twoMd);

    /*
     * The result, 2Mv-2Md, needs to be divided by 2M to yield a correction
     * term. Because 2M may well overflow a double, we need to scale the
     * denominator by a factor of 2**binExponent-mantBits
     */

    scale = binExponent - mantBits - 1;

    mp_set(&twoMv, 1);
    for (i=0; i<=8; ++i) {
	if (M5 & (1 << i)) {
	    mp_mul(&twoMv, pow5+i, &twoMv);
	}
    }
    multiplier = M2 + scale + 1;
    if (multiplier > 0) {
	mp_mul_2d(&twoMv, multiplier, &twoMv);
    } else if (multiplier < 0) {
	mp_div_2d(&twoMv, -multiplier, &twoMv, NULL);
    }

    /*
     * If the result is less than unity, the error is less than 1/2 unit in
     * the last place, so there's no correction to make.
     */

    if (mp_cmp_mag(&twoMd, &twoMv) == MP_LT) {
	mp_clear(&twoMd);
	mp_clear(&twoMv);
	return approxResult;
    }

    /*
     * Convert the numerator and denominator of the corrector term accurately
     * to floating point numbers.
     */

    num = TclBignumToDouble(&twoMd);
    den = TclBignumToDouble(&twoMv);

    quot = SafeLdExp(num/den, scale);
    minincr = SafeLdExp(1.0, binExponent-mantBits);

    if (quot<0. && quot>-minincr) {
	quot = -minincr;
    } else if (quot>0. && quot<minincr) {
	quot = minincr;
    }

    mp_clear(&twoMd);
    mp_clear(&twoMv);

    return approxResult + quot;
}

/*
 *----------------------------------------------------------------------
 *
 * TclDoubleDigits --
 *
 *	Converts a double to a string of digits.
 *
 * Results:
 *	Returns the position of the character in the string after which the
 *	decimal point should appear. Since the string contains only
 *	significant digits, the position may be less than zero or greater than
 *	the length of the string.
 *
 * Side effects:
 *	Stores the digits in the given buffer and sets 'signum' according to
 *	the sign of the number.
 *
 *----------------------------------------------------------------------

 */

int
TclDoubleDigits(
    char *buffer,		/* Buffer in which to store the result, must
				 * have at least 18 chars */
    double v,			/* Number to convert. Must be finite, and not
				 * NaN */
    int *signum)		/* Output: 1 if the number is negative.
				 * Should handle -0 correctly on the IEEE
				 * architecture. */
{
    int e;			/* Power of FLT_RADIX that satisfies
				 * v = f * FLT_RADIX**e */
    int lowOK, highOK;
    mp_int r;			/* Scaled significand. */
    mp_int s;			/* Divisor such that v = r / s */
    int smallestSig;		/* Flag == 1 iff v's significand is the
				 * smallest that can be represented. */
    mp_int mplus;		/* Scaled epsilon: (r + 2* mplus) == v(+)
				 * where v(+) is the floating point successor
				 * of v. */
    mp_int mminus;		/* Scaled epsilon: (r - 2*mminus) == v(-)
				 * where v(-) is the floating point
				 * predecessor of v. */
    mp_int temp;
    int rfac2 = 0;		/* Powers of 2 and 5 by which large */
    int rfac5 = 0;		/* integers should be scaled.	    */
    int sfac2 = 0;
    int sfac5 = 0;
    int mplusfac2 = 0;
    int mminusfac2 = 0;
    char c;
    int i, k, n;

    /*
     * Split the number into absolute value and signum.
     */

    v = AbsoluteValue(v, signum);

    /*
     * Handle zero specially.
     */

    if (v == 0.0) {
	*buffer++ = '0';
	*buffer++ = '\0';
	return 1;
    }

    /*
     * Find a large integer r, and integer e, such that
     *         v = r * FLT_RADIX**e
     * and r is as small as possible. Also determine whether the significand
     * is the smallest possible.
     */

    smallestSig = GetIntegerTimesPower(v, &r, &e);

    lowOK = highOK = (mp_iseven(&r));

    /*
     * We are going to want to develop integers r, s, mplus, and mminus such
     * that v = r / s, v(+)-v / 2 = mplus / s; v-v(-) / 2 = mminus / s and
     * then scale either s or r, mplus, mminus by an appropriate power of ten.
     *
     * We actually do this by keeping track of the powers of 2 and 5 by which
     * f is multiplied to yield v and by which 1 is multiplied to yield s,
     * mplus, and mminus.
     */

    if (e >= 0) {
	int bits = e * log2FLT_RADIX;

	if (!smallestSig) {
	    /*
	     * Normal case, m+ and m- are both FLT_RADIX**e
	     */

	    rfac2 = bits + 1;
	    sfac2 = 1;
	    mplusfac2 = bits;
	    mminusfac2 = bits;
	} else {
	    /*
	     * If f is equal to the smallest significand, then we need another
	     * factor of FLT_RADIX in s to cope with stepping to the next
	     * smaller exponent when going to e's predecessor.
	     */

	    rfac2 = bits + log2FLT_RADIX + 1;
	    sfac2 = 1 + log2FLT_RADIX;
	    mplusfac2 = bits + log2FLT_RADIX;
	    mminusfac2 = bits;
	}
    } else {
	/*
	 * v has digits after the binary point
	 */

	if (e <= DBL_MIN_EXP-DBL_MANT_DIG || !smallestSig) {
	    /*
	     * Either f isn't the smallest significand or e is the smallest
	     * exponent. mplus and mminus will both be 1.
	     */

	    rfac2 = 1;
	    sfac2 = 1 - e * log2FLT_RADIX;
	    mplusfac2 = 0;
	    mminusfac2 = 0;
	} else {
	    /*
	     * f is the smallest significand, but e is not the smallest
	     * exponent. We need to scale by FLT_RADIX again to cope with the
	     * fact that v's predecessor has a smaller exponent.
	     */

	    rfac2 = 1 + log2FLT_RADIX;
	    sfac2 = 1 + log2FLT_RADIX * (1 - e);
	    mplusfac2 = FLT_RADIX;
	    mminusfac2 = 0;
	}
    }

    /*
     * Estimate the highest power of ten that will be needed to hold the
     * result.
     */

    k = (int) ceil(log(v) / log(10.));
    if (k >= 0) {
	sfac2 += k;
	sfac5 = k;
    } else {
	rfac2 -= k;
	mplusfac2 -= k;
	mminusfac2 -= k;
	rfac5 = -k;
    }

    /*
     * Scale r, s, mplus, mminus by the appropriate powers of 2 and 5.
     */

    mp_init_set(&mplus, 1);
    for (i=0 ; i<=8 ; ++i) {
	if (rfac5 & (1 << i)) {
	    mp_mul(&mplus, pow5+i, &mplus);
	}
    }
    mp_mul(&r, &mplus, &r);
    mp_mul_2d(&r, rfac2, &r);
    mp_init_copy(&mminus, &mplus);
    mp_mul_2d(&mplus, mplusfac2, &mplus);
    mp_mul_2d(&mminus, mminusfac2, &mminus);
    mp_init_set(&s, 1);
    for (i=0 ; i<=8 ; ++i) {
	if (sfac5 & (1 << i)) {
	    mp_mul(&s, pow5+i, &s);
	}
    }
    mp_mul_2d(&s, sfac2, &s);

    /*
     * It is possible for k to be off by one because we used an inexact
     * logarithm.
     */

    mp_init(&temp);
    mp_add(&r, &mplus, &temp);
    i = mp_cmp_mag(&temp, &s);
    if (i>0 || (highOK && i==0)) {
	mp_mul_d(&s, 10, &s);
	++k;
    } else {
	mp_mul_d(&temp, 10, &temp);
	i = mp_cmp_mag(&temp, &s);
	if (i<0 || (highOK && i==0)) {
	    mp_mul_d(&r, 10, &r);
	    mp_mul_d(&mplus, 10, &mplus);
	    mp_mul_d(&mminus, 10, &mminus);
	    --k;
	}
    }

    /*
     * At this point, k contains the power of ten by which we're scaling the
     * result. r/s is at least 1/10 and strictly less than ten, and v = r/s *
     * 10**k. mplus and mminus give the rounding limits.
     */

    for (;;) {
	int tc1, tc2;

	mp_mul_d(&r, 10, &r);
	mp_div(&r, &s, &temp, &r);	/* temp = 10r / s; r = 10r mod s */
	i = temp.dp[0];
	mp_mul_d(&mplus, 10, &mplus);
	mp_mul_d(&mminus, 10, &mminus);
	tc1 = mp_cmp_mag(&r, &mminus);
	if (lowOK) {
	    tc1 = (tc1 <= 0);
	} else {
	    tc1 = (tc1 < 0);
	}
	mp_add(&r, &mplus, &temp);
	tc2 = mp_cmp_mag(&temp, &s);
	if (highOK) {
	    tc2 = (tc2 >= 0);
	} else {
	    tc2= (tc2 > 0);
	}
	if (!tc1) {
	    if (!tc2) {
		*buffer++ = '0' + i;
	    } else {
		c = (char) (i + '1');
		break;
	    }
	} else {
	    if (!tc2) {
		c = (char) (i + '0');
	    } else {
		mp_mul_2d(&r, 1, &r);
		n = mp_cmp_mag(&r, &s);
		if (n < 0) {
		    c = (char) (i + '0');
		} else {
		    c = (char) (i + '1');
		}
	    }
	    break;
	}
    };
    *buffer++ = c;
    *buffer++ = '\0';

    /*
     * Free memory, and return.
     */

    mp_clear_multi(&r, &s, &mplus, &mminus, &temp, NULL);
    return k;
}

/*
 *----------------------------------------------------------------------
 *
 * AbsoluteValue --
 *
 *	Splits a 'double' into its absolute value and sign.
 *
 * Results:
 *	Returns the absolute value.
 *
 * Side effects:
 *	Stores the signum in '*signum'.
 *
 *----------------------------------------------------------------------
 */

static double
AbsoluteValue(
    double v,			/* Number to split */
    int *signum)		/* (Output) Sign of the number 1=-, 0=+ */
{
    /*
     * Take the absolute value of the number, and report the number's sign.
     * Take special steps to preserve signed zeroes in IEEE floating point.
     * (We can't use fpclassify, because that's a C9x feature and we still
     * have to build on C89 compilers.)
     */

#ifndef IEEE_FLOATING_POINT
    if (v >= 0.0) {
	*signum = 0;
    } else {
	*signum = 1;
	v = -v;
    }
#else
    union {
	Tcl_WideUInt iv;
	double dv;
    } bitwhack;
    bitwhack.dv = v;
    if (n770_fp) {
	bitwhack.iv = Nokia770Twiddle(bitwhack.iv);
    }
    if (bitwhack.iv & ((Tcl_WideUInt) 1 << 63)) {
	*signum = 1;
	bitwhack.iv &= ~((Tcl_WideUInt) 1 << 63);
	if (n770_fp) {
	    bitwhack.iv = Nokia770Twiddle(bitwhack.iv);
	}
	v = bitwhack.dv;
    } else {
	*signum = 0;
    }
#endif
    return v;
}

/*
 *----------------------------------------------------------------------
 *
 * GetIntegerTimesPower --
 *
 *	Converts a floating point number to an exact integer times a power of
 *	the floating point radix.
 *
 * Results:
 *	Returns 1 if it converted the smallest significand, 0 otherwise.
 *
 * Side effects:
 *	Initializes the integer value (does not just assign it), and stores
 *	the exponent.
 *
 *----------------------------------------------------------------------
 */

static int
GetIntegerTimesPower(
    double v,			/* Value to convert */
    mp_int *rPtr,		/* (Output) Integer value */
    int *ePtr)			/* (Output) Power of FLT_RADIX by which r must
				 * be multiplied to yield v*/
{
    double a, f;
    int e, i, n;

    /*
     * Develop f and e such that v = f * FLT_RADIX**e, with
     * 1.0/FLT_RADIX <= f < 1.
     */

    f = frexp(v, &e);
#if FLT_RADIX > 2
    n = e % log2FLT_RADIX;
    if (n > 0) {
	n -= log2FLT_RADIX;
	e += 1;
	f *= ldexp(1.0, n);
    }
    e = (e - n) / log2FLT_RADIX;
#endif
    if (f == 1.0) {
	f = 1.0 / FLT_RADIX;
	e += 1;
    }

    /*
     * If the original number was denormalized, adjust e and f to be denormal
     * as well.
     */

    if (e < DBL_MIN_EXP) {
	n = mantBits + (e - DBL_MIN_EXP)*log2FLT_RADIX;
	f = ldexp(f, (e - DBL_MIN_EXP)*log2FLT_RADIX);
	e = DBL_MIN_EXP;
	n = (n + DIGIT_BIT - 1) / DIGIT_BIT;
    } else {
	n = mantDIGIT;
    }

    /*
     * Now extract the base-2**DIGIT_BIT digits of f into a multi-precision
     * integer r. Preserve the invariant v = r * 2**rfac2 * FLT_RADIX**e by
     * adjusting e.
     */

    a = f;
    n = mantDIGIT;
    mp_init_size(rPtr, n);
    rPtr->used = n;
    rPtr->sign = MP_ZPOS;
    i = (mantBits % DIGIT_BIT);
    if (i == 0) {
	i = DIGIT_BIT;
    }
    while (n > 0) {
	a *= ldexp(1.0, i);
	i = DIGIT_BIT;
	rPtr->dp[--n] = (mp_digit) a;
	a -= (mp_digit) a;
    }
    *ePtr = e - DBL_MANT_DIG;
    return (f == 1.0 / FLT_RADIX);
}

/*
 *----------------------------------------------------------------------
 *
 * TclInitDoubleConversion --
 *
 *	Initializes constants that are needed for conversions to and from
 *	'double'
 *
 * Results:
 *	None.
 *
 * Side effects:
 *	The log base 2 of the floating point radix, the number of bits in a
 *	double mantissa, and a table of the powers of five and ten are
 *	computed and stored.
 *
 *----------------------------------------------------------------------
 */

void
TclInitDoubleConversion(void)
{
    int i;
    int x;
    Tcl_WideUInt u;
    double d;

#ifdef IEEE_FLOATING_POINT
    union {
	double dv;
	Tcl_WideUInt iv;
    } bitwhack;
#endif

<<<<<<< HEAD
#if defined(__sgi) && defined(_COMPILER_VERSION)
=======
#if defined(__mips)
>>>>>>> 24fe335f
    union fpc_csr mipsCR;

    mipsCR.fc_word = get_fpc_csr();
    mipsCR.fc_struct.flush = 0;
    set_fpc_csr(mipsCR.fc_word);
#endif

    /*
     * Initialize table of powers of 10 expressed as wide integers.
     */

    maxpow10_wide = (int)
	    floor(sizeof(Tcl_WideUInt) * CHAR_BIT * log(2.) / log(10.));
    pow10_wide = (Tcl_WideUInt *)
	    ckalloc((maxpow10_wide + 1) * sizeof(Tcl_WideUInt));
    u = 1;
    for (i = 0; i < maxpow10_wide; ++i) {
	pow10_wide[i] = u;
	u *= 10;
    }
    pow10_wide[i] = u;

    /*
     * Determine how many bits of precision a double has, and how many
     * decimal digits that represents.
     */

    if (frexp((double) FLT_RADIX, &log2FLT_RADIX) != 0.5) {
	Tcl_Panic("This code doesn't work on a decimal machine!");
    }
    --log2FLT_RADIX;
    mantBits = DBL_MANT_DIG * log2FLT_RADIX;
    d = 1.0;

    /*
     * Initialize a table of powers of ten that can be exactly represented
     * in a double.
     */

    x = (int) (DBL_MANT_DIG * log((double) FLT_RADIX) / log(5.0));
    if (x < MAXPOW) {
	mmaxpow = x;
    } else {
	mmaxpow = MAXPOW;
    }
    for (i=0 ; i<=mmaxpow ; ++i) {
	pow10vals[i] = d;
	d *= 10.0;
    }

    /*
     * Initialize a table of large powers of five.
     */

    for (i=0; i<9; ++i) {
	mp_init(pow5 + i);
    }
    mp_set(pow5, 5);
    for (i=0; i<8; ++i) {
	mp_sqr(pow5+i, pow5+i+1);
    }

    /*
     * Determine the number of decimal digits to the left and right of the
     * decimal point in the largest and smallest double, the smallest double
     * that differs from zero, and the number of mp_digits needed to represent
     * the significand of a double.
     */

    tiny = SafeLdExp(1.0, DBL_MIN_EXP * log2FLT_RADIX - mantBits);
    maxDigits = (int) ((DBL_MAX_EXP * log((double) FLT_RADIX)
	    + 0.5 * log(10.)) / log(10.));
    minDigits = (int) floor((DBL_MIN_EXP - DBL_MANT_DIG)
	    * log((double) FLT_RADIX) / log(10.));
    mantDIGIT = (mantBits + DIGIT_BIT-1) / DIGIT_BIT;
    log10_DIGIT_MAX = (int) floor(DIGIT_BIT * log(2.) / log(10.));

    /*
     * Nokia 770's software-emulated floating point is "middle endian": the
     * bytes within a 32-bit word are little-endian (like the native
     * integers), but the two words of a 'double' are presented most
     * significant word first.
     */

#ifdef IEEE_FLOATING_POINT
    bitwhack.dv = 1.000000238418579;
				/* 3ff0 0000 4000 0000 */
    if ((bitwhack.iv >> 32) == 0x3ff00000) {
	n770_fp = 0;
    } else if ((bitwhack.iv & 0xffffffff) == 0x3ff00000) {
	n770_fp = 1;
    } else {
	Tcl_Panic("unknown floating point word order on this machine");
    }
#endif
}

/*
 *----------------------------------------------------------------------
 *
 * TclFinalizeDoubleConversion --
 *
 *	Cleans up this file on exit.
 *
 * Results:
 *	None
 *
 * Side effects:
 *	Memory allocated by TclInitDoubleConversion is freed.
 *
 *----------------------------------------------------------------------
 */

void
TclFinalizeDoubleConversion(void)
{
    int i;

    Tcl_Free((char *) pow10_wide);
    for (i=0; i<9; ++i) {
	mp_clear(pow5 + i);
    }
}

/*
 *----------------------------------------------------------------------
 *
 * Tcl_InitBignumFromDouble --
 *
 *	Extracts the integer part of a double and converts it to an arbitrary
 *	precision integer.
 *
 * Results:
 *	None.
 *
 * Side effects:
 *	Initializes the bignum supplied, and stores the converted number in
 *	it.
 *
 *----------------------------------------------------------------------
 */

int
Tcl_InitBignumFromDouble(
    Tcl_Interp *interp,		/* For error message */
    double d,			/* Number to convert */
    mp_int *b)			/* Place to store the result */
{
    double fract;
    int expt;

    /*
     * Infinite values can't convert to bignum.
     */

    if (TclIsInfinite(d)) {
	if (interp != NULL) {
	    const char *s = "integer value too large to represent";

	    Tcl_SetObjResult(interp, Tcl_NewStringObj(s, -1));
	    Tcl_SetErrorCode(interp, "ARITH", "IOVERFLOW", s, NULL);
	}
	return TCL_ERROR;
    }

    fract = frexp(d,&expt);
    if (expt <= 0) {
	mp_init(b);
	mp_zero(b);
    } else {
	Tcl_WideInt w = (Tcl_WideInt) ldexp(fract, mantBits);
	int shift = expt - mantBits;

	TclBNInitBignumFromWideInt(b, w);
	if (shift < 0) {
	    mp_div_2d(b, -shift, b, NULL);
	} else if (shift > 0) {
	    mp_mul_2d(b, shift, b);
	}
    }
    return TCL_OK;
}

/*
 *----------------------------------------------------------------------
 *
 * TclBignumToDouble --
 *
 *	Convert an arbitrary-precision integer to a native floating point
 *	number.
 *
 * Results:
 *	Returns the converted number. Sets errno to ERANGE if the number is
 *	too large to convert.
 *
 *----------------------------------------------------------------------
 */

double
TclBignumToDouble(
    mp_int *a)			/* Integer to convert. */
{
    mp_int b;
    int bits, shift, i;
    double r;

    /*
     * Determine how many bits we need, and extract that many from the input.
     * Round to nearest unit in the last place.
     */

    bits = mp_count_bits(a);
    if (bits > DBL_MAX_EXP*log2FLT_RADIX) {
	errno = ERANGE;
	if (a->sign == MP_ZPOS) {
	    return HUGE_VAL;
	} else {
	    return -HUGE_VAL;
	}
    }
    shift = mantBits + 1 - bits;
    mp_init(&b);
    if (shift > 0) {
	mp_mul_2d(a, shift, &b);
    } else if (shift < 0) {
	mp_div_2d(a, -shift, &b, NULL);
    } else {
	mp_copy(a, &b);
    }
    mp_add_d(&b, 1, &b);
    mp_div_2d(&b, 1, &b, NULL);

    /*
     * Accumulate the result, one mp_digit at a time.
     */

    r = 0.0;
    for (i=b.used-1 ; i>=0 ; --i) {
	r = ldexp(r, DIGIT_BIT) + b.dp[i];
    }
    mp_clear(&b);

    /*
     * Scale the result to the correct number of bits.
     */

    r = ldexp(r, bits - mantBits);

    /*
     * Return the result with the appropriate sign.
     */

    if (a->sign == MP_ZPOS) {
	return r;
    } else {
	return -r;
    }
}

double
TclCeil(
    mp_int *a)			/* Integer to convert. */
{
    double r = 0.0;
    mp_int b;

    mp_init(&b);
    if (mp_cmp_d(a, 0) == MP_LT) {
	mp_neg(a, &b);
	r = -TclFloor(&b);
    } else {
	int bits = mp_count_bits(a);

	if (bits > DBL_MAX_EXP*log2FLT_RADIX) {
	    r = HUGE_VAL;
	} else {
	    int i, exact = 1, shift = mantBits - bits;

	    if (shift > 0) {
		mp_mul_2d(a, shift, &b);
	    } else if (shift < 0) {
		mp_int d;
		mp_init(&d);
		mp_div_2d(a, -shift, &b, &d);
		exact = mp_iszero(&d);
		mp_clear(&d);
	    } else {
		mp_copy(a, &b);
	    }
	    if (!exact) {
		mp_add_d(&b, 1, &b);
	    }
	    for (i=b.used-1 ; i>=0 ; --i) {
		r = ldexp(r, DIGIT_BIT) + b.dp[i];
	    }
	    r = ldexp(r, bits - mantBits);
	}
    }
    mp_clear(&b);
    return r;
}

double
TclFloor(
    mp_int *a)			/* Integer to convert. */
{
    double r = 0.0;
    mp_int b;

    mp_init(&b);
    if (mp_cmp_d(a, 0) == MP_LT) {
	mp_neg(a, &b);
	r = -TclCeil(&b);
    } else {
	int bits = mp_count_bits(a);

	if (bits > DBL_MAX_EXP*log2FLT_RADIX) {
	    r = DBL_MAX;
	} else {
	    int i, shift = mantBits - bits;

	    if (shift > 0) {
		mp_mul_2d(a, shift, &b);
	    } else if (shift < 0) {
		mp_div_2d(a, -shift, &b, NULL);
	    } else {
		mp_copy(a, &b);
	    }
	    for (i=b.used-1 ; i>=0 ; --i) {
		r = ldexp(r, DIGIT_BIT) + b.dp[i];
	    }
	    r = ldexp(r, bits - mantBits);
	}
    }
    mp_clear(&b);
    return r;
}

/*
 *----------------------------------------------------------------------
 *
 * BignumToBiasedFrExp --
 *
 *	Convert an arbitrary-precision integer to a native floating point
 *	number in the range [0.5,1) times a power of two. NOTE: Intentionally
 *	converts to a number that's a few ulp too small, so that
 *	RefineApproximation will not overflow near the high end of the
 *	machine's arithmetic range.
 *
 * Results:
 *	Returns the converted number.
 *
 * Side effects:
 *	Stores the exponent of two in 'machexp'.
 *
 *----------------------------------------------------------------------
 */

static double
BignumToBiasedFrExp(
    mp_int *a,			/* Integer to convert */
    int *machexp)		/* Power of two */
{
    mp_int b;
    int bits;
    int shift;
    int i;
    double r;

    /*
     * Determine how many bits we need, and extract that many from the input.
     * Round to nearest unit in the last place.
     */

    bits = mp_count_bits(a);
    shift = mantBits - 2 - bits;
    mp_init(&b);
    if (shift > 0) {
	mp_mul_2d(a, shift, &b);
    } else if (shift < 0) {
	mp_div_2d(a, -shift, &b, NULL);
    } else {
	mp_copy(a, &b);
    }

    /*
     * Accumulate the result, one mp_digit at a time.
     */

    r = 0.0;
    for (i=b.used-1; i>=0; --i) {
	r = ldexp(r, DIGIT_BIT) + b.dp[i];
    }
    mp_clear(&b);

    /*
     * Return the result with the appropriate sign.
     */

    *machexp = bits - mantBits + 2;
    return ((a->sign == MP_ZPOS) ? r : -r);
}

/*
 *----------------------------------------------------------------------
 *
 * Pow10TimesFrExp --
 *
 *	Multiply a power of ten by a number expressed as fraction and
 *	exponent.
 *
 * Results:
 *	Returns the significand of the result.
 *
 * Side effects:
 *	Overwrites the 'machexp' parameter with the exponent of the result.
 *
 * Assumes that 'exponent' is such that 10**exponent would be a double, even
 * though 'fraction*10**(machexp+exponent)' might overflow.
 *
 *----------------------------------------------------------------------
 */

static double
Pow10TimesFrExp(
    int exponent,	 	/* Power of 10 to multiply by */
    double fraction,		/* Significand of multiplicand */
    int *machexp)		/* On input, exponent of multiplicand. On
				 * output, exponent of result. */
{
    int i, j;
    int expt = *machexp;
    double retval = fraction;

    if (exponent > 0) {
	/*
	 * Multiply by 10**exponent
	 */

	retval = frexp(retval * pow10vals[exponent&0xf], &j);
	expt += j;
	for (i=4; i<9; ++i) {
	    if (exponent & (1<<i)) {
		retval = frexp(retval * pow_10_2_n[i], &j);
		expt += j;
	    }
	}
    } else if (exponent < 0) {
	/*
	 * Divide by 10**-exponent
	 */

	retval = frexp(retval / pow10vals[(-exponent) & 0xf], &j);
	expt += j;
	for (i=4; i<9; ++i) {
	    if ((-exponent) & (1<<i)) {
		retval = frexp(retval / pow_10_2_n[i], &j);
		expt += j;
	    }
	}
    }

    *machexp = expt;
    return retval;
}

/*
 *----------------------------------------------------------------------
 *
 * SafeLdExp --
 *
 *	Do an 'ldexp' operation, but handle denormals gracefully.
 *
 * Results:
 *	Returns the appropriately scaled value.
 *
 *	On some platforms, 'ldexp' fails when presented with a number too
 *	small to represent as a normalized double. This routine does 'ldexp'
 *	in two steps for those numbers, to return correctly denormalized
 *	values.
 *
 *----------------------------------------------------------------------
 */

static double
SafeLdExp(
    double fract,
    int expt)
{
    int minexpt = DBL_MIN_EXP * log2FLT_RADIX;
    volatile double a, b, retval;

    if (expt < minexpt) {
	a = ldexp(fract, expt - mantBits - minexpt);
	b = ldexp(1.0, mantBits + minexpt);
	retval = a * b;
    } else {
	retval = ldexp(fract, expt);
    }
    return retval;
}

/*
 *----------------------------------------------------------------------
 *
 * TclFormatNaN --
 *
 *	Makes the string representation of a "Not a Number"
 *
 * Results:
 *	None.
 *
 * Side effects:
 *	Stores the string representation in the supplied buffer, which must be
 *	at least TCL_DOUBLE_SPACE characters.
 *
 *----------------------------------------------------------------------
 */

void
TclFormatNaN(
    double value,		/* The Not-a-Number to format. */
    char *buffer)		/* String representation. */
{
#ifndef IEEE_FLOATING_POINT
    strcpy(buffer, "NaN");
    return;
#else
    union {
	double dv;
	Tcl_WideUInt iv;
    } bitwhack;

    bitwhack.dv = value;
    if (n770_fp) {
	bitwhack.iv = Nokia770Twiddle(bitwhack.iv);
    }
    if (bitwhack.iv & ((Tcl_WideUInt) 1 << 63)) {
	bitwhack.iv &= ~ ((Tcl_WideUInt) 1 << 63);
	*buffer++ = '-';
    }
    *buffer++ = 'N';
    *buffer++ = 'a';
    *buffer++ = 'N';
    bitwhack.iv &= (((Tcl_WideUInt) 1) << 51) - 1;
    if (bitwhack.iv != 0) {
	sprintf(buffer, "(%" TCL_LL_MODIFIER "x)", bitwhack.iv);
    } else {
	*buffer = '\0';
    }
#endif /* IEEE_FLOATING_POINT */
}

/*
 *----------------------------------------------------------------------
 *
 * Nokia770Twiddle --
 *
 * 	Transpose the two words of a number for Nokia 770 floating
 *	point handling.
 *
 *----------------------------------------------------------------------
 */

static Tcl_WideUInt
Nokia770Twiddle(
    Tcl_WideUInt w)		/* Number to transpose */
{
    return (((w >> 32) & 0xffffffff) | (w << 32));
}

/*
 *----------------------------------------------------------------------
 *
 * TclNokia770Doubles --
 *
 * 	Transpose the two words of a number for Nokia 770 floating
 *	point handling.
 *
 *----------------------------------------------------------------------
 */

int
TclNokia770Doubles(void)
{
    return n770_fp;
}

/*
 * Local Variables:
 * mode: c
 * c-basic-offset: 4
 * fill-column: 78
 * End:
 */<|MERGE_RESOLUTION|>--- conflicted
+++ resolved
@@ -71,16 +71,9 @@
 
 /*
  * MIPS floating-point units need special settings in control registers
-<<<<<<< HEAD
- * to use gradual underflow as we expect.  This fix is for the MIPSpro
- * compiler.  
- */
-#if defined(__sgi) && defined(_COMPILER_VERSION)
-=======
  * to use gradual underflow as we expect.
  */
 #if defined(__mips)
->>>>>>> 24fe335f
 #include <sys/fpu.h>
 #endif
 /*
@@ -105,8 +98,7 @@
 				 * exactly as wide integers. */
 static Tcl_WideUInt *pow10_wide;
 #define MAXPOW	22
-static double pow10vals[MAXPOW+1];
-				/* The powers of ten that can be represented
+static double pow10vals[MAXPOW+1];	/* The powers of ten that can be represented
 				 * exactly as IEEE754 doubles. */
 static int mmaxpow;		/* Largest power of ten that can be
 				 * represented exactly in a 'double'. */
@@ -386,8 +378,6 @@
 		break;
 	    } else if (flags & TCL_PARSE_HEXADECIMAL_ONLY) {
 		goto zerox;
-	    } else if (flags & TCL_PARSE_BINARY_ONLY) {
-		goto zerob;
 	    } else if (flags & TCL_PARSE_OCTAL_ONLY) {
 		goto zeroo;
 	    } else if (isdigit(UCHAR(c))) {
@@ -414,9 +404,9 @@
 	case ZERO:
 	    /*
 	     * Scanned a leading zero (perhaps with a + or -). Acceptable
-	     * inputs are digits, period, X, b, and E. If 8 or 9 is encountered,
+	     * inputs are digits, period, X, and E. If 8 or 9 is encountered,
 	     * the number can't be octal. This state and the OCTAL state
-	     * differ only in whether they recognize 'X' and 'b'.
+	     * differ only in whether they recognize 'X'.
 	     */
 
 	    acceptState = state;
@@ -435,9 +425,6 @@
 	    if (c == 'b' || c == 'B') {
 		state = ZERO_B;
 		break;
-	    }
-	    if (flags & TCL_PARSE_BINARY_ONLY) {
-		goto zerob;
 	    }
 	    if (c == 'o' || c == 'O') {
 		explicitOctal = 1;
@@ -624,7 +611,6 @@
 	    acceptPoint = p;
 	    acceptLen = len;
 	case ZERO_B:
-	zerob:
 	    if (c == '0') {
 		++numTrailZeros;
 		state = BINARY;
@@ -1178,7 +1164,6 @@
 		Tcl_AppendToObj(msg, " (looks like invalid octal number)", -1);
 	    }
 	    Tcl_SetObjResult(interp, msg);
-	    Tcl_SetErrorCode(interp, "TCL", "VALUE", "NUMBER", NULL);
 	}
     }
 
@@ -1248,7 +1233,7 @@
 	     * number to a bignum and fall through into the bignum case.
 	     */
 
-	    TclBNInitBignumFromWideUInt(bignumRepPtr, w);
+	    TclBNInitBignumFromWideUInt (bignumRepPtr, w);
 	} else {
 	    /*
 	     * Wide multiplication.
@@ -1359,7 +1344,7 @@
 		 * without special handling.
 		 */
 
-		retval = (double)(Tcl_WideInt)significand * pow10vals[exponent];
+		retval = (double)(Tcl_WideInt)significand * pow10vals[ exponent ];
 		goto returnValue;
 	    } else {
 		int diff = DBL_DIG - numSigDigs;
@@ -1715,8 +1700,8 @@
      */
 
     if (mp_cmp_mag(&twoMd, &twoMv) == MP_LT) {
-	mp_clear(&twoMd);
-	mp_clear(&twoMv);
+        mp_clear(&twoMd);
+        mp_clear(&twoMv);
 	return approxResult;
     }
 
@@ -2191,11 +2176,7 @@
     } bitwhack;
 #endif
 
-<<<<<<< HEAD
-#if defined(__sgi) && defined(_COMPILER_VERSION)
-=======
 #if defined(__mips)
->>>>>>> 24fe335f
     union fpc_csr mipsCR;
 
     mipsCR.fc_word = get_fpc_csr();
