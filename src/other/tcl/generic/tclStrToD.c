--- conflicted
+++ resolved
@@ -631,11 +631,7 @@
 	    acceptPoint = p;
 	    acceptLen = len;
 	    if (c == 'x' || c == 'X') {
-<<<<<<< HEAD
-		if (flags & TCL_PARSE_OCTAL_ONLY) {
-=======
 		if (flags & (TCL_PARSE_OCTAL_ONLY|TCL_PARSE_BINARY_ONLY)) {
->>>>>>> 60304d81
 		    goto endgame;
 		}
 		state = ZERO_X;
