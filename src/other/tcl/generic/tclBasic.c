/*
 * tclBasic.c --
 *
 *	Contains the basic facilities for TCL command interpretation,
 *	including interpreter creation and deletion, command creation and
 *	deletion, and command/script execution.
 *
 * Copyright (c) 1987-1994 The Regents of the University of California.
 * Copyright (c) 1994-1997 Sun Microsystems, Inc.
 * Copyright (c) 1998-1999 by Scriptics Corporation.
 * Copyright (c) 2001, 2002 by Kevin B. Kenny.  All rights reserved.
 * Copyright (c) 2007 Daniel A. Steffen <das@users.sourceforge.net>
 * Copyright (c) 2006-2008 by Joe Mistachkin.  All rights reserved.
 * Copyright (c) 2008 Miguel Sofer <msofer@users.sourceforge.net>
 *
 * See the file "license.terms" for information on usage and redistribution of
 * this file, and for a DISCLAIMER OF ALL WARRANTIES.
 */

#include "tclInt.h"
#include "tclOOInt.h"
#include "tclCompile.h"
#include "tommath.h"
#include <math.h>
#include <assert.h>

#define INTERP_STACK_INITIAL_SIZE 2000
#define CORO_STACK_INITIAL_SIZE    200

/*
 * Determine whether we're using IEEE floating point
 */

#if (FLT_RADIX == 2) && (DBL_MANT_DIG == 53) && (DBL_MAX_EXP == 1024)
#   define IEEE_FLOATING_POINT
/* Largest odd integer that can be represented exactly in a double */
#   define MAX_EXACT 9007199254740991.0
#endif

/*
 * The following structure defines the client data for a math function
 * registered with Tcl_CreateMathFunc
 */

typedef struct OldMathFuncData {
    Tcl_MathProc *proc;		/* Handler function */
    int numArgs;		/* Number of args expected */
    Tcl_ValueType *argTypes;	/* Types of the args */
    ClientData clientData;	/* Client data for the handler function */
} OldMathFuncData;

/*
 * This is the script cancellation struct and hash table. The hash table is
 * used to keep track of the information necessary to process script
 * cancellation requests, including the original interp, asynchronous handler
 * tokens (created by Tcl_AsyncCreate), and the clientData and flags arguments
 * passed to Tcl_CancelEval on a per-interp basis. The cancelLock mutex is
 * used for protecting calls to Tcl_CancelEval as well as protecting access to
 * the hash table below.
 */

typedef struct {
    Tcl_Interp *interp;		/* Interp this struct belongs to. */
    Tcl_AsyncHandler async;	/* Async handler token for script
				 * cancellation. */
    char *result;		/* The script cancellation result or NULL for
				 * a default result. */
    int length;			/* Length of the above error message. */
    ClientData clientData;	/* Ignored */
    int flags;			/* Additional flags */
} CancelInfo;
static Tcl_HashTable cancelTable;
static int cancelTableInitialized = 0;	/* 0 means not yet initialized. */
TCL_DECLARE_MUTEX(cancelLock)

/*
 * Declarations for managing contexts for non-recursive coroutines. Contexts
 * are used to save the evaluation state between NR calls to each coro.
 */

#define SAVE_CONTEXT(context)				\
    (context).framePtr = iPtr->framePtr;		\
    (context).varFramePtr = iPtr->varFramePtr;		\
    (context).cmdFramePtr = iPtr->cmdFramePtr;		\
    (context).lineLABCPtr = iPtr->lineLABCPtr

#define RESTORE_CONTEXT(context)			\
    iPtr->framePtr = (context).framePtr;		\
    iPtr->varFramePtr = (context).varFramePtr;		\
    iPtr->cmdFramePtr = (context).cmdFramePtr;		\
    iPtr->lineLABCPtr = (context).lineLABCPtr

/*
 * Static functions in this file:
 */

static char *		CallCommandTraces(Interp *iPtr, Command *cmdPtr,
			    const char *oldName, const char *newName,
			    int flags);
static int		CancelEvalProc(ClientData clientData,
			    Tcl_Interp *interp, int code);
static int		CheckDoubleResult(Tcl_Interp *interp, double dResult);
static void		DeleteCoroutine(ClientData clientData);
static void		DeleteInterpProc(Tcl_Interp *interp);
static void		DeleteOpCmdClientData(ClientData clientData);
#ifdef USE_DTRACE
static Tcl_ObjCmdProc	DTraceObjCmd;
static Tcl_NRPostProc	DTraceCmdReturn;
#else
#   define DTraceCmdReturn	NULL
#endif /* USE_DTRACE */
static Tcl_ObjCmdProc	ExprAbsFunc;
static Tcl_ObjCmdProc	ExprBinaryFunc;
static Tcl_ObjCmdProc	ExprBoolFunc;
static Tcl_ObjCmdProc	ExprCeilFunc;
static Tcl_ObjCmdProc	ExprDoubleFunc;
static Tcl_ObjCmdProc	ExprEntierFunc;
static Tcl_ObjCmdProc	ExprFloorFunc;
static Tcl_ObjCmdProc	ExprIntFunc;
static Tcl_ObjCmdProc	ExprIsqrtFunc;
static Tcl_ObjCmdProc	ExprRandFunc;
static Tcl_ObjCmdProc	ExprRoundFunc;
static Tcl_ObjCmdProc	ExprSqrtFunc;
static Tcl_ObjCmdProc	ExprSrandFunc;
static Tcl_ObjCmdProc	ExprUnaryFunc;
static Tcl_ObjCmdProc	ExprWideFunc;
static void		MathFuncWrongNumArgs(Tcl_Interp *interp, int expected,
			    int actual, Tcl_Obj *const *objv);
static Tcl_NRPostProc	NRCoroutineCallerCallback;
static Tcl_NRPostProc	NRCoroutineExitCallback;
static Tcl_NRPostProc	NRCommand;

static Tcl_ObjCmdProc	OldMathFuncProc;
static void		OldMathFuncDeleteProc(ClientData clientData);
static void		ProcessUnexpectedResult(Tcl_Interp *interp,
			    int returnCode);
static int		RewindCoroutine(CoroutineData *corPtr, int result);
static void		TEOV_SwitchVarFrame(Tcl_Interp *interp);
static void		TEOV_PushExceptionHandlers(Tcl_Interp *interp,
			    int objc, Tcl_Obj *const objv[], int flags);
static inline Command *	TEOV_LookupCmdFromObj(Tcl_Interp *interp,
			    Tcl_Obj *namePtr, Namespace *lookupNsPtr);
static int		TEOV_NotFound(Tcl_Interp *interp, int objc,
			    Tcl_Obj *const objv[], Namespace *lookupNsPtr);
static int		TEOV_RunEnterTraces(Tcl_Interp *interp,
			    Command **cmdPtrPtr, Tcl_Obj *commandPtr, int objc,
			    Tcl_Obj *const objv[]);
static Tcl_NRPostProc	RewindCoroutineCallback;
static Tcl_NRPostProc	TEOEx_ByteCodeCallback;
static Tcl_NRPostProc	TEOEx_ListCallback;
static Tcl_NRPostProc	TEOV_Error;
static Tcl_NRPostProc	TEOV_Exception;
static Tcl_NRPostProc	TEOV_NotFoundCallback;
static Tcl_NRPostProc	TEOV_RestoreVarFrame;
static Tcl_NRPostProc	TEOV_RunLeaveTraces;
static Tcl_NRPostProc	EvalObjvCore;
static Tcl_NRPostProc	Dispatch;

static Tcl_ObjCmdProc NRCoroInjectObjCmd;
static Tcl_NRPostProc NRPostInvoke;
static Tcl_ObjCmdProc CoroTypeObjCmd;

MODULE_SCOPE const TclStubs tclStubs;

/*
 * Magical counts for the number of arguments accepted by a coroutine command
 * after particular kinds of [yield].
 */

#define CORO_ACTIVATE_YIELD    PTR2INT(NULL)
#define CORO_ACTIVATE_YIELDM   PTR2INT(NULL)+1

#define COROUTINE_ARGUMENTS_SINGLE_OPTIONAL     (-1)
#define COROUTINE_ARGUMENTS_ARBITRARY           (-2)

/*
 * The following structure define the commands in the Tcl core.
 */

typedef struct {
    const char *name;		/* Name of object-based command. */
    Tcl_ObjCmdProc *objProc;	/* Object-based function for command. */
    CompileProc *compileProc;	/* Function called to compile command. */
    Tcl_ObjCmdProc *nreProc;	/* NR-based function for command */
    int flags;			/* Various flag bits, as defined below. */
} CmdInfo;

#define CMD_IS_SAFE         1   /* Whether this command is part of the set of
                                 * commands present by default in a safe
                                 * interpreter. */
/* CMD_COMPILES_EXPANDED - Whether the compiler for this command can handle
 * expansion for itself rather than needing the generic layer to take care of
 * it for it. Defined in tclInt.h. */

/*
 * The built-in commands, and the functions that implement them:
 */

static const CmdInfo builtInCmds[] = {
    /*
     * Commands in the generic core.
     */

    {"append",		Tcl_AppendObjCmd,	TclCompileAppendCmd,	NULL,	CMD_IS_SAFE},
    {"apply",		Tcl_ApplyObjCmd,	NULL,			TclNRApplyObjCmd,	CMD_IS_SAFE},
    {"break",		Tcl_BreakObjCmd,	TclCompileBreakCmd,	NULL,	CMD_IS_SAFE},
#ifndef EXCLUDE_OBSOLETE_COMMANDS
    {"case",		Tcl_CaseObjCmd,		NULL,			NULL,	CMD_IS_SAFE},
#endif
    {"catch",		Tcl_CatchObjCmd,	TclCompileCatchCmd,	TclNRCatchObjCmd,	CMD_IS_SAFE},
    {"concat",		Tcl_ConcatObjCmd,	TclCompileConcatCmd,	NULL,	CMD_IS_SAFE},
    {"continue",	Tcl_ContinueObjCmd,	TclCompileContinueCmd,	NULL,	CMD_IS_SAFE},
    {"coroutine",	NULL,			NULL,			TclNRCoroutineObjCmd,	CMD_IS_SAFE},
    {"error",		Tcl_ErrorObjCmd,	TclCompileErrorCmd,	NULL,	CMD_IS_SAFE},
    {"eval",		Tcl_EvalObjCmd,		NULL,			TclNREvalObjCmd,	CMD_IS_SAFE},
    {"expr",		Tcl_ExprObjCmd,		TclCompileExprCmd,	TclNRExprObjCmd,	CMD_IS_SAFE},
    {"for",		Tcl_ForObjCmd,		TclCompileForCmd,	TclNRForObjCmd,	CMD_IS_SAFE},
    {"foreach",		Tcl_ForeachObjCmd,	TclCompileForeachCmd,	TclNRForeachCmd,	CMD_IS_SAFE},
    {"format",		Tcl_FormatObjCmd,	TclCompileFormatCmd,	NULL,	CMD_IS_SAFE},
    {"global",		Tcl_GlobalObjCmd,	TclCompileGlobalCmd,	NULL,	CMD_IS_SAFE},
    {"if",		Tcl_IfObjCmd,		TclCompileIfCmd,	TclNRIfObjCmd,	CMD_IS_SAFE},
    {"incr",		Tcl_IncrObjCmd,		TclCompileIncrCmd,	NULL,	CMD_IS_SAFE},
    {"join",		Tcl_JoinObjCmd,		NULL,			NULL,	CMD_IS_SAFE},
    {"lappend",		Tcl_LappendObjCmd,	TclCompileLappendCmd,	NULL,	CMD_IS_SAFE},
    {"lassign",		Tcl_LassignObjCmd,	TclCompileLassignCmd,	NULL,	CMD_IS_SAFE},
    {"lindex",		Tcl_LindexObjCmd,	TclCompileLindexCmd,	NULL,	CMD_IS_SAFE},
    {"linsert",		Tcl_LinsertObjCmd,	TclCompileLinsertCmd,	NULL,	CMD_IS_SAFE},
    {"list",		Tcl_ListObjCmd,		TclCompileListCmd,	NULL,	CMD_IS_SAFE|CMD_COMPILES_EXPANDED},
    {"llength",		Tcl_LlengthObjCmd,	TclCompileLlengthCmd,	NULL,	CMD_IS_SAFE},
    {"lmap",		Tcl_LmapObjCmd,		TclCompileLmapCmd,	TclNRLmapCmd,	CMD_IS_SAFE},
    {"lrange",		Tcl_LrangeObjCmd,	TclCompileLrangeCmd,	NULL,	CMD_IS_SAFE},
    {"lrepeat",		Tcl_LrepeatObjCmd,	NULL,			NULL,	CMD_IS_SAFE},
    {"lreplace",	Tcl_LreplaceObjCmd,	TclCompileLreplaceCmd,	NULL,	CMD_IS_SAFE},
    {"lreverse",	Tcl_LreverseObjCmd,	NULL,			NULL,	CMD_IS_SAFE},
    {"lsearch",		Tcl_LsearchObjCmd,	NULL,			NULL,	CMD_IS_SAFE},
    {"lset",		Tcl_LsetObjCmd,		TclCompileLsetCmd,	NULL,	CMD_IS_SAFE},
    {"lsort",		Tcl_LsortObjCmd,	NULL,			NULL,	CMD_IS_SAFE},
    {"package",		Tcl_PackageObjCmd,	NULL,			TclNRPackageObjCmd,	CMD_IS_SAFE},
    {"proc",		Tcl_ProcObjCmd,		NULL,			NULL,	CMD_IS_SAFE},
    {"regexp",		Tcl_RegexpObjCmd,	TclCompileRegexpCmd,	NULL,	CMD_IS_SAFE},
    {"regsub",		Tcl_RegsubObjCmd,	TclCompileRegsubCmd,	NULL,	CMD_IS_SAFE},
    {"rename",		Tcl_RenameObjCmd,	NULL,			NULL,	CMD_IS_SAFE},
    {"return",		Tcl_ReturnObjCmd,	TclCompileReturnCmd,	NULL,	CMD_IS_SAFE},
    {"scan",		Tcl_ScanObjCmd,		NULL,			NULL,	CMD_IS_SAFE},
    {"set",		Tcl_SetObjCmd,		TclCompileSetCmd,	NULL,	CMD_IS_SAFE},
    {"split",		Tcl_SplitObjCmd,	NULL,			NULL,	CMD_IS_SAFE},
    {"subst",		Tcl_SubstObjCmd,	TclCompileSubstCmd,	TclNRSubstObjCmd,	CMD_IS_SAFE},
    {"switch",		Tcl_SwitchObjCmd,	TclCompileSwitchCmd,	TclNRSwitchObjCmd, CMD_IS_SAFE},
    {"tailcall",	NULL,			TclCompileTailcallCmd,	TclNRTailcallObjCmd,	CMD_IS_SAFE},
    {"throw",		Tcl_ThrowObjCmd,	TclCompileThrowCmd,	NULL,	CMD_IS_SAFE},
    {"trace",		Tcl_TraceObjCmd,	NULL,			NULL,	CMD_IS_SAFE},
    {"try",		Tcl_TryObjCmd,		TclCompileTryCmd,	TclNRTryObjCmd,	CMD_IS_SAFE},
    {"unset",		Tcl_UnsetObjCmd,	TclCompileUnsetCmd,	NULL,	CMD_IS_SAFE},
    {"uplevel",		Tcl_UplevelObjCmd,	NULL,			TclNRUplevelObjCmd,	CMD_IS_SAFE},
    {"upvar",		Tcl_UpvarObjCmd,	TclCompileUpvarCmd,	NULL,	CMD_IS_SAFE},
    {"variable",	Tcl_VariableObjCmd,	TclCompileVariableCmd,	NULL,	CMD_IS_SAFE},
    {"while",		Tcl_WhileObjCmd,	TclCompileWhileCmd,	TclNRWhileObjCmd,	CMD_IS_SAFE},
    {"yield",		NULL,			TclCompileYieldCmd,	TclNRYieldObjCmd,	CMD_IS_SAFE},
    {"yieldto",		NULL,			TclCompileYieldToCmd,	TclNRYieldToObjCmd,	CMD_IS_SAFE},

    /*
     * Commands in the OS-interface. Note that many of these are unsafe.
     */

    {"after",		Tcl_AfterObjCmd,	NULL,			NULL,	CMD_IS_SAFE},
    {"cd",		Tcl_CdObjCmd,		NULL,			NULL,	0},
    {"close",		Tcl_CloseObjCmd,	NULL,			NULL,	CMD_IS_SAFE},
    {"eof",		Tcl_EofObjCmd,		NULL,			NULL,	CMD_IS_SAFE},
    {"exec",		Tcl_ExecObjCmd,		NULL,			NULL,	0},
    {"exit",		Tcl_ExitObjCmd,		NULL,			NULL,	0},
    {"fblocked",	Tcl_FblockedObjCmd,	NULL,			NULL,	CMD_IS_SAFE},
    {"fconfigure",	Tcl_FconfigureObjCmd,	NULL,			NULL,	0},
    {"fcopy",		Tcl_FcopyObjCmd,	NULL,			NULL,	CMD_IS_SAFE},
    {"fileevent",	Tcl_FileEventObjCmd,	NULL,			NULL,	CMD_IS_SAFE},
    {"flush",		Tcl_FlushObjCmd,	NULL,			NULL,	CMD_IS_SAFE},
    {"gets",		Tcl_GetsObjCmd,		NULL,			NULL,	CMD_IS_SAFE},
    {"glob",		Tcl_GlobObjCmd,		NULL,			NULL,	0},
    {"load",		Tcl_LoadObjCmd,		NULL,			NULL,	0},
    {"open",		Tcl_OpenObjCmd,		NULL,			NULL,	0},
    {"pid",		Tcl_PidObjCmd,		NULL,			NULL,	CMD_IS_SAFE},
    {"puts",		Tcl_PutsObjCmd,		NULL,			NULL,	CMD_IS_SAFE},
    {"pwd",		Tcl_PwdObjCmd,		NULL,			NULL,	0},
    {"read",		Tcl_ReadObjCmd,		NULL,			NULL,	CMD_IS_SAFE},
    {"seek",		Tcl_SeekObjCmd,		NULL,			NULL,	CMD_IS_SAFE},
    {"socket",		Tcl_SocketObjCmd,	NULL,			NULL,	0},
    {"source",		Tcl_SourceObjCmd,	NULL,			TclNRSourceObjCmd,	0},
    {"tell",		Tcl_TellObjCmd,		NULL,			NULL,	CMD_IS_SAFE},
    {"time",		Tcl_TimeObjCmd,		NULL,			NULL,	CMD_IS_SAFE},
#ifdef TCL_TIMERATE
    {"timerate",	Tcl_TimeRateObjCmd,	NULL,			NULL,	CMD_IS_SAFE},
#endif
    {"unload",		Tcl_UnloadObjCmd,	NULL,			NULL,	0},
    {"update",		Tcl_UpdateObjCmd,	NULL,			NULL,	CMD_IS_SAFE},
    {"vwait",		Tcl_VwaitObjCmd,	NULL,			NULL,	CMD_IS_SAFE},
    {NULL,		NULL,			NULL,			NULL,	0}
};

/*
 * Math functions. All are safe.
 */

typedef struct {
    const char *name;		/* Name of the function. The full name is
				 * "::tcl::mathfunc::<name>". */
    Tcl_ObjCmdProc *objCmdProc;	/* Function that evaluates the function */
    ClientData clientData;	/* Client data for the function */
} BuiltinFuncDef;
static const BuiltinFuncDef BuiltinFuncTable[] = {
    { "abs",	ExprAbsFunc,	NULL			},
    { "acos",	ExprUnaryFunc,	(ClientData) acos	},
    { "asin",	ExprUnaryFunc,	(ClientData) asin	},
    { "atan",	ExprUnaryFunc,	(ClientData) atan	},
    { "atan2",	ExprBinaryFunc,	(ClientData) atan2	},
    { "bool",	ExprBoolFunc,	NULL			},
    { "ceil",	ExprCeilFunc,	NULL			},
    { "cos",	ExprUnaryFunc,	(ClientData) cos	},
    { "cosh",	ExprUnaryFunc,	(ClientData) cosh	},
    { "double",	ExprDoubleFunc,	NULL			},
    { "entier",	ExprEntierFunc,	NULL			},
    { "exp",	ExprUnaryFunc,	(ClientData) exp	},
    { "floor",	ExprFloorFunc,	NULL			},
    { "fmod",	ExprBinaryFunc,	(ClientData) fmod	},
    { "hypot",	ExprBinaryFunc,	(ClientData) hypot	},
    { "int",	ExprIntFunc,	NULL			},
    { "isqrt",	ExprIsqrtFunc,	NULL			},
    { "log",	ExprUnaryFunc,	(ClientData) log	},
    { "log10",	ExprUnaryFunc,	(ClientData) log10	},
    { "pow",	ExprBinaryFunc,	(ClientData) pow	},
    { "rand",	ExprRandFunc,	NULL			},
    { "round",	ExprRoundFunc,	NULL			},
    { "sin",	ExprUnaryFunc,	(ClientData) sin	},
    { "sinh",	ExprUnaryFunc,	(ClientData) sinh	},
    { "sqrt",	ExprSqrtFunc,	NULL			},
    { "srand",	ExprSrandFunc,	NULL			},
    { "tan",	ExprUnaryFunc,	(ClientData) tan	},
    { "tanh",	ExprUnaryFunc,	(ClientData) tanh	},
    { "wide",	ExprWideFunc,	NULL			},
    { NULL, NULL, NULL }
};

/*
 * TIP#174's math operators. All are safe.
 */

typedef struct {
    const char *name;		/* Name of object-based command. */
    Tcl_ObjCmdProc *objProc;	/* Object-based function for command. */
    CompileProc *compileProc;	/* Function called to compile command. */
    union {
	int numArgs;
	int identity;
    } i;
    const char *expected;	/* For error message, what argument(s)
				 * were expected. */
} OpCmdInfo;
static const OpCmdInfo mathOpCmds[] = {
    { "~",	TclSingleOpCmd,		TclCompileInvertOpCmd,
		/* numArgs */ {1},	"integer"},
    { "!",	TclSingleOpCmd,		TclCompileNotOpCmd,
		/* numArgs */ {1},	"boolean"},
    { "+",	TclVariadicOpCmd,	TclCompileAddOpCmd,
		/* identity */ {0},	NULL},
    { "*",	TclVariadicOpCmd,	TclCompileMulOpCmd,
		/* identity */ {1},	NULL},
    { "&",	TclVariadicOpCmd,	TclCompileAndOpCmd,
		/* identity */ {-1},	NULL},
    { "|",	TclVariadicOpCmd,	TclCompileOrOpCmd,
		/* identity */ {0},	NULL},
    { "^",	TclVariadicOpCmd,	TclCompileXorOpCmd,
		/* identity */ {0},	NULL},
    { "**",	TclVariadicOpCmd,	TclCompilePowOpCmd,
		/* identity */ {1},	NULL},
    { "<<",	TclSingleOpCmd,		TclCompileLshiftOpCmd,
		/* numArgs */ {2},	"integer shift"},
    { ">>",	TclSingleOpCmd,		TclCompileRshiftOpCmd,
		/* numArgs */ {2},	"integer shift"},
    { "%",	TclSingleOpCmd,		TclCompileModOpCmd,
		/* numArgs */ {2},	"integer integer"},
    { "!=",	TclSingleOpCmd,		TclCompileNeqOpCmd,
		/* numArgs */ {2},	"value value"},
    { "ne",	TclSingleOpCmd,		TclCompileStrneqOpCmd,
		/* numArgs */ {2},	"value value"},
    { "in",	TclSingleOpCmd,		TclCompileInOpCmd,
		/* numArgs */ {2},	"value list"},
    { "ni",	TclSingleOpCmd,		TclCompileNiOpCmd,
		/* numArgs */ {2},	"value list"},
    { "-",	TclNoIdentOpCmd,	TclCompileMinusOpCmd,
		/* unused */ {0},	"value ?value ...?"},
    { "/",	TclNoIdentOpCmd,	TclCompileDivOpCmd,
		/* unused */ {0},	"value ?value ...?"},
    { "<",	TclSortingOpCmd,	TclCompileLessOpCmd,
		/* unused */ {0},	NULL},
    { "<=",	TclSortingOpCmd,	TclCompileLeqOpCmd,
		/* unused */ {0},	NULL},
    { ">",	TclSortingOpCmd,	TclCompileGreaterOpCmd,
		/* unused */ {0},	NULL},
    { ">=",	TclSortingOpCmd,	TclCompileGeqOpCmd,
		/* unused */ {0},	NULL},
    { "==",	TclSortingOpCmd,	TclCompileEqOpCmd,
		/* unused */ {0},	NULL},
    { "eq",	TclSortingOpCmd,	TclCompileStreqOpCmd,
		/* unused */ {0},	NULL},
    { NULL,	NULL,			NULL,
		{0},			NULL}
};

/*
 *----------------------------------------------------------------------
 *
 * TclFinalizeEvaluation --
 *
 *	Finalizes the script cancellation hash table.
 *
 * Results:
 *	None.
 *
 * Side effects:
 *	None.
 *
 *----------------------------------------------------------------------
 */

void
TclFinalizeEvaluation(void)
{
    Tcl_MutexLock(&cancelLock);
    if (cancelTableInitialized == 1) {
	Tcl_DeleteHashTable(&cancelTable);
	cancelTableInitialized = 0;
    }
    Tcl_MutexUnlock(&cancelLock);
}

/*
 *----------------------------------------------------------------------
 *
 * Tcl_CreateInterp --
 *
 *	Create a new TCL command interpreter.
 *
 * Results:
 *	The return value is a token for the interpreter, which may be used in
 *	calls to functions like Tcl_CreateCmd, Tcl_Eval, or Tcl_DeleteInterp.
 *
 * Side effects:
 *	The command interpreter is initialized with the built-in commands and
 *	with the variables documented in tclvars(n).
 *
 *----------------------------------------------------------------------
 */

Tcl_Interp *
Tcl_CreateInterp(void)
{
    Interp *iPtr;
    Tcl_Interp *interp;
    Command *cmdPtr;
    const BuiltinFuncDef *builtinFuncPtr;
    const OpCmdInfo *opcmdInfoPtr;
    const CmdInfo *cmdInfoPtr;
    Tcl_Namespace *nsPtr;
    Tcl_HashEntry *hPtr;
    int isNew;
    CancelInfo *cancelInfo;
    union {
	char c[sizeof(short)];
	short s;
    } order;
#ifdef TCL_COMPILE_STATS
    ByteCodeStats *statsPtr;
#endif /* TCL_COMPILE_STATS */
    char mathFuncName[32];
    CallFrame *framePtr;

    TclInitSubsystems();

    /*
     * Panic if someone updated the CallFrame structure without also updating
     * the Tcl_CallFrame structure (or vice versa).
     */

    if (sizeof(Tcl_CallFrame) < sizeof(CallFrame)) {
	/*NOTREACHED*/
	Tcl_Panic("Tcl_CallFrame must not be smaller than CallFrame");
    }

#if defined(_WIN32) && !defined(_WIN64) && !defined(_USE_64BIT_TIME_T)
    /* If Tcl is compiled on Win32 using -D_USE_64BIT_TIME_T
     * the result is a binary incompatible with the 'standard' build of
     * Tcl: All extensions using Tcl_StatBuf need to be recompiled in
     * the same way. Therefore, this is not officially supported.
     * In stead, it is recommended to use Win64 or Tcl 9.0 (not released yet)
     */
    if ((TclOffset(Tcl_StatBuf,st_atime) != 32)
	    || (TclOffset(Tcl_StatBuf,st_ctime) != 40)) {
	/*NOTREACHED*/
	Tcl_Panic("<sys/stat.h> is not compatible with MSVC");
    }
#endif

    if (cancelTableInitialized == 0) {
	Tcl_MutexLock(&cancelLock);
	if (cancelTableInitialized == 0) {
	    Tcl_InitHashTable(&cancelTable, TCL_ONE_WORD_KEYS);
	    cancelTableInitialized = 1;
	}
	Tcl_MutexUnlock(&cancelLock);
    }

    /*
     * Initialize support for namespaces and create the global namespace
     * (whose name is ""; an alias is "::"). This also initializes the Tcl
     * object type table and other object management code.
     */

    iPtr = ckalloc(sizeof(Interp));
    interp = (Tcl_Interp *) iPtr;

    iPtr->result = iPtr->resultSpace;
    iPtr->freeProc = NULL;
    iPtr->errorLine = 0;
    iPtr->objResultPtr = Tcl_NewObj();
    Tcl_IncrRefCount(iPtr->objResultPtr);
    iPtr->handle = TclHandleCreate(iPtr);
    iPtr->globalNsPtr = NULL;
    iPtr->hiddenCmdTablePtr = NULL;
    iPtr->interpInfo = NULL;

    TCL_CT_ASSERT(sizeof(iPtr->extra) <= sizeof(Tcl_HashTable));
    iPtr->extra.optimizer = TclOptimizeBytecode;

    iPtr->numLevels = 0;
    iPtr->maxNestingDepth = MAX_NESTING_DEPTH;
    iPtr->framePtr = NULL;	/* Initialise as soon as :: is available */
    iPtr->varFramePtr = NULL;	/* Initialise as soon as :: is available */

    /*
     * TIP #280 - Initialize the arrays used to extend the ByteCode and Proc
     * structures.
     */

    iPtr->cmdFramePtr = NULL;
    iPtr->linePBodyPtr = ckalloc(sizeof(Tcl_HashTable));
    iPtr->lineBCPtr = ckalloc(sizeof(Tcl_HashTable));
    iPtr->lineLAPtr = ckalloc(sizeof(Tcl_HashTable));
    iPtr->lineLABCPtr = ckalloc(sizeof(Tcl_HashTable));
    Tcl_InitHashTable(iPtr->linePBodyPtr, TCL_ONE_WORD_KEYS);
    Tcl_InitHashTable(iPtr->lineBCPtr, TCL_ONE_WORD_KEYS);
    Tcl_InitHashTable(iPtr->lineLAPtr, TCL_ONE_WORD_KEYS);
    Tcl_InitHashTable(iPtr->lineLABCPtr, TCL_ONE_WORD_KEYS);
    iPtr->scriptCLLocPtr = NULL;

    iPtr->activeVarTracePtr = NULL;

    iPtr->returnOpts = NULL;
    iPtr->errorInfo = NULL;
    TclNewLiteralStringObj(iPtr->eiVar, "::errorInfo");
    Tcl_IncrRefCount(iPtr->eiVar);
    iPtr->errorStack = Tcl_NewListObj(0, NULL);
    Tcl_IncrRefCount(iPtr->errorStack);
    iPtr->resetErrorStack = 1;
    TclNewLiteralStringObj(iPtr->upLiteral,"UP");
    Tcl_IncrRefCount(iPtr->upLiteral);
    TclNewLiteralStringObj(iPtr->callLiteral,"CALL");
    Tcl_IncrRefCount(iPtr->callLiteral);
    TclNewLiteralStringObj(iPtr->innerLiteral,"INNER");
    Tcl_IncrRefCount(iPtr->innerLiteral);
    iPtr->innerContext = Tcl_NewListObj(0, NULL);
    Tcl_IncrRefCount(iPtr->innerContext);
    iPtr->errorCode = NULL;
    TclNewLiteralStringObj(iPtr->ecVar, "::errorCode");
    Tcl_IncrRefCount(iPtr->ecVar);
    iPtr->returnLevel = 1;
    iPtr->returnCode = TCL_OK;

    iPtr->rootFramePtr = NULL;	/* Initialise as soon as :: is available */
    iPtr->lookupNsPtr = NULL;

    iPtr->appendResult = NULL;
    iPtr->appendAvl = 0;
    iPtr->appendUsed = 0;

    Tcl_InitHashTable(&iPtr->packageTable, TCL_STRING_KEYS);
    iPtr->packageUnknown = NULL;

    /* TIP #268 */
    if (getenv("TCL_PKG_PREFER_LATEST") == NULL) {
	iPtr->packagePrefer = PKG_PREFER_STABLE;
    } else {
	iPtr->packagePrefer = PKG_PREFER_LATEST;
    }

    iPtr->cmdCount = 0;
    TclInitLiteralTable(&iPtr->literalTable);
    iPtr->compileEpoch = 0;
    iPtr->compiledProcPtr = NULL;
    iPtr->resolverPtr = NULL;
    iPtr->evalFlags = 0;
    iPtr->scriptFile = NULL;
    iPtr->flags = 0;
    iPtr->tracePtr = NULL;
    iPtr->tracesForbiddingInline = 0;
    iPtr->activeCmdTracePtr = NULL;
    iPtr->activeInterpTracePtr = NULL;
    iPtr->assocData = NULL;
    iPtr->execEnvPtr = NULL;	/* Set after namespaces initialized. */
    iPtr->emptyObjPtr = Tcl_NewObj();
				/* Another empty object. */
    Tcl_IncrRefCount(iPtr->emptyObjPtr);
    iPtr->resultSpace[0] = 0;
    iPtr->threadId = Tcl_GetCurrentThread();

    /* TIP #378 */
#ifdef TCL_INTERP_DEBUG_FRAME
    iPtr->flags |= INTERP_DEBUG_FRAME;
#else
    if (getenv("TCL_INTERP_DEBUG_FRAME") != NULL) {
        iPtr->flags |= INTERP_DEBUG_FRAME;
    }
#endif

    /*
     * Initialise the tables for variable traces and searches *before*
     * creating the global ns - so that the trace on errorInfo can be
     * recorded.
     */

    Tcl_InitHashTable(&iPtr->varTraces, TCL_ONE_WORD_KEYS);
    Tcl_InitHashTable(&iPtr->varSearches, TCL_ONE_WORD_KEYS);

    iPtr->globalNsPtr = NULL;	/* Force creation of global ns below. */
    iPtr->globalNsPtr = (Namespace *) Tcl_CreateNamespace(interp, "",
	    NULL, NULL);
    if (iPtr->globalNsPtr == NULL) {
	Tcl_Panic("Tcl_CreateInterp: can't create global namespace");
    }

    /*
     * Initialise the rootCallframe. It cannot be allocated on the stack, as
     * it has to be in place before TclCreateExecEnv tries to use a variable.
     */

    /* This is needed to satisfy GCC 3.3's strict aliasing rules */
    framePtr = ckalloc(sizeof(CallFrame));
    (void) Tcl_PushCallFrame(interp, (Tcl_CallFrame *) framePtr,
	    (Tcl_Namespace *) iPtr->globalNsPtr, /*isProcCallFrame*/ 0);
    framePtr->objc = 0;

    iPtr->framePtr = framePtr;
    iPtr->varFramePtr = framePtr;
    iPtr->rootFramePtr = framePtr;

    /*
     * Initialize support for code compilation and execution. We call
     * TclCreateExecEnv after initializing namespaces since it tries to
     * reference a Tcl variable (it links to the Tcl "tcl_traceExec"
     * variable).
     */

    iPtr->execEnvPtr = TclCreateExecEnv(interp, INTERP_STACK_INITIAL_SIZE);

    /*
     * TIP #219, Tcl Channel Reflection API support.
     */

    iPtr->chanMsg = NULL;

    /*
     * TIP #285, Script cancellation support.
     */

    iPtr->asyncCancelMsg = Tcl_NewObj();

    cancelInfo = ckalloc(sizeof(CancelInfo));
    cancelInfo->interp = interp;

    iPtr->asyncCancel = Tcl_AsyncCreate(CancelEvalProc, cancelInfo);
    cancelInfo->async = iPtr->asyncCancel;
    cancelInfo->result = NULL;
    cancelInfo->length = 0;

    Tcl_MutexLock(&cancelLock);
    hPtr = Tcl_CreateHashEntry(&cancelTable, iPtr, &isNew);
    Tcl_SetHashValue(hPtr, cancelInfo);
    Tcl_MutexUnlock(&cancelLock);

    /*
     * Initialize the compilation and execution statistics kept for this
     * interpreter.
     */

#ifdef TCL_COMPILE_STATS
    statsPtr = &iPtr->stats;
    statsPtr->numExecutions = 0;
    statsPtr->numCompilations = 0;
    statsPtr->numByteCodesFreed = 0;
    memset(statsPtr->instructionCount, 0,
	    sizeof(statsPtr->instructionCount));

    statsPtr->totalSrcBytes = 0.0;
    statsPtr->totalByteCodeBytes = 0.0;
    statsPtr->currentSrcBytes = 0.0;
    statsPtr->currentByteCodeBytes = 0.0;
    memset(statsPtr->srcCount, 0, sizeof(statsPtr->srcCount));
    memset(statsPtr->byteCodeCount, 0, sizeof(statsPtr->byteCodeCount));
    memset(statsPtr->lifetimeCount, 0, sizeof(statsPtr->lifetimeCount));

    statsPtr->currentInstBytes = 0.0;
    statsPtr->currentLitBytes = 0.0;
    statsPtr->currentExceptBytes = 0.0;
    statsPtr->currentAuxBytes = 0.0;
    statsPtr->currentCmdMapBytes = 0.0;

    statsPtr->numLiteralsCreated = 0;
    statsPtr->totalLitStringBytes = 0.0;
    statsPtr->currentLitStringBytes = 0.0;
    memset(statsPtr->literalCount, 0, sizeof(statsPtr->literalCount));
#endif /* TCL_COMPILE_STATS */

    /*
     * Initialise the stub table pointer.
     */

    iPtr->stubTable = &tclStubs;

    /*
     * Initialize the ensemble error message rewriting support.
     */

    TclResetRewriteEnsemble(interp, 1);

    /*
     * TIP#143: Initialise the resource limit support.
     */

    TclInitLimitSupport(interp);

    /*
     * Initialise the thread-specific data ekeko. Note that the thread's alloc
     * cache was already initialised by the call to alloc the interp struct.
     */

#if defined(TCL_THREADS) && defined(USE_THREAD_ALLOC)
    iPtr->allocCache = TclpGetAllocCache();
#else
    iPtr->allocCache = NULL;
#endif
    iPtr->pendingObjDataPtr = NULL;
    iPtr->asyncReadyPtr = TclGetAsyncReadyPtr();
    iPtr->deferredCallbacks = NULL;

    /*
     * Create the core commands. Do it here, rather than calling
     * Tcl_CreateCommand, because it's faster (there's no need to check for a
     * pre-existing command by the same name). If a command has a Tcl_CmdProc
     * but no Tcl_ObjCmdProc, set the Tcl_ObjCmdProc to
     * TclInvokeStringCommand. This is an object-based wrapper function that
     * extracts strings, calls the string function, and creates an object for
     * the result. Similarly, if a command has a Tcl_ObjCmdProc but no
     * Tcl_CmdProc, set the Tcl_CmdProc to TclInvokeObjectCommand.
     */

    for (cmdInfoPtr = builtInCmds; cmdInfoPtr->name != NULL; cmdInfoPtr++) {
	if ((cmdInfoPtr->objProc == NULL)
		&& (cmdInfoPtr->compileProc == NULL)
		&& (cmdInfoPtr->nreProc == NULL)) {
	    Tcl_Panic("builtin command with NULL object command proc and a NULL compile proc");
	}

	hPtr = Tcl_CreateHashEntry(&iPtr->globalNsPtr->cmdTable,
		cmdInfoPtr->name, &isNew);
	if (isNew) {
	    cmdPtr = ckalloc(sizeof(Command));
	    cmdPtr->hPtr = hPtr;
	    cmdPtr->nsPtr = iPtr->globalNsPtr;
	    cmdPtr->refCount = 1;
	    cmdPtr->cmdEpoch = 0;
	    cmdPtr->compileProc = cmdInfoPtr->compileProc;
	    cmdPtr->proc = TclInvokeObjectCommand;
	    cmdPtr->clientData = cmdPtr;
	    cmdPtr->objProc = cmdInfoPtr->objProc;
	    cmdPtr->objClientData = NULL;
	    cmdPtr->deleteProc = NULL;
	    cmdPtr->deleteData = NULL;
	    cmdPtr->flags = 0;
            if (cmdInfoPtr->flags & CMD_COMPILES_EXPANDED) {
                cmdPtr->flags |= CMD_COMPILES_EXPANDED;
            }
	    cmdPtr->importRefPtr = NULL;
	    cmdPtr->tracePtr = NULL;
	    cmdPtr->nreProc = cmdInfoPtr->nreProc;
	    Tcl_SetHashValue(hPtr, cmdPtr);
	}
    }

    /*
     * Create the "array", "binary", "chan", "clock", "dict", "encoding",
     * "file", "info", "namespace" and "string" ensembles. Note that all these
     * commands (and their subcommands that are not present in the global
     * namespace) are wholly safe *except* for "clock", "encoding" and "file".
     */

    TclInitArrayCmd(interp);
    TclInitBinaryCmd(interp);
    TclInitChanCmd(interp);
    TclInitDictCmd(interp);
    TclInitEncodingCmd(interp);
    TclInitFileCmd(interp);
    TclInitInfoCmd(interp);
    TclInitNamespaceCmd(interp);
    TclInitStringCmd(interp);
    TclInitPrefixCmd(interp);

    /*
     * Register "clock" subcommands. These *do* go through
     * Tcl_CreateObjCommand, since they aren't in the global namespace and
     * involve ensembles.
     */

    TclClockInit(interp);

    /*
     * Register the built-in functions. This is empty now that they are
     * implemented as commands in the ::tcl::mathfunc namespace.
     */

    /*
     * Register the default [interp bgerror] handler.
     */

    Tcl_CreateObjCommand(interp, "::tcl::Bgerror",
	    TclDefaultBgErrorHandlerObjCmd, NULL, NULL);

    /*
     * Create unsupported commands for debugging bytecode and objects.
     */

    Tcl_CreateObjCommand(interp, "::tcl::unsupported::disassemble",
	    Tcl_DisassembleObjCmd, INT2PTR(0), NULL);
    Tcl_CreateObjCommand(interp, "::tcl::unsupported::getbytecode",
	    Tcl_DisassembleObjCmd, INT2PTR(1), NULL);
    Tcl_CreateObjCommand(interp, "::tcl::unsupported::representation",
	    Tcl_RepresentationCmd, NULL, NULL);

    /* Adding the bytecode assembler command */
    cmdPtr = (Command *) Tcl_NRCreateCommand(interp,
            "::tcl::unsupported::assemble", Tcl_AssembleObjCmd,
            TclNRAssembleObjCmd, NULL, NULL);
    cmdPtr->compileProc = &TclCompileAssembleCmd;

    /* Coroutine monkeybusiness */
    Tcl_NRCreateCommand(interp, "::tcl::unsupported::inject", NULL,
	    NRCoroInjectObjCmd, NULL, NULL);
    Tcl_CreateObjCommand(interp, "::tcl::unsupported::corotype",
            CoroTypeObjCmd, NULL, NULL);

    /* Create an unsupported command for timerate */
    Tcl_CreateObjCommand(interp, "::tcl::unsupported::timerate",
	    Tcl_TimeRateObjCmd, NULL, NULL);

    /* Export unsupported commands */
    nsPtr = Tcl_FindNamespace(interp, "::tcl::unsupported", NULL, 0);
    if (nsPtr) {
	Tcl_Export(interp, nsPtr, "*", 1);
    }


#ifdef USE_DTRACE
    /*
     * Register the tcl::dtrace command.
     */

    Tcl_CreateObjCommand(interp, "::tcl::dtrace", DTraceObjCmd, NULL, NULL);
#endif /* USE_DTRACE */

    /*
     * Register the builtin math functions.
     */

    nsPtr = Tcl_CreateNamespace(interp, "::tcl::mathfunc", NULL,NULL);
    if (nsPtr == NULL) {
	Tcl_Panic("Can't create math function namespace");
    }
#define MATH_FUNC_PREFIX_LEN 17 /* == strlen("::tcl::mathfunc::") */
    memcpy(mathFuncName, "::tcl::mathfunc::", MATH_FUNC_PREFIX_LEN);
    for (builtinFuncPtr = BuiltinFuncTable; builtinFuncPtr->name != NULL;
	    builtinFuncPtr++) {
	strcpy(mathFuncName+MATH_FUNC_PREFIX_LEN, builtinFuncPtr->name);
	Tcl_CreateObjCommand(interp, mathFuncName,
		builtinFuncPtr->objCmdProc, builtinFuncPtr->clientData, NULL);
	Tcl_Export(interp, nsPtr, builtinFuncPtr->name, 0);
    }

    /*
     * Register the mathematical "operator" commands. [TIP #174]
     */

    nsPtr = Tcl_CreateNamespace(interp, "::tcl::mathop", NULL, NULL);
    if (nsPtr == NULL) {
	Tcl_Panic("can't create math operator namespace");
    }
    Tcl_Export(interp, nsPtr, "*", 1);
#define MATH_OP_PREFIX_LEN 15 /* == strlen("::tcl::mathop::") */
    memcpy(mathFuncName, "::tcl::mathop::", MATH_OP_PREFIX_LEN);
    for (opcmdInfoPtr=mathOpCmds ; opcmdInfoPtr->name!=NULL ; opcmdInfoPtr++){
	TclOpCmdClientData *occdPtr = ckalloc(sizeof(TclOpCmdClientData));

	occdPtr->op = opcmdInfoPtr->name;
	occdPtr->i.numArgs = opcmdInfoPtr->i.numArgs;
	occdPtr->expected = opcmdInfoPtr->expected;
	strcpy(mathFuncName + MATH_OP_PREFIX_LEN, opcmdInfoPtr->name);
	cmdPtr = (Command *) Tcl_CreateObjCommand(interp, mathFuncName,
		opcmdInfoPtr->objProc, occdPtr, DeleteOpCmdClientData);
	if (cmdPtr == NULL) {
	    Tcl_Panic("failed to create math operator %s",
		    opcmdInfoPtr->name);
	} else if (opcmdInfoPtr->compileProc != NULL) {
	    cmdPtr->compileProc = opcmdInfoPtr->compileProc;
	}
    }

    /*
     * Do Multiple/Safe Interps Tcl init stuff
     */

    TclInterpInit(interp);
    TclSetupEnv(interp);

    /*
     * TIP #59: Make embedded configuration information available.
     */

    TclInitEmbeddedConfigurationInformation(interp);

    /*
     * TIP #440: Declare the name of the script engine to be "Tcl".
     */

    Tcl_SetVar2(interp, "tcl_platform", "engine", "Tcl",
	    TCL_GLOBAL_ONLY);

    /*
     * Compute the byte order of this machine.
     */

    order.s = 1;
    Tcl_SetVar2(interp, "tcl_platform", "byteOrder",
	    ((order.c[0] == 1) ? "littleEndian" : "bigEndian"),
	    TCL_GLOBAL_ONLY);

    Tcl_SetVar2Ex(interp, "tcl_platform", "wordSize",
	    Tcl_NewLongObj((long) sizeof(long)), TCL_GLOBAL_ONLY);

    /* TIP #291 */
    Tcl_SetVar2Ex(interp, "tcl_platform", "pointerSize",
	    Tcl_NewLongObj((long) sizeof(void *)), TCL_GLOBAL_ONLY);

    /*
     * Set up other variables such as tcl_version and tcl_library
     */

    Tcl_SetVar(interp, "tcl_patchLevel", TCL_PATCH_LEVEL, TCL_GLOBAL_ONLY);
    Tcl_SetVar(interp, "tcl_version", TCL_VERSION, TCL_GLOBAL_ONLY);
    Tcl_TraceVar2(interp, "tcl_precision", NULL,
	    TCL_GLOBAL_ONLY|TCL_TRACE_READS|TCL_TRACE_WRITES|TCL_TRACE_UNSETS,
	    TclPrecTraceProc, NULL);
    TclpSetVariables(interp);

#ifdef TCL_THREADS
    /*
     * The existence of the "threaded" element of the tcl_platform array
     * indicates that this particular Tcl shell has been compiled with threads
     * turned on. Using "info exists tcl_platform(threaded)" a Tcl script can
     * introspect on the interpreter level of thread safety.
     */

    Tcl_SetVar2(interp, "tcl_platform", "threaded", "1", TCL_GLOBAL_ONLY);
#endif

    /*
     * Register Tcl's version number.
     * TIP #268: Full patchlevel instead of just major.minor
     */

    Tcl_PkgProvideEx(interp, "Tcl", TCL_PATCH_LEVEL, &tclStubs);

    if (TclTommath_Init(interp) != TCL_OK) {
	Tcl_Panic("%s", Tcl_GetString(Tcl_GetObjResult(interp)));
    }

    if (TclOOInit(interp) != TCL_OK) {
	Tcl_Panic("%s", Tcl_GetString(Tcl_GetObjResult(interp)));
    }

    /*
     * Only build in zlib support if we've successfully detected a library to
     * compile and link against.
     */

#ifdef HAVE_ZLIB
    if (TclZlibInit(interp) != TCL_OK) {
	Tcl_Panic("%s", Tcl_GetString(Tcl_GetObjResult(interp)));
    }
#endif

    TOP_CB(iPtr) = NULL;
    return interp;
}

static void
DeleteOpCmdClientData(
    ClientData clientData)
{
    TclOpCmdClientData *occdPtr = clientData;

    ckfree(occdPtr);
}

/*
 *----------------------------------------------------------------------
 *
 * TclHideUnsafeCommands --
 *
 *	Hides base commands that are not marked as safe from this interpreter.
 *
 * Results:
 *	TCL_OK if it succeeds, TCL_ERROR else.
 *
 * Side effects:
 *	Hides functionality in an interpreter.
 *
 *----------------------------------------------------------------------
 */

int
TclHideUnsafeCommands(
    Tcl_Interp *interp)		/* Hide commands in this interpreter. */
{
    register const CmdInfo *cmdInfoPtr;

    if (interp == NULL) {
	return TCL_ERROR;
    }
    for (cmdInfoPtr = builtInCmds; cmdInfoPtr->name != NULL; cmdInfoPtr++) {
	if (!(cmdInfoPtr->flags & CMD_IS_SAFE)) {
	    Tcl_HideCommand(interp, cmdInfoPtr->name, cmdInfoPtr->name);
	}
    }
    TclMakeEncodingCommandSafe(interp); /* Ugh! */
    TclMakeFileCommandSafe(interp);     /* Ugh! */
    return TCL_OK;
}

/*
 *--------------------------------------------------------------
 *
 * Tcl_CallWhenDeleted --
 *
 *	Arrange for a function to be called before a given interpreter is
 *	deleted. The function is called as soon as Tcl_DeleteInterp is called;
 *	if Tcl_CallWhenDeleted is called on an interpreter that has already
 *	been deleted, the function will be called when the last Tcl_Release is
 *	done on the interpreter.
 *
 * Results:
 *	None.
 *
 * Side effects:
 *	When Tcl_DeleteInterp is invoked to delete interp, proc will be
 *	invoked. See the manual entry for details.
 *
 *--------------------------------------------------------------
 */

void
Tcl_CallWhenDeleted(
    Tcl_Interp *interp,		/* Interpreter to watch. */
    Tcl_InterpDeleteProc *proc,	/* Function to call when interpreter is about
				 * to be deleted. */
    ClientData clientData)	/* One-word value to pass to proc. */
{
    Interp *iPtr = (Interp *) interp;
    static Tcl_ThreadDataKey assocDataCounterKey;
    int *assocDataCounterPtr =
	    Tcl_GetThreadData(&assocDataCounterKey, (int)sizeof(int));
    int isNew;
    char buffer[32 + TCL_INTEGER_SPACE];
    AssocData *dPtr = ckalloc(sizeof(AssocData));
    Tcl_HashEntry *hPtr;

    sprintf(buffer, "Assoc Data Key #%d", *assocDataCounterPtr);
    (*assocDataCounterPtr)++;

    if (iPtr->assocData == NULL) {
	iPtr->assocData = ckalloc(sizeof(Tcl_HashTable));
	Tcl_InitHashTable(iPtr->assocData, TCL_STRING_KEYS);
    }
    hPtr = Tcl_CreateHashEntry(iPtr->assocData, buffer, &isNew);
    dPtr->proc = proc;
    dPtr->clientData = clientData;
    Tcl_SetHashValue(hPtr, dPtr);
}

/*
 *--------------------------------------------------------------
 *
 * Tcl_DontCallWhenDeleted --
 *
 *	Cancel the arrangement for a function to be called when a given
 *	interpreter is deleted.
 *
 * Results:
 *	None.
 *
 * Side effects:
 *	If proc and clientData were previously registered as a callback via
 *	Tcl_CallWhenDeleted, they are unregistered. If they weren't previously
 *	registered then nothing happens.
 *
 *--------------------------------------------------------------
 */

void
Tcl_DontCallWhenDeleted(
    Tcl_Interp *interp,		/* Interpreter to watch. */
    Tcl_InterpDeleteProc *proc,	/* Function to call when interpreter is about
				 * to be deleted. */
    ClientData clientData)	/* One-word value to pass to proc. */
{
    Interp *iPtr = (Interp *) interp;
    Tcl_HashTable *hTablePtr;
    Tcl_HashSearch hSearch;
    Tcl_HashEntry *hPtr;
    AssocData *dPtr;

    hTablePtr = iPtr->assocData;
    if (hTablePtr == NULL) {
	return;
    }
    for (hPtr = Tcl_FirstHashEntry(hTablePtr, &hSearch); hPtr != NULL;
	    hPtr = Tcl_NextHashEntry(&hSearch)) {
	dPtr = Tcl_GetHashValue(hPtr);
	if ((dPtr->proc == proc) && (dPtr->clientData == clientData)) {
	    ckfree(dPtr);
	    Tcl_DeleteHashEntry(hPtr);
	    return;
	}
    }
}

/*
 *----------------------------------------------------------------------
 *
 * Tcl_SetAssocData --
 *
 *	Creates a named association between user-specified data, a delete
 *	function and this interpreter. If the association already exists the
 *	data is overwritten with the new data. The delete function will be
 *	invoked when the interpreter is deleted.
 *
 * Results:
 *	None.
 *
 * Side effects:
 *	Sets the associated data, creates the association if needed.
 *
 *----------------------------------------------------------------------
 */

void
Tcl_SetAssocData(
    Tcl_Interp *interp,		/* Interpreter to associate with. */
    const char *name,		/* Name for association. */
    Tcl_InterpDeleteProc *proc,	/* Proc to call when interpreter is about to
				 * be deleted. */
    ClientData clientData)	/* One-word value to pass to proc. */
{
    Interp *iPtr = (Interp *) interp;
    AssocData *dPtr;
    Tcl_HashEntry *hPtr;
    int isNew;

    if (iPtr->assocData == NULL) {
	iPtr->assocData = ckalloc(sizeof(Tcl_HashTable));
	Tcl_InitHashTable(iPtr->assocData, TCL_STRING_KEYS);
    }
    hPtr = Tcl_CreateHashEntry(iPtr->assocData, name, &isNew);
    if (isNew == 0) {
	dPtr = Tcl_GetHashValue(hPtr);
    } else {
	dPtr = ckalloc(sizeof(AssocData));
    }
    dPtr->proc = proc;
    dPtr->clientData = clientData;

    Tcl_SetHashValue(hPtr, dPtr);
}

/*
 *----------------------------------------------------------------------
 *
 * Tcl_DeleteAssocData --
 *
 *	Deletes a named association of user-specified data with the specified
 *	interpreter.
 *
 * Results:
 *	None.
 *
 * Side effects:
 *	Deletes the association.
 *
 *----------------------------------------------------------------------
 */

void
Tcl_DeleteAssocData(
    Tcl_Interp *interp,		/* Interpreter to associate with. */
    const char *name)		/* Name of association. */
{
    Interp *iPtr = (Interp *) interp;
    AssocData *dPtr;
    Tcl_HashEntry *hPtr;

    if (iPtr->assocData == NULL) {
	return;
    }
    hPtr = Tcl_FindHashEntry(iPtr->assocData, name);
    if (hPtr == NULL) {
	return;
    }
    dPtr = Tcl_GetHashValue(hPtr);
    if (dPtr->proc != NULL) {
	dPtr->proc(dPtr->clientData, interp);
    }
    ckfree(dPtr);
    Tcl_DeleteHashEntry(hPtr);
}

/*
 *----------------------------------------------------------------------
 *
 * Tcl_GetAssocData --
 *
 *	Returns the client data associated with this name in the specified
 *	interpreter.
 *
 * Results:
 *	The client data in the AssocData record denoted by the named
 *	association, or NULL.
 *
 * Side effects:
 *	None.
 *
 *----------------------------------------------------------------------
 */

ClientData
Tcl_GetAssocData(
    Tcl_Interp *interp,		/* Interpreter associated with. */
    const char *name,		/* Name of association. */
    Tcl_InterpDeleteProc **procPtr)
				/* Pointer to place to store address of
				 * current deletion callback. */
{
    Interp *iPtr = (Interp *) interp;
    AssocData *dPtr;
    Tcl_HashEntry *hPtr;

    if (iPtr->assocData == NULL) {
	return NULL;
    }
    hPtr = Tcl_FindHashEntry(iPtr->assocData, name);
    if (hPtr == NULL) {
	return NULL;
    }
    dPtr = Tcl_GetHashValue(hPtr);
    if (procPtr != NULL) {
	*procPtr = dPtr->proc;
    }
    return dPtr->clientData;
}

/*
 *----------------------------------------------------------------------
 *
 * Tcl_InterpDeleted --
 *
 *	Returns nonzero if the interpreter has been deleted with a call to
 *	Tcl_DeleteInterp.
 *
 * Results:
 *	Nonzero if the interpreter is deleted, zero otherwise.
 *
 * Side effects:
 *	None.
 *
 *----------------------------------------------------------------------
 */

int
Tcl_InterpDeleted(
    Tcl_Interp *interp)
{
    return (((Interp *) interp)->flags & DELETED) ? 1 : 0;
}

/*
 *----------------------------------------------------------------------
 *
 * Tcl_DeleteInterp --
 *
 *	Ensures that the interpreter will be deleted eventually. If there are
 *	no Tcl_Preserve calls in effect for this interpreter, it is deleted
 *	immediately, otherwise the interpreter is deleted when the last
 *	Tcl_Preserve is matched by a call to Tcl_Release. In either case, the
 *	function runs the currently registered deletion callbacks.
 *
 * Results:
 *	None.
 *
 * Side effects:
 *	The interpreter is marked as deleted. The caller may still use it
 *	safely if there are calls to Tcl_Preserve in effect for the
 *	interpreter, but further calls to Tcl_Eval etc in this interpreter
 *	will fail.
 *
 *----------------------------------------------------------------------
 */

void
Tcl_DeleteInterp(
    Tcl_Interp *interp)		/* Token for command interpreter (returned by
				 * a previous call to Tcl_CreateInterp). */
{
    Interp *iPtr = (Interp *) interp;

    /*
     * If the interpreter has already been marked deleted, just punt.
     */

    if (iPtr->flags & DELETED) {
	return;
    }

    /*
     * Mark the interpreter as deleted. No further evals will be allowed.
     * Increase the compileEpoch as a signal to compiled bytecodes.
     */

    iPtr->flags |= DELETED;
    iPtr->compileEpoch++;

    /*
     * Ensure that the interpreter is eventually deleted.
     */

    Tcl_EventuallyFree(interp, (Tcl_FreeProc *) DeleteInterpProc);
}

/*
 *----------------------------------------------------------------------
 *
 * DeleteInterpProc --
 *
 *	Helper function to delete an interpreter. This function is called when
 *	the last call to Tcl_Preserve on this interpreter is matched by a call
 *	to Tcl_Release. The function cleans up all resources used in the
 *	interpreter and calls all currently registered interpreter deletion
 *	callbacks.
 *
 * Results:
 *	None.
 *
 * Side effects:
 *	Whatever the interpreter deletion callbacks do. Frees resources used
 *	by the interpreter.
 *
 *----------------------------------------------------------------------
 */

static void
DeleteInterpProc(
    Tcl_Interp *interp)		/* Interpreter to delete. */
{
    Interp *iPtr = (Interp *) interp;
    Tcl_HashEntry *hPtr;
    Tcl_HashSearch search;
    Tcl_HashTable *hTablePtr;
    ResolverScheme *resPtr, *nextResPtr;
    int i;

    /*
     * Punt if there is an error in the Tcl_Release/Tcl_Preserve matchup,
	 * unless we are exiting.
     */

    if ((iPtr->numLevels > 0) && !TclInExit()) {
	Tcl_Panic("DeleteInterpProc called with active evals");
    }

    /*
     * The interpreter should already be marked deleted; otherwise how did we
     * get here?
     */

    if (!(iPtr->flags & DELETED)) {
	Tcl_Panic("DeleteInterpProc called on interpreter not marked deleted");
    }

    /*
     * TIP #219, Tcl Channel Reflection API. Discard a leftover state.
     */

    if (iPtr->chanMsg != NULL) {
	Tcl_DecrRefCount(iPtr->chanMsg);
	iPtr->chanMsg = NULL;
    }

    /*
     * TIP #285, Script cancellation support. Delete this interp from the
     * global hash table of CancelInfo structs.
     */

    Tcl_MutexLock(&cancelLock);
    hPtr = Tcl_FindHashEntry(&cancelTable, (char *) iPtr);
    if (hPtr != NULL) {
	CancelInfo *cancelInfo = Tcl_GetHashValue(hPtr);

	if (cancelInfo != NULL) {
	    if (cancelInfo->result != NULL) {
		ckfree(cancelInfo->result);
	    }
	    ckfree(cancelInfo);
	}

	Tcl_DeleteHashEntry(hPtr);
    }

    if (iPtr->asyncCancel != NULL) {
	Tcl_AsyncDelete(iPtr->asyncCancel);
	iPtr->asyncCancel = NULL;
    }

    if (iPtr->asyncCancelMsg != NULL) {
	Tcl_DecrRefCount(iPtr->asyncCancelMsg);
	iPtr->asyncCancelMsg = NULL;
    }
    Tcl_MutexUnlock(&cancelLock);

    /*
     * Shut down all limit handler callback scripts that call back into this
     * interpreter. Then eliminate all limit handlers for this interpreter.
     */

    TclRemoveScriptLimitCallbacks(interp);
    TclLimitRemoveAllHandlers(interp);

    /*
     * Dismantle the namespace here, before we clear the assocData. If any
     * background errors occur here, they will be deleted below.
     *
     * Dismantle the namespace after freeing the iPtr->handle so that each
     * bytecode releases its literals without caring to update the literal
     * table, as it will be freed later in this function without further use.
     */

    TclHandleFree(iPtr->handle);
    TclTeardownNamespace(iPtr->globalNsPtr);

    /*
     * Delete all the hidden commands.
     */

    hTablePtr = iPtr->hiddenCmdTablePtr;
    if (hTablePtr != NULL) {
	/*
	 * Non-pernicious deletion. The deletion callbacks will not be allowed
	 * to create any new hidden or non-hidden commands.
	 * Tcl_DeleteCommandFromToken will remove the entry from the
	 * hiddenCmdTablePtr.
	 */

	hPtr = Tcl_FirstHashEntry(hTablePtr, &search);
	for (; hPtr != NULL; hPtr = Tcl_NextHashEntry(&search)) {
	    Tcl_DeleteCommandFromToken(interp, Tcl_GetHashValue(hPtr));
	}
	Tcl_DeleteHashTable(hTablePtr);
	ckfree(hTablePtr);
    }

    /*
     * Invoke deletion callbacks; note that a callback can create new
     * callbacks, so we iterate.
     */

    while (iPtr->assocData != NULL) {
	AssocData *dPtr;

	hTablePtr = iPtr->assocData;
	iPtr->assocData = NULL;
	for (hPtr = Tcl_FirstHashEntry(hTablePtr, &search);
		hPtr != NULL;
		hPtr = Tcl_FirstHashEntry(hTablePtr, &search)) {
	    dPtr = Tcl_GetHashValue(hPtr);
	    Tcl_DeleteHashEntry(hPtr);
	    if (dPtr->proc != NULL) {
		dPtr->proc(dPtr->clientData, interp);
	    }
	    ckfree(dPtr);
	}
	Tcl_DeleteHashTable(hTablePtr);
	ckfree(hTablePtr);
    }

    /*
     * Pop the root frame pointer and finish deleting the global
     * namespace. The order is important [Bug 1658572].
     */

    if ((iPtr->framePtr != iPtr->rootFramePtr) && !TclInExit()) {
	Tcl_Panic("DeleteInterpProc: popping rootCallFrame with other frames on top");
    }
    Tcl_PopCallFrame(interp);
    ckfree(iPtr->rootFramePtr);
    iPtr->rootFramePtr = NULL;
    Tcl_DeleteNamespace((Tcl_Namespace *) iPtr->globalNsPtr);

    /*
     * Free up the result *after* deleting variables, since variable deletion
     * could have transferred ownership of the result string to Tcl.
     */

    Tcl_FreeResult(interp);
    iPtr->result = NULL;
    Tcl_DecrRefCount(iPtr->objResultPtr);
    iPtr->objResultPtr = NULL;
    Tcl_DecrRefCount(iPtr->ecVar);
    if (iPtr->errorCode) {
	Tcl_DecrRefCount(iPtr->errorCode);
	iPtr->errorCode = NULL;
    }
    Tcl_DecrRefCount(iPtr->eiVar);
    if (iPtr->errorInfo) {
	Tcl_DecrRefCount(iPtr->errorInfo);
	iPtr->errorInfo = NULL;
    }
    Tcl_DecrRefCount(iPtr->errorStack);
    iPtr->errorStack = NULL;
    Tcl_DecrRefCount(iPtr->upLiteral);
    Tcl_DecrRefCount(iPtr->callLiteral);
    Tcl_DecrRefCount(iPtr->innerLiteral);
    Tcl_DecrRefCount(iPtr->innerContext);
    if (iPtr->returnOpts) {
	Tcl_DecrRefCount(iPtr->returnOpts);
    }
    if (iPtr->appendResult != NULL) {
	ckfree(iPtr->appendResult);
	iPtr->appendResult = NULL;
    }
    TclFreePackageInfo(iPtr);
    while (iPtr->tracePtr != NULL) {
	Tcl_DeleteTrace((Tcl_Interp *) iPtr, (Tcl_Trace) iPtr->tracePtr);
    }
    if (iPtr->execEnvPtr != NULL) {
	TclDeleteExecEnv(iPtr->execEnvPtr);
    }
    if (iPtr->scriptFile) {
	Tcl_DecrRefCount(iPtr->scriptFile);
	iPtr->scriptFile = NULL;
    }
    Tcl_DecrRefCount(iPtr->emptyObjPtr);
    iPtr->emptyObjPtr = NULL;

    resPtr = iPtr->resolverPtr;
    while (resPtr) {
	nextResPtr = resPtr->nextPtr;
	ckfree(resPtr->name);
	ckfree(resPtr);
	resPtr = nextResPtr;
    }

    /*
     * Free up literal objects created for scripts compiled by the
     * interpreter.
     */

    TclDeleteLiteralTable(interp, &iPtr->literalTable);

    /*
     * TIP #280 - Release the arrays for ByteCode/Proc extension, and
     * contents.
     */

    for (hPtr = Tcl_FirstHashEntry(iPtr->linePBodyPtr, &search);
	    hPtr != NULL;
	    hPtr = Tcl_NextHashEntry(&search)) {
	CmdFrame *cfPtr = Tcl_GetHashValue(hPtr);
	Proc *procPtr = (Proc *) Tcl_GetHashKey(iPtr->linePBodyPtr, hPtr);

	procPtr->iPtr = NULL;
	if (cfPtr) {
	    if (cfPtr->type == TCL_LOCATION_SOURCE) {
		Tcl_DecrRefCount(cfPtr->data.eval.path);
	    }
	    ckfree(cfPtr->line);
	    ckfree(cfPtr);
	}
	Tcl_DeleteHashEntry(hPtr);
    }
    Tcl_DeleteHashTable(iPtr->linePBodyPtr);
    ckfree(iPtr->linePBodyPtr);
    iPtr->linePBodyPtr = NULL;

    /*
     * See also tclCompile.c, TclCleanupByteCode
     */

    for (hPtr = Tcl_FirstHashEntry(iPtr->lineBCPtr, &search);
	    hPtr != NULL;
	    hPtr = Tcl_NextHashEntry(&search)) {
	ExtCmdLoc *eclPtr = Tcl_GetHashValue(hPtr);

	if (eclPtr->type == TCL_LOCATION_SOURCE) {
	    Tcl_DecrRefCount(eclPtr->path);
	}
	for (i=0; i< eclPtr->nuloc; i++) {
	    ckfree(eclPtr->loc[i].line);
	}

	if (eclPtr->loc != NULL) {
	    ckfree(eclPtr->loc);
	}

	ckfree(eclPtr);
	Tcl_DeleteHashEntry(hPtr);
    }
    Tcl_DeleteHashTable(iPtr->lineBCPtr);
    ckfree(iPtr->lineBCPtr);
    iPtr->lineBCPtr = NULL;

    /*
     * Location stack for uplevel/eval/... scripts which were passed through
     * proc arguments. Actually we track all arguments as we do not and cannot
     * know which arguments will be used as scripts and which will not.
     */

    if (iPtr->lineLAPtr->numEntries && !TclInExit()) {
	/*
	 * When the interp goes away we have nothing on the stack, so there
	 * are no arguments, so this table has to be empty.
	 */

	Tcl_Panic("Argument location tracking table not empty");
    }

    Tcl_DeleteHashTable(iPtr->lineLAPtr);
    ckfree((char *) iPtr->lineLAPtr);
    iPtr->lineLAPtr = NULL;

    if (iPtr->lineLABCPtr->numEntries && !TclInExit()) {
	/*
	 * When the interp goes away we have nothing on the stack, so there
	 * are no arguments, so this table has to be empty.
	 */

	Tcl_Panic("Argument location tracking table not empty");
    }

    Tcl_DeleteHashTable(iPtr->lineLABCPtr);
    ckfree(iPtr->lineLABCPtr);
    iPtr->lineLABCPtr = NULL;

    /*
     * Squelch the tables of traces on variables and searches over arrays in
     * the in the interpreter.
     */

    Tcl_DeleteHashTable(&iPtr->varTraces);
    Tcl_DeleteHashTable(&iPtr->varSearches);

    ckfree(iPtr);
}

/*
 *---------------------------------------------------------------------------
 *
 * Tcl_HideCommand --
 *
 *	Makes a command hidden so that it cannot be invoked from within an
 *	interpreter, only from within an ancestor.
 *
 * Results:
 *	A standard Tcl result; also leaves a message in the interp's result if
 *	an error occurs.
 *
 * Side effects:
 *	Removes a command from the command table and create an entry into the
 *	hidden command table under the specified token name.
 *
 *---------------------------------------------------------------------------
 */

int
Tcl_HideCommand(
    Tcl_Interp *interp,		/* Interpreter in which to hide command. */
    const char *cmdName,	/* Name of command to hide. */
    const char *hiddenCmdToken)	/* Token name of the to-be-hidden command. */
{
    Interp *iPtr = (Interp *) interp;
    Tcl_Command cmd;
    Command *cmdPtr;
    Tcl_HashTable *hiddenCmdTablePtr;
    Tcl_HashEntry *hPtr;
    int isNew;

    if (iPtr->flags & DELETED) {
	/*
	 * The interpreter is being deleted. Do not create any new structures,
	 * because it is not safe to modify the interpreter.
	 */

	return TCL_ERROR;
    }

    /*
     * Disallow hiding of commands that are currently in a namespace or
     * renaming (as part of hiding) into a namespace (because the current
     * implementation with a single global table and the needed uniqueness of
     * names cause problems with namespaces).
     *
     * We don't need to check for "::" in cmdName because the real check is on
     * the nsPtr below.
     *
     * hiddenCmdToken is just a string which is not interpreted in any way. It
     * may contain :: but the string is not interpreted as a namespace
     * qualifier command name. Thus, hiding foo::bar to foo::bar and then
     * trying to expose or invoke ::foo::bar will NOT work; but if the
     * application always uses the same strings it will get consistent
     * behaviour.
     *
     * But as we currently limit ourselves to the global namespace only for
     * the source, in order to avoid potential confusion, lets prevent "::" in
     * the token too. - dl
     */

    if (strstr(hiddenCmdToken, "::") != NULL) {
	Tcl_SetObjResult(interp, Tcl_NewStringObj(
		"cannot use namespace qualifiers in hidden command"
		" token (rename)", -1));
        Tcl_SetErrorCode(interp, "TCL", "VALUE", "HIDDENTOKEN", NULL);
	return TCL_ERROR;
    }

    /*
     * Find the command to hide. An error is returned if cmdName can't be
     * found. Look up the command only from the global namespace. Full path of
     * the command must be given if using namespaces.
     */

    cmd = Tcl_FindCommand(interp, cmdName, NULL,
	    /*flags*/ TCL_LEAVE_ERR_MSG | TCL_GLOBAL_ONLY);
    if (cmd == (Tcl_Command) NULL) {
	return TCL_ERROR;
    }
    cmdPtr = (Command *) cmd;

    /*
     * Check that the command is really in global namespace
     */

    if (cmdPtr->nsPtr != iPtr->globalNsPtr) {
	Tcl_SetObjResult(interp, Tcl_NewStringObj(
                "can only hide global namespace commands (use rename then hide)",
                -1));
        Tcl_SetErrorCode(interp, "TCL", "HIDE", "NON_GLOBAL", NULL);
	return TCL_ERROR;
    }

    /*
     * Initialize the hidden command table if necessary.
     */

    hiddenCmdTablePtr = iPtr->hiddenCmdTablePtr;
    if (hiddenCmdTablePtr == NULL) {
	hiddenCmdTablePtr = ckalloc(sizeof(Tcl_HashTable));
	Tcl_InitHashTable(hiddenCmdTablePtr, TCL_STRING_KEYS);
	iPtr->hiddenCmdTablePtr = hiddenCmdTablePtr;
    }

    /*
     * It is an error to move an exposed command to a hidden command with
     * hiddenCmdToken if a hidden command with the name hiddenCmdToken already
     * exists.
     */

    hPtr = Tcl_CreateHashEntry(hiddenCmdTablePtr, hiddenCmdToken, &isNew);
    if (!isNew) {
	Tcl_SetObjResult(interp, Tcl_ObjPrintf(
                "hidden command named \"%s\" already exists",
                hiddenCmdToken));
        Tcl_SetErrorCode(interp, "TCL", "HIDE", "ALREADY_HIDDEN", NULL);
	return TCL_ERROR;
    }

    /*
     * NB: This code is currently 'like' a rename to a specialy set apart name
     * table. Changes here and in TclRenameCommand must be kept in synch until
     * the common parts are actually factorized out.
     */

    /*
     * Remove the hash entry for the command from the interpreter command
     * table. This is like deleting the command, so bump its command epoch;
     * this invalidates any cached references that point to the command.
     */

    if (cmdPtr->hPtr != NULL) {
	Tcl_DeleteHashEntry(cmdPtr->hPtr);
	cmdPtr->hPtr = NULL;
	cmdPtr->cmdEpoch++;
    }

    /*
     * The list of command exported from the namespace might have changed.
     * However, we do not need to recompute this just yet; next time we need
     * the info will be soon enough.
     */

    TclInvalidateNsCmdLookup(cmdPtr->nsPtr);

    /*
     * Now link the hash table entry with the command structure. We ensured
     * above that the nsPtr was right.
     */

    cmdPtr->hPtr = hPtr;
    Tcl_SetHashValue(hPtr, cmdPtr);

    /*
     * If the command being hidden has a compile function, increment the
     * interpreter's compileEpoch to invalidate its compiled code. This makes
     * sure that we don't later try to execute old code compiled with
     * command-specific (i.e., inline) bytecodes for the now-hidden command.
     * This field is checked in Tcl_EvalObj and ObjInterpProc, and code whose
     * compilation epoch doesn't match is recompiled.
     */

    if (cmdPtr->compileProc != NULL) {
	iPtr->compileEpoch++;
    }
    return TCL_OK;
}

/*
 *----------------------------------------------------------------------
 *
 * Tcl_ExposeCommand --
 *
 *	Makes a previously hidden command callable from inside the interpreter
 *	instead of only by its ancestors.
 *
 * Results:
 *	A standard Tcl result. If an error occurs, a message is left in the
 *	interp's result.
 *
 * Side effects:
 *	Moves commands from one hash table to another.
 *
 *----------------------------------------------------------------------
 */

int
Tcl_ExposeCommand(
    Tcl_Interp *interp,		/* Interpreter in which to make command
				 * callable. */
    const char *hiddenCmdToken,	/* Name of hidden command. */
    const char *cmdName)	/* Name of to-be-exposed command. */
{
    Interp *iPtr = (Interp *) interp;
    Command *cmdPtr;
    Namespace *nsPtr;
    Tcl_HashEntry *hPtr;
    Tcl_HashTable *hiddenCmdTablePtr;
    int isNew;

    if (iPtr->flags & DELETED) {
	/*
	 * The interpreter is being deleted. Do not create any new structures,
	 * because it is not safe to modify the interpreter.
	 */

	return TCL_ERROR;
    }

    /*
     * Check that we have a regular name for the command (that the user is not
     * trying to do an expose and a rename (to another namespace) at the same
     * time).
     */

    if (strstr(cmdName, "::") != NULL) {
	Tcl_SetObjResult(interp, Tcl_NewStringObj(
                "cannot expose to a namespace (use expose to toplevel, then rename)",
                -1));
        Tcl_SetErrorCode(interp, "TCL", "EXPOSE", "NON_GLOBAL", NULL);
	return TCL_ERROR;
    }

    /*
     * Get the command from the hidden command table:
     */

    hPtr = NULL;
    hiddenCmdTablePtr = iPtr->hiddenCmdTablePtr;
    if (hiddenCmdTablePtr != NULL) {
	hPtr = Tcl_FindHashEntry(hiddenCmdTablePtr, hiddenCmdToken);
    }
    if (hPtr == NULL) {
	Tcl_SetObjResult(interp, Tcl_ObjPrintf(
                "unknown hidden command \"%s\"", hiddenCmdToken));
        Tcl_SetErrorCode(interp, "TCL", "LOOKUP", "HIDDENTOKEN",
                hiddenCmdToken, NULL);
	return TCL_ERROR;
    }
    cmdPtr = Tcl_GetHashValue(hPtr);

    /*
     * Check that we have a true global namespace command (enforced by
     * Tcl_HideCommand but let's double check. (If it was not, we would not
     * really know how to handle it).
     */

    if (cmdPtr->nsPtr != iPtr->globalNsPtr) {
	/*
	 * This case is theoritically impossible, we might rather Tcl_Panic
	 * than 'nicely' erroring out ?
	 */

	Tcl_SetObjResult(interp, Tcl_NewStringObj(
		"trying to expose a non-global command namespace command",
		-1));
	return TCL_ERROR;
    }

    /*
     * This is the global table.
     */

    nsPtr = cmdPtr->nsPtr;

    /*
     * It is an error to overwrite an existing exposed command as a result of
     * exposing a previously hidden command.
     */

    hPtr = Tcl_CreateHashEntry(&nsPtr->cmdTable, cmdName, &isNew);
    if (!isNew) {
	Tcl_SetObjResult(interp, Tcl_ObjPrintf(
                "exposed command \"%s\" already exists", cmdName));
        Tcl_SetErrorCode(interp, "TCL", "EXPOSE", "COMMAND_EXISTS", NULL);
	return TCL_ERROR;
    }

    /*
     * Command resolvers (per-interp, per-namespace) might have resolved to a
     * command for the given namespace scope with this command not being
     * registered with the namespace's command table. During BC compilation,
     * the so-resolved command turns into a CmdName literal. Without
     * invalidating a possible CmdName literal here explicitly, such literals
     * keep being reused while pointing to overhauled commands.
     */

    TclInvalidateCmdLiteral(interp, cmdName, nsPtr);

    /*
     * The list of command exported from the namespace might have changed.
     * However, we do not need to recompute this just yet; next time we need
     * the info will be soon enough.
     */

    TclInvalidateNsCmdLookup(nsPtr);

    /*
     * Remove the hash entry for the command from the interpreter hidden
     * command table.
     */

    if (cmdPtr->hPtr != NULL) {
	Tcl_DeleteHashEntry(cmdPtr->hPtr);
	cmdPtr->hPtr = NULL;
    }

    /*
     * Now link the hash table entry with the command structure. This is like
     * creating a new command, so deal with any shadowing of commands in the
     * global namespace.
     */

    cmdPtr->hPtr = hPtr;

    Tcl_SetHashValue(hPtr, cmdPtr);

    /*
     * Not needed as we are only in the global namespace (but would be needed
     * again if we supported namespace command hiding)
     *
     * TclResetShadowedCmdRefs(interp, cmdPtr);
     */

    /*
     * If the command being exposed has a compile function, increment
     * interpreter's compileEpoch to invalidate its compiled code. This makes
     * sure that we don't later try to execute old code compiled assuming the
     * command is hidden. This field is checked in Tcl_EvalObj and
     * ObjInterpProc, and code whose compilation epoch doesn't match is
     * recompiled.
     */

    if (cmdPtr->compileProc != NULL) {
	iPtr->compileEpoch++;
    }
    return TCL_OK;
}

/*
 *----------------------------------------------------------------------
 *
 * Tcl_CreateCommand --
 *
 *	Define a new command in a command table.
 *
 * Results:
 *	The return value is a token for the command, which can be used in
 *	future calls to Tcl_GetCommandName.
 *
 * Side effects:
 *	If a command named cmdName already exists for interp, it is deleted.
 *	In the future, when cmdName is seen as the name of a command by
 *	Tcl_Eval, proc will be called. To support the bytecode interpreter,
 *	the command is created with a wrapper Tcl_ObjCmdProc
 *	(TclInvokeStringCommand) that eventially calls proc. When the command
 *	is deleted from the table, deleteProc will be called. See the manual
 *	entry for details on the calling sequence.
 *
 *----------------------------------------------------------------------
 */

Tcl_Command
Tcl_CreateCommand(
    Tcl_Interp *interp,		/* Token for command interpreter returned by a
				 * previous call to Tcl_CreateInterp. */
    const char *cmdName,	/* Name of command. If it contains namespace
				 * qualifiers, the new command is put in the
				 * specified namespace; otherwise it is put in
				 * the global namespace. */
    Tcl_CmdProc *proc,		/* Function to associate with cmdName. */
    ClientData clientData,	/* Arbitrary value passed to string proc. */
    Tcl_CmdDeleteProc *deleteProc)
				/* If not NULL, gives a function to call when
				 * this command is deleted. */
{
    Interp *iPtr = (Interp *) interp;
    ImportRef *oldRefPtr = NULL;
    Namespace *nsPtr;
    Command *cmdPtr;
    Tcl_HashEntry *hPtr;
    const char *tail;
    int isNew = 0, deleted = 0;
    ImportedCmdData *dataPtr;

    if (iPtr->flags & DELETED) {
	/*
	 * The interpreter is being deleted. Don't create any new commands;
	 * it's not safe to muck with the interpreter anymore.
	 */

	return (Tcl_Command) NULL;
    }

    /*
     * If the command name we seek to create already exists, we need to
     * delete that first.  That can be tricky in the presence of traces.
     * Loop until we no longer find an existing command in the way, or
     * until we've deleted one command and that didn't finish the job.
     */

    while (1) {
        /*
         * Determine where the command should reside. If its name contains
         * namespace qualifiers, we put it in the specified namespace;
	 * otherwise, we always put it in the global namespace.
         */

        if (strstr(cmdName, "::") != NULL) {
	    Namespace *dummy1, *dummy2;

	    TclGetNamespaceForQualName(interp, cmdName, NULL,
		    TCL_CREATE_NS_IF_UNKNOWN, &nsPtr, &dummy1, &dummy2, &tail);
	    if ((nsPtr == NULL) || (tail == NULL)) {
	        return (Tcl_Command) NULL;
	    }
        } else {
	    nsPtr = iPtr->globalNsPtr;
	    tail = cmdName;
        }
<<<<<<< HEAD

        hPtr = Tcl_CreateHashEntry(&nsPtr->cmdTable, tail, &isNew);

        if (isNew || deleted) {
	    /*
	     * isNew - No conflict with existing command.
	     * deleted - We've already deleted a conflicting command
	     */
	    break;
        }

	/* An existing command conflicts. Try to delete it.. */
	cmdPtr = Tcl_GetHashValue(hPtr);
	
	/*
	 * Be careful to preserve
	 * any existing import links so we can restore them down below. That
	 * way, you can redefine a command and its import status will remain
	 * intact.
	 */

=======

        hPtr = Tcl_CreateHashEntry(&nsPtr->cmdTable, tail, &isNew);

	if (isNew || deleted) {
	    /*
	     * isNew - No conflict with existing command.
	     * deleted - We've already deleted a conflicting command
	     */
	    break;
	}

	/*
         * An existing command conflicts. Try to delete it...
         */

	cmdPtr = Tcl_GetHashValue(hPtr);

	/*
	 * Be careful to preserve any existing import links so we can restore
	 * them down below. That way, you can redefine a command and its
	 * import status will remain intact.
	 */

>>>>>>> 60304d81
	cmdPtr->refCount++;
	if (cmdPtr->importRefPtr) {
	    cmdPtr->flags |= CMD_REDEF_IN_PROGRESS;
	}

	Tcl_DeleteCommandFromToken(interp, (Tcl_Command) cmdPtr);

	if (cmdPtr->flags & CMD_REDEF_IN_PROGRESS) {
	    oldRefPtr = cmdPtr->importRefPtr;
	    cmdPtr->importRefPtr = NULL;
	}
	TclCleanupCommandMacro(cmdPtr);
	deleted = 1;
    }

    if (!isNew) {
	/*
<<<<<<< HEAD
	 * If the deletion callback recreated the command, just throw away
	 * the new command (if we try to delete it again, we could get
	 * stuck in an infinite loop).
	 */

	ckfree((char *) Tcl_GetHashValue(hPtr));
    }

    if (!deleted) {
=======
	 * If the deletion callback recreated the command, just throw away the
	 * new command (if we try to delete it again, we could get stuck in an
	 * infinite loop).
	 */

	ckfree(Tcl_GetHashValue(hPtr));
    }

    if (!deleted) {
	/*
	 * Command resolvers (per-interp, per-namespace) might have resolved
	 * to a command for the given namespace scope with this command not
	 * being registered with the namespace's command table. During BC
	 * compilation, the so-resolved command turns into a CmdName literal.
	 * Without invalidating a possible CmdName literal here explicitly,
	 * such literals keep being reused while pointing to overhauled
	 * commands.
	 */

	TclInvalidateCmdLiteral(interp, tail, nsPtr);
>>>>>>> 60304d81

	/*
	 * The list of command exported from the namespace might have changed.
	 * However, we do not need to recompute this just yet; next time we
	 * need the info will be soon enough.
	 */

	TclInvalidateNsCmdLookup(nsPtr);
	TclInvalidateNsPath(nsPtr);
    }
    cmdPtr = ckalloc(sizeof(Command));
    Tcl_SetHashValue(hPtr, cmdPtr);
    cmdPtr->hPtr = hPtr;
    cmdPtr->nsPtr = nsPtr;
    cmdPtr->refCount = 1;
    cmdPtr->cmdEpoch = 0;
    cmdPtr->compileProc = NULL;
    cmdPtr->objProc = TclInvokeStringCommand;
    cmdPtr->objClientData = cmdPtr;
    cmdPtr->proc = proc;
    cmdPtr->clientData = clientData;
    cmdPtr->deleteProc = deleteProc;
    cmdPtr->deleteData = clientData;
    cmdPtr->flags = 0;
    cmdPtr->importRefPtr = NULL;
    cmdPtr->tracePtr = NULL;
    cmdPtr->nreProc = NULL;

    /*
     * Plug in any existing import references found above. Be sure to update
     * all of these references to point to the new command.
     */

    if (oldRefPtr != NULL) {
	cmdPtr->importRefPtr = oldRefPtr;
	while (oldRefPtr != NULL) {
	    Command *refCmdPtr = oldRefPtr->importedCmdPtr;
	    dataPtr = refCmdPtr->objClientData;
	    dataPtr->realCmdPtr = cmdPtr;
	    oldRefPtr = oldRefPtr->nextPtr;
	}
    }

    /*
     * We just created a command, so in its namespace and all of its parent
     * namespaces, it may shadow global commands with the same name. If any
     * shadowed commands are found, invalidate all cached command references
     * in the affected namespaces.
     */

    TclResetShadowedCmdRefs(interp, cmdPtr);
    return (Tcl_Command) cmdPtr;
}

/*
 *----------------------------------------------------------------------
 *
 * Tcl_CreateObjCommand --
 *
 *	Define a new object-based command in a command table.
 *
 * Results:
 *	The return value is a token for the command, which can be used in
 *	future calls to Tcl_GetCommandName.
 *
 * Side effects:
 *	If a command named "cmdName" already exists for interp, it is
 *	first deleted.  Then the new command is created from the arguments.
 *	[***] (See below for exception).
 *
 *	In the future, during bytecode evaluation when "cmdName" is seen as
 *	the name of a command by Tcl_EvalObj or Tcl_Eval, the object-based
 *	Tcl_ObjCmdProc proc will be called. When the command is deleted from
 *	the table, deleteProc will be called. See the manual entry for details
 *	on the calling sequence.
 *
 *----------------------------------------------------------------------
 */

Tcl_Command
Tcl_CreateObjCommand(
    Tcl_Interp *interp,		/* Token for command interpreter (returned by
				 * previous call to Tcl_CreateInterp). */
    const char *cmdName,	/* Name of command. If it contains namespace
				 * qualifiers, the new command is put in the
				 * specified namespace; otherwise it is put in
				 * the global namespace. */
    Tcl_ObjCmdProc *proc,	/* Object-based function to associate with
				 * name. */
    ClientData clientData,	/* Arbitrary value to pass to object
				 * function. */
    Tcl_CmdDeleteProc *deleteProc
				/* If not NULL, gives a function to call when
				 * this command is deleted. */
)
{
    Interp *iPtr = (Interp *) interp;
<<<<<<< HEAD
    ImportRef *oldRefPtr = NULL;
    Namespace *nsPtr;
    Command *cmdPtr;
    Tcl_HashEntry *hPtr;
    const char *tail;
    int isNew = 0, deleted = 0;
    ImportedCmdData *dataPtr;
=======
    Namespace *nsPtr;
    const char *tail;
>>>>>>> 60304d81

    if (iPtr->flags & DELETED) {
	/*
	 * The interpreter is being deleted. Don't create any new commands;
	 * it's not safe to muck with the interpreter anymore.
	 */
	return (Tcl_Command) NULL;
    }

    /*
<<<<<<< HEAD
     * If the command name we seek to create already exists, we need to
     * delete that first.  That can be tricky in the presence of traces.
     * Loop until we no longer find an existing command in the way, or
     * until we've deleted one command and that didn't finish the job.
     */

    while (1) {
        /*
         * Determine where the command should reside. If its name contains
         * namespace qualifiers, we put it in the specified namespace;
	 * otherwise, we always put it in the global namespace.
         */

        if (strstr(cmdName, "::") != NULL) {
	    Namespace *dummy1, *dummy2;

	    TclGetNamespaceForQualName(interp, cmdName, NULL,
		TCL_CREATE_NS_IF_UNKNOWN, &nsPtr, &dummy1, &dummy2, &tail);
	    if ((nsPtr == NULL) || (tail == NULL)) {
	        return (Tcl_Command) NULL;
	    }
        } else {
	    nsPtr = iPtr->globalNsPtr;
	    tail = cmdName;
        }

        hPtr = Tcl_CreateHashEntry(&nsPtr->cmdTable, tail, &isNew);

        if (isNew || deleted) {
=======
     * Determine where the command should reside. If its name contains
     * namespace qualifiers, we put it in the specified namespace;
     * otherwise, we always put it in the global namespace.
     */

    if (strstr(cmdName, "::") != NULL) {
	Namespace *dummy1, *dummy2;

	TclGetNamespaceForQualName(interp, cmdName, NULL,
	    TCL_CREATE_NS_IF_UNKNOWN, &nsPtr, &dummy1, &dummy2, &tail);
	if ((nsPtr == NULL) || (tail == NULL)) {
	    return (Tcl_Command) NULL;
	}
    } else {
	nsPtr = iPtr->globalNsPtr;
	tail = cmdName;
    }

    return TclCreateObjCommandInNs(interp, tail, (Tcl_Namespace *) nsPtr,
	proc, clientData, deleteProc);
}

Tcl_Command
TclCreateObjCommandInNs (
    Tcl_Interp *interp,
    const char *cmdName,	/* Name of command, without any namespace components */
    Tcl_Namespace *namespace,   /* The namespace to create the command in */
    Tcl_ObjCmdProc *proc,	/* Object-based function to associate with
				 * name. */
    ClientData clientData,	/* Arbitrary value to pass to object
				 * function. */
    Tcl_CmdDeleteProc *deleteProc
				/* If not NULL, gives a function to call when
				 * this command is deleted. */
) {
    int deleted = 0, isNew = 0;
    Command *cmdPtr;
    ImportRef *oldRefPtr = NULL;
    ImportedCmdData *dataPtr;
    Tcl_HashEntry *hPtr;
    Namespace *nsPtr = (Namespace *) namespace;
    /*
     * If the command name we seek to create already exists, we need to
     * delete that first.  That can be tricky in the presence of traces.
     * Loop until we no longer find an existing command in the way, or
     * until we've deleted one command and that didn't finish the job.
     */
    while (1) {
	hPtr = Tcl_CreateHashEntry(&nsPtr->cmdTable, cmdName, &isNew);

	if (isNew || deleted) {
>>>>>>> 60304d81
	    /*
	     * isNew - No conflict with existing command.
	     * deleted - We've already deleted a conflicting command
	     */
	    break;
<<<<<<< HEAD
        }

	/* An existing command conflicts. Try to delete it.. */
=======
	}

	/*
         * An existing command conflicts. Try to delete it...
         */

>>>>>>> 60304d81
	cmdPtr = Tcl_GetHashValue(hPtr);

	/*
	 * [***] This is wrong.  See Tcl Bug a16752c252.
	 * However, this buggy behavior is kept under particular circumstances
	 * to accommodate deployed binaries of the "tclcompiler" program
	 * <http://sourceforge.net/projects/tclpro/> that crash if the bug is
	 * fixed.
	 */

	if (cmdPtr->objProc == TclInvokeStringCommand
		&& cmdPtr->clientData == clientData
		&& cmdPtr->deleteData == clientData
		&& cmdPtr->deleteProc == deleteProc) {
	    cmdPtr->objProc = proc;
	    cmdPtr->objClientData = clientData;
	    return (Tcl_Command) cmdPtr;
	}

	/*
	 * Otherwise, we delete the old command. Be careful to preserve any
	 * existing import links so we can restore them down below. That way,
	 * you can redefine a command and its import status will remain
	 * intact.
	 */

	cmdPtr->refCount++;
	if (cmdPtr->importRefPtr) {
	    cmdPtr->flags |= CMD_REDEF_IN_PROGRESS;
	}

	/*
         * Make sure namespace doesn't get deallocated.
         */

	cmdPtr->nsPtr->refCount++;

	Tcl_DeleteCommandFromToken(interp, (Tcl_Command) cmdPtr);
	nsPtr = (Namespace *) TclEnsureNamespace(interp,
	    (Tcl_Namespace *)cmdPtr->nsPtr);
	TclNsDecrRefCount(cmdPtr->nsPtr);

	if (cmdPtr->flags & CMD_REDEF_IN_PROGRESS) {
	    oldRefPtr = cmdPtr->importRefPtr;
	    cmdPtr->importRefPtr = NULL;
	}
	TclCleanupCommandMacro(cmdPtr);
	deleted = 1;
    }
<<<<<<< HEAD

    if (!isNew) {
	/*
	 * If the deletion callback recreated the command, just throw away
	 * the new command (if we try to delete it again, we could get
	 * stuck in an infinite loop).
	 */

	ckfree(Tcl_GetHashValue(hPtr));
    }

    if (!deleted) {
=======
    if (!isNew) {
	/*
	 * If the deletion callback recreated the command, just throw away
	 * the new command (if we try to delete it again, we could get
	 * stuck in an infinite loop).
	 */

	ckfree(Tcl_GetHashValue(hPtr));
    }

    if (!deleted) {
	/*
	 * Command resolvers (per-interp, per-namespace) might have resolved
	 * to a command for the given namespace scope with this command not
	 * being registered with the namespace's command table. During BC
	 * compilation, the so-resolved command turns into a CmdName literal.
	 * Without invalidating a possible CmdName literal here explicitly,
	 * such literals keep being reused while pointing to overhauled
	 * commands.
	 */

	TclInvalidateCmdLiteral(interp, cmdName, nsPtr);

>>>>>>> 60304d81
	/*
	 * The list of command exported from the namespace might have changed.
	 * However, we do not need to recompute this just yet; next time we
	 * need the info will be soon enough.
	 */

	TclInvalidateNsCmdLookup(nsPtr);
	TclInvalidateNsPath(nsPtr);
    }
    cmdPtr = ckalloc(sizeof(Command));
    Tcl_SetHashValue(hPtr, cmdPtr);
    cmdPtr->hPtr = hPtr;
    cmdPtr->nsPtr = nsPtr;
    cmdPtr->refCount = 1;
    cmdPtr->cmdEpoch = 0;
    cmdPtr->compileProc = NULL;
    cmdPtr->objProc = proc;
    cmdPtr->objClientData = clientData;
    cmdPtr->proc = TclInvokeObjectCommand;
    cmdPtr->clientData = cmdPtr;
    cmdPtr->deleteProc = deleteProc;
    cmdPtr->deleteData = clientData;
    cmdPtr->flags = 0;
    cmdPtr->importRefPtr = NULL;
    cmdPtr->tracePtr = NULL;
    cmdPtr->nreProc = NULL;

    /*
     * Plug in any existing import references found above. Be sure to update
     * all of these references to point to the new command.
     */

    if (oldRefPtr != NULL) {
	cmdPtr->importRefPtr = oldRefPtr;
	while (oldRefPtr != NULL) {
	    Command *refCmdPtr = oldRefPtr->importedCmdPtr;
	    dataPtr = refCmdPtr->objClientData;
	    dataPtr->realCmdPtr = cmdPtr;
	    oldRefPtr = oldRefPtr->nextPtr;
	}
    }

    /*
     * We just created a command, so in its namespace and all of its parent
     * namespaces, it may shadow global commands with the same name. If any
     * shadowed commands are found, invalidate all cached command references
     * in the affected namespaces.
     */

    TclResetShadowedCmdRefs(interp, cmdPtr);
    return (Tcl_Command) cmdPtr;
}

/*
 *----------------------------------------------------------------------
 *
 * TclInvokeStringCommand --
 *
 *	"Wrapper" Tcl_ObjCmdProc used to call an existing string-based
 *	Tcl_CmdProc if no object-based function exists for a command. A
 *	pointer to this function is stored as the Tcl_ObjCmdProc in a Command
 *	structure. It simply turns around and calls the string Tcl_CmdProc in
 *	the Command structure.
 *
 * Results:
 *	A standard Tcl object result value.
 *
 * Side effects:
 *	Besides those side effects of the called Tcl_CmdProc,
 *	TclInvokeStringCommand allocates and frees storage.
 *
 *----------------------------------------------------------------------
 */

int
TclInvokeStringCommand(
    ClientData clientData,	/* Points to command's Command structure. */
    Tcl_Interp *interp,		/* Current interpreter. */
    register int objc,		/* Number of arguments. */
    Tcl_Obj *const objv[])	/* Argument objects. */
{
    Command *cmdPtr = clientData;
    int i, result;
    const char **argv =
	    TclStackAlloc(interp, (unsigned)(objc + 1) * sizeof(char *));

    for (i = 0; i < objc; i++) {
	argv[i] = Tcl_GetString(objv[i]);
    }
    argv[objc] = 0;

    /*
     * Invoke the command's string-based Tcl_CmdProc.
     */

    result = cmdPtr->proc(cmdPtr->clientData, interp, objc, argv);

    TclStackFree(interp, (void *) argv);
    return result;
}

/*
 *----------------------------------------------------------------------
 *
 * TclInvokeObjectCommand --
 *
 *	"Wrapper" Tcl_CmdProc used to call an existing object-based
 *	Tcl_ObjCmdProc if no string-based function exists for a command. A
 *	pointer to this function is stored as the Tcl_CmdProc in a Command
 *	structure. It simply turns around and calls the object Tcl_ObjCmdProc
 *	in the Command structure.
 *
 * Results:
 *	A standard Tcl string result value.
 *
 * Side effects:
 *	Besides those side effects of the called Tcl_ObjCmdProc,
 *	TclInvokeObjectCommand allocates and frees storage.
 *
 *----------------------------------------------------------------------
 */

int
TclInvokeObjectCommand(
    ClientData clientData,	/* Points to command's Command structure. */
    Tcl_Interp *interp,		/* Current interpreter. */
    int argc,			/* Number of arguments. */
    register const char **argv)	/* Argument strings. */
{
    Command *cmdPtr = clientData;
    Tcl_Obj *objPtr;
    int i, length, result;
    Tcl_Obj **objv =
	    TclStackAlloc(interp, (unsigned)(argc * sizeof(Tcl_Obj *)));

    for (i = 0; i < argc; i++) {
	length = strlen(argv[i]);
	TclNewStringObj(objPtr, argv[i], length);
	Tcl_IncrRefCount(objPtr);
	objv[i] = objPtr;
    }

    /*
     * Invoke the command's object-based Tcl_ObjCmdProc.
     */

    if (cmdPtr->objProc != NULL) {
	result = cmdPtr->objProc(cmdPtr->objClientData, interp, argc, objv);
    } else {
	result = Tcl_NRCallObjProc(interp, cmdPtr->nreProc,
		cmdPtr->objClientData, argc, objv);
    }

    /*
     * Move the interpreter's object result to the string result, then reset
     * the object result.
     */

    (void) Tcl_GetStringResult(interp);

    /*
     * Decrement the ref counts for the argument objects created above, then
     * free the objv array if malloc'ed storage was used.
     */

    for (i = 0; i < argc; i++) {
	objPtr = objv[i];
	Tcl_DecrRefCount(objPtr);
    }
    TclStackFree(interp, objv);
    return result;
}

/*
 *----------------------------------------------------------------------
 *
 * TclRenameCommand --
 *
 *	Called to give an existing Tcl command a different name. Both the old
 *	command name and the new command name can have "::" namespace
 *	qualifiers. If the new command has a different namespace context, the
 *	command will be moved to that namespace and will execute in the
 *	context of that new namespace.
 *
 *	If the new command name is NULL or the null string, the command is
 *	deleted.
 *
 * Results:
 *	Returns TCL_OK if successful, and TCL_ERROR if anything goes wrong.
 *
 * Side effects:
 *	If anything goes wrong, an error message is returned in the
 *	interpreter's result object.
 *
 *----------------------------------------------------------------------
 */

int
TclRenameCommand(
    Tcl_Interp *interp,		/* Current interpreter. */
    const char *oldName,	/* Existing command name. */
    const char *newName)	/* New command name. */
{
    Interp *iPtr = (Interp *) interp;
    const char *newTail;
    Namespace *cmdNsPtr, *newNsPtr, *dummy1, *dummy2;
    Tcl_Command cmd;
    Command *cmdPtr;
    Tcl_HashEntry *hPtr, *oldHPtr;
    int isNew, result;
    Tcl_Obj *oldFullName;
    Tcl_DString newFullName;

    /*
     * Find the existing command. An error is returned if cmdName can't be
     * found.
     */

    cmd = Tcl_FindCommand(interp, oldName, NULL, /*flags*/ 0);
    cmdPtr = (Command *) cmd;
    if (cmdPtr == NULL) {
	Tcl_SetObjResult(interp, Tcl_ObjPrintf(
                "can't %s \"%s\": command doesn't exist",
		((newName == NULL)||(*newName == '\0'))? "delete":"rename",
		oldName));
        Tcl_SetErrorCode(interp, "TCL", "LOOKUP", "COMMAND", oldName, NULL);
	return TCL_ERROR;
    }

    /*
     * If the new command name is NULL or empty, delete the command. Do this
     * with Tcl_DeleteCommandFromToken, since we already have the command.
     */

    if ((newName == NULL) || (*newName == '\0')) {
	Tcl_DeleteCommandFromToken(interp, cmd);
	return TCL_OK;
    }

    cmdNsPtr = cmdPtr->nsPtr;
    oldFullName = Tcl_NewObj();
    Tcl_IncrRefCount(oldFullName);
    Tcl_GetCommandFullName(interp, cmd, oldFullName);

    /*
     * Make sure that the destination command does not already exist. The
     * rename operation is like creating a command, so we should automatically
     * create the containing namespaces just like Tcl_CreateCommand would.
     */

    TclGetNamespaceForQualName(interp, newName, NULL,
	    TCL_CREATE_NS_IF_UNKNOWN, &newNsPtr, &dummy1, &dummy2, &newTail);

    if ((newNsPtr == NULL) || (newTail == NULL)) {
	Tcl_SetObjResult(interp, Tcl_ObjPrintf(
                "can't rename to \"%s\": bad command name", newName));
        Tcl_SetErrorCode(interp, "TCL", "VALUE", "COMMAND", NULL);
	result = TCL_ERROR;
	goto done;
    }
    if (Tcl_FindHashEntry(&newNsPtr->cmdTable, newTail) != NULL) {
	Tcl_SetObjResult(interp, Tcl_ObjPrintf(
                "can't rename to \"%s\": command already exists", newName));
        Tcl_SetErrorCode(interp, "TCL", "OPERATION", "RENAME",
                "TARGET_EXISTS", NULL);
	result = TCL_ERROR;
	goto done;
    }

    /*
     * Warning: any changes done in the code here are likely to be needed in
     * Tcl_HideCommand code too (until the common parts are extracted out).
     * - dl
     */

    /*
     * Put the command in the new namespace so we can check for an alias loop.
     * Since we are adding a new command to a namespace, we must handle any
     * shadowing of the global commands that this might create.
     */

    oldHPtr = cmdPtr->hPtr;
    hPtr = Tcl_CreateHashEntry(&newNsPtr->cmdTable, newTail, &isNew);
    Tcl_SetHashValue(hPtr, cmdPtr);
    cmdPtr->hPtr = hPtr;
    cmdPtr->nsPtr = newNsPtr;
    TclResetShadowedCmdRefs(interp, cmdPtr);

    /*
     * Now check for an alias loop. If we detect one, put everything back the
     * way it was and report the error.
     */

    result = TclPreventAliasLoop(interp, interp, (Tcl_Command) cmdPtr);
    if (result != TCL_OK) {
	Tcl_DeleteHashEntry(cmdPtr->hPtr);
	cmdPtr->hPtr = oldHPtr;
	cmdPtr->nsPtr = cmdNsPtr;
	goto done;
    }

    /*
     * The list of command exported from the namespace might have changed.
     * However, we do not need to recompute this just yet; next time we need
     * the info will be soon enough. These might refer to the same variable,
     * but that's no big deal.
     */

    TclInvalidateNsCmdLookup(cmdNsPtr);
    TclInvalidateNsCmdLookup(cmdPtr->nsPtr);

    /*
     * Command resolvers (per-interp, per-namespace) might have resolved to a
     * command for the given namespace scope with this command not being
     * registered with the namespace's command table. During BC compilation,
     * the so-resolved command turns into a CmdName literal. Without
     * invalidating a possible CmdName literal here explicitly, such literals
     * keep being reused while pointing to overhauled commands.
     */

    TclInvalidateCmdLiteral(interp, newTail, cmdPtr->nsPtr);

    /*
     * Script for rename traces can delete the command "oldName". Therefore
     * increment the reference count for cmdPtr so that it's Command structure
     * is freed only towards the end of this function by calling
     * TclCleanupCommand.
     *
     * The trace function needs to get a fully qualified name for old and new
     * commands [Tcl bug #651271], or else there's no way for the trace
     * function to get the namespace from which the old command is being
     * renamed!
     */

    Tcl_DStringInit(&newFullName);
    Tcl_DStringAppend(&newFullName, newNsPtr->fullName, -1);
    if (newNsPtr != iPtr->globalNsPtr) {
	TclDStringAppendLiteral(&newFullName, "::");
    }
    Tcl_DStringAppend(&newFullName, newTail, -1);
    cmdPtr->refCount++;
    CallCommandTraces(iPtr, cmdPtr, Tcl_GetString(oldFullName),
	    Tcl_DStringValue(&newFullName), TCL_TRACE_RENAME);
    Tcl_DStringFree(&newFullName);

    /*
     * The new command name is okay, so remove the command from its current
     * namespace. This is like deleting the command, so bump the cmdEpoch to
     * invalidate any cached references to the command.
     */

    Tcl_DeleteHashEntry(oldHPtr);
    cmdPtr->cmdEpoch++;

    /*
     * If the command being renamed has a compile function, increment the
     * interpreter's compileEpoch to invalidate its compiled code. This makes
     * sure that we don't later try to execute old code compiled for the
     * now-renamed command.
     */

    if (cmdPtr->compileProc != NULL) {
	iPtr->compileEpoch++;
    }

    /*
     * Now free the Command structure, if the "oldName" command has been
     * deleted by invocation of rename traces.
     */

    TclCleanupCommandMacro(cmdPtr);
    result = TCL_OK;

  done:
    TclDecrRefCount(oldFullName);
    return result;
}

/*
 *----------------------------------------------------------------------
 *
 * Tcl_SetCommandInfo --
 *
 *	Modifies various information about a Tcl command. Note that this
 *	function will not change a command's namespace; use TclRenameCommand
 *	to do that. Also, the isNativeObjectProc member of *infoPtr is
 *	ignored.
 *
 * Results:
 *	If cmdName exists in interp, then the information at *infoPtr is
 *	stored with the command in place of the current information and 1 is
 *	returned. If the command doesn't exist then 0 is returned.
 *
 * Side effects:
 *	None.
 *
 *----------------------------------------------------------------------
 */

int
Tcl_SetCommandInfo(
    Tcl_Interp *interp,		/* Interpreter in which to look for
				 * command. */
    const char *cmdName,	/* Name of desired command. */
    const Tcl_CmdInfo *infoPtr)	/* Where to find information to store in the
				 * command. */
{
    Tcl_Command cmd;

    cmd = Tcl_FindCommand(interp, cmdName, NULL, /*flags*/ 0);
    return Tcl_SetCommandInfoFromToken(cmd, infoPtr);
}

/*
 *----------------------------------------------------------------------
 *
 * Tcl_SetCommandInfoFromToken --
 *
 *	Modifies various information about a Tcl command. Note that this
 *	function will not change a command's namespace; use TclRenameCommand
 *	to do that. Also, the isNativeObjectProc member of *infoPtr is
 *	ignored.
 *
 * Results:
 *	If cmdName exists in interp, then the information at *infoPtr is
 *	stored with the command in place of the current information and 1 is
 *	returned. If the command doesn't exist then 0 is returned.
 *
 * Side effects:
 *	None.
 *
 *----------------------------------------------------------------------
 */

int
Tcl_SetCommandInfoFromToken(
    Tcl_Command cmd,
    const Tcl_CmdInfo *infoPtr)
{
    Command *cmdPtr;		/* Internal representation of the command */

    if (cmd == NULL) {
	return 0;
    }

    /*
     * The isNativeObjectProc and nsPtr members of *infoPtr are ignored.
     */

    cmdPtr = (Command *) cmd;
    cmdPtr->proc = infoPtr->proc;
    cmdPtr->clientData = infoPtr->clientData;
    if (infoPtr->objProc == NULL) {
	cmdPtr->objProc = TclInvokeStringCommand;
	cmdPtr->objClientData = cmdPtr;
	cmdPtr->nreProc = NULL;
    } else {
	if (infoPtr->objProc != cmdPtr->objProc) {
	    cmdPtr->nreProc = NULL;
	    cmdPtr->objProc = infoPtr->objProc;
	}
	cmdPtr->objClientData = infoPtr->objClientData;
    }
    cmdPtr->deleteProc = infoPtr->deleteProc;
    cmdPtr->deleteData = infoPtr->deleteData;
    return 1;
}

/*
 *----------------------------------------------------------------------
 *
 * Tcl_GetCommandInfo --
 *
 *	Returns various information about a Tcl command.
 *
 * Results:
 *	If cmdName exists in interp, then *infoPtr is modified to hold
 *	information about cmdName and 1 is returned. If the command doesn't
 *	exist then 0 is returned and *infoPtr isn't modified.
 *
 * Side effects:
 *	None.
 *
 *----------------------------------------------------------------------
 */

int
Tcl_GetCommandInfo(
    Tcl_Interp *interp,		/* Interpreter in which to look for
				 * command. */
    const char *cmdName,	/* Name of desired command. */
    Tcl_CmdInfo *infoPtr)	/* Where to store information about
				 * command. */
{
    Tcl_Command cmd;

    cmd = Tcl_FindCommand(interp, cmdName, NULL, /*flags*/ 0);
    return Tcl_GetCommandInfoFromToken(cmd, infoPtr);
}

/*
 *----------------------------------------------------------------------
 *
 * Tcl_GetCommandInfoFromToken --
 *
 *	Returns various information about a Tcl command.
 *
 * Results:
 *	Copies information from the command identified by 'cmd' into a
 *	caller-supplied structure and returns 1. If the 'cmd' is NULL, leaves
 *	the structure untouched and returns 0.
 *
 * Side effects:
 *	None.
 *
 *----------------------------------------------------------------------
 */

int
Tcl_GetCommandInfoFromToken(
    Tcl_Command cmd,
    Tcl_CmdInfo *infoPtr)
{
    Command *cmdPtr;		/* Internal representation of the command */

    if (cmd == NULL) {
	return 0;
    }

    /*
     * Set isNativeObjectProc 1 if objProc was registered by a call to
     * Tcl_CreateObjCommand. Otherwise set it to 0.
     */

    cmdPtr = (Command *) cmd;
    infoPtr->isNativeObjectProc =
	    (cmdPtr->objProc != TclInvokeStringCommand);
    infoPtr->objProc = cmdPtr->objProc;
    infoPtr->objClientData = cmdPtr->objClientData;
    infoPtr->proc = cmdPtr->proc;
    infoPtr->clientData = cmdPtr->clientData;
    infoPtr->deleteProc = cmdPtr->deleteProc;
    infoPtr->deleteData = cmdPtr->deleteData;
    infoPtr->namespacePtr = (Tcl_Namespace *) cmdPtr->nsPtr;

    return 1;
}

/*
 *----------------------------------------------------------------------
 *
 * Tcl_GetCommandName --
 *
 *	Given a token returned by Tcl_CreateCommand, this function returns the
 *	current name of the command (which may have changed due to renaming).
 *
 * Results:
 *	The return value is the name of the given command.
 *
 * Side effects:
 *	None.
 *
 *----------------------------------------------------------------------
 */

const char *
Tcl_GetCommandName(
    Tcl_Interp *interp,		/* Interpreter containing the command. */
    Tcl_Command command)	/* Token for command returned by a previous
				 * call to Tcl_CreateCommand. The command must
				 * not have been deleted. */
{
    Command *cmdPtr = (Command *) command;

    if ((cmdPtr == NULL) || (cmdPtr->hPtr == NULL)) {
	/*
	 * This should only happen if command was "created" after the
	 * interpreter began to be deleted, so there isn't really any command.
	 * Just return an empty string.
	 */

	return "";
    }

    return Tcl_GetHashKey(cmdPtr->hPtr->tablePtr, cmdPtr->hPtr);
}

/*
 *----------------------------------------------------------------------
 *
 * Tcl_GetCommandFullName --
 *
 *	Given a token returned by, e.g., Tcl_CreateCommand or Tcl_FindCommand,
 *	this function appends to an object the command's full name, qualified
 *	by a sequence of parent namespace names. The command's fully-qualified
 *	name may have changed due to renaming.
 *
 * Results:
 *	None.
 *
 * Side effects:
 *	The command's fully-qualified name is appended to the string
 *	representation of objPtr.
 *
 *----------------------------------------------------------------------
 */

void
Tcl_GetCommandFullName(
    Tcl_Interp *interp,		/* Interpreter containing the command. */
    Tcl_Command command,	/* Token for command returned by a previous
				 * call to Tcl_CreateCommand. The command must
				 * not have been deleted. */
    Tcl_Obj *objPtr)		/* Points to the object onto which the
				 * command's full name is appended. */

{
    Interp *iPtr = (Interp *) interp;
    register Command *cmdPtr = (Command *) command;
    char *name;

    /*
     * Add the full name of the containing namespace, followed by the "::"
     * separator, and the command name.
     */

    if (cmdPtr != NULL) {
	if (cmdPtr->nsPtr != NULL) {
	    Tcl_AppendToObj(objPtr, cmdPtr->nsPtr->fullName, -1);
	    if (cmdPtr->nsPtr != iPtr->globalNsPtr) {
		Tcl_AppendToObj(objPtr, "::", 2);
	    }
	}
	if (cmdPtr->hPtr != NULL) {
	    name = Tcl_GetHashKey(cmdPtr->hPtr->tablePtr, cmdPtr->hPtr);
	    Tcl_AppendToObj(objPtr, name, -1);
	}
    }
}

/*
 *----------------------------------------------------------------------
 *
 * Tcl_DeleteCommand --
 *
 *	Remove the given command from the given interpreter.
 *
 * Results:
 *	0 is returned if the command was deleted successfully. -1 is returned
 *	if there didn't exist a command by that name.
 *
 * Side effects:
 *	cmdName will no longer be recognized as a valid command for interp.
 *
 *----------------------------------------------------------------------
 */

int
Tcl_DeleteCommand(
    Tcl_Interp *interp,		/* Token for command interpreter (returned by
				 * a previous Tcl_CreateInterp call). */
    const char *cmdName)	/* Name of command to remove. */
{
    Tcl_Command cmd;

    /*
     * Find the desired command and delete it.
     */

    cmd = Tcl_FindCommand(interp, cmdName, NULL, /*flags*/ 0);
    if (cmd == NULL) {
	return -1;
    }
    return Tcl_DeleteCommandFromToken(interp, cmd);
}

/*
 *----------------------------------------------------------------------
 *
 * Tcl_DeleteCommandFromToken --
 *
 *	Removes the given command from the given interpreter. This function
 *	resembles Tcl_DeleteCommand, but takes a Tcl_Command token instead of
 *	a command name for efficiency.
 *
 * Results:
 *	0 is returned if the command was deleted successfully. -1 is returned
 *	if there didn't exist a command by that name.
 *
 * Side effects:
 *	The command specified by "cmd" will no longer be recognized as a valid
 *	command for "interp".
 *
 *----------------------------------------------------------------------
 */

int
Tcl_DeleteCommandFromToken(
    Tcl_Interp *interp,		/* Token for command interpreter returned by a
				 * previous call to Tcl_CreateInterp. */
    Tcl_Command cmd)		/* Token for command to delete. */
{
    Interp *iPtr = (Interp *) interp;
    Command *cmdPtr = (Command *) cmd;
    ImportRef *refPtr, *nextRefPtr;
    Tcl_Command importCmd;

    /*
     * Bump the command epoch counter. This will invalidate all cached
     * references that point to this command.
     */

    cmdPtr->cmdEpoch++;

    /*
     * The code here is tricky. We can't delete the hash table entry before
     * invoking the deletion callback because there are cases where the
     * deletion callback needs to invoke the command (e.g. object systems such
     * as OTcl). However, this means that the callback could try to delete or
     * rename the command. The deleted flag allows us to detect these cases
     * and skip nested deletes.
     */

    if (cmdPtr->flags & CMD_IS_DELETED) {
	/*
	 * Another deletion is already in progress. Remove the hash table
	 * entry now, but don't invoke a callback or free the command
	 * structure. Take care to only remove the hash entry if it has not
	 * already been removed; otherwise if we manage to hit this function
	 * three times, everything goes up in smoke. [Bug 1220058]
	 */

	if (cmdPtr->hPtr != NULL) {
	    Tcl_DeleteHashEntry(cmdPtr->hPtr);
	    cmdPtr->hPtr = NULL;
	}
	return 0;
    }

    /*
     * We must delete this command, even though both traces and delete procs
     * may try to avoid this (renaming the command etc). Also traces and
     * delete procs may try to delete the command themselves. This flag
     * declares that a delete is in progress and that recursive deletes should
     * be ignored.
     */

    cmdPtr->flags |= CMD_IS_DELETED;

    /*
     * Call trace functions for the command being deleted. Then delete its
     * traces.
     */

    cmdPtr->nsPtr->refCount++;

    if (cmdPtr->tracePtr != NULL) {
	CommandTrace *tracePtr;
	CallCommandTraces(iPtr,cmdPtr,NULL,NULL,TCL_TRACE_DELETE);

	/*
	 * Now delete these traces.
	 */

	tracePtr = cmdPtr->tracePtr;
	while (tracePtr != NULL) {
	    CommandTrace *nextPtr = tracePtr->nextPtr;

	    if (tracePtr->refCount-- <= 1) {
		ckfree(tracePtr);
	    }
	    tracePtr = nextPtr;
	}
	cmdPtr->tracePtr = NULL;
    }

    /*
     * The list of command exported from the namespace might have changed.
     * However, we do not need to recompute this just yet; next time we need
     * the info will be soon enough.
     */

    TclInvalidateNsCmdLookup(cmdPtr->nsPtr);
    TclNsDecrRefCount(cmdPtr->nsPtr);

    /*
     * If the command being deleted has a compile function, increment the
     * interpreter's compileEpoch to invalidate its compiled code. This makes
     * sure that we don't later try to execute old code compiled with
     * command-specific (i.e., inline) bytecodes for the now-deleted command.
     * This field is checked in Tcl_EvalObj and ObjInterpProc, and code whose
     * compilation epoch doesn't match is recompiled.
     */

    if (cmdPtr->compileProc != NULL) {
	iPtr->compileEpoch++;
    }

    if (cmdPtr->deleteProc != NULL) {
	/*
	 * Delete the command's client data. If this was an imported command
	 * created when a command was imported into a namespace, this client
	 * data will be a pointer to a ImportedCmdData structure describing
	 * the "real" command that this imported command refers to.
	 *
	 * If you are getting a crash during the call to deleteProc and
	 * cmdPtr->deleteProc is a pointer to the function free(), the most
	 * likely cause is that your extension allocated memory for the
	 * clientData argument to Tcl_CreateObjCommand with the ckalloc()
	 * macro and you are now trying to deallocate this memory with free()
	 * instead of ckfree(). You should pass a pointer to your own method
	 * that calls ckfree().
	 */

	cmdPtr->deleteProc(cmdPtr->deleteData);
    }

    /*
     * If this command was imported into other namespaces, then imported
     * commands were created that refer back to this command. Delete these
     * imported commands now.
     */
    if (!(cmdPtr->flags & CMD_REDEF_IN_PROGRESS)) {
	for (refPtr = cmdPtr->importRefPtr; refPtr != NULL;
		refPtr = nextRefPtr) {
	    nextRefPtr = refPtr->nextPtr;
	    importCmd = (Tcl_Command) refPtr->importedCmdPtr;
	    Tcl_DeleteCommandFromToken(interp, importCmd);
	}
    }

    /*
     * Don't use hPtr to delete the hash entry here, because it's possible
     * that the deletion callback renamed the command. Instead, use
     * cmdPtr->hptr, and make sure that no-one else has already deleted the
     * hash entry.
     */

    if (cmdPtr->hPtr != NULL) {
	Tcl_DeleteHashEntry(cmdPtr->hPtr);
	cmdPtr->hPtr = NULL;
    }

    /*
     * A number of tests for particular kinds of commands are done by checking
     * whether the objProc field holds a known value. Set the field to NULL so
     * that such tests won't have false positives when applied to deleted
     * commands.
     */

    cmdPtr->objProc = NULL;

    /*
     * Now free the Command structure, unless there is another reference to it
     * from a CmdName Tcl object in some ByteCode code sequence. In that case,
     * delay the cleanup until all references are either discarded (when a
     * ByteCode is freed) or replaced by a new reference (when a cached
     * CmdName Command reference is found to be invalid and
     * TclNRExecuteByteCode looks up the command in the command hashtable).
     */

    TclCleanupCommandMacro(cmdPtr);
    return 0;
}

/*
 *----------------------------------------------------------------------
 *
 * CallCommandTraces --
 *
 *	Abstraction of the code to call traces on a command.
 *
 * Results:
 *	Currently always NULL.
 *
 * Side effects:
 *	Anything; this may recursively evaluate scripts and code exists to do
 *	just that.
 *
 *----------------------------------------------------------------------
 */

static char *
CallCommandTraces(
    Interp *iPtr,		/* Interpreter containing command. */
    Command *cmdPtr,		/* Command whose traces are to be invoked. */
    const char *oldName,	/* Command's old name, or NULL if we must get
				 * the name from cmdPtr */
    const char *newName,	/* Command's new name, or NULL if the command
				 * is not being renamed */
    int flags)			/* Flags indicating the type of traces to
				 * trigger, either TCL_TRACE_DELETE or
				 * TCL_TRACE_RENAME. */
{
    register CommandTrace *tracePtr;
    ActiveCommandTrace active;
    char *result;
    Tcl_Obj *oldNamePtr = NULL;
    Tcl_InterpState state = NULL;

    if (cmdPtr->flags & CMD_TRACE_ACTIVE) {
	/*
	 * While a rename trace is active, we will not process any more rename
	 * traces; while a delete trace is active we will never reach here -
	 * because Tcl_DeleteCommandFromToken checks for the condition
	 * (cmdPtr->flags & CMD_IS_DELETED) and returns immediately when a
	 * command deletion is in progress. For all other traces, delete
	 * traces will not be invoked but a call to TraceCommandProc will
	 * ensure that tracePtr->clientData is freed whenever the command
	 * "oldName" is deleted.
	 */

	if (cmdPtr->flags & TCL_TRACE_RENAME) {
	    flags &= ~TCL_TRACE_RENAME;
	}
	if (flags == 0) {
	    return NULL;
	}
    }
    cmdPtr->flags |= CMD_TRACE_ACTIVE;
    cmdPtr->refCount++;

    result = NULL;
    active.nextPtr = iPtr->activeCmdTracePtr;
    active.reverseScan = 0;
    iPtr->activeCmdTracePtr = &active;

    if (flags & TCL_TRACE_DELETE) {
	flags |= TCL_TRACE_DESTROYED;
    }
    active.cmdPtr = cmdPtr;

    Tcl_Preserve(iPtr);

    for (tracePtr = cmdPtr->tracePtr; tracePtr != NULL;
	    tracePtr = active.nextTracePtr) {
	active.nextTracePtr = tracePtr->nextPtr;
	if (!(tracePtr->flags & flags)) {
	    continue;
	}
	cmdPtr->flags |= tracePtr->flags;
	if (oldName == NULL) {
	    TclNewObj(oldNamePtr);
	    Tcl_IncrRefCount(oldNamePtr);
	    Tcl_GetCommandFullName((Tcl_Interp *) iPtr,
		    (Tcl_Command) cmdPtr, oldNamePtr);
	    oldName = TclGetString(oldNamePtr);
	}
	tracePtr->refCount++;
	if (state == NULL) {
	    state = Tcl_SaveInterpState((Tcl_Interp *) iPtr, TCL_OK);
	}
	tracePtr->traceProc(tracePtr->clientData, (Tcl_Interp *) iPtr,
		oldName, newName, flags);
	cmdPtr->flags &= ~tracePtr->flags;
	if (tracePtr->refCount-- <= 1) {
	    ckfree(tracePtr);
	}
    }

    if (state) {
	Tcl_RestoreInterpState((Tcl_Interp *) iPtr, state);
    }

    /*
     * If a new object was created to hold the full oldName, free it now.
     */

    if (oldNamePtr != NULL) {
	TclDecrRefCount(oldNamePtr);
    }

    /*
     * Restore the variable's flags, remove the record of our active traces,
     * and then return.
     */

    cmdPtr->flags &= ~CMD_TRACE_ACTIVE;
    cmdPtr->refCount--;
    iPtr->activeCmdTracePtr = active.nextPtr;
    Tcl_Release(iPtr);
    return result;
}

/*
 *----------------------------------------------------------------------
 *
 * CancelEvalProc --
 *
 *	Marks this interpreter as being canceled. This causes current
 *	executions to be unwound as the interpreter enters a state where it
 *	refuses to execute more commands or handle [catch] or [try], yet the
 *	interpreter is still able to execute further commands after the
 *	cancelation is cleared (unlike if it is deleted).
 *
 * Results:
 *	The value given for the code argument.
 *
 * Side effects:
 *	Transfers a message from the cancelation message to the interpreter.
 *
 *----------------------------------------------------------------------
 */

static int
CancelEvalProc(
    ClientData clientData,	/* Interp to cancel the script in progress. */
    Tcl_Interp *interp,		/* Ignored */
    int code)			/* Current return code from command. */
{
    CancelInfo *cancelInfo = clientData;
    Interp *iPtr;

    if (cancelInfo != NULL) {
	Tcl_MutexLock(&cancelLock);
	iPtr = (Interp *) cancelInfo->interp;

	if (iPtr != NULL) {
	    /*
	     * Setting the CANCELED flag will cause the script in progress to
	     * be canceled as soon as possible. The core honors this flag at
	     * all the necessary places to ensure script cancellation is
	     * responsive. Extensions can check for this flag by calling
	     * Tcl_Canceled and checking if TCL_ERROR is returned or they can
	     * choose to ignore the script cancellation flag and the
	     * associated functionality altogether. Currently, the only other
	     * flag we care about here is the TCL_CANCEL_UNWIND flag (from
	     * Tcl_CancelEval). We do not want to simply combine all the flags
	     * from original Tcl_CancelEval call with the interp flags here
	     * just in case the caller passed flags that might cause behaviour
	     * unrelated to script cancellation.
	     */

	    TclSetCancelFlags(iPtr, cancelInfo->flags | CANCELED);

	    /*
	     * Now, we must set the script cancellation flags on all the slave
	     * interpreters belonging to this one.
	     */

	    TclSetSlaveCancelFlags((Tcl_Interp *) iPtr,
		    cancelInfo->flags | CANCELED, 0);

	    /*
	     * Create the result object now so that Tcl_Canceled can avoid
	     * locking the cancelLock mutex.
	     */

	    if (cancelInfo->result != NULL) {
		Tcl_SetStringObj(iPtr->asyncCancelMsg, cancelInfo->result,
			cancelInfo->length);
	    } else {
		Tcl_SetObjLength(iPtr->asyncCancelMsg, 0);
	    }
	}
	Tcl_MutexUnlock(&cancelLock);
    }

    return code;
}

/*
 *----------------------------------------------------------------------
 *
 * TclCleanupCommand --
 *
 *	This function frees up a Command structure unless it is still
 *	referenced from an interpreter's command hashtable or from a CmdName
 *	Tcl object representing the name of a command in a ByteCode
 *	instruction sequence.
 *
 * Results:
 *	None.
 *
 * Side effects:
 *	Memory gets freed unless a reference to the Command structure still
 *	exists. In that case the cleanup is delayed until the command is
 *	deleted or when the last ByteCode referring to it is freed.
 *
 *----------------------------------------------------------------------
 */

void
TclCleanupCommand(
    register Command *cmdPtr)	/* Points to the Command structure to
				 * be freed. */
{
    cmdPtr->refCount--;
    if (cmdPtr->refCount <= 0) {
	ckfree(cmdPtr);
    }
}

/*
 *----------------------------------------------------------------------
 *
 * Tcl_CreateMathFunc --
 *
 *	Creates a new math function for expressions in a given interpreter.
 *
 * Results:
 *	None.
 *
 * Side effects:
 *	The Tcl function defined by "name" is created or redefined. If the
 *	function already exists then its definition is replaced; this includes
 *	the builtin functions. Redefining a builtin function forces all
 *	existing code to be invalidated since that code may be compiled using
 *	an instruction specific to the replaced function. In addition,
 *	redefioning a non-builtin function will force existing code to be
 *	invalidated if the number of arguments has changed.
 *
 *----------------------------------------------------------------------
 */

void
Tcl_CreateMathFunc(
    Tcl_Interp *interp,		/* Interpreter in which function is to be
				 * available. */
    const char *name,		/* Name of function (e.g. "sin"). */
    int numArgs,		/* Nnumber of arguments required by
				 * function. */
    Tcl_ValueType *argTypes,	/* Array of types acceptable for each
				 * argument. */
    Tcl_MathProc *proc,		/* C function that implements the math
				 * function. */
    ClientData clientData)	/* Additional value to pass to the
				 * function. */
{
    Tcl_DString bigName;
    OldMathFuncData *data = ckalloc(sizeof(OldMathFuncData));

    data->proc = proc;
    data->numArgs = numArgs;
    data->argTypes = ckalloc(numArgs * sizeof(Tcl_ValueType));
    memcpy(data->argTypes, argTypes, numArgs * sizeof(Tcl_ValueType));
    data->clientData = clientData;

    Tcl_DStringInit(&bigName);
    TclDStringAppendLiteral(&bigName, "::tcl::mathfunc::");
    Tcl_DStringAppend(&bigName, name, -1);

    Tcl_CreateObjCommand(interp, Tcl_DStringValue(&bigName),
	    OldMathFuncProc, data, OldMathFuncDeleteProc);
    Tcl_DStringFree(&bigName);
}

/*
 *----------------------------------------------------------------------
 *
 * OldMathFuncProc --
 *
 *	Dispatch to a math function created with Tcl_CreateMathFunc
 *
 * Results:
 *	Returns a standard Tcl result.
 *
 * Side effects:
 *	Whatever the math function does.
 *
 *----------------------------------------------------------------------
 */

static int
OldMathFuncProc(
    ClientData clientData,	/* Ponter to OldMathFuncData describing the
				 * function being called */
    Tcl_Interp *interp,		/* Tcl interpreter */
    int objc,			/* Actual parameter count */
    Tcl_Obj *const *objv)	/* Parameter vector */
{
    Tcl_Obj *valuePtr;
    OldMathFuncData *dataPtr = clientData;
    Tcl_Value funcResult, *args;
    int result;
    int j, k;
    double d;

    /*
     * Check argument count.
     */

    if (objc != dataPtr->numArgs + 1) {
	MathFuncWrongNumArgs(interp, dataPtr->numArgs+1, objc, objv);
	return TCL_ERROR;
    }

    /*
     * Convert arguments from Tcl_Obj's to Tcl_Value's.
     */

    args = ckalloc(dataPtr->numArgs * sizeof(Tcl_Value));
    for (j = 1, k = 0; j < objc; ++j, ++k) {
	/* TODO: Convert to TclGetNumberFromObj? */
	valuePtr = objv[j];
	result = Tcl_GetDoubleFromObj(NULL, valuePtr, &d);
#ifdef ACCEPT_NAN
	if ((result != TCL_OK) && (valuePtr->typePtr == &tclDoubleType)) {
	    d = valuePtr->internalRep.doubleValue;
	    result = TCL_OK;
	}
#endif
	if (result != TCL_OK) {
	    /*
	     * We have a non-numeric argument.
	     */

	    Tcl_SetObjResult(interp, Tcl_NewStringObj(
		    "argument to math function didn't have numeric value",
		    -1));
	    TclCheckBadOctal(interp, Tcl_GetString(valuePtr));
	    ckfree(args);
	    return TCL_ERROR;
	}

	/*
	 * Copy the object's numeric value to the argument record, converting
	 * it if necessary.
	 *
	 * NOTE: no bignum support; use the new mathfunc interface for that.
	 */

	args[k].type = dataPtr->argTypes[k];
	switch (args[k].type) {
	case TCL_EITHER:
	    if (Tcl_GetLongFromObj(NULL, valuePtr, &args[k].intValue)
		    == TCL_OK) {
		args[k].type = TCL_INT;
		break;
	    }
	    if (TclGetWideIntFromObj(interp, valuePtr, &args[k].wideValue)
		    == TCL_OK) {
		args[k].type = TCL_WIDE_INT;
		break;
	    }
	    args[k].type = TCL_DOUBLE;
	    /* FALLTHROUGH */

	case TCL_DOUBLE:
	    args[k].doubleValue = d;
	    break;
	case TCL_INT:
	    if (ExprIntFunc(NULL, interp, 2, &objv[j-1]) != TCL_OK) {
		ckfree(args);
		return TCL_ERROR;
	    }
	    valuePtr = Tcl_GetObjResult(interp);
	    Tcl_GetLongFromObj(NULL, valuePtr, &args[k].intValue);
	    Tcl_ResetResult(interp);
	    break;
	case TCL_WIDE_INT:
	    if (ExprWideFunc(NULL, interp, 2, &objv[j-1]) != TCL_OK) {
		ckfree(args);
		return TCL_ERROR;
	    }
	    valuePtr = Tcl_GetObjResult(interp);
	    TclGetWideIntFromObj(NULL, valuePtr, &args[k].wideValue);
	    Tcl_ResetResult(interp);
	    break;
	}
    }

    /*
     * Call the function.
     */

    errno = 0;
    result = dataPtr->proc(dataPtr->clientData, interp, args, &funcResult);
    ckfree(args);
    if (result != TCL_OK) {
	return result;
    }

    /*
     * Return the result of the call.
     */

    if (funcResult.type == TCL_INT) {
	TclNewLongObj(valuePtr, funcResult.intValue);
    } else if (funcResult.type == TCL_WIDE_INT) {
	valuePtr = Tcl_NewWideIntObj(funcResult.wideValue);
    } else {
	return CheckDoubleResult(interp, funcResult.doubleValue);
    }
    Tcl_SetObjResult(interp, valuePtr);
    return TCL_OK;
}

/*
 *----------------------------------------------------------------------
 *
 * OldMathFuncDeleteProc --
 *
 *	Cleans up after deleting a math function registered with
 *	Tcl_CreateMathFunc
 *
 * Results:
 *	None.
 *
 * Side effects:
 *	Frees allocated memory.
 *
 *----------------------------------------------------------------------
 */

static void
OldMathFuncDeleteProc(
    ClientData clientData)
{
    OldMathFuncData *dataPtr = clientData;

    ckfree(dataPtr->argTypes);
    ckfree(dataPtr);
}

/*
 *----------------------------------------------------------------------
 *
 * Tcl_GetMathFuncInfo --
 *
 *	Discovers how a particular math function was created in a given
 *	interpreter.
 *
 * Results:
 *	TCL_OK if it succeeds, TCL_ERROR else (leaving an error message in the
 *	interpreter result if that happens.)
 *
 * Side effects:
 *	If this function succeeds, the variables pointed to by the numArgsPtr
 *	and argTypePtr arguments will be updated to detail the arguments
 *	allowed by the function. The variable pointed to by the procPtr
 *	argument will be set to NULL if the function is a builtin function,
 *	and will be set to the address of the C function used to implement the
 *	math function otherwise (in which case the variable pointed to by the
 *	clientDataPtr argument will also be updated.)
 *
 *----------------------------------------------------------------------
 */

int
Tcl_GetMathFuncInfo(
    Tcl_Interp *interp,
    const char *name,
    int *numArgsPtr,
    Tcl_ValueType **argTypesPtr,
    Tcl_MathProc **procPtr,
    ClientData *clientDataPtr)
{
    Tcl_Obj *cmdNameObj;
    Command *cmdPtr;

    /*
     * Get the command that implements the math function.
     */

    TclNewLiteralStringObj(cmdNameObj, "tcl::mathfunc::");
    Tcl_AppendToObj(cmdNameObj, name, -1);
    Tcl_IncrRefCount(cmdNameObj);
    cmdPtr = (Command *) Tcl_GetCommandFromObj(interp, cmdNameObj);
    Tcl_DecrRefCount(cmdNameObj);

    /*
     * Report unknown functions.
     */

    if (cmdPtr == NULL) {
        Tcl_SetObjResult(interp, Tcl_ObjPrintf(
                "unknown math function \"%s\"", name));
	Tcl_SetErrorCode(interp, "TCL", "LOOKUP", "MATHFUNC", name, NULL);
	*numArgsPtr = -1;
	*argTypesPtr = NULL;
	*procPtr = NULL;
	*clientDataPtr = NULL;
	return TCL_ERROR;
    }

    /*
     * Retrieve function info for user defined functions; return dummy
     * information for builtins.
     */

    if (cmdPtr->objProc == &OldMathFuncProc) {
	OldMathFuncData *dataPtr = cmdPtr->clientData;

	*procPtr = dataPtr->proc;
	*numArgsPtr = dataPtr->numArgs;
	*argTypesPtr = dataPtr->argTypes;
	*clientDataPtr = dataPtr->clientData;
    } else {
	*procPtr = NULL;
	*numArgsPtr = -1;
	*argTypesPtr = NULL;
	*procPtr = NULL;
	*clientDataPtr = NULL;
    }
    return TCL_OK;
}

/*
 *----------------------------------------------------------------------
 *
 * Tcl_ListMathFuncs --
 *
 *	Produces a list of all the math functions defined in a given
 *	interpreter.
 *
 * Results:
 *	A pointer to a Tcl_Obj structure with a reference count of zero, or
 *	NULL in the case of an error (in which case a suitable error message
 *	will be left in the interpreter result.)
 *
 * Side effects:
 *	None.
 *
 *----------------------------------------------------------------------
 */

Tcl_Obj *
Tcl_ListMathFuncs(
    Tcl_Interp *interp,
    const char *pattern)
{
    Tcl_Obj *script = Tcl_NewStringObj("::info functions ", -1);
    Tcl_Obj *result;
    Tcl_InterpState state;

    if (pattern) {
	Tcl_Obj *patternObj = Tcl_NewStringObj(pattern, -1);
	Tcl_Obj *arg = Tcl_NewListObj(1, &patternObj);

	Tcl_AppendObjToObj(script, arg);
	Tcl_DecrRefCount(arg);	/* Should tear down patternObj too */
    }

    state = Tcl_SaveInterpState(interp, TCL_OK);
    Tcl_IncrRefCount(script);
    if (TCL_OK == Tcl_EvalObjEx(interp, script, 0)) {
	result = Tcl_DuplicateObj(Tcl_GetObjResult(interp));
    } else {
	result = Tcl_NewObj();
    }
    Tcl_DecrRefCount(script);
    Tcl_RestoreInterpState(interp, state);

    return result;
}

/*
 *----------------------------------------------------------------------
 *
 * TclInterpReady --
 *
 *	Check if an interpreter is ready to eval commands or scripts, i.e., if
 *	it was not deleted and if the nesting level is not too high.
 *
 * Results:
 *	The return value is TCL_OK if it the interpreter is ready, TCL_ERROR
 *	otherwise.
 *
 * Side effects:
 *	The interpreters object and string results are cleared.
 *
 *----------------------------------------------------------------------
 */

int
TclInterpReady(
    Tcl_Interp *interp)
{
    register Interp *iPtr = (Interp *) interp;

    /*
     * Reset both the interpreter's string and object results and clear out
     * any previous error information.
     */

    Tcl_ResetResult(interp);

    /*
     * If the interpreter has been deleted, return an error.
     */

    if (iPtr->flags & DELETED) {
	Tcl_SetObjResult(interp, Tcl_NewStringObj(
		"attempt to call eval in deleted interpreter", -1));
	Tcl_SetErrorCode(interp, "TCL", "IDELETE",
		"attempt to call eval in deleted interpreter", NULL);
	return TCL_ERROR;
    }

    if (iPtr->execEnvPtr->rewind) {
	return TCL_ERROR;
    }

    /*
     * Make sure the script being evaluated (if any) has not been canceled.
     */

    if (TclCanceled(iPtr) &&
	    (TCL_OK != Tcl_Canceled(interp, TCL_LEAVE_ERR_MSG))) {
	return TCL_ERROR;
    }

    /*
     * Check depth of nested calls to Tcl_Eval: if this gets too large, it's
     * probably because of an infinite loop somewhere.
     */

    if (((iPtr->numLevels) <= iPtr->maxNestingDepth)) {
	return TCL_OK;
    }

    Tcl_SetObjResult(interp, Tcl_NewStringObj(
	    "too many nested evaluations (infinite loop?)", -1));
    Tcl_SetErrorCode(interp, "TCL", "LIMIT", "STACK", NULL);
    return TCL_ERROR;
}

/*
 *----------------------------------------------------------------------
 *
 * TclResetCancellation --
 *
 *	Reset the script cancellation flags if the nesting level
 *	(iPtr->numLevels) for the interp is zero or argument force is
 *	non-zero.
 *
 * Results:
 *	A standard Tcl result.
 *
 * Side effects:
 *	The script cancellation flags for the interp may be reset.
 *
 *----------------------------------------------------------------------
 */

int
TclResetCancellation(
    Tcl_Interp *interp,
    int force)
{
    register Interp *iPtr = (Interp *) interp;

    if (iPtr == NULL) {
	return TCL_ERROR;
    }

    if (force || (iPtr->numLevels == 0)) {
	TclUnsetCancelFlags(iPtr);
    }
    return TCL_OK;
}

/*
 *----------------------------------------------------------------------
 *
 * Tcl_Canceled --
 *
 *	Check if the script in progress has been canceled, i.e.,
 *	Tcl_CancelEval was called for this interpreter or any of its master
 *	interpreters.
 *
 * Results:
 *	The return value is TCL_OK if the script evaluation has not been
 *	canceled, TCL_ERROR otherwise.
 *
 *	If "flags" contains TCL_LEAVE_ERR_MSG, an error message is returned in
 *	the interpreter's result object. Otherwise, the interpreter's result
 *	object is left unchanged. If "flags" contains TCL_CANCEL_UNWIND,
 *	TCL_ERROR will only be returned if the script evaluation is being
 *	completely unwound.
 *
 * Side effects:
 *	The CANCELED flag for the interp will be reset if it is set.
 *
 *----------------------------------------------------------------------
 */

int
Tcl_Canceled(
    Tcl_Interp *interp,
    int flags)
{
    register Interp *iPtr = (Interp *) interp;

    /*
     * Has the current script in progress for this interpreter been canceled
     * or is the stack being unwound due to the previous script cancellation?
     */

    if (!TclCanceled(iPtr)) {
        return TCL_OK;
    }

    /*
     * The CANCELED flag is a one-shot flag that is reset immediately upon
     * being detected; however, if the TCL_CANCEL_UNWIND flag is set we will
     * continue to report that the script in progress has been canceled
     * thereby allowing the evaluation stack for the interp to be fully
     * unwound.
     */

    iPtr->flags &= ~CANCELED;

    /*
     * The CANCELED flag was detected and reset; however, if the caller
     * specified the TCL_CANCEL_UNWIND flag, we only return TCL_ERROR
     * (indicating that the script in progress has been canceled) if the
     * evaluation stack for the interp is being fully unwound.
     */

    if ((flags & TCL_CANCEL_UNWIND) && !(iPtr->flags & TCL_CANCEL_UNWIND)) {
        return TCL_OK;
    }

    /*
     * If the TCL_LEAVE_ERR_MSG flags bit is set, place an error in the
     * interp's result; otherwise, we leave it alone.
     */

    if (flags & TCL_LEAVE_ERR_MSG) {
        const char *id, *message = NULL;
        int length;

        /*
         * Setup errorCode variables so that we can differentiate between
         * being canceled and unwound.
         */

        if (iPtr->asyncCancelMsg != NULL) {
            message = Tcl_GetStringFromObj(iPtr->asyncCancelMsg, &length);
        } else {
            length = 0;
        }

        if (iPtr->flags & TCL_CANCEL_UNWIND) {
            id = "IUNWIND";
            if (length == 0) {
                message = "eval unwound";
            }
        } else {
            id = "ICANCEL";
            if (length == 0) {
                message = "eval canceled";
            }
        }

        Tcl_SetObjResult(interp, Tcl_NewStringObj(message, -1));
        Tcl_SetErrorCode(interp, "TCL", "CANCEL", id, message, NULL);
    }

    /*
     * Return TCL_ERROR to the caller (not necessarily just the Tcl core
     * itself) that indicates further processing of the script or command in
     * progress should halt gracefully and as soon as possible.
     */

    return TCL_ERROR;
}

/*
 *----------------------------------------------------------------------
 *
 * Tcl_CancelEval --
 *
 *	This function schedules the cancellation of the current script in the
 *	given interpreter.
 *
 * Results:
 *	The return value is a standard Tcl completion code such as TCL_OK or
 *	TCL_ERROR. Since the interp may belong to a different thread, no error
 *	message can be left in the interp's result.
 *
 * Side effects:
 *	The script in progress in the specified interpreter will be canceled
 *	with TCL_ERROR after asynchronous handlers are invoked at the next
 *	Tcl_Canceled check.
 *
 *----------------------------------------------------------------------
 */

int
Tcl_CancelEval(
    Tcl_Interp *interp,		/* Interpreter in which to cancel the
				 * script. */
    Tcl_Obj *resultObjPtr,	/* The script cancellation error message or
				 * NULL for a default error message. */
    ClientData clientData,	/* Passed to CancelEvalProc. */
    int flags)			/* Collection of OR-ed bits that control
				 * the cancellation of the script. Only
				 * TCL_CANCEL_UNWIND is currently
				 * supported. */
{
    Tcl_HashEntry *hPtr;
    CancelInfo *cancelInfo;
    int code = TCL_ERROR;
    const char *result;

    if (interp == NULL) {
	return TCL_ERROR;
    }

    Tcl_MutexLock(&cancelLock);
    if (cancelTableInitialized != 1) {
	/*
	 * No CancelInfo hash table (Tcl_CreateInterp has never been called?)
	 */

	goto done;
    }
    hPtr = Tcl_FindHashEntry(&cancelTable, (char *) interp);
    if (hPtr == NULL) {
	/*
	 * No CancelInfo record for this interpreter.
	 */

	goto done;
    }
    cancelInfo = Tcl_GetHashValue(hPtr);

    /*
     * Populate information needed by the interpreter thread to fulfill the
     * cancellation request. Currently, clientData is ignored. If the
     * TCL_CANCEL_UNWIND flags bit is set, the script in progress is not
     * allowed to catch the script cancellation because the evaluation stack
     * for the interp is completely unwound.
     */

    if (resultObjPtr != NULL) {
	result = Tcl_GetStringFromObj(resultObjPtr, &cancelInfo->length);
	cancelInfo->result = ckrealloc(cancelInfo->result,cancelInfo->length);
	memcpy(cancelInfo->result, result, (size_t) cancelInfo->length);
	TclDecrRefCount(resultObjPtr);	/* Discard their result object. */
    } else {
	cancelInfo->result = NULL;
	cancelInfo->length = 0;
    }
    cancelInfo->clientData = clientData;
    cancelInfo->flags = flags;
    Tcl_AsyncMark(cancelInfo->async);
    code = TCL_OK;

  done:
    Tcl_MutexUnlock(&cancelLock);
    return code;
}

/*
 *----------------------------------------------------------------------
 *
 * Tcl_InterpActive --
 *
 *	Returns non-zero if the specified interpreter is in use, i.e. if there
 *	is an evaluation currently active in the interpreter.
 *
 * Results:
 *	See above.
 *
 * Side effects:
 *	None.
 *
 *----------------------------------------------------------------------
 */

int
Tcl_InterpActive(
    Tcl_Interp *interp)
{
    return ((Interp *) interp)->numLevels > 0;
}

/*
 *----------------------------------------------------------------------
 *
 * Tcl_EvalObjv --
 *
 *	This function evaluates a Tcl command that has already been parsed
 *	into words, with one Tcl_Obj holding each word.
 *
 * Results:
 *	The return value is a standard Tcl completion code such as TCL_OK or
 *	TCL_ERROR. A result or error message is left in interp's result.
 *
 * Side effects:
 *	Always pushes a callback. Other side effects depend on the command.
 *
 *----------------------------------------------------------------------
 */

int
Tcl_EvalObjv(
    Tcl_Interp *interp,		/* Interpreter in which to evaluate the
				 * command. Also used for error reporting. */
    int objc,			/* Number of words in command. */
    Tcl_Obj *const objv[],	/* An array of pointers to objects that are
				 * the words that make up the command. */
    int flags)			/* Collection of OR-ed bits that control the
				 * evaluation of the script. Only
				 * TCL_EVAL_GLOBAL, TCL_EVAL_INVOKE and
				 * TCL_EVAL_NOERR are currently supported. */
{
    int result;
    NRE_callback *rootPtr = TOP_CB(interp);

    result = TclNREvalObjv(interp, objc, objv, flags, NULL);
    return TclNRRunCallbacks(interp, result, rootPtr);
}

int
TclNREvalObjv(
    Tcl_Interp *interp,		/* Interpreter in which to evaluate the
				 * command. Also used for error reporting. */
    int objc,			/* Number of words in command. */
    Tcl_Obj *const objv[],	/* An array of pointers to objects that are
				 * the words that make up the command. */
    int flags,			/* Collection of OR-ed bits that control the
				 * evaluation of the script. Only
				 * TCL_EVAL_GLOBAL, TCL_EVAL_INVOKE and
				 * TCL_EVAL_NOERR are currently supported. */
    Command *cmdPtr)		/* NULL if the Command is to be looked up
				 * here, otherwise the pointer to the
				 * requested Command struct to be invoked. */
{
    Interp *iPtr = (Interp *) interp;

    /*
     * data[1] stores a marker for use by tailcalls; it will be set to 1 by
     * command redirectors (imports, alias, ensembles) so that tailcall skips
     * this callback (that marks the end of the target command) and goes back
     * to the end of the source command.
     */

    if (iPtr->deferredCallbacks) {
        iPtr->deferredCallbacks = NULL;
    } else {
	TclNRAddCallback(interp, NRCommand, NULL, NULL, NULL, NULL);
    }

    iPtr->numLevels++;
    TclNRAddCallback(interp, EvalObjvCore, cmdPtr, INT2PTR(flags),
	    INT2PTR(objc), objv);
    return TCL_OK;
}

static int
EvalObjvCore(
    ClientData data[],
    Tcl_Interp *interp,
    int result)
{
    Command *cmdPtr = NULL, *preCmdPtr = data[0];
    int flags = PTR2INT(data[1]);
    int objc = PTR2INT(data[2]);
    Tcl_Obj **objv = data[3];
    Interp *iPtr = (Interp *) interp;
    Namespace *lookupNsPtr = NULL;
    int enterTracesDone = 0;

    /*
     * Push records for task to be done on return, in INVERSE order. First, if
     * needed, the exception handlers (as they should happen last).
     */

    if (!(flags & TCL_EVAL_NOERR)) {
	TEOV_PushExceptionHandlers(interp, objc, objv, flags);
    }

    if (TCL_OK != TclInterpReady(interp)) {
	return TCL_ERROR;
    }

    if (objc == 0) {
	return TCL_OK;
    }

    if (TclLimitExceeded(iPtr->limit)) {
	return TCL_ERROR;
    }

    /*
     * Configure evaluation context to match the requested flags.
     */

    if (iPtr->lookupNsPtr) {

	/*
	 * Capture the namespace we should do command name resolution in, as
	 * instructed by our caller sneaking it in to us in a private interp
	 * field.  Clear that field right away so we cannot possibly have its
	 * use leak where it should not.  The sneaky message pass is done.
	 *
	 * Use of this mechanism overrides the TCL_EVAL_GLOBAL flag.
	 * TODO: Is that a bug?
	 */

	lookupNsPtr = iPtr->lookupNsPtr;
	iPtr->lookupNsPtr = NULL;
    } else if (flags & TCL_EVAL_INVOKE) {
	lookupNsPtr = iPtr->globalNsPtr;
    } else {

	/*
	 * TCL_EVAL_INVOKE was not set: clear rewrite rules
	 */

	TclResetRewriteEnsemble(interp, 1);

	if (flags & TCL_EVAL_GLOBAL) {
	    TEOV_SwitchVarFrame(interp);
	    lookupNsPtr = iPtr->globalNsPtr;
	}
    }

    /*
     * Lookup the Command to dispatch.
     */

    reresolve:
    assert(cmdPtr == NULL);
    if (preCmdPtr) {
	/*
         * Caller gave it to us.
         */

	if (!(preCmdPtr->flags & CMD_IS_DELETED)) {
	    /*
             * So long as it exists, use it.
             */

	    cmdPtr = preCmdPtr;
	} else if (flags & TCL_EVAL_NORESOLVE) {
	    /*
	     * When it's been deleted, and we're told not to attempt resolving
	     * it ourselves, all we can do is raise an error.
	     */

	    Tcl_SetObjResult(interp, Tcl_ObjPrintf(
		    "attempt to invoke a deleted command"));
	    Tcl_SetErrorCode(interp, "TCL", "EVAL", "DELETEDCOMMAND", NULL);
	    return TCL_ERROR;
	}
    }
    if (cmdPtr == NULL) {
	cmdPtr = TEOV_LookupCmdFromObj(interp, objv[0], lookupNsPtr);
	if (!cmdPtr) {
	    return TEOV_NotFound(interp, objc, objv, lookupNsPtr);
	}
    }

    if (enterTracesDone || iPtr->tracePtr
	    || (cmdPtr->flags & CMD_HAS_EXEC_TRACES)) {
	Tcl_Obj *commandPtr = TclGetSourceFromFrame(
		flags & TCL_EVAL_SOURCE_IN_FRAME ?  iPtr->cmdFramePtr : NULL,
		objc, objv);

	Tcl_IncrRefCount(commandPtr);
	if (!enterTracesDone) {
	    int code = TEOV_RunEnterTraces(interp, &cmdPtr, commandPtr,
		    objc, objv);

	    /*
	     * Send any exception from enter traces back as an exception
	     * raised by the traced command.
	     * TODO: Is this a bug?  Letting an execution trace BREAK or
	     * CONTINUE or RETURN in the place of the traced command?  Would
	     * either converting all exceptions to TCL_ERROR, or just
	     * swallowing them be better?  (Swallowing them has the problem of
	     * permanently hiding program errors.)
	     */

	    if (code != TCL_OK) {
		Tcl_DecrRefCount(commandPtr);
		return code;
	    }

	    /*
	     * If the enter traces made the resolved cmdPtr unusable, go back
	     * and resolve again, but next time don't run enter traces again.
	     */

	    if (cmdPtr == NULL) {
		enterTracesDone = 1;
		Tcl_DecrRefCount(commandPtr);
		goto reresolve;
	    }
	}

	/*
	 * Schedule leave traces.  Raise the refCount on the resolved cmdPtr,
	 * so that when it passes to the leave traces we know it's still
	 * valid.
	 */

	cmdPtr->refCount++;
	TclNRAddCallback(interp, TEOV_RunLeaveTraces, INT2PTR(objc),
		    commandPtr, cmdPtr, objv);
    }

    TclNRAddCallback(interp, Dispatch,
	    cmdPtr->nreProc ? cmdPtr->nreProc : cmdPtr->objProc,
	    cmdPtr->objClientData, INT2PTR(objc), objv);
    return TCL_OK;
}

static int
Dispatch(
    ClientData data[],
    Tcl_Interp *interp,
    int result)
{
    Tcl_ObjCmdProc *objProc = data[0];
    ClientData clientData = data[1];
    int objc = PTR2INT(data[2]);
    Tcl_Obj **objv = data[3];
    Interp *iPtr = (Interp *) interp;

#ifdef USE_DTRACE
    if (TCL_DTRACE_CMD_ARGS_ENABLED()) {
	const char *a[10];
	int i = 0;

	while (i < 10) {
	    a[i] = i < objc ? TclGetString(objv[i]) : NULL; i++;
	}
	TCL_DTRACE_CMD_ARGS(a[0], a[1], a[2], a[3], a[4], a[5], a[6], a[7],
		a[8], a[9]);
    }
    if (TCL_DTRACE_CMD_INFO_ENABLED() && iPtr->cmdFramePtr) {
	Tcl_Obj *info = TclInfoFrame(interp, iPtr->cmdFramePtr);
	const char *a[6]; int i[2];

	TclDTraceInfo(info, a, i);
	TCL_DTRACE_CMD_INFO(a[0], a[1], a[2], a[3], i[0], i[1], a[4], a[5]);
	TclDecrRefCount(info);
    }
    if ((TCL_DTRACE_CMD_RETURN_ENABLED() || TCL_DTRACE_CMD_RESULT_ENABLED())
	    && objc) {
	TclNRAddCallback(interp, DTraceCmdReturn, objv[0], NULL, NULL, NULL);
    }
    if (TCL_DTRACE_CMD_ENTRY_ENABLED() && objc) {
	TCL_DTRACE_CMD_ENTRY(TclGetString(objv[0]), objc - 1,
		(Tcl_Obj **)(objv + 1));
    }
#endif /* USE_DTRACE */

    iPtr->cmdCount++;
    return objProc(clientData, interp, objc, objv);
}

int
TclNRRunCallbacks(
    Tcl_Interp *interp,
    int result,
    struct NRE_callback *rootPtr)
				/* All callbacks down to rootPtr not inclusive
				 * are to be run. */
{
    Interp *iPtr = (Interp *) interp;

    /*
     * If the interpreter has a non-empty string result, the result object is
     * either empty or stale because some function set interp->result
     * directly. If so, move the string result to the result object, then
     * reset the string result.
     *
     * This only needs to be done for the first item in the list: all other
     * are for NR function calls, and those are Tcl_Obj based.
     */

    if (*(iPtr->result) != 0) {
	(void) Tcl_GetObjResult(interp);
    }

    /*
     * This is the trampoline.
     */

    while (TOP_CB(interp) != rootPtr) {
        NRE_callback *callbackPtr = TOP_CB(interp);
        Tcl_NRPostProc *procPtr = callbackPtr->procPtr;

	TOP_CB(interp) = callbackPtr->nextPtr;
	result = procPtr(callbackPtr->data, interp, result);
	TCLNR_FREE(interp, callbackPtr);
    }
    return result;
}

static int
NRCommand(
    ClientData data[],
    Tcl_Interp *interp,
    int result)
{
    Interp *iPtr = (Interp *) interp;

    iPtr->numLevels--;

     /*
      * If there is a tailcall, schedule it next
      */

    if (data[1] && (data[1] != INT2PTR(1))) {
        TclNRAddCallback(interp, TclNRTailcallEval, data[1], NULL, NULL, NULL);
    }

    /* OPT ??
     * Do not interrupt a series of cleanups with async or limit checks:
     * just check at the end?
     */

    if (TclAsyncReady(iPtr)) {
	result = Tcl_AsyncInvoke(interp, result);
    }
    if ((result == TCL_OK) && TclCanceled(iPtr)) {
	result = Tcl_Canceled(interp, TCL_LEAVE_ERR_MSG);
    }
    if (result == TCL_OK && TclLimitReady(iPtr->limit)) {
	result = Tcl_LimitCheck(interp);
    }

    return result;
}

/*
 *----------------------------------------------------------------------
 *
 * TEOV_Exception	 -
 * TEOV_LookupCmdFromObj -
 * TEOV_RunEnterTraces	 -
 * TEOV_RunLeaveTraces	 -
 * TEOV_NotFound	 -
 *
 *	These are helper functions for Tcl_EvalObjv.
 *
 *----------------------------------------------------------------------
 */

static void
TEOV_PushExceptionHandlers(
    Tcl_Interp *interp,
    int objc,
    Tcl_Obj *const objv[],
    int flags)
{
    Interp *iPtr = (Interp *) interp;

    /*
     * If any error processing is necessary, push the appropriate records.
     * Note that we have to push them in the inverse order: first the one that
     * has to run last.
     */

    if (!(flags & TCL_EVAL_INVOKE)) {
	/*
	 * Error messages
	 */

	TclNRAddCallback(interp, TEOV_Error, INT2PTR(objc),
		(ClientData) objv, NULL, NULL);
    }

    if (iPtr->numLevels == 1) {
	/*
	 * No CONTINUE or BREAK at level 0, manage RETURN
	 */

	TclNRAddCallback(interp, TEOV_Exception, INT2PTR(iPtr->evalFlags),
		NULL, NULL, NULL);
    }
}

static void
TEOV_SwitchVarFrame(
    Tcl_Interp *interp)
{
    Interp *iPtr = (Interp *) interp;

    /*
     * Change the varFrame to be the rootVarFrame, and push a record to
     * restore things at the end.
     */

    TclNRAddCallback(interp, TEOV_RestoreVarFrame, iPtr->varFramePtr, NULL,
	    NULL, NULL);
    iPtr->varFramePtr = iPtr->rootFramePtr;
}

static int
TEOV_RestoreVarFrame(
    ClientData data[],
    Tcl_Interp *interp,
    int result)
{
    ((Interp *) interp)->varFramePtr = data[0];
    return result;
}

static int
TEOV_Exception(
    ClientData data[],
    Tcl_Interp *interp,
    int result)
{
    Interp *iPtr = (Interp *) interp;
    int allowExceptions = (PTR2INT(data[0]) & TCL_ALLOW_EXCEPTIONS);

    if (result != TCL_OK) {
	if (result == TCL_RETURN) {
	    result = TclUpdateReturnInfo(iPtr);
	}
	if ((result != TCL_OK) && (result != TCL_ERROR) && !allowExceptions) {
	    ProcessUnexpectedResult(interp, result);
	    result = TCL_ERROR;
	}
    }

    /*
     * We are returning to level 0, so should process TclResetCancellation. As
     * numLevels has not *yet* been decreased, do not call it: do the thing
     * here directly.
     */

    TclUnsetCancelFlags(iPtr);
    return result;
}

static int
TEOV_Error(
    ClientData data[],
    Tcl_Interp *interp,
    int result)
{
    Interp *iPtr = (Interp *) interp;
    Tcl_Obj *listPtr;
    const char *cmdString;
    int cmdLen;
    int objc = PTR2INT(data[0]);
    Tcl_Obj **objv = data[1];

    if ((result == TCL_ERROR) && !(iPtr->flags & ERR_ALREADY_LOGGED)){
	/*
	 * If there was an error, a command string will be needed for the
	 * error log: get it out of the itemPtr. The details depend on the
	 * type.
	 */

	listPtr = Tcl_NewListObj(objc, objv);
	cmdString = Tcl_GetStringFromObj(listPtr, &cmdLen);
	Tcl_LogCommandInfo(interp, cmdString, cmdString, cmdLen);
	Tcl_DecrRefCount(listPtr);
    }
    iPtr->flags &= ~ERR_ALREADY_LOGGED;
    return result;
}

static int
TEOV_NotFound(
    Tcl_Interp *interp,
    int objc,
    Tcl_Obj *const objv[],
    Namespace *lookupNsPtr)
{
    Command * cmdPtr;
    Interp *iPtr = (Interp *) interp;
    int i, newObjc, handlerObjc;
    Tcl_Obj **newObjv, **handlerObjv;
    CallFrame *varFramePtr = iPtr->varFramePtr;
    Namespace *currNsPtr = NULL;/* Used to check for and invoke any registered
				 * unknown command handler for the current
				 * namespace (TIP 181). */
    Namespace *savedNsPtr = NULL;

    currNsPtr = varFramePtr->nsPtr;
    if ((currNsPtr == NULL) || (currNsPtr->unknownHandlerPtr == NULL)) {
	currNsPtr = iPtr->globalNsPtr;
	if (currNsPtr == NULL) {
	    Tcl_Panic("Tcl_EvalObjv: NULL global namespace pointer");
	}
    }

    /*
     * Check to see if the resolution namespace has lost its unknown handler.
     * If so, reset it to "::unknown".
     */

    if (currNsPtr->unknownHandlerPtr == NULL) {
	TclNewLiteralStringObj(currNsPtr->unknownHandlerPtr, "::unknown");
	Tcl_IncrRefCount(currNsPtr->unknownHandlerPtr);
    }

    /*
     * Get the list of words for the unknown handler and allocate enough space
     * to hold both the handler prefix and all words of the command invokation
     * itself.
     */

    Tcl_ListObjGetElements(NULL, currNsPtr->unknownHandlerPtr,
	    &handlerObjc, &handlerObjv);
    newObjc = objc + handlerObjc;
    newObjv = TclStackAlloc(interp, (int) sizeof(Tcl_Obj *) * newObjc);

    /*
     * Copy command prefix from unknown handler and add on the real command's
     * full argument list. Note that we only use memcpy() once because we have
     * to increment the reference count of all the handler arguments anyway.
     */

    for (i = 0; i < handlerObjc; ++i) {
	newObjv[i] = handlerObjv[i];
	Tcl_IncrRefCount(newObjv[i]);
    }
    memcpy(newObjv+handlerObjc, objv, sizeof(Tcl_Obj *) * (unsigned)objc);

    /*
     * Look up and invoke the handler (by recursive call to this function). If
     * there is no handler at all, instead of doing the recursive call we just
     * generate a generic error message; it would be an infinite-recursion
     * nightmare otherwise.
     *
     * In this case we worry a bit less about recursion for now, and call the
     * "blocking" interface.
     */

    cmdPtr = TEOV_LookupCmdFromObj(interp, newObjv[0], lookupNsPtr);
    if (cmdPtr == NULL) {
	Tcl_SetObjResult(interp, Tcl_ObjPrintf(
                "invalid command name \"%s\"", TclGetString(objv[0])));
        Tcl_SetErrorCode(interp, "TCL", "LOOKUP", "COMMAND",
                TclGetString(objv[0]), NULL);

	/*
	 * Release any resources we locked and allocated during the handler
	 * call.
	 */

	for (i = 0; i < handlerObjc; ++i) {
	    Tcl_DecrRefCount(newObjv[i]);
	}
	TclStackFree(interp, newObjv);
	return TCL_ERROR;
    }

    if (lookupNsPtr) {
	savedNsPtr = varFramePtr->nsPtr;
	varFramePtr->nsPtr = lookupNsPtr;
    }
    TclSkipTailcall(interp);
    TclNRAddCallback(interp, TEOV_NotFoundCallback, INT2PTR(handlerObjc),
	    newObjv, savedNsPtr, NULL);
    return TclNREvalObjv(interp, newObjc, newObjv, TCL_EVAL_NOERR, NULL);
}

static int
TEOV_NotFoundCallback(
    ClientData data[],
    Tcl_Interp *interp,
    int result)
{
    Interp *iPtr = (Interp *) interp;
    int objc = PTR2INT(data[0]);
    Tcl_Obj **objv = data[1];
    Namespace *savedNsPtr = data[2];

    int i;

    if (savedNsPtr) {
	iPtr->varFramePtr->nsPtr = savedNsPtr;
    }

    /*
     * Release any resources we locked and allocated during the handler call.
     */

    for (i = 0; i < objc; ++i) {
	Tcl_DecrRefCount(objv[i]);
    }
    TclStackFree(interp, objv);

    return result;
}

static int
TEOV_RunEnterTraces(
    Tcl_Interp *interp,
    Command **cmdPtrPtr,
    Tcl_Obj *commandPtr,
    int objc,
    Tcl_Obj *const objv[])
{
    Interp *iPtr = (Interp *) interp;
    Command *cmdPtr = *cmdPtrPtr;
    int newEpoch, cmdEpoch = cmdPtr->cmdEpoch;
    int length, traceCode = TCL_OK;
    const char *command = Tcl_GetStringFromObj(commandPtr, &length);

    /*
     * Call trace functions.
     * Execute any command or execution traces. Note that we bump up the
     * command's reference count for the duration of the calling of the
     * traces so that the structure doesn't go away underneath our feet.
     */

    cmdPtr->refCount++;
    if (iPtr->tracePtr) {
	traceCode = TclCheckInterpTraces(interp, command, length,
		cmdPtr, TCL_OK, TCL_TRACE_ENTER_EXEC, objc, objv);
    }
    if ((cmdPtr->flags & CMD_HAS_EXEC_TRACES) && (traceCode == TCL_OK)) {
	traceCode = TclCheckExecutionTraces(interp, command, length,
		cmdPtr, TCL_OK, TCL_TRACE_ENTER_EXEC, objc, objv);
    }
    newEpoch = cmdPtr->cmdEpoch;
    TclCleanupCommandMacro(cmdPtr);

    if (traceCode != TCL_OK) {
	if (traceCode == TCL_ERROR) {
	    Tcl_Obj *info;

	    TclNewLiteralStringObj(info, "\n    (enter trace on \"");
	    Tcl_AppendLimitedToObj(info, command, length, 55, "...");
	    Tcl_AppendToObj(info, "\")", 2);
	    Tcl_AppendObjToErrorInfo(interp, info);
	    iPtr->flags |= ERR_ALREADY_LOGGED;
	}
	return traceCode;
    }
    if (cmdEpoch != newEpoch) {
	*cmdPtrPtr = NULL;
    }
    return TCL_OK;
}

static int
TEOV_RunLeaveTraces(
    ClientData data[],
    Tcl_Interp *interp,
    int result)
{
    Interp *iPtr = (Interp *) interp;
    int traceCode = TCL_OK;
    int objc = PTR2INT(data[0]);
    Tcl_Obj *commandPtr = data[1];
    Command *cmdPtr = data[2];
    Tcl_Obj **objv = data[3];
    int length;
    const char *command = Tcl_GetStringFromObj(commandPtr, &length);

    if (!(cmdPtr->flags & CMD_IS_DELETED)) {
	if (cmdPtr->flags & CMD_HAS_EXEC_TRACES){
	    traceCode = TclCheckExecutionTraces(interp, command, length,
		    cmdPtr, result, TCL_TRACE_LEAVE_EXEC, objc, objv);
	}
	if (iPtr->tracePtr != NULL && traceCode == TCL_OK) {
	    traceCode = TclCheckInterpTraces(interp, command, length,
		    cmdPtr, result, TCL_TRACE_LEAVE_EXEC, objc, objv);
	}
    }

    /*
     * As cmdPtr is set, TclNRRunCallbacks is about to reduce the numlevels.
     * Prevent that by resetting the cmdPtr field and dealing right here with
     * cmdPtr->refCount.
     */

    TclCleanupCommandMacro(cmdPtr);

    if (traceCode != TCL_OK) {
	if (traceCode == TCL_ERROR) {
	    Tcl_Obj *info;

	    TclNewLiteralStringObj(info, "\n    (leave trace on \"");
	    Tcl_AppendLimitedToObj(info, command, length, 55, "...");
	    Tcl_AppendToObj(info, "\")", 2);
	    Tcl_AppendObjToErrorInfo(interp, info);
	    iPtr->flags |= ERR_ALREADY_LOGGED;
	}
	result = traceCode;
    }
    Tcl_DecrRefCount(commandPtr);
    return result;
}

static inline Command *
TEOV_LookupCmdFromObj(
    Tcl_Interp *interp,
    Tcl_Obj *namePtr,
    Namespace *lookupNsPtr)
{
    Interp *iPtr = (Interp *) interp;
    Command *cmdPtr;
    Namespace *savedNsPtr = iPtr->varFramePtr->nsPtr;

    if (lookupNsPtr) {
	iPtr->varFramePtr->nsPtr = lookupNsPtr;
    }
    cmdPtr = (Command *) Tcl_GetCommandFromObj(interp, namePtr);
    iPtr->varFramePtr->nsPtr = savedNsPtr;
    return cmdPtr;
}

/*
 *----------------------------------------------------------------------
 *
 * Tcl_EvalTokensStandard --
 *
 *	Given an array of tokens parsed from a Tcl command (e.g., the tokens
 *	that make up a word or the index for an array variable) this function
 *	evaluates the tokens and concatenates their values to form a single
 *	result value.
 *
 * Results:
 *	The return value is a standard Tcl completion code such as TCL_OK or
 *	TCL_ERROR. A result or error message is left in interp's result.
 *
 * Side effects:
 *	Depends on the array of tokens being evaled.
 *
 *----------------------------------------------------------------------
 */

int
Tcl_EvalTokensStandard(
    Tcl_Interp *interp,		/* Interpreter in which to lookup variables,
				 * execute nested commands, and report
				 * errors. */
    Tcl_Token *tokenPtr,	/* Pointer to first in an array of tokens to
				 * evaluate and concatenate. */
    int count)			/* Number of tokens to consider at tokenPtr.
				 * Must be at least 1. */
{
    return TclSubstTokens(interp, tokenPtr, count, /* numLeftPtr */ NULL, 1,
	    NULL, NULL);
}

/*
 *----------------------------------------------------------------------
 *
 * Tcl_EvalTokens --
 *
 *	Given an array of tokens parsed from a Tcl command (e.g., the tokens
 *	that make up a word or the index for an array variable) this function
 *	evaluates the tokens and concatenates their values to form a single
 *	result value.
 *
 * Results:
 *	The return value is a pointer to a newly allocated Tcl_Obj containing
 *	the value of the array of tokens. The reference count of the returned
 *	object has been incremented. If an error occurs in evaluating the
 *	tokens then a NULL value is returned and an error message is left in
 *	interp's result.
 *
 * Side effects:
 *	A new object is allocated to hold the result.
 *
 *----------------------------------------------------------------------
 *
 * This uses a non-standard return convention; its use is now deprecated. It
 * is a wrapper for the new function Tcl_EvalTokensStandard, and is not used
 * in the core any longer. It is only kept for backward compatibility.
 */

Tcl_Obj *
Tcl_EvalTokens(
    Tcl_Interp *interp,		/* Interpreter in which to lookup variables,
				 * execute nested commands, and report
				 * errors. */
    Tcl_Token *tokenPtr,	/* Pointer to first in an array of tokens to
				 * evaluate and concatenate. */
    int count)			/* Number of tokens to consider at tokenPtr.
				 * Must be at least 1. */
{
    Tcl_Obj *resPtr;

    if (Tcl_EvalTokensStandard(interp, tokenPtr, count) != TCL_OK) {
	return NULL;
    }
    resPtr = Tcl_GetObjResult(interp);
    Tcl_IncrRefCount(resPtr);
    Tcl_ResetResult(interp);
    return resPtr;
}

/*
 *----------------------------------------------------------------------
 *
 * Tcl_EvalEx, TclEvalEx --
 *
 *	This function evaluates a Tcl script without using the compiler or
 *	byte-code interpreter. It just parses the script, creates values for
 *	each word of each command, then calls EvalObjv to execute each
 *	command.
 *
 * Results:
 *	The return value is a standard Tcl completion code such as TCL_OK or
 *	TCL_ERROR. A result or error message is left in interp's result.
 *
 * Side effects:
 *	Depends on the script.
 *
 * TIP #280 : Keep public API, internally extended API.
 *----------------------------------------------------------------------
 */

int
Tcl_EvalEx(
    Tcl_Interp *interp,		/* Interpreter in which to evaluate the
				 * script. Also used for error reporting. */
    const char *script,		/* First character of script to evaluate. */
    int numBytes,		/* Number of bytes in script. If < 0, the
				 * script consists of all bytes up to the
				 * first null character. */
    int flags)			/* Collection of OR-ed bits that control the
				 * evaluation of the script. Only
				 * TCL_EVAL_GLOBAL is currently supported. */
{
    return TclEvalEx(interp, script, numBytes, flags, 1, NULL, script);
}

int
TclEvalEx(
    Tcl_Interp *interp,		/* Interpreter in which to evaluate the
				 * script. Also used for error reporting. */
    const char *script,		/* First character of script to evaluate. */
    int numBytes,		/* Number of bytes in script. If < 0, the
				 * script consists of all bytes up to the
				 * first NUL character. */
    int flags,			/* Collection of OR-ed bits that control the
				 * evaluation of the script. Only
				 * TCL_EVAL_GLOBAL is currently supported. */
    int line,			/* The line the script starts on. */
    int *clNextOuter,		/* Information about an outer context for */
    const char *outerScript)	/* continuation line data. This is set only in
				 * TclSubstTokens(), to properly handle
				 * [...]-nested commands. The 'outerScript'
				 * refers to the most-outer script containing
				 * the embedded command, which is refered to
				 * by 'script'. The 'clNextOuter' refers to
				 * the current entry in the table of
				 * continuation lines in this "master script",
				 * and the character offsets are relative to
				 * the 'outerScript' as well.
				 *
				 * If outerScript == script, then this call is
				 * for the outer-most script/command. See
				 * Tcl_EvalEx() and TclEvalObjEx() for places
				 * generating arguments for which this is
				 * true. */
{
    Interp *iPtr = (Interp *) interp;
    const char *p, *next;
    const unsigned int minObjs = 20;
    Tcl_Obj **objv, **objvSpace;
    int *expand, *lines, *lineSpace;
    Tcl_Token *tokenPtr;
    int commandLength, bytesLeft, expandRequested, code = TCL_OK;
    CallFrame *savedVarFramePtr;/* Saves old copy of iPtr->varFramePtr in case
				 * TCL_EVAL_GLOBAL was set. */
    int allowExceptions = (iPtr->evalFlags & TCL_ALLOW_EXCEPTIONS);
    int gotParse = 0;
    unsigned int i, objectsUsed = 0;
				/* These variables keep track of how much
				 * state has been allocated while evaluating
				 * the script, so that it can be freed
				 * properly if an error occurs. */
    Tcl_Parse *parsePtr = TclStackAlloc(interp, sizeof(Tcl_Parse));
    CmdFrame *eeFramePtr = TclStackAlloc(interp, sizeof(CmdFrame));
    Tcl_Obj **stackObjArray =
	    TclStackAlloc(interp, minObjs * sizeof(Tcl_Obj *));
    int *expandStack = TclStackAlloc(interp, minObjs * sizeof(int));
    int *linesStack = TclStackAlloc(interp, minObjs * sizeof(int));
				/* TIP #280 Structures for tracking of command
				 * locations. */
    int *clNext = NULL;		/* Pointer for the tracking of invisible
				 * continuation lines. Initialized only if the
				 * caller gave us a table of locations to
				 * track, via scriptCLLocPtr. It always refers
				 * to the table entry holding the location of
				 * the next invisible continuation line to
				 * look for, while parsing the script. */

    if (iPtr->scriptCLLocPtr) {
	if (clNextOuter) {
	    clNext = clNextOuter;
	} else {
	    clNext = &iPtr->scriptCLLocPtr->loc[0];
	}
    }

    if (numBytes < 0) {
	numBytes = strlen(script);
    }
    Tcl_ResetResult(interp);

    savedVarFramePtr = iPtr->varFramePtr;
    if (flags & TCL_EVAL_GLOBAL) {
	iPtr->varFramePtr = iPtr->rootFramePtr;
    }

    /*
     * Each iteration through the following loop parses the next command from
     * the script and then executes it.
     */

    objv = objvSpace = stackObjArray;
    lines = lineSpace = linesStack;
    expand = expandStack;
    p = script;
    bytesLeft = numBytes;

    /*
     * TIP #280 Initialize tracking. Do not push on the frame stack yet.
     *
     * We open a new context, either for a sourced script, or 'eval'.
     * For sourced files we always have a path object, even if nothing was
     * specified in the interp itself. That makes code using it simpler as
     * NULL checks can be left out. Sourced file without path in the
     * 'scriptFile' is possible during Tcl initialization.
     */

    eeFramePtr->level = iPtr->cmdFramePtr ? iPtr->cmdFramePtr->level + 1 : 1;
    eeFramePtr->framePtr = iPtr->framePtr;
    eeFramePtr->nextPtr = iPtr->cmdFramePtr;
    eeFramePtr->nline = 0;
    eeFramePtr->line = NULL;
    eeFramePtr->cmdObj = NULL;

    iPtr->cmdFramePtr = eeFramePtr;
    if (iPtr->evalFlags & TCL_EVAL_FILE) {
	/*
	 * Set up for a sourced file.
	 */

	eeFramePtr->type = TCL_LOCATION_SOURCE;

	if (iPtr->scriptFile) {
	    /*
	     * Normalization here, to have the correct pwd. Should have
	     * negligible impact on performance, as the norm should have been
	     * done already by the 'source' invoking us, and it caches the
	     * result.
	     */

	    Tcl_Obj *norm = Tcl_FSGetNormalizedPath(interp, iPtr->scriptFile);

	    if (norm == NULL) {
		/*
		 * Error message in the interp result.
		 */

		code = TCL_ERROR;
		goto error;
	    }
	    eeFramePtr->data.eval.path = norm;
	} else {
	    TclNewLiteralStringObj(eeFramePtr->data.eval.path, "");
	}
	Tcl_IncrRefCount(eeFramePtr->data.eval.path);
    } else {
	/*
	 * Set up for plain eval.
	 */

	eeFramePtr->type = TCL_LOCATION_EVAL;
	eeFramePtr->data.eval.path = NULL;
    }

    iPtr->evalFlags = 0;
    do {
	if (Tcl_ParseCommand(interp, p, bytesLeft, 0, parsePtr) != TCL_OK) {
	    code = TCL_ERROR;
	    Tcl_LogCommandInfo(interp, script, parsePtr->commandStart,
		    parsePtr->term + 1 - parsePtr->commandStart);
	    goto posterror;
	}

	/*
	 * TIP #280 Track lines. The parser may have skipped text till it
	 * found the command we are now at. We have to count the lines in this
	 * block, and do not forget invisible continuation lines.
	 */

	TclAdvanceLines(&line, p, parsePtr->commandStart);
	TclAdvanceContinuations(&line, &clNext,
		parsePtr->commandStart - outerScript);

	gotParse = 1;
	if (parsePtr->numWords > 0) {
	    /*
	     * TIP #280. Track lines within the words of the current
	     * command. We use a separate pointer into the table of
	     * continuation line locations to not lose our position for the
	     * per-command parsing.
	     */

	    int wordLine = line;
	    const char *wordStart = parsePtr->commandStart;
	    int *wordCLNext = clNext;
	    unsigned int objectsNeeded = 0;
	    unsigned int numWords = parsePtr->numWords;

	    /*
	     * Generate an array of objects for the words of the command.
	     */

	    if (numWords > minObjs) {
		expand =    ckalloc(numWords * sizeof(int));
		objvSpace = ckalloc(numWords * sizeof(Tcl_Obj *));
		lineSpace = ckalloc(numWords * sizeof(int));
	    }
	    expandRequested = 0;
	    objv = objvSpace;
	    lines = lineSpace;

	    iPtr->cmdFramePtr = eeFramePtr->nextPtr;
	    for (objectsUsed = 0, tokenPtr = parsePtr->tokenPtr;
		    objectsUsed < numWords;
		    objectsUsed++, tokenPtr += tokenPtr->numComponents+1) {
		/*
		 * TIP #280. Track lines to current word. Save the information
		 * on a per-word basis, signaling dynamic words as needed.
		 * Make the information available to the recursively called
		 * evaluator as well, including the type of context (source
		 * vs. eval).
		 */

		TclAdvanceLines(&wordLine, wordStart, tokenPtr->start);
		TclAdvanceContinuations(&wordLine, &wordCLNext,
			tokenPtr->start - outerScript);
		wordStart = tokenPtr->start;

		lines[objectsUsed] = TclWordKnownAtCompileTime(tokenPtr, NULL)
			? wordLine : -1;

		if (eeFramePtr->type == TCL_LOCATION_SOURCE) {
		    iPtr->evalFlags |= TCL_EVAL_FILE;
		}

		code = TclSubstTokens(interp, tokenPtr+1,
			tokenPtr->numComponents, NULL, wordLine,
			wordCLNext, outerScript);

		iPtr->evalFlags = 0;

		if (code != TCL_OK) {
		    break;
		}
		objv[objectsUsed] = Tcl_GetObjResult(interp);
		Tcl_IncrRefCount(objv[objectsUsed]);
		if (tokenPtr->type == TCL_TOKEN_EXPAND_WORD) {
		    int numElements;

		    code = TclListObjLength(interp, objv[objectsUsed],
			    &numElements);
		    if (code == TCL_ERROR) {
			/*
			 * Attempt to expand a non-list.
			 */

			Tcl_AppendObjToErrorInfo(interp, Tcl_ObjPrintf(
				"\n    (expanding word %d)", objectsUsed));
			Tcl_DecrRefCount(objv[objectsUsed]);
			break;
		    }
		    expandRequested = 1;
		    expand[objectsUsed] = 1;

		    objectsNeeded += (numElements ? numElements : 1);
		} else {
		    expand[objectsUsed] = 0;
		    objectsNeeded++;
		}

		if (wordCLNext) {
		    TclContinuationsEnterDerived(objv[objectsUsed],
			    wordStart - outerScript, wordCLNext);
		}
	    } /* for loop */
	    iPtr->cmdFramePtr = eeFramePtr;
	    if (code != TCL_OK) {
		goto error;
	    }
	    if (expandRequested) {
		/*
		 * Some word expansion was requested. Check for objv resize.
		 */

		Tcl_Obj **copy = objvSpace;
		int *lcopy = lineSpace;
		int wordIdx = numWords;
		int objIdx = objectsNeeded - 1;

		if ((numWords > minObjs) || (objectsNeeded > minObjs)) {
		    objv = objvSpace =
			    ckalloc(objectsNeeded * sizeof(Tcl_Obj *));
		    lines = lineSpace = ckalloc(objectsNeeded * sizeof(int));
		}

		objectsUsed = 0;
		while (wordIdx--) {
		    if (expand[wordIdx]) {
			int numElements;
			Tcl_Obj **elements, *temp = copy[wordIdx];

			Tcl_ListObjGetElements(NULL, temp, &numElements,
				&elements);
			objectsUsed += numElements;
			while (numElements--) {
			    lines[objIdx] = -1;
			    objv[objIdx--] = elements[numElements];
			    Tcl_IncrRefCount(elements[numElements]);
			}
			Tcl_DecrRefCount(temp);
		    } else {
			lines[objIdx] = lcopy[wordIdx];
			objv[objIdx--] = copy[wordIdx];
			objectsUsed++;
		    }
		}
		objv += objIdx+1;

		if (copy != stackObjArray) {
		    ckfree(copy);
		}
		if (lcopy != linesStack) {
		    ckfree(lcopy);
		}
	    }

	    /*
	     * Execute the command and free the objects for its words.
	     *
	     * TIP #280: Remember the command itself for 'info frame'. We
	     * shorten the visible command by one char to exclude the
	     * termination character, if necessary. Here is where we put our
	     * frame on the stack of frames too. _After_ the nested commands
	     * have been executed.
	     */

	    eeFramePtr->cmd = parsePtr->commandStart;
	    eeFramePtr->len = parsePtr->commandSize;

	    if (parsePtr->term ==
		    parsePtr->commandStart + parsePtr->commandSize - 1) {
		eeFramePtr->len--;
	    }

	    eeFramePtr->nline = objectsUsed;
	    eeFramePtr->line = lines;

	    TclArgumentEnter(interp, objv, objectsUsed, eeFramePtr);
	    code = Tcl_EvalObjv(interp, objectsUsed, objv,
		    TCL_EVAL_NOERR | TCL_EVAL_SOURCE_IN_FRAME);
	    TclArgumentRelease(interp, objv, objectsUsed);

	    eeFramePtr->line = NULL;
	    eeFramePtr->nline = 0;
	    if (eeFramePtr->cmdObj) {
		Tcl_DecrRefCount(eeFramePtr->cmdObj);
		eeFramePtr->cmdObj = NULL;
	    }

	    if (code != TCL_OK) {
		goto error;
	    }
	    for (i = 0; i < objectsUsed; i++) {
		Tcl_DecrRefCount(objv[i]);
	    }
	    objectsUsed = 0;
	    if (objvSpace != stackObjArray) {
		ckfree(objvSpace);
		objvSpace = stackObjArray;
		ckfree(lineSpace);
		lineSpace = linesStack;
	    }

	    /*
	     * Free expand separately since objvSpace could have been
	     * reallocated above.
	     */

	    if (expand != expandStack) {
		ckfree(expand);
		expand = expandStack;
	    }
	}

	/*
	 * Advance to the next command in the script.
	 *
	 * TIP #280 Track Lines. Now we track how many lines were in the
	 * executed command.
	 */

	next = parsePtr->commandStart + parsePtr->commandSize;
	bytesLeft -= next - p;
	p = next;
	TclAdvanceLines(&line, parsePtr->commandStart, p);
	Tcl_FreeParse(parsePtr);
	gotParse = 0;
    } while (bytesLeft > 0);
    iPtr->varFramePtr = savedVarFramePtr;
    code = TCL_OK;
    goto cleanup_return;

  error:
    /*
     * Generate and log various pieces of error information.
     */

    if (iPtr->numLevels == 0) {
	if (code == TCL_RETURN) {
	    code = TclUpdateReturnInfo(iPtr);
	}
	if ((code != TCL_OK) && (code != TCL_ERROR) && !allowExceptions) {
	    ProcessUnexpectedResult(interp, code);
	    code = TCL_ERROR;
	}
    }
    if ((code == TCL_ERROR) && !(iPtr->flags & ERR_ALREADY_LOGGED)) {
	commandLength = parsePtr->commandSize;
	if (parsePtr->term == parsePtr->commandStart + commandLength - 1) {
	    /*
	     * The terminator character (such as ; or ]) of the command where
	     * the error occurred is the last character in the parsed command.
	     * Reduce the length by one so that the error message doesn't
	     * include the terminator character.
	     */

	    commandLength -= 1;
	}
	Tcl_LogCommandInfo(interp, script, parsePtr->commandStart,
		commandLength);
    }
 posterror:
    iPtr->flags &= ~ERR_ALREADY_LOGGED;

    /*
     * Then free resources that had been allocated to the command.
     */

    for (i = 0; i < objectsUsed; i++) {
	Tcl_DecrRefCount(objv[i]);
    }
    if (gotParse) {
	Tcl_FreeParse(parsePtr);
    }
    if (objvSpace != stackObjArray) {
	ckfree(objvSpace);
	ckfree(lineSpace);
    }
    if (expand != expandStack) {
	ckfree(expand);
    }
    iPtr->varFramePtr = savedVarFramePtr;

 cleanup_return:
    /*
     * TIP #280. Release the local CmdFrame, and its contents.
     */

    iPtr->cmdFramePtr = iPtr->cmdFramePtr->nextPtr;
    if (eeFramePtr->type == TCL_LOCATION_SOURCE) {
	Tcl_DecrRefCount(eeFramePtr->data.eval.path);
    }
    TclStackFree(interp, linesStack);
    TclStackFree(interp, expandStack);
    TclStackFree(interp, stackObjArray);
    TclStackFree(interp, eeFramePtr);
    TclStackFree(interp, parsePtr);

    return code;
}

/*
 *----------------------------------------------------------------------
 *
 * TclAdvanceLines --
 *
 *	This function is a helper which counts the number of lines in a block
 *	of text and advances an external counter.
 *
 * Results:
 *	None.
 *
 * Side effects:
 *	The specified counter is advanced per the number of lines found.
 *
 * TIP #280
 *----------------------------------------------------------------------
 */

void
TclAdvanceLines(
    int *line,
    const char *start,
    const char *end)
{
    register const char *p;

    for (p = start; p < end; p++) {
	if (*p == '\n') {
	    (*line)++;
	}
    }
}

/*
 *----------------------------------------------------------------------
 *
 * TclAdvanceContinuations --
 *
 *	This procedure is a helper which counts the number of continuation
 *	lines (CL) in a block of text using a table of CL locations and
 *	advances an external counter, and the pointer into the table.
 *
 * Results:
 *	None.
 *
 * Side effects:
 *	The specified counter is advanced per the number of continuation lines
 *	found.
 *
 * TIP #280
 *----------------------------------------------------------------------
 */

void
TclAdvanceContinuations(
    int *line,
    int **clNextPtrPtr,
    int loc)
{
    /*
     * Track the invisible continuation lines embedded in a script, if any.
     * Here they are just spaces (already). They were removed by
     * TclSubstTokens via TclParseBackslash.
     *
     * *clNextPtrPtr         <=> We have continuation lines to track.
     * **clNextPtrPtr >= 0   <=> We are not beyond the last possible location.
     * loc >= **clNextPtrPtr <=> We stepped beyond the current cont. line.
     */

    while (*clNextPtrPtr && (**clNextPtrPtr >= 0)
	    && (loc >= **clNextPtrPtr)) {
	/*
	 * We just stepped over an invisible continuation line. Adjust the
	 * line counter and step to the table entry holding the location of
	 * the next continuation line to track.
	 */

	(*line)++;
	(*clNextPtrPtr)++;
    }
}

/*
 *----------------------------------------------------------------------
 * Note: The whole data structure access for argument location tracking is
 * hidden behind these three functions. The only parts open are the lineLAPtr
 * field in the Interp structure. The CFWord definition is internal to here.
 * Should make it easier to redo the data structures if we find something more
 * space/time efficient.
 */

/*
 *----------------------------------------------------------------------
 *
 * TclArgumentEnter --
 *
 *	This procedure is a helper for the TIP #280 uplevel extension. It
 *	enters location references for the arguments of a command to be
 *	invoked. Only the first entry has the actual data, further entries
 *	simply count the usage up.
 *
 * Results:
 *	None.
 *
 * Side effects:
 *	May allocate memory.
 *
 * TIP #280
 *----------------------------------------------------------------------
 */

void
TclArgumentEnter(
    Tcl_Interp *interp,
    Tcl_Obj **objv,
    int objc,
    CmdFrame *cfPtr)
{
    Interp *iPtr = (Interp *) interp;
    int new, i;
    Tcl_HashEntry *hPtr;
    CFWord *cfwPtr;

    for (i = 1; i < objc; i++) {
	/*
	 * Ignore argument words without line information (= dynamic). If they
	 * are variables they may have location information associated with
	 * that, either through globally recorded 'set' invokations, or
	 * literals in bytecode. Eitehr way there is no need to record
	 * something here.
	 */

	if (cfPtr->line[i] < 0) {
	    continue;
	}
	hPtr = Tcl_CreateHashEntry(iPtr->lineLAPtr, objv[i], &new);
	if (new) {
	    /*
	     * The word is not on the stack yet, remember the current location
	     * and initialize references.
	     */

	    cfwPtr = ckalloc(sizeof(CFWord));
	    cfwPtr->framePtr = cfPtr;
	    cfwPtr->word = i;
	    cfwPtr->refCount = 1;
	    Tcl_SetHashValue(hPtr, cfwPtr);
	} else {
	    /*
	     * The word is already on the stack, its current location is not
	     * relevant. Just remember the reference to prevent early removal.
	     */

	    cfwPtr = Tcl_GetHashValue(hPtr);
	    cfwPtr->refCount++;
	}
    }
}

/*
 *----------------------------------------------------------------------
 *
 * TclArgumentRelease --
 *
 *	This procedure is a helper for the TIP #280 uplevel extension. It
 *	removes the location references for the arguments of a command just
 *	done. Usage is counted down, the data is removed only when no user is
 *	left over.
 *
 * Results:
 *	None.
 *
 * Side effects:
 *	May release memory.
 *
 * TIP #280
 *----------------------------------------------------------------------
 */

void
TclArgumentRelease(
    Tcl_Interp *interp,
    Tcl_Obj **objv,
    int objc)
{
    Interp *iPtr = (Interp *) interp;
    int i;

    for (i = 1; i < objc; i++) {
	CFWord *cfwPtr;
	Tcl_HashEntry *hPtr =
		Tcl_FindHashEntry(iPtr->lineLAPtr, (char *) objv[i]);

	if (!hPtr) {
	    continue;
	}
	cfwPtr = Tcl_GetHashValue(hPtr);

	cfwPtr->refCount--;
	if (cfwPtr->refCount > 0) {
	    continue;
	}

	ckfree(cfwPtr);
	Tcl_DeleteHashEntry(hPtr);
    }
}

/*
 *----------------------------------------------------------------------
 *
 * TclArgumentBCEnter --
 *
 *	This procedure is a helper for the TIP #280 uplevel extension. It
 *	enters location references for the literal arguments of commands in
 *	bytecode about to be invoked. Only the first entry has the actual
 *	data, further entries simply count the usage up.
 *
 * Results:
 *	None.
 *
 * Side effects:
 *	May allocate memory.
 *
 * TIP #280
 *----------------------------------------------------------------------
 */

void
TclArgumentBCEnter(
    Tcl_Interp *interp,
    Tcl_Obj *objv[],
    int objc,
    void *codePtr,
    CmdFrame *cfPtr,
    int cmd,
    int pc)
{
    ExtCmdLoc *eclPtr;
    int word;
    ECL *ePtr;
    CFWordBC *lastPtr = NULL;
    Interp *iPtr = (Interp *) interp;
    Tcl_HashEntry *hePtr =
	    Tcl_FindHashEntry(iPtr->lineBCPtr, (char *) codePtr);

    if (!hePtr) {
	return;
    }
    eclPtr = Tcl_GetHashValue(hePtr);
    ePtr = &eclPtr->loc[cmd];

    /*
     * ePtr->nline is the number of words originally parsed.
     *
     * objc is the number of elements getting invoked.
     *
     * If they are not the same, we arrived here by compiling an
     * ensemble dispatch.  Ensemble subcommands that lead to script
     * evaluation are not supposed to get compiled, because a command
     * such as [info level] in the script can expose some of the dispatch
     * shenanigans.  This means that we don't have to tend to the
     * housekeeping, and can escape now.
     */

    if (ePtr->nline != objc) {
        return;
    }

    /*
     * Having disposed of the ensemble cases, we can state...
     * A few truths ...
     * (1) ePtr->nline == objc
     * (2) (ePtr->line[word] < 0) => !literal, for all words
     * (3) (word == 0) => !literal
     *
     * Item (2) is why we can use objv to get the literals, and do not
     * have to save them at compile time.
     */

    for (word = 1; word < objc; word++) {
	if (ePtr->line[word] >= 0) {
	    int isnew;
	    Tcl_HashEntry *hPtr = Tcl_CreateHashEntry(iPtr->lineLABCPtr,
		objv[word], &isnew);
	    CFWordBC *cfwPtr = ckalloc(sizeof(CFWordBC));

	    cfwPtr->framePtr = cfPtr;
	    cfwPtr->obj = objv[word];
	    cfwPtr->pc = pc;
	    cfwPtr->word = word;
	    cfwPtr->nextPtr = lastPtr;
	    lastPtr = cfwPtr;

	    if (isnew) {
		/*
		 * The word is not on the stack yet, remember the current
		 * location and initialize references.
		 */

		cfwPtr->prevPtr = NULL;
	    } else {
		/*
		 * The object is already on the stack, however it may have
		 * a different location now (literal sharing may map
		 * multiple location to a single Tcl_Obj*. Save the old
		 * information in the new structure.
		 */

		cfwPtr->prevPtr = Tcl_GetHashValue(hPtr);
	    }

	    Tcl_SetHashValue(hPtr, cfwPtr);
	}
    } /* for */

    cfPtr->litarg = lastPtr;
}

/*
 *----------------------------------------------------------------------
 *
 * TclArgumentBCRelease --
 *
 *	This procedure is a helper for the TIP #280 uplevel extension. It
 *	removes the location references for the literal arguments of commands
 *	in bytecode just done. Usage is counted down, the data is removed only
 *	when no user is left over.
 *
 * Results:
 *	None.
 *
 * Side effects:
 *	May release memory.
 *
 * TIP #280
 *----------------------------------------------------------------------
 */

void
TclArgumentBCRelease(
    Tcl_Interp *interp,
    CmdFrame *cfPtr)
{
    Interp *iPtr = (Interp *) interp;
    CFWordBC *cfwPtr = (CFWordBC *) cfPtr->litarg;

    while (cfwPtr) {
	CFWordBC *nextPtr = cfwPtr->nextPtr;
	Tcl_HashEntry *hPtr =
		Tcl_FindHashEntry(iPtr->lineLABCPtr, (char *) cfwPtr->obj);
	CFWordBC *xPtr = Tcl_GetHashValue(hPtr);

	if (xPtr != cfwPtr) {
	    Tcl_Panic("TclArgumentBC Enter/Release Mismatch");
	}

	if (cfwPtr->prevPtr) {
	    Tcl_SetHashValue(hPtr, cfwPtr->prevPtr);
	} else {
	    Tcl_DeleteHashEntry(hPtr);
	}

	ckfree(cfwPtr);
	cfwPtr = nextPtr;
    }

    cfPtr->litarg = NULL;
}

/*
 *----------------------------------------------------------------------
 *
 * TclArgumentGet --
 *
 *	This procedure is a helper for the TIP #280 uplevel extension. It
 *	finds the location references for a Tcl_Obj, if any.
 *
 * Results:
 *	None.
 *
 * Side effects:
 *	Writes found location information into the result arguments.
 *
 * TIP #280
 *----------------------------------------------------------------------
 */

void
TclArgumentGet(
    Tcl_Interp *interp,
    Tcl_Obj *obj,
    CmdFrame **cfPtrPtr,
    int *wordPtr)
{
    Interp *iPtr = (Interp *) interp;
    Tcl_HashEntry *hPtr;
    CmdFrame *framePtr;

    /*
     * An object which either has no string rep or else is a canonical list is
     * guaranteed to have been generated dynamically: bail out, this cannot
     * have a usable absolute location. _Do not touch_ the information the set
     * up by the caller. It knows better than us.
     */

    if ((obj->bytes == NULL) || TclListObjIsCanonical(obj)) {
	return;
    }

    /*
     * First look for location information recorded in the argument
     * stack. That is nearest.
     */

    hPtr = Tcl_FindHashEntry(iPtr->lineLAPtr, (char *) obj);
    if (hPtr) {
	CFWord *cfwPtr = Tcl_GetHashValue(hPtr);

	*wordPtr = cfwPtr->word;
	*cfPtrPtr = cfwPtr->framePtr;
	return;
    }

    /*
     * Check if the Tcl_Obj has location information as a bytecode literal, in
     * that stack.
     */

    hPtr = Tcl_FindHashEntry(iPtr->lineLABCPtr, (char *) obj);
    if (hPtr) {
	CFWordBC *cfwPtr = Tcl_GetHashValue(hPtr);

	framePtr = cfwPtr->framePtr;
	framePtr->data.tebc.pc = (char *) (((ByteCode *)
		framePtr->data.tebc.codePtr)->codeStart + cfwPtr->pc);
	*cfPtrPtr = cfwPtr->framePtr;
	*wordPtr = cfwPtr->word;
	return;
    }
}

/*
 *----------------------------------------------------------------------
 *
 * Tcl_Eval --
 *
 *	Execute a Tcl command in a string. This function executes the script
 *	directly, rather than compiling it to bytecodes. Before the arrival of
 *	the bytecode compiler in Tcl 8.0 Tcl_Eval was the main function used
 *	for executing Tcl commands, but nowadays it isn't used much.
 *
 * Results:
 *	The return value is one of the return codes defined in tcl.h (such as
 *	TCL_OK), and interp's result contains a value to supplement the return
 *	code. The value of the result will persist only until the next call to
 *	Tcl_Eval or Tcl_EvalObj: you must copy it or lose it!
 *
 * Side effects:
 *	Can be almost arbitrary, depending on the commands in the script.
 *
 *----------------------------------------------------------------------
 */

#undef Tcl_Eval
int
Tcl_Eval(
    Tcl_Interp *interp,		/* Token for command interpreter (returned by
				 * previous call to Tcl_CreateInterp). */
    const char *script)		/* Pointer to TCL command to execute. */
{
    int code = Tcl_EvalEx(interp, script, -1, 0);

    /*
     * For backwards compatibility with old C code that predates the object
     * system in Tcl 8.0, we have to mirror the object result back into the
     * string result (some callers may expect it there).
     */

    (void) Tcl_GetStringResult(interp);
    return code;
}

/*
 *----------------------------------------------------------------------
 *
 * Tcl_EvalObj, Tcl_GlobalEvalObj --
 *
 *	These functions are deprecated but we keep them around for backwards
 *	compatibility reasons.
 *
 * Results:
 *	See the functions they call.
 *
 * Side effects:
 *	See the functions they call.
 *
 *----------------------------------------------------------------------
 */

#undef Tcl_EvalObj
int
Tcl_EvalObj(
    Tcl_Interp *interp,
    Tcl_Obj *objPtr)
{
    return Tcl_EvalObjEx(interp, objPtr, 0);
}
#undef Tcl_GlobalEvalObj
int
Tcl_GlobalEvalObj(
    Tcl_Interp *interp,
    Tcl_Obj *objPtr)
{
    return Tcl_EvalObjEx(interp, objPtr, TCL_EVAL_GLOBAL);
}

/*
 *----------------------------------------------------------------------
 *
 * Tcl_EvalObjEx, TclEvalObjEx --
 *
 *	Execute Tcl commands stored in a Tcl object. These commands are
 *	compiled into bytecodes if necessary, unless TCL_EVAL_DIRECT is
 *	specified.
 *
 *	If the flag TCL_EVAL_DIRECT is passed in, the value of invoker
 *	must be NULL.  Support for non-NULL invokers in that mode has
 *	been removed since it was unused and untested.  Failure to
 *	follow this limitation will lead to an assertion panic.
 *
 * Results:
 *	The return value is one of the return codes defined in tcl.h (such as
 *	TCL_OK), and the interpreter's result contains a value to supplement
 *	the return code.
 *
 * Side effects:
 *	The object is converted, if necessary, to a ByteCode object that holds
 *	the bytecode instructions for the commands. Executing the commands
 *	will almost certainly have side effects that depend on those commands.
 *
 * TIP #280 : Keep public API, internally extended API.
 *----------------------------------------------------------------------
 */

int
Tcl_EvalObjEx(
    Tcl_Interp *interp,		/* Token for command interpreter (returned by
				 * a previous call to Tcl_CreateInterp). */
    register Tcl_Obj *objPtr,	/* Pointer to object containing commands to
				 * execute. */
    int flags)			/* Collection of OR-ed bits that control the
				 * evaluation of the script. Supported values
				 * are TCL_EVAL_GLOBAL and TCL_EVAL_DIRECT. */
{
    return TclEvalObjEx(interp, objPtr, flags, NULL, 0);
}

int
TclEvalObjEx(
    Tcl_Interp *interp,		/* Token for command interpreter (returned by
				 * a previous call to Tcl_CreateInterp). */
    register Tcl_Obj *objPtr,	/* Pointer to object containing commands to
				 * execute. */
    int flags,			/* Collection of OR-ed bits that control the
				 * evaluation of the script. Supported values
				 * are TCL_EVAL_GLOBAL and TCL_EVAL_DIRECT. */
    const CmdFrame *invoker,	/* Frame of the command doing the eval. */
    int word)			/* Index of the word which is in objPtr. */
{
    int result = TCL_OK;
    NRE_callback *rootPtr = TOP_CB(interp);

    result = TclNREvalObjEx(interp, objPtr, flags, invoker, word);
    return TclNRRunCallbacks(interp, result, rootPtr);
}

int
TclNREvalObjEx(
    Tcl_Interp *interp,		/* Token for command interpreter (returned by
				 * a previous call to Tcl_CreateInterp). */
    register Tcl_Obj *objPtr,	/* Pointer to object containing commands to
				 * execute. */
    int flags,			/* Collection of OR-ed bits that control the
				 * evaluation of the script. Supported values
				 * are TCL_EVAL_GLOBAL and TCL_EVAL_DIRECT. */
    const CmdFrame *invoker,	/* Frame of the command doing the eval. */
    int word)			/* Index of the word which is in objPtr. */
{
    Interp *iPtr = (Interp *) interp;
    int result;

    /*
     * This function consists of three independent blocks for: direct
     * evaluation of canonical lists, compilation and bytecode execution and
     * finally direct evaluation. Precisely one of these blocks will be run.
     */

    if (TclListObjIsCanonical(objPtr)) {
	CmdFrame *eoFramePtr = NULL;
	int objc;
	Tcl_Obj *listPtr, **objv;

	/*
	 * Canonical List Optimization:  In this case, we
	 * can safely use Tcl_EvalObjv instead and get an appreciable
	 * improvement in execution speed. This is because it allows us to
	 * avoid a setFromAny step that would just pack everything into a
	 * string and back out again.
	 *
	 * This also preserves any associations between list elements and
	 * location information for such elements.
	 */

	/*
	 * Shimmer protection! Always pass an unshared obj. The caller could
	 * incr the refCount of objPtr AFTER calling us! To be completely safe
	 * we always make a copy. The callback takes care od the refCounts for
	 * both listPtr and objPtr.
	 *
	 * TODO: Create a test to demo this need, or eliminate it.
	 * FIXME OPT: preserve just the internal rep?
	 */

	Tcl_IncrRefCount(objPtr);
	listPtr = TclListObjCopy(interp, objPtr);
	Tcl_IncrRefCount(listPtr);

	if (word != INT_MIN) {
	    /*
	     * TIP #280 Structures for tracking lines. As we know that this is
	     * dynamic execution we ignore the invoker, even if known.
	     *
	     * TIP #280. We do _not_ compute all the line numbers for the
	     * words in the command. For the eval of a pure list the most
	     * sensible choice is to put all words on line 1. Given that we
	     * neither need memory for them nor compute anything. 'line' is
	     * left NULL. The two places using this information (TclInfoFrame,
	     * and TclInitCompileEnv), are special-cased to use the proper
	     * line number directly instead of accessing the 'line' array.
	     *
	     * Note that we use (word==INTMIN) to signal that no command frame
	     * should be pushed, as needed by alias and ensemble redirections.
	     */

	    eoFramePtr = TclStackAlloc(interp, sizeof(CmdFrame));
	    eoFramePtr->nline = 0;
	    eoFramePtr->line = NULL;

	    eoFramePtr->type = TCL_LOCATION_EVAL;
	    eoFramePtr->level = (iPtr->cmdFramePtr == NULL?
		    1 : iPtr->cmdFramePtr->level + 1);
	    eoFramePtr->framePtr = iPtr->framePtr;
	    eoFramePtr->nextPtr = iPtr->cmdFramePtr;

	    eoFramePtr->cmdObj = objPtr;
	    eoFramePtr->cmd = NULL;
	    eoFramePtr->len = 0;
	    eoFramePtr->data.eval.path = NULL;

	    iPtr->cmdFramePtr = eoFramePtr;

	    flags |= TCL_EVAL_SOURCE_IN_FRAME;
	}

	TclMarkTailcall(interp);
        TclNRAddCallback(interp, TEOEx_ListCallback, listPtr, eoFramePtr,
		objPtr, NULL);

	ListObjGetElements(listPtr, objc, objv);
	return TclNREvalObjv(interp, objc, objv, flags, NULL);
    }

    if (!(flags & TCL_EVAL_DIRECT)) {
	/*
	 * Let the compiler/engine subsystem do the evaluation.
	 *
	 * TIP #280 The invoker provides us with the context for the script.
	 * We transfer this to the byte code compiler.
	 */

	int allowExceptions = (iPtr->evalFlags & TCL_ALLOW_EXCEPTIONS);
	ByteCode *codePtr;
	CallFrame *savedVarFramePtr = NULL;	/* Saves old copy of
						 * iPtr->varFramePtr in case
						 * TCL_EVAL_GLOBAL was set. */

        if (TclInterpReady(interp) != TCL_OK) {
            return TCL_ERROR;
        }
	if (flags & TCL_EVAL_GLOBAL) {
	    savedVarFramePtr = iPtr->varFramePtr;
	    iPtr->varFramePtr = iPtr->rootFramePtr;
	}
	Tcl_IncrRefCount(objPtr);
	codePtr = TclCompileObj(interp, objPtr, invoker, word);

	TclNRAddCallback(interp, TEOEx_ByteCodeCallback, savedVarFramePtr,
		objPtr, INT2PTR(allowExceptions), NULL);
        return TclNRExecuteByteCode(interp, codePtr);
    }

    {
	/*
	 * We're not supposed to use the compiler or byte-code
	 * interpreter. Let Tcl_EvalEx evaluate the command directly (and
	 * probably more slowly).
	 */

	const char *script;
	int numSrcBytes;

	/*
	 * Now we check if we have data about invisible continuation lines for
	 * the script, and make it available to the direct script parser and
	 * evaluator we are about to call, if so.
	 *
	 * It may be possible that the script Tcl_Obj* can be free'd while the
	 * evaluator is using it, leading to the release of the associated
	 * ContLineLoc structure as well. To ensure that the latter doesn't
	 * happen we set a lock on it. We release this lock later in this
	 * function, after the evaluator is done. The relevant "lineCLPtr"
	 * hashtable is managed in the file "tclObj.c".
	 *
	 * Another important action is to save (and later restore) the
	 * continuation line information of the caller, in case we are
	 * executing nested commands in the eval/direct path.
	 */

	ContLineLoc *saveCLLocPtr = iPtr->scriptCLLocPtr;

	assert(invoker == NULL);

	iPtr->scriptCLLocPtr = TclContinuationsGet(objPtr);

	Tcl_IncrRefCount(objPtr);

	script = Tcl_GetStringFromObj(objPtr, &numSrcBytes);
	result = Tcl_EvalEx(interp, script, numSrcBytes, flags);

	TclDecrRefCount(objPtr);

	iPtr->scriptCLLocPtr = saveCLLocPtr;
	return result;
    }
}

static int
TEOEx_ByteCodeCallback(
    ClientData data[],
    Tcl_Interp *interp,
    int result)
{
    Interp *iPtr = (Interp *) interp;
    CallFrame *savedVarFramePtr = data[0];
    Tcl_Obj *objPtr = data[1];
    int allowExceptions = PTR2INT(data[2]);

    if (iPtr->numLevels == 0) {
	if (result == TCL_RETURN) {
	    result = TclUpdateReturnInfo(iPtr);
	}
	if ((result != TCL_OK) && (result != TCL_ERROR) && !allowExceptions) {
	    const char *script;
	    int numSrcBytes;

	    ProcessUnexpectedResult(interp, result);
	    result = TCL_ERROR;
	    script = Tcl_GetStringFromObj(objPtr, &numSrcBytes);
	    Tcl_LogCommandInfo(interp, script, script, numSrcBytes);
	}

	/*
	 * We are returning to level 0, so should call TclResetCancellation.
	 * Let us just unset the flags inline.
	 */

	TclUnsetCancelFlags(iPtr);
    }
    iPtr->evalFlags = 0;

    /*
     * Restore the callFrame if this was a TCL_EVAL_GLOBAL.
     */

    if (savedVarFramePtr) {
	iPtr->varFramePtr = savedVarFramePtr;
    }

    TclDecrRefCount(objPtr);
    return result;
}

static int
TEOEx_ListCallback(
    ClientData data[],
    Tcl_Interp *interp,
    int result)
{
    Interp *iPtr = (Interp *) interp;
    Tcl_Obj *listPtr = data[0];
    CmdFrame *eoFramePtr = data[1];
    Tcl_Obj *objPtr = data[2];

    /*
     * Remove the cmdFrame
     */

    if (eoFramePtr) {
	iPtr->cmdFramePtr = eoFramePtr->nextPtr;
	TclStackFree(interp, eoFramePtr);
    }
    TclDecrRefCount(objPtr);
    TclDecrRefCount(listPtr);

    return result;
}

/*
 *----------------------------------------------------------------------
 *
 * ProcessUnexpectedResult --
 *
 *	Function called by Tcl_EvalObj to set the interpreter's result value
 *	to an appropriate error message when the code it evaluates returns an
 *	unexpected result code (not TCL_OK and not TCL_ERROR) to the topmost
 *	evaluation level.
 *
 * Results:
 *	None.
 *
 * Side effects:
 *	The interpreter result is set to an error message appropriate to the
 *	result code.
 *
 *----------------------------------------------------------------------
 */

static void
ProcessUnexpectedResult(
    Tcl_Interp *interp,		/* The interpreter in which the unexpected
				 * result code was returned. */
    int returnCode)		/* The unexpected result code. */
{
    char buf[TCL_INTEGER_SPACE];

    Tcl_ResetResult(interp);
    if (returnCode == TCL_BREAK) {
	Tcl_SetObjResult(interp, Tcl_NewStringObj(
		"invoked \"break\" outside of a loop", -1));
    } else if (returnCode == TCL_CONTINUE) {
	Tcl_SetObjResult(interp, Tcl_NewStringObj(
		"invoked \"continue\" outside of a loop", -1));
    } else {
	Tcl_SetObjResult(interp, Tcl_ObjPrintf(
		"command returned bad code: %d", returnCode));
    }
    sprintf(buf, "%d", returnCode);
    Tcl_SetErrorCode(interp, "TCL", "UNEXPECTED_RESULT_CODE", buf, NULL);
}

/*
 *---------------------------------------------------------------------------
 *
 * Tcl_ExprLong, Tcl_ExprDouble, Tcl_ExprBoolean --
 *
 *	Functions to evaluate an expression and return its value in a
 *	particular form.
 *
 * Results:
 *	Each of the functions below returns a standard Tcl result. If an error
 *	occurs then an error message is left in the interp's result. Otherwise
 *	the value of the expression, in the appropriate form, is stored at
 *	*ptr. If the expression had a result that was incompatible with the
 *	desired form then an error is returned.
 *
 * Side effects:
 *	None.
 *
 *---------------------------------------------------------------------------
 */

int
Tcl_ExprLong(
    Tcl_Interp *interp,		/* Context in which to evaluate the
				 * expression. */
    const char *exprstring,	/* Expression to evaluate. */
    long *ptr)			/* Where to store result. */
{
    register Tcl_Obj *exprPtr;
    int result = TCL_OK;
    if (*exprstring == '\0') {
	/*
	 * Legacy compatibility - return 0 for the zero-length string.
	 */

	*ptr = 0;
    } else {
	exprPtr = Tcl_NewStringObj(exprstring, -1);
	Tcl_IncrRefCount(exprPtr);
	result = Tcl_ExprLongObj(interp, exprPtr, ptr);
	Tcl_DecrRefCount(exprPtr);
	if (result != TCL_OK) {
	    (void) Tcl_GetStringResult(interp);
	}
    }
    return result;
}

int
Tcl_ExprDouble(
    Tcl_Interp *interp,		/* Context in which to evaluate the
				 * expression. */
    const char *exprstring,	/* Expression to evaluate. */
    double *ptr)		/* Where to store result. */
{
    register Tcl_Obj *exprPtr;
    int result = TCL_OK;

    if (*exprstring == '\0') {
	/*
	 * Legacy compatibility - return 0 for the zero-length string.
	 */

	*ptr = 0.0;
    } else {
	exprPtr = Tcl_NewStringObj(exprstring, -1);
	Tcl_IncrRefCount(exprPtr);
	result = Tcl_ExprDoubleObj(interp, exprPtr, ptr);
	Tcl_DecrRefCount(exprPtr);
				/* Discard the expression object. */
	if (result != TCL_OK) {
	    (void) Tcl_GetStringResult(interp);
	}
    }
    return result;
}

int
Tcl_ExprBoolean(
    Tcl_Interp *interp,		/* Context in which to evaluate the
				 * expression. */
    const char *exprstring,	/* Expression to evaluate. */
    int *ptr)			/* Where to store 0/1 result. */
{
    if (*exprstring == '\0') {
	/*
	 * An empty string. Just set the result boolean to 0 (false).
	 */

	*ptr = 0;
	return TCL_OK;
    } else {
	int result;
	Tcl_Obj *exprPtr = Tcl_NewStringObj(exprstring, -1);

	Tcl_IncrRefCount(exprPtr);
	result = Tcl_ExprBooleanObj(interp, exprPtr, ptr);
	Tcl_DecrRefCount(exprPtr);
	if (result != TCL_OK) {
	    /*
	     * Move the interpreter's object result to the string result, then
	     * reset the object result.
	     */

	    (void) Tcl_GetStringResult(interp);
	}
	return result;
    }
}

/*
 *--------------------------------------------------------------
 *
 * Tcl_ExprLongObj, Tcl_ExprDoubleObj, Tcl_ExprBooleanObj --
 *
 *	Functions to evaluate an expression in an object and return its value
 *	in a particular form.
 *
 * Results:
 *	Each of the functions below returns a standard Tcl result object. If
 *	an error occurs then an error message is left in the interpreter's
 *	result. Otherwise the value of the expression, in the appropriate
 *	form, is stored at *ptr. If the expression had a result that was
 *	incompatible with the desired form then an error is returned.
 *
 * Side effects:
 *	None.
 *
 *--------------------------------------------------------------
 */

int
Tcl_ExprLongObj(
    Tcl_Interp *interp,		/* Context in which to evaluate the
				 * expression. */
    register Tcl_Obj *objPtr,	/* Expression to evaluate. */
    long *ptr)			/* Where to store long result. */
{
    Tcl_Obj *resultPtr;
    int result, type;
    double d;
    ClientData internalPtr;

    result = Tcl_ExprObj(interp, objPtr, &resultPtr);
    if (result != TCL_OK) {
	return TCL_ERROR;
    }

    if (TclGetNumberFromObj(interp, resultPtr, &internalPtr, &type)!=TCL_OK) {
	return TCL_ERROR;
    }

    switch (type) {
    case TCL_NUMBER_DOUBLE: {
	mp_int big;

	d = *((const double *) internalPtr);
	Tcl_DecrRefCount(resultPtr);
	if (Tcl_InitBignumFromDouble(interp, d, &big) != TCL_OK) {
	    return TCL_ERROR;
	}
	resultPtr = Tcl_NewBignumObj(&big);
    }
    /* FALLTHRU */
    case TCL_NUMBER_LONG:
    case TCL_NUMBER_WIDE:
    case TCL_NUMBER_BIG:
	result = TclGetLongFromObj(interp, resultPtr, ptr);
	break;

    case TCL_NUMBER_NAN:
	Tcl_GetDoubleFromObj(interp, resultPtr, &d);
	result = TCL_ERROR;
    }

    Tcl_DecrRefCount(resultPtr);/* Discard the result object. */
    return result;
}

int
Tcl_ExprDoubleObj(
    Tcl_Interp *interp,		/* Context in which to evaluate the
				 * expression. */
    register Tcl_Obj *objPtr,	/* Expression to evaluate. */
    double *ptr)		/* Where to store double result. */
{
    Tcl_Obj *resultPtr;
    int result, type;
    ClientData internalPtr;

    result = Tcl_ExprObj(interp, objPtr, &resultPtr);
    if (result != TCL_OK) {
	return TCL_ERROR;
    }

    result = TclGetNumberFromObj(interp, resultPtr, &internalPtr, &type);
    if (result == TCL_OK) {
	switch (type) {
	case TCL_NUMBER_NAN:
#ifndef ACCEPT_NAN
	    result = Tcl_GetDoubleFromObj(interp, resultPtr, ptr);
	    break;
#endif
	case TCL_NUMBER_DOUBLE:
	    *ptr = *((const double *) internalPtr);
	    result = TCL_OK;
	    break;
	default:
	    result = Tcl_GetDoubleFromObj(interp, resultPtr, ptr);
	}
    }
    Tcl_DecrRefCount(resultPtr);/* Discard the result object. */
    return result;
}

int
Tcl_ExprBooleanObj(
    Tcl_Interp *interp,		/* Context in which to evaluate the
				 * expression. */
    register Tcl_Obj *objPtr,	/* Expression to evaluate. */
    int *ptr)			/* Where to store 0/1 result. */
{
    Tcl_Obj *resultPtr;
    int result;

    result = Tcl_ExprObj(interp, objPtr, &resultPtr);
    if (result == TCL_OK) {
	result = Tcl_GetBooleanFromObj(interp, resultPtr, ptr);
	Tcl_DecrRefCount(resultPtr);
				/* Discard the result object. */
    }
    return result;
}

/*
 *----------------------------------------------------------------------
 *
 * TclObjInvokeNamespace --
 *
 *	Object version: Invokes a Tcl command, given an objv/objc, from either
 *	the exposed or hidden set of commands in the given interpreter.
 *
 *	NOTE: The command is invoked in the global stack frame of the
 *	interpreter or namespace, thus it cannot see any current state on the
 *	stack of that interpreter.
 *
 * Results:
 *	A standard Tcl result.
 *
 * Side effects:
 *	Whatever the command does.
 *
 *----------------------------------------------------------------------
 */

int
TclObjInvokeNamespace(
    Tcl_Interp *interp,		/* Interpreter in which command is to be
				 * invoked. */
    int objc,			/* Count of arguments. */
    Tcl_Obj *const objv[],	/* Argument objects; objv[0] points to the
				 * name of the command to invoke. */
    Tcl_Namespace *nsPtr,	/* The namespace to use. */
    int flags)			/* Combination of flags controlling the call:
				 * TCL_INVOKE_HIDDEN, TCL_INVOKE_NO_UNKNOWN,
				 * or TCL_INVOKE_NO_TRACEBACK. */
{
    int result;
    Tcl_CallFrame *framePtr;

    /*
     * Make the specified namespace the current namespace and invoke the
     * command.
     */

    (void) TclPushStackFrame(interp, &framePtr, nsPtr, /*isProcFrame*/0);
    result = TclObjInvoke(interp, objc, objv, flags);

    TclPopStackFrame(interp);
    return result;
}

/*
 *----------------------------------------------------------------------
 *
 * TclObjInvoke --
 *
 *	Invokes a Tcl command, given an objv/objc, from either the exposed or
 *	the hidden sets of commands in the given interpreter.
 *
 * Results:
 *	A standard Tcl object result.
 *
 * Side effects:
 *	Whatever the command does.
 *
 *----------------------------------------------------------------------
 */

int
TclObjInvoke(
    Tcl_Interp *interp,		/* Interpreter in which command is to be
				 * invoked. */
    int objc,			/* Count of arguments. */
    Tcl_Obj *const objv[],	/* Argument objects; objv[0] points to the
				 * name of the command to invoke. */
    int flags)			/* Combination of flags controlling the call:
				 * TCL_INVOKE_HIDDEN, TCL_INVOKE_NO_UNKNOWN,
				 * or TCL_INVOKE_NO_TRACEBACK. */
{
    if (interp == NULL) {
	return TCL_ERROR;
    }
    if ((objc < 1) || (objv == NULL)) {
	Tcl_SetObjResult(interp, Tcl_NewStringObj(
                "illegal argument vector", -1));
	return TCL_ERROR;
    }
    if ((flags & TCL_INVOKE_HIDDEN) == 0) {
	Tcl_Panic("TclObjInvoke: called without TCL_INVOKE_HIDDEN");
    }
    return Tcl_NRCallObjProc(interp, TclNRInvoke, NULL, objc, objv);
}

int
TclNRInvoke(
    ClientData clientData,
    Tcl_Interp *interp,
    int objc,
    Tcl_Obj *const objv[])
{
    register Interp *iPtr = (Interp *) interp;
    Tcl_HashTable *hTblPtr;	/* Table of hidden commands. */
    const char *cmdName;	/* Name of the command from objv[0]. */
    Tcl_HashEntry *hPtr = NULL;
    Command *cmdPtr;

    cmdName = TclGetString(objv[0]);
    hTblPtr = iPtr->hiddenCmdTablePtr;
    if (hTblPtr != NULL) {
	hPtr = Tcl_FindHashEntry(hTblPtr, cmdName);
    }
    if (hPtr == NULL) {
	Tcl_SetObjResult(interp, Tcl_ObjPrintf(
                "invalid hidden command name \"%s\"", cmdName));
        Tcl_SetErrorCode(interp, "TCL", "LOOKUP", "HIDDENTOKEN", cmdName,
                NULL);
	return TCL_ERROR;
    }
    cmdPtr = Tcl_GetHashValue(hPtr);

    /*
     * Avoid the exception-handling brain damage when numLevels == 0
     */

    iPtr->numLevels++;
    Tcl_NRAddCallback(interp, NRPostInvoke, NULL, NULL, NULL, NULL);

    /*
     * Normal command resolution of objv[0] isn't going to find cmdPtr.
     * That's the whole point of **hidden** commands.  So tell the Eval core
     * machinery not to even try (and risk finding something wrong).
     */

    return TclNREvalObjv(interp, objc, objv, TCL_EVAL_NORESOLVE, cmdPtr);
}

static int
NRPostInvoke(
    ClientData clientData[],
    Tcl_Interp *interp,
    int result)
{
    Interp *iPtr = (Interp *)interp;
    iPtr->numLevels--;
    return result;
}

/*
 *---------------------------------------------------------------------------
 *
 * Tcl_ExprString --
 *
 *	Evaluate an expression in a string and return its value in string
 *	form.
 *
 * Results:
 *	A standard Tcl result. If the result is TCL_OK, then the interp's
 *	result is set to the string value of the expression. If the result is
 *	TCL_ERROR, then the interp's result contains an error message.
 *
 * Side effects:
 *	A Tcl object is allocated to hold a copy of the expression string.
 *	This expression object is passed to Tcl_ExprObj and then deallocated.
 *
 *---------------------------------------------------------------------------
 */

int
Tcl_ExprString(
    Tcl_Interp *interp,		/* Context in which to evaluate the
				 * expression. */
    const char *expr)		/* Expression to evaluate. */
{
    int code = TCL_OK;

    if (expr[0] == '\0') {
	/*
	 * An empty string. Just set the interpreter's result to 0.
	 */

	Tcl_SetObjResult(interp, Tcl_NewIntObj(0));
    } else {
	Tcl_Obj *resultPtr, *exprObj = Tcl_NewStringObj(expr, -1);

	Tcl_IncrRefCount(exprObj);
	code = Tcl_ExprObj(interp, exprObj, &resultPtr);
	Tcl_DecrRefCount(exprObj);
	if (code == TCL_OK) {
	    Tcl_SetObjResult(interp, resultPtr);
	    Tcl_DecrRefCount(resultPtr);
	}
    }

    /*
     * Force the string rep of the interp result.
     */

    (void) Tcl_GetStringResult(interp);
    return code;
}

/*
 *----------------------------------------------------------------------
 *
 * Tcl_AppendObjToErrorInfo --
 *
 *	Add a Tcl_Obj value to the errorInfo field that describes the current
 *	error.
 *
 * Results:
 *	None.
 *
 * Side effects:
 *	The value of the Tcl_obj is appended to the errorInfo field. If we are
 *	just starting to log an error, errorInfo is initialized from the error
 *	message in the interpreter's result.
 *
 *----------------------------------------------------------------------
 */

#undef Tcl_AddObjErrorInfo
void
Tcl_AppendObjToErrorInfo(
    Tcl_Interp *interp,		/* Interpreter to which error information
				 * pertains. */
    Tcl_Obj *objPtr)		/* Message to record. */
{
    int length;
    const char *message = TclGetStringFromObj(objPtr, &length);

    Tcl_IncrRefCount(objPtr);
    Tcl_AddObjErrorInfo(interp, message, length);
    Tcl_DecrRefCount(objPtr);
}

/*
 *----------------------------------------------------------------------
 *
 * Tcl_AddErrorInfo --
 *
 *	Add information to the errorInfo field that describes the current
 *	error.
 *
 * Results:
 *	None.
 *
 * Side effects:
 *	The contents of message are appended to the errorInfo field. If we are
 *	just starting to log an error, errorInfo is initialized from the error
 *	message in the interpreter's result.
 *
 *----------------------------------------------------------------------
 */

#undef Tcl_AddErrorInfo
void
Tcl_AddErrorInfo(
    Tcl_Interp *interp,		/* Interpreter to which error information
				 * pertains. */
    const char *message)	/* Message to record. */
{
    Tcl_AddObjErrorInfo(interp, message, -1);
}

/*
 *----------------------------------------------------------------------
 *
 * Tcl_AddObjErrorInfo --
 *
 *	Add information to the errorInfo field that describes the current
 *	error. This routine differs from Tcl_AddErrorInfo by taking a byte
 *	pointer and length.
 *
 * Results:
 *	None.
 *
 * Side effects:
 *	"length" bytes from "message" are appended to the errorInfo field. If
 *	"length" is negative, use bytes up to the first NULL byte. If we are
 *	just starting to log an error, errorInfo is initialized from the error
 *	message in the interpreter's result.
 *
 *----------------------------------------------------------------------
 */

void
Tcl_AddObjErrorInfo(
    Tcl_Interp *interp,		/* Interpreter to which error information
				 * pertains. */
    const char *message,	/* Points to the first byte of an array of
				 * bytes of the message. */
    int length)			/* The number of bytes in the message. If < 0,
				 * then append all bytes up to a NULL byte. */
{
    register Interp *iPtr = (Interp *) interp;

    /*
     * If we are just starting to log an error, errorInfo is initialized from
     * the error message in the interpreter's result.
     */

    iPtr->flags |= ERR_LEGACY_COPY;
    if (iPtr->errorInfo == NULL) {
	if (iPtr->result[0] != 0) {
	    /*
	     * The interp's string result is set, apparently by some extension
	     * making a deprecated direct write to it. That extension may
	     * expect interp->result to continue to be set, so we'll take
	     * special pains to avoid clearing it, until we drop support for
	     * interp->result completely.
	     */

	    iPtr->errorInfo = Tcl_NewStringObj(iPtr->result, -1);
	} else {
	    iPtr->errorInfo = iPtr->objResultPtr;
	}
	Tcl_IncrRefCount(iPtr->errorInfo);
	if (!iPtr->errorCode) {
	    Tcl_SetErrorCode(interp, "NONE", NULL);
	}
    }

    /*
     * Now append "message" to the end of errorInfo.
     */

    if (length != 0) {
	if (Tcl_IsShared(iPtr->errorInfo)) {
	    Tcl_DecrRefCount(iPtr->errorInfo);
	    iPtr->errorInfo = Tcl_DuplicateObj(iPtr->errorInfo);
	    Tcl_IncrRefCount(iPtr->errorInfo);
	}
	Tcl_AppendToObj(iPtr->errorInfo, message, length);
    }
}

/*
 *---------------------------------------------------------------------------
 *
 * Tcl_VarEvalVA --
 *
 *	Given a variable number of string arguments, concatenate them all
 *	together and execute the result as a Tcl command.
 *
 * Results:
 *	A standard Tcl return result. An error message or other result may be
 *	left in the interp's result.
 *
 * Side effects:
 *	Depends on what was done by the command.
 *
 *---------------------------------------------------------------------------
 */

int
Tcl_VarEvalVA(
    Tcl_Interp *interp,		/* Interpreter in which to evaluate command */
    va_list argList)		/* Variable argument list. */
{
    Tcl_DString buf;
    char *string;
    int result;

    /*
     * Copy the strings one after the other into a single larger string. Use
     * stack-allocated space for small commands, but if the command gets too
     * large than call ckalloc to create the space.
     */

    Tcl_DStringInit(&buf);
    while (1) {
	string = va_arg(argList, char *);
	if (string == NULL) {
	    break;
	}
	Tcl_DStringAppend(&buf, string, -1);
    }

    result = Tcl_Eval(interp, Tcl_DStringValue(&buf));
    Tcl_DStringFree(&buf);
    return result;
}

/*
 *----------------------------------------------------------------------
 *
 * Tcl_VarEval --
 *
 *	Given a variable number of string arguments, concatenate them all
 *	together and execute the result as a Tcl command.
 *
 * Results:
 *	A standard Tcl return result. An error message or other result may be
 *	left in interp->result.
 *
 * Side effects:
 *	Depends on what was done by the command.
 *
 *----------------------------------------------------------------------
 */
	/* ARGSUSED */
int
Tcl_VarEval(
    Tcl_Interp *interp,
    ...)
{
    va_list argList;
    int result;

    va_start(argList, interp);
    result = Tcl_VarEvalVA(interp, argList);
    va_end(argList);

    return result;
}

/*
 *----------------------------------------------------------------------
 *
 * Tcl_GlobalEval --
 *
 *	Evaluate a command at global level in an interpreter.
 *
 * Results:
 *	A standard Tcl result is returned, and the interp's result is modified
 *	accordingly.
 *
 * Side effects:
 *	The command string is executed in interp, and the execution is carried
 *	out in the variable context of global level (no functions active),
 *	just as if an "uplevel #0" command were being executed.
 *
 *----------------------------------------------------------------------
 */

#undef Tcl_GlobalEval
int
Tcl_GlobalEval(
    Tcl_Interp *interp,		/* Interpreter in which to evaluate
				 * command. */
    const char *command)	/* Command to evaluate. */
{
    register Interp *iPtr = (Interp *) interp;
    int result;
    CallFrame *savedVarFramePtr;

    savedVarFramePtr = iPtr->varFramePtr;
    iPtr->varFramePtr = iPtr->rootFramePtr;
    result = Tcl_Eval(interp, command);
    iPtr->varFramePtr = savedVarFramePtr;
    return result;
}

/*
 *----------------------------------------------------------------------
 *
 * Tcl_SetRecursionLimit --
 *
 *	Set the maximum number of recursive calls that may be active for an
 *	interpreter at once.
 *
 * Results:
 *	The return value is the old limit on nesting for interp.
 *
 * Side effects:
 *	None.
 *
 *----------------------------------------------------------------------
 */

int
Tcl_SetRecursionLimit(
    Tcl_Interp *interp,		/* Interpreter whose nesting limit is to be
				 * set. */
    int depth)			/* New value for maximimum depth. */
{
    Interp *iPtr = (Interp *) interp;
    int old;

    old = iPtr->maxNestingDepth;
    if (depth > 0) {
	iPtr->maxNestingDepth = depth;
    }
    return old;
}

/*
 *----------------------------------------------------------------------
 *
 * Tcl_AllowExceptions --
 *
 *	Sets a flag in an interpreter so that exceptions can occur in the next
 *	call to Tcl_Eval without them being turned into errors.
 *
 * Results:
 *	None.
 *
 * Side effects:
 *	The TCL_ALLOW_EXCEPTIONS flag gets set in the interpreter's evalFlags
 *	structure. See the reference documentation for more details.
 *
 *----------------------------------------------------------------------
 */

void
Tcl_AllowExceptions(
    Tcl_Interp *interp)		/* Interpreter in which to set flag. */
{
    Interp *iPtr = (Interp *) interp;

    iPtr->evalFlags |= TCL_ALLOW_EXCEPTIONS;
}

/*
 *----------------------------------------------------------------------
 *
 * Tcl_GetVersion --
 *
 *	Get the Tcl major, minor, and patchlevel version numbers and the
 *	release type. A patch is a release type TCL_FINAL_RELEASE with a
 *	patchLevel > 0.
 *
 * Results:
 *	None.
 *
 * Side effects:
 *	None.
 *
 *----------------------------------------------------------------------
 */

void
Tcl_GetVersion(
    int *majorV,
    int *minorV,
    int *patchLevelV,
    int *type)
{
    if (majorV != NULL) {
	*majorV = TCL_MAJOR_VERSION;
    }
    if (minorV != NULL) {
	*minorV = TCL_MINOR_VERSION;
    }
    if (patchLevelV != NULL) {
	*patchLevelV = TCL_RELEASE_SERIAL;
    }
    if (type != NULL) {
	*type = TCL_RELEASE_LEVEL;
    }
}

/*
 *----------------------------------------------------------------------
 *
 * Math Functions --
 *
 *	This page contains the functions that implement all of the built-in
 *	math functions for expressions.
 *
 * Results:
 *	Each function returns TCL_OK if it succeeds and pushes an Tcl object
 *	holding the result. If it fails it returns TCL_ERROR and leaves an
 *	error message in the interpreter's result.
 *
 * Side effects:
 *	None.
 *
 *----------------------------------------------------------------------
 */

static int
ExprCeilFunc(
    ClientData clientData,	/* Ignored */
    Tcl_Interp *interp,		/* The interpreter in which to execute the
				 * function. */
    int objc,			/* Actual parameter count. */
    Tcl_Obj *const *objv)	/* Actual parameter list. */
{
    int code;
    double d;
    mp_int big;

    if (objc != 2) {
	MathFuncWrongNumArgs(interp, 2, objc, objv);
	return TCL_ERROR;
    }
    code = Tcl_GetDoubleFromObj(interp, objv[1], &d);
#ifdef ACCEPT_NAN
    if ((code != TCL_OK) && (objv[1]->typePtr == &tclDoubleType)) {
	Tcl_SetObjResult(interp, objv[1]);
	return TCL_OK;
    }
#endif
    if (code != TCL_OK) {
	return TCL_ERROR;
    }

    if (Tcl_GetBignumFromObj(NULL, objv[1], &big) == TCL_OK) {
	Tcl_SetObjResult(interp, Tcl_NewDoubleObj(TclCeil(&big)));
	mp_clear(&big);
    } else {
	Tcl_SetObjResult(interp, Tcl_NewDoubleObj(ceil(d)));
    }
    return TCL_OK;
}

static int
ExprFloorFunc(
    ClientData clientData,	/* Ignored */
    Tcl_Interp *interp,		/* The interpreter in which to execute the
				 * function. */
    int objc,			/* Actual parameter count. */
    Tcl_Obj *const *objv)	/* Actual parameter list. */
{
    int code;
    double d;
    mp_int big;

    if (objc != 2) {
	MathFuncWrongNumArgs(interp, 2, objc, objv);
	return TCL_ERROR;
    }
    code = Tcl_GetDoubleFromObj(interp, objv[1], &d);
#ifdef ACCEPT_NAN
    if ((code != TCL_OK) && (objv[1]->typePtr == &tclDoubleType)) {
	Tcl_SetObjResult(interp, objv[1]);
	return TCL_OK;
    }
#endif
    if (code != TCL_OK) {
	return TCL_ERROR;
    }

    if (Tcl_GetBignumFromObj(NULL, objv[1], &big) == TCL_OK) {
	Tcl_SetObjResult(interp, Tcl_NewDoubleObj(TclFloor(&big)));
	mp_clear(&big);
    } else {
	Tcl_SetObjResult(interp, Tcl_NewDoubleObj(floor(d)));
    }
    return TCL_OK;
}

static int
ExprIsqrtFunc(
    ClientData clientData,	/* Ignored */
    Tcl_Interp *interp,		/* The interpreter in which to execute. */
    int objc,			/* Actual parameter count. */
    Tcl_Obj *const *objv)	/* Actual parameter list. */
{
    ClientData ptr;
    int type;
    double d;
    Tcl_WideInt w;
    mp_int big;
    int exact = 0;		/* Flag ==1 if the argument can be represented
				 * in a double as an exact integer. */

    /*
     * Check syntax.
     */

    if (objc != 2) {
	MathFuncWrongNumArgs(interp, 2, objc, objv);
	return TCL_ERROR;
    }

    /*
     * Make sure that the arg is a number.
     */

    if (TclGetNumberFromObj(interp, objv[1], &ptr, &type) != TCL_OK) {
	return TCL_ERROR;
    }

    switch (type) {
    case TCL_NUMBER_NAN:
	Tcl_GetDoubleFromObj(interp, objv[1], &d);
	return TCL_ERROR;
    case TCL_NUMBER_DOUBLE:
	d = *((const double *) ptr);
	if (d < 0) {
	    goto negarg;
	}
#ifdef IEEE_FLOATING_POINT
	if (d <= MAX_EXACT) {
	    exact = 1;
	}
#endif
	if (!exact) {
	    if (Tcl_InitBignumFromDouble(interp, d, &big) != TCL_OK) {
		return TCL_ERROR;
	    }
	}
	break;
    case TCL_NUMBER_BIG:
	if (Tcl_GetBignumFromObj(interp, objv[1], &big) != TCL_OK) {
	    return TCL_ERROR;
	}
	if (big.sign) {
	    mp_clear(&big);
	    goto negarg;
	}
	break;
    default:
	if (TclGetWideIntFromObj(interp, objv[1], &w) != TCL_OK) {
	    return TCL_ERROR;
	}
	if (w < 0) {
	    goto negarg;
	}
	d = (double) w;
#ifdef IEEE_FLOATING_POINT
	if (d < MAX_EXACT) {
	    exact = 1;
	}
#endif
	if (!exact) {
	    Tcl_GetBignumFromObj(interp, objv[1], &big);
	}
	break;
    }

    if (exact) {
	Tcl_SetObjResult(interp, Tcl_NewWideIntObj((Tcl_WideInt) sqrt(d)));
    } else {
	mp_int root;

	mp_init(&root);
	mp_sqrt(&big, &root);
	mp_clear(&big);
	Tcl_SetObjResult(interp, Tcl_NewBignumObj(&root));
    }
    return TCL_OK;

  negarg:
    Tcl_SetObjResult(interp, Tcl_NewStringObj(
            "square root of negative argument", -1));
    Tcl_SetErrorCode(interp, "ARITH", "DOMAIN",
	    "domain error: argument not in valid range", NULL);
    return TCL_ERROR;
}

static int
ExprSqrtFunc(
    ClientData clientData,	/* Ignored */
    Tcl_Interp *interp,		/* The interpreter in which to execute the
				 * function. */
    int objc,			/* Actual parameter count. */
    Tcl_Obj *const *objv)	/* Actual parameter list. */
{
    int code;
    double d;
    mp_int big;

    if (objc != 2) {
	MathFuncWrongNumArgs(interp, 2, objc, objv);
	return TCL_ERROR;
    }
    code = Tcl_GetDoubleFromObj(interp, objv[1], &d);
#ifdef ACCEPT_NAN
    if ((code != TCL_OK) && (objv[1]->typePtr == &tclDoubleType)) {
	Tcl_SetObjResult(interp, objv[1]);
	return TCL_OK;
    }
#endif
    if (code != TCL_OK) {
	return TCL_ERROR;
    }
    if ((d >= 0.0) && TclIsInfinite(d)
	    && (Tcl_GetBignumFromObj(NULL, objv[1], &big) == TCL_OK)) {
	mp_int root;

	mp_init(&root);
	mp_sqrt(&big, &root);
	mp_clear(&big);
	Tcl_SetObjResult(interp, Tcl_NewDoubleObj(TclBignumToDouble(&root)));
	mp_clear(&root);
    } else {
	Tcl_SetObjResult(interp, Tcl_NewDoubleObj(sqrt(d)));
    }
    return TCL_OK;
}

static int
ExprUnaryFunc(
    ClientData clientData,	/* Contains the address of a function that
				 * takes one double argument and returns a
				 * double result. */
    Tcl_Interp *interp,		/* The interpreter in which to execute the
				 * function. */
    int objc,			/* Actual parameter count */
    Tcl_Obj *const *objv)	/* Actual parameter list */
{
    int code;
    double d;
    double (*func)(double) = (double (*)(double)) clientData;

    if (objc != 2) {
	MathFuncWrongNumArgs(interp, 2, objc, objv);
	return TCL_ERROR;
    }
    code = Tcl_GetDoubleFromObj(interp, objv[1], &d);
#ifdef ACCEPT_NAN
    if ((code != TCL_OK) && (objv[1]->typePtr == &tclDoubleType)) {
	d = objv[1]->internalRep.doubleValue;
	Tcl_ResetResult(interp);
	code = TCL_OK;
    }
#endif
    if (code != TCL_OK) {
	return TCL_ERROR;
    }
    errno = 0;
    return CheckDoubleResult(interp, func(d));
}

static int
CheckDoubleResult(
    Tcl_Interp *interp,
    double dResult)
{
#ifndef ACCEPT_NAN
    if (TclIsNaN(dResult)) {
	TclExprFloatError(interp, dResult);
	return TCL_ERROR;
    }
#endif
    if ((errno == ERANGE) && ((dResult == 0.0) || TclIsInfinite(dResult))) {
	/*
	 * When ERANGE signals under/overflow, just accept 0.0 or +/-Inf
	 */
    } else if (errno != 0) {
	/*
	 * Report other errno values as errors.
	 */

	TclExprFloatError(interp, dResult);
	return TCL_ERROR;
    }
    Tcl_SetObjResult(interp, Tcl_NewDoubleObj(dResult));
    return TCL_OK;
}

static int
ExprBinaryFunc(
    ClientData clientData,	/* Contains the address of a function that
				 * takes two double arguments and returns a
				 * double result. */
    Tcl_Interp *interp,		/* The interpreter in which to execute the
				 * function. */
    int objc,			/* Actual parameter count. */
    Tcl_Obj *const *objv)	/* Parameter vector. */
{
    int code;
    double d1, d2;
    double (*func)(double, double) = (double (*)(double, double)) clientData;

    if (objc != 3) {
	MathFuncWrongNumArgs(interp, 3, objc, objv);
	return TCL_ERROR;
    }
    code = Tcl_GetDoubleFromObj(interp, objv[1], &d1);
#ifdef ACCEPT_NAN
    if ((code != TCL_OK) && (objv[1]->typePtr == &tclDoubleType)) {
	d1 = objv[1]->internalRep.doubleValue;
	Tcl_ResetResult(interp);
	code = TCL_OK;
    }
#endif
    if (code != TCL_OK) {
	return TCL_ERROR;
    }
    code = Tcl_GetDoubleFromObj(interp, objv[2], &d2);
#ifdef ACCEPT_NAN
    if ((code != TCL_OK) && (objv[2]->typePtr == &tclDoubleType)) {
	d2 = objv[2]->internalRep.doubleValue;
	Tcl_ResetResult(interp);
	code = TCL_OK;
    }
#endif
    if (code != TCL_OK) {
	return TCL_ERROR;
    }
    errno = 0;
    return CheckDoubleResult(interp, func(d1, d2));
}

static int
ExprAbsFunc(
    ClientData clientData,	/* Ignored. */
    Tcl_Interp *interp,		/* The interpreter in which to execute the
				 * function. */
    int objc,			/* Actual parameter count. */
    Tcl_Obj *const *objv)	/* Parameter vector. */
{
    ClientData ptr;
    int type;
    mp_int big;

    if (objc != 2) {
	MathFuncWrongNumArgs(interp, 2, objc, objv);
	return TCL_ERROR;
    }

    if (TclGetNumberFromObj(interp, objv[1], &ptr, &type) != TCL_OK) {
	return TCL_ERROR;
    }

    if (type == TCL_NUMBER_LONG) {
	long l = *((const long *) ptr);

	if (l > (long)0) {
	    goto unChanged;
	} else if (l == (long)0) {
	    const char *string = objv[1]->bytes;
	    if (string) {
		while (*string != '0') {
		    if (*string == '-') {
			Tcl_SetObjResult(interp, Tcl_NewLongObj(0));
			return TCL_OK;
		    }
		    string++;
		}
	    }
	    goto unChanged;
	} else if (l == LONG_MIN) {
	    TclBNInitBignumFromLong(&big, l);
	    goto tooLarge;
	}
	Tcl_SetObjResult(interp, Tcl_NewLongObj(-l));
	return TCL_OK;
    }

    if (type == TCL_NUMBER_DOUBLE) {
	double d = *((const double *) ptr);
	static const double poszero = 0.0;

	/*
	 * We need to distinguish here between positive 0.0 and negative -0.0.
	 * [Bug 2954959]
	 */

	if (d == -0.0) {
	    if (!memcmp(&d, &poszero, sizeof(double))) {
		goto unChanged;
	    }
	} else if (d > -0.0) {
	    goto unChanged;
	}
	Tcl_SetObjResult(interp, Tcl_NewDoubleObj(-d));
	return TCL_OK;
    }

#ifndef TCL_WIDE_INT_IS_LONG
    if (type == TCL_NUMBER_WIDE) {
	Tcl_WideInt w = *((const Tcl_WideInt *) ptr);

	if (w >= (Tcl_WideInt)0) {
	    goto unChanged;
	}
	if (w == LLONG_MIN) {
	    TclBNInitBignumFromWideInt(&big, w);
	    goto tooLarge;
	}
	Tcl_SetObjResult(interp, Tcl_NewWideIntObj(-w));
	return TCL_OK;
    }
#endif

    if (type == TCL_NUMBER_BIG) {
	if (mp_cmp_d((const mp_int *) ptr, 0) == MP_LT) {
	    Tcl_GetBignumFromObj(NULL, objv[1], &big);
	tooLarge:
	    mp_neg(&big, &big);
	    Tcl_SetObjResult(interp, Tcl_NewBignumObj(&big));
	} else {
	unChanged:
	    Tcl_SetObjResult(interp, objv[1]);
	}
	return TCL_OK;
    }

    if (type == TCL_NUMBER_NAN) {
#ifdef ACCEPT_NAN
	Tcl_SetObjResult(interp, objv[1]);
	return TCL_OK;
#else
	double d;

	Tcl_GetDoubleFromObj(interp, objv[1], &d);
	return TCL_ERROR;
#endif
    }
    return TCL_OK;
}

static int
ExprBoolFunc(
    ClientData clientData,	/* Ignored. */
    Tcl_Interp *interp,		/* The interpreter in which to execute the
				 * function. */
    int objc,			/* Actual parameter count. */
    Tcl_Obj *const *objv)	/* Actual parameter vector. */
{
    int value;

    if (objc != 2) {
	MathFuncWrongNumArgs(interp, 2, objc, objv);
	return TCL_ERROR;
    }
    if (Tcl_GetBooleanFromObj(interp, objv[1], &value) != TCL_OK) {
	return TCL_ERROR;
    }
    Tcl_SetObjResult(interp, Tcl_NewBooleanObj(value));
    return TCL_OK;
}

static int
ExprDoubleFunc(
    ClientData clientData,	/* Ignored. */
    Tcl_Interp *interp,		/* The interpreter in which to execute the
				 * function. */
    int objc,			/* Actual parameter count. */
    Tcl_Obj *const *objv)	/* Actual parameter vector. */
{
    double dResult;

    if (objc != 2) {
	MathFuncWrongNumArgs(interp, 2, objc, objv);
	return TCL_ERROR;
    }
    if (Tcl_GetDoubleFromObj(interp, objv[1], &dResult) != TCL_OK) {
#ifdef ACCEPT_NAN
	if (objv[1]->typePtr == &tclDoubleType) {
	    Tcl_SetObjResult(interp, objv[1]);
	    return TCL_OK;
	}
#endif
	return TCL_ERROR;
    }
    Tcl_SetObjResult(interp, Tcl_NewDoubleObj(dResult));
    return TCL_OK;
}

static int
ExprEntierFunc(
    ClientData clientData,	/* Ignored. */
    Tcl_Interp *interp,		/* The interpreter in which to execute the
				 * function. */
    int objc,			/* Actual parameter count. */
    Tcl_Obj *const *objv)	/* Actual parameter vector. */
{
    double d;
    int type;
    ClientData ptr;

    if (objc != 2) {
	MathFuncWrongNumArgs(interp, 2, objc, objv);
	return TCL_ERROR;
    }
    if (TclGetNumberFromObj(interp, objv[1], &ptr, &type) != TCL_OK) {
	return TCL_ERROR;
    }

    if (type == TCL_NUMBER_DOUBLE) {
	d = *((const double *) ptr);
	if ((d < (double)LONG_MAX) && (d > (double)LONG_MIN)) {
	    long result = (long) d;

	    Tcl_SetObjResult(interp, Tcl_NewLongObj(result));
	    return TCL_OK;
#ifndef TCL_WIDE_INT_IS_LONG
	} else if ((d < (double)LLONG_MAX) && (d > (double)LLONG_MIN)) {
	    Tcl_WideInt result = (Tcl_WideInt) d;

	    Tcl_SetObjResult(interp, Tcl_NewWideIntObj(result));
	    return TCL_OK;
#endif
	} else {
	    mp_int big;

	    if (Tcl_InitBignumFromDouble(interp, d, &big) != TCL_OK) {
		/* Infinity */
		return TCL_ERROR;
	    }
	    Tcl_SetObjResult(interp, Tcl_NewBignumObj(&big));
	    return TCL_OK;
	}
    }

    if (type != TCL_NUMBER_NAN) {
	/*
	 * All integers are already of integer type.
	 */

	Tcl_SetObjResult(interp, objv[1]);
	return TCL_OK;
    }

    /*
     * Get the error message for NaN.
     */

    Tcl_GetDoubleFromObj(interp, objv[1], &d);
    return TCL_ERROR;
}

static int
ExprIntFunc(
    ClientData clientData,	/* Ignored. */
    Tcl_Interp *interp,		/* The interpreter in which to execute the
				 * function. */
    int objc,			/* Actual parameter count. */
    Tcl_Obj *const *objv)	/* Actual parameter vector. */
{
    long iResult;
    Tcl_Obj *objPtr;
    if (ExprEntierFunc(NULL, interp, objc, objv) != TCL_OK) {
	return TCL_ERROR;
    }
    objPtr = Tcl_GetObjResult(interp);
    if (TclGetLongFromObj(NULL, objPtr, &iResult) != TCL_OK) {
	/*
	 * Truncate the bignum; keep only bits in long range.
	 */

	mp_int big;

	Tcl_GetBignumFromObj(NULL, objPtr, &big);
	mp_mod_2d(&big, (int) CHAR_BIT * sizeof(long), &big);
	objPtr = Tcl_NewBignumObj(&big);
	Tcl_IncrRefCount(objPtr);
	TclGetLongFromObj(NULL, objPtr, &iResult);
	Tcl_DecrRefCount(objPtr);
    }
    Tcl_SetObjResult(interp, Tcl_NewLongObj(iResult));
    return TCL_OK;
}

static int
ExprWideFunc(
    ClientData clientData,	/* Ignored. */
    Tcl_Interp *interp,		/* The interpreter in which to execute the
				 * function. */
    int objc,			/* Actual parameter count. */
    Tcl_Obj *const *objv)	/* Actual parameter vector. */
{
    Tcl_WideInt wResult;
    Tcl_Obj *objPtr;

    if (ExprEntierFunc(NULL, interp, objc, objv) != TCL_OK) {
	return TCL_ERROR;
    }
    objPtr = Tcl_GetObjResult(interp);
    if (TclGetWideIntFromObj(NULL, objPtr, &wResult) != TCL_OK) {
	/*
	 * Truncate the bignum; keep only bits in wide int range.
	 */

	mp_int big;

	Tcl_GetBignumFromObj(NULL, objPtr, &big);
	mp_mod_2d(&big, (int) CHAR_BIT * sizeof(Tcl_WideInt), &big);
	objPtr = Tcl_NewBignumObj(&big);
	Tcl_IncrRefCount(objPtr);
	TclGetWideIntFromObj(NULL, objPtr, &wResult);
	Tcl_DecrRefCount(objPtr);
    }
    Tcl_SetObjResult(interp, Tcl_NewWideIntObj(wResult));
    return TCL_OK;
}

static int
ExprRandFunc(
    ClientData clientData,	/* Ignored. */
    Tcl_Interp *interp,		/* The interpreter in which to execute the
				 * function. */
    int objc,			/* Actual parameter count. */
    Tcl_Obj *const *objv)	/* Actual parameter vector. */
{
    Interp *iPtr = (Interp *) interp;
    double dResult;
    long tmp;			/* Algorithm assumes at least 32 bits. Only
				 * long guarantees that. See below. */
    Tcl_Obj *oResult;

    if (objc != 1) {
	MathFuncWrongNumArgs(interp, 1, objc, objv);
	return TCL_ERROR;
    }

    if (!(iPtr->flags & RAND_SEED_INITIALIZED)) {
	iPtr->flags |= RAND_SEED_INITIALIZED;

	/*
	 * To ensure different seeds in different threads (bug #416643),
	 * take into consideration the thread this interp is running in.
	 */

	iPtr->randSeed = TclpGetClicks() + (PTR2INT(Tcl_GetCurrentThread())<<12);

	/*
	 * Make sure 1 <= randSeed <= (2^31) - 2. See below.
	 */

	iPtr->randSeed &= (unsigned long) 0x7fffffff;
	if ((iPtr->randSeed == 0) || (iPtr->randSeed == 0x7fffffff)) {
	    iPtr->randSeed ^= 123459876;
	}
    }

    /*
     * Generate the random number using the linear congruential generator
     * defined by the following recurrence:
     *		seed = ( IA * seed ) mod IM
     * where IA is 16807 and IM is (2^31) - 1. The recurrence maps a seed in
     * the range [1, IM - 1] to a new seed in that same range. The recurrence
     * maps IM to 0, and maps 0 back to 0, so those two values must not be
     * allowed as initial values of seed.
     *
     * In order to avoid potential problems with integer overflow, the
     * recurrence is implemented in terms of additional constants IQ and IR
     * such that
     *		IM = IA*IQ + IR
     * None of the operations in the implementation overflows a 32-bit signed
     * integer, and the C type long is guaranteed to be at least 32 bits wide.
     *
     * For more details on how this algorithm works, refer to the following
     * papers:
     *
     *	S.K. Park & K.W. Miller, "Random number generators: good ones are hard
     *	to find," Comm ACM 31(10):1192-1201, Oct 1988
     *
     *	W.H. Press & S.A. Teukolsky, "Portable random number generators,"
     *	Computers in Physics 6(5):522-524, Sep/Oct 1992.
     */

#define RAND_IA		16807
#define RAND_IM		2147483647
#define RAND_IQ		127773
#define RAND_IR		2836
#define RAND_MASK	123459876

    tmp = iPtr->randSeed/RAND_IQ;
    iPtr->randSeed = RAND_IA*(iPtr->randSeed - tmp*RAND_IQ) - RAND_IR*tmp;
    if (iPtr->randSeed < 0) {
	iPtr->randSeed += RAND_IM;
    }

    /*
     * Since the recurrence keeps seed values in the range [1, RAND_IM - 1],
     * dividing by RAND_IM yields a double in the range (0, 1).
     */

    dResult = iPtr->randSeed * (1.0/RAND_IM);

    /*
     * Push a Tcl object with the result.
     */

    TclNewDoubleObj(oResult, dResult);
    Tcl_SetObjResult(interp, oResult);
    return TCL_OK;
}

static int
ExprRoundFunc(
    ClientData clientData,	/* Ignored. */
    Tcl_Interp *interp,		/* The interpreter in which to execute the
				 * function. */
    int objc,			/* Actual parameter count. */
    Tcl_Obj *const *objv)	/* Parameter vector. */
{
    double d;
    ClientData ptr;
    int type;

    if (objc != 2) {
	MathFuncWrongNumArgs(interp, 2, objc, objv);
	return TCL_ERROR;
    }

    if (TclGetNumberFromObj(interp, objv[1], &ptr, &type) != TCL_OK) {
	return TCL_ERROR;
    }

    if (type == TCL_NUMBER_DOUBLE) {
	double fractPart, intPart;
	long max = LONG_MAX, min = LONG_MIN;

	fractPart = modf(*((const double *) ptr), &intPart);
	if (fractPart <= -0.5) {
	    min++;
	} else if (fractPart >= 0.5) {
	    max--;
	}
	if ((intPart >= (double)max) || (intPart <= (double)min)) {
	    mp_int big;

	    if (Tcl_InitBignumFromDouble(interp, intPart, &big) != TCL_OK) {
		/* Infinity */
		return TCL_ERROR;
	    }
	    if (fractPart <= -0.5) {
		mp_sub_d(&big, 1, &big);
	    } else if (fractPart >= 0.5) {
		mp_add_d(&big, 1, &big);
	    }
	    Tcl_SetObjResult(interp, Tcl_NewBignumObj(&big));
	    return TCL_OK;
	} else {
	    long result = (long)intPart;

	    if (fractPart <= -0.5) {
		result--;
	    } else if (fractPart >= 0.5) {
		result++;
	    }
	    Tcl_SetObjResult(interp, Tcl_NewLongObj(result));
	    return TCL_OK;
	}
    }

    if (type != TCL_NUMBER_NAN) {
	/*
	 * All integers are already rounded
	 */

	Tcl_SetObjResult(interp, objv[1]);
	return TCL_OK;
    }

    /*
     * Get the error message for NaN.
     */

    Tcl_GetDoubleFromObj(interp, objv[1], &d);
    return TCL_ERROR;
}

static int
ExprSrandFunc(
    ClientData clientData,	/* Ignored. */
    Tcl_Interp *interp,		/* The interpreter in which to execute the
				 * function. */
    int objc,			/* Actual parameter count. */
    Tcl_Obj *const *objv)	/* Parameter vector. */
{
    Interp *iPtr = (Interp *) interp;
    long i = 0;			/* Initialized to avoid compiler warning. */

    /*
     * Convert argument and use it to reset the seed.
     */

    if (objc != 2) {
	MathFuncWrongNumArgs(interp, 2, objc, objv);
	return TCL_ERROR;
    }

    if (TclGetLongFromObj(NULL, objv[1], &i) != TCL_OK) {
	Tcl_Obj *objPtr;
	mp_int big;

	if (Tcl_GetBignumFromObj(interp, objv[1], &big) != TCL_OK) {
	    /* TODO: more ::errorInfo here? or in caller? */
	    return TCL_ERROR;
	}

	mp_mod_2d(&big, (int) CHAR_BIT * sizeof(long), &big);
	objPtr = Tcl_NewBignumObj(&big);
	Tcl_IncrRefCount(objPtr);
	TclGetLongFromObj(NULL, objPtr, &i);
	Tcl_DecrRefCount(objPtr);
    }

    /*
     * Reset the seed. Make sure 1 <= randSeed <= 2^31 - 2. See comments in
     * ExprRandFunc for more details.
     */

    iPtr->flags |= RAND_SEED_INITIALIZED;
    iPtr->randSeed = i;
    iPtr->randSeed &= (unsigned long) 0x7fffffff;
    if ((iPtr->randSeed == 0) || (iPtr->randSeed == 0x7fffffff)) {
	iPtr->randSeed ^= 123459876;
    }

    /*
     * To avoid duplicating the random number generation code we simply clean
     * up our state and call the real random number function. That function
     * will always succeed.
     */

    return ExprRandFunc(clientData, interp, 1, objv);
}

/*
 *----------------------------------------------------------------------
 *
 * MathFuncWrongNumArgs --
 *
 *	Generate an error message when a math function presents the wrong
 *	number of arguments.
 *
 * Results:
 *	None.
 *
 * Side effects:
 *	An error message is stored in the interpreter result.
 *
 *----------------------------------------------------------------------
 */

static void
MathFuncWrongNumArgs(
    Tcl_Interp *interp,		/* Tcl interpreter */
    int expected,		/* Formal parameter count. */
    int found,			/* Actual parameter count. */
    Tcl_Obj *const *objv)	/* Actual parameter vector. */
{
    const char *name = Tcl_GetString(objv[0]);
    const char *tail = name + strlen(name);

    while (tail > name+1) {
	tail--;
	if (*tail == ':' && tail[-1] == ':') {
	    name = tail+1;
	    break;
	}
    }
    Tcl_SetObjResult(interp, Tcl_ObjPrintf(
	    "too %s arguments for math function \"%s\"",
	    (found < expected ? "few" : "many"), name));
    Tcl_SetErrorCode(interp, "TCL", "WRONGARGS", NULL);
}

#ifdef USE_DTRACE
/*
 *----------------------------------------------------------------------
 *
 * DTraceObjCmd --
 *
 *	This function is invoked to process the "::tcl::dtrace" Tcl command.
 *
 * Results:
 *	A standard Tcl object result.
 *
 * Side effects:
 *	The 'tcl-probe' DTrace probe is triggered (if it is enabled).
 *
 *----------------------------------------------------------------------
 */

static int
DTraceObjCmd(
    ClientData dummy,		/* Not used. */
    Tcl_Interp *interp,		/* Current interpreter. */
    int objc,			/* Number of arguments. */
    Tcl_Obj *const objv[])	/* Argument objects. */
{
    if (TCL_DTRACE_TCL_PROBE_ENABLED()) {
	char *a[10];
	int i = 0;

	while (i++ < 10) {
	    a[i-1] = i < objc ? TclGetString(objv[i]) : NULL;
	}
	TCL_DTRACE_TCL_PROBE(a[0], a[1], a[2], a[3], a[4], a[5], a[6], a[7],
		a[8], a[9]);
    }
    return TCL_OK;
}

/*
 *----------------------------------------------------------------------
 *
 * TclDTraceInfo --
 *
 *	Extract information from a TIP280 dict for use by DTrace probes.
 *
 * Results:
 *	None.
 *
 * Side effects:
 *	None.
 *
 *----------------------------------------------------------------------
 */

void
TclDTraceInfo(
    Tcl_Obj *info,
    const char **args,
    int *argsi)
{
    static Tcl_Obj *keys[10] = { NULL };
    Tcl_Obj **k = keys, *val;
    int i = 0;

    if (!*k) {
#define kini(s) TclNewLiteralStringObj(keys[i], s); i++
	kini("cmd");	kini("type");	kini("proc");	kini("file");
	kini("method");	kini("class");	kini("lambda");	kini("object");
	kini("line");	kini("level");
#undef kini
    }
    for (i = 0; i < 6; i++) {
	Tcl_DictObjGet(NULL, info, *k++, &val);
	args[i] = val ? TclGetString(val) : NULL;
    }

    /*
     * no "proc" -> use "lambda"
     */

    if (!args[2]) {
	Tcl_DictObjGet(NULL, info, *k, &val);
	args[2] = val ? TclGetString(val) : NULL;
    }
    k++;

    /*
     * no "class" -> use "object"
     */

    if (!args[5]) {
	Tcl_DictObjGet(NULL, info, *k, &val);
	args[5] = val ? TclGetString(val) : NULL;
    }
    k++;
    for (i = 0; i < 2; i++) {
	Tcl_DictObjGet(NULL, info, *k++, &val);
	if (val) {
	    TclGetIntFromObj(NULL, val, &argsi[i]);
	} else {
	    argsi[i] = 0;
	}
    }
}

/*
 *----------------------------------------------------------------------
 *
 * DTraceCmdReturn --
 *
 *	NR callback for DTrace command return probes.
 *
 * Results:
 *	None.
 *
 * Side effects:
 *	None.
 *
 *----------------------------------------------------------------------
 */

static int
DTraceCmdReturn(
    ClientData data[],
    Tcl_Interp *interp,
    int result)
{
    char *cmdName = TclGetString((Tcl_Obj *) data[0]);

    if (TCL_DTRACE_CMD_RETURN_ENABLED()) {
	TCL_DTRACE_CMD_RETURN(cmdName, result);
    }
    if (TCL_DTRACE_CMD_RESULT_ENABLED()) {
	Tcl_Obj *r = Tcl_GetObjResult(interp);

	TCL_DTRACE_CMD_RESULT(cmdName, result, TclGetString(r), r);
    }
    return result;
}

TCL_DTRACE_DEBUG_LOG()

#endif /* USE_DTRACE */

/*
 *----------------------------------------------------------------------
 *
 * Tcl_NRCallObjProc --
 *
 *	This function calls an objProc directly while managing things properly
 *	if it happens to be an NR objProc. It is meant to be used by extenders
 *	that provide an NR implementation of a command, as this function
 *	permits a trivial coding of the non-NR objProc.
 *
 * Results:
 *	The return value is a standard Tcl completion code such as TCL_OK or
 *	TCL_ERROR. A result or error message is left in interp's result.
 *
 * Side effects:
 *	Depends on the objProc.
 *
 *----------------------------------------------------------------------
 */

int
Tcl_NRCallObjProc(
    Tcl_Interp *interp,
    Tcl_ObjCmdProc *objProc,
    ClientData clientData,
    int objc,
    Tcl_Obj *const objv[])
{
    NRE_callback *rootPtr = TOP_CB(interp);

    TclNRAddCallback(interp, Dispatch, objProc, clientData,
	    INT2PTR(objc), objv);
    return TclNRRunCallbacks(interp, TCL_OK, rootPtr);
}

/*
 *----------------------------------------------------------------------
 *
 * Tcl_NRCreateCommand --
 *
 *	Define a new NRE-enabled object-based command in a command table.
 *
 * Results:
 *	The return value is a token for the command, which can be used in
 *	future calls to Tcl_GetCommandName.
 *
 * Side effects:
 *	If no command named "cmdName" already exists for interp, one is
 *	created. Otherwise, if a command does exist, then if the object-based
 *	Tcl_ObjCmdProc is TclInvokeStringCommand, we assume Tcl_CreateCommand
 *	was called previously for the same command and just set its
 *	Tcl_ObjCmdProc to the argument "proc"; otherwise, we delete the old
 *	command.
 *
 *	In the future, during bytecode evaluation when "cmdName" is seen as
 *	the name of a command by Tcl_EvalObj or Tcl_Eval, the object-based
 *	Tcl_ObjCmdProc proc will be called. When the command is deleted from
 *	the table, deleteProc will be called. See the manual entry for details
 *	on the calling sequence.
 *
 *----------------------------------------------------------------------
 */

Tcl_Command
Tcl_NRCreateCommand(
    Tcl_Interp *interp,		/* Token for command interpreter (returned by
				 * previous call to Tcl_CreateInterp). */
    const char *cmdName,	/* Name of command. If it contains namespace
				 * qualifiers, the new command is put in the
				 * specified namespace; otherwise it is put in
				 * the global namespace. */
    Tcl_ObjCmdProc *proc,	/* Object-based function to associate with
				 * name, provides direct access for direct
				 * calls. */
    Tcl_ObjCmdProc *nreProc,	/* Object-based function to associate with
				 * name, provides NR implementation */
    ClientData clientData,	/* Arbitrary value to pass to object
				 * function. */
    Tcl_CmdDeleteProc *deleteProc)
				/* If not NULL, gives a function to call when
				 * this command is deleted. */
{
    Command *cmdPtr = (Command *)
	    Tcl_CreateObjCommand(interp,cmdName,proc,clientData,deleteProc);

    cmdPtr->nreProc = nreProc;
    return (Tcl_Command) cmdPtr;
}

Tcl_Command
TclNRCreateCommandInNs (
    Tcl_Interp *interp,
    const char *cmdName,
    Tcl_Namespace *nsPtr,
    Tcl_ObjCmdProc *proc,
    Tcl_ObjCmdProc *nreProc,
    ClientData clientData,
    Tcl_CmdDeleteProc *deleteProc) {
    Command *cmdPtr = (Command *)
	TclCreateObjCommandInNs(interp,cmdName,nsPtr,proc,clientData,deleteProc);

    cmdPtr->nreProc = nreProc;
    return (Tcl_Command) cmdPtr;
}

/****************************************************************************
 * Stuff for the public api
 ****************************************************************************/

int
Tcl_NREvalObj(
    Tcl_Interp *interp,
    Tcl_Obj *objPtr,
    int flags)
{
    return TclNREvalObjEx(interp, objPtr, flags, NULL, INT_MIN);
}

int
Tcl_NREvalObjv(
    Tcl_Interp *interp,		/* Interpreter in which to evaluate the
				 * command. Also used for error reporting. */
    int objc,			/* Number of words in command. */
    Tcl_Obj *const objv[],	/* An array of pointers to objects that are
				 * the words that make up the command. */
    int flags)			/* Collection of OR-ed bits that control the
				 * evaluation of the script. Only
				 * TCL_EVAL_GLOBAL, TCL_EVAL_INVOKE and
				 * TCL_EVAL_NOERR are currently supported. */
{
    return TclNREvalObjv(interp, objc, objv, flags, NULL);
}

int
Tcl_NRCmdSwap(
    Tcl_Interp *interp,
    Tcl_Command cmd,
    int objc,
    Tcl_Obj *const objv[],
    int flags)
{
    return TclNREvalObjv(interp, objc, objv, flags|TCL_EVAL_NOERR,
	    (Command *) cmd);
}

/*****************************************************************************
 * Tailcall related code
 *****************************************************************************
 *
 * The steps of the tailcall dance are as follows:
 *
 *   1. when [tailcall] is invoked, it stores the corresponding callback in
 *      the current CallFrame and returns TCL_RETURN
 *   2. when the CallFrame is popped, it calls TclSetTailcall to store the
 *      callback in the proper NRCommand callback - the spot where the command
 *      that pushed the CallFrame is completely cleaned up
 *   3. when the NRCommand callback runs, it schedules the tailcall callback
 *      to run immediately after it returns
 *
 *   One delicate point is to properly define the NRCommand where the tailcall
 *   will execute. There are functions whose purpose is to help define the
 *   precise spot:
 *     TclMarkTailcall: if the NEXT command to be pushed tailcalls, execution
 *         should continue right here
 *     TclSkipTailcall:  if the NEXT command to be pushed tailcalls, execution
 *         should continue after the CURRENT command is fully returned ("skip
 *         the next command: we are redirecting to it, tailcalls should run
 *         after WE return")
 *     TclPushTailcallPoint: the search for a tailcalling spot cannot traverse
 *         this point. This is special for OO, as some of the oo constructs
 *         that behave like commands may not push an NRCommand callback.
 */

void
TclMarkTailcall(
    Tcl_Interp *interp)
{
    Interp *iPtr = (Interp *) interp;

    if (iPtr->deferredCallbacks == NULL) {
	TclNRAddCallback(interp, NRCommand, NULL, NULL,
                NULL, NULL);
        iPtr->deferredCallbacks = TOP_CB(interp);
    }
}

void
TclSkipTailcall(
    Tcl_Interp *interp)
{
    Interp *iPtr = (Interp *) interp;

    TclMarkTailcall(interp);
    iPtr->deferredCallbacks->data[1] = INT2PTR(1);
}

void
TclPushTailcallPoint(
    Tcl_Interp *interp)
{
    TclNRAddCallback(interp, NRCommand, NULL, NULL, NULL, NULL);
    ((Interp *) interp)->numLevels++;
}


/*
 *----------------------------------------------------------------------
 *
 * TclSetTailcall --
 *
 *	Splice a tailcall command in the proper spot of the NRE callback
 *	stack, so that it runs at the right time.
 *
 *----------------------------------------------------------------------
 */

void
TclSetTailcall(
    Tcl_Interp *interp,
    Tcl_Obj *listPtr)
{
    /*
     * Find the splicing spot: right before the NRCommand of the thing
     * being tailcalled. Note that we skip NRCommands marked by a 1 in data[1]
     * (used by command redirectors).
     */

    NRE_callback *runPtr;

    for (runPtr = TOP_CB(interp); runPtr; runPtr = runPtr->nextPtr) {
        if (((runPtr->procPtr) == NRCommand) && !runPtr->data[1]) {
            break;
        }
    }
    if (!runPtr) {
        Tcl_Panic("tailcall cannot find the right splicing spot: should not happen!");
    }
    runPtr->data[1] = listPtr;
}


/*
 *----------------------------------------------------------------------
 *
 * TclNRTailcallObjCmd --
 *
 *	Prepare the tailcall as a list and store it in the current
 *	varFrame. When the frame is later popped the tailcall will be spliced
 *	at the proper place.
 *
 * Results:
 *	The first NRCommand callback that is not marked to be skipped is
 *	updated so that its data[1] field contains the tailcall list.
 *
 *----------------------------------------------------------------------
 */

int
TclNRTailcallObjCmd(
    ClientData clientData,
    Tcl_Interp *interp,
    int objc,
    Tcl_Obj *const objv[])
{
    Interp *iPtr = (Interp *) interp;

    if (objc < 1) {
	Tcl_WrongNumArgs(interp, 1, objv, "?command? ?arg ...?");
	return TCL_ERROR;
    }

    if (!(iPtr->varFramePtr->isProcCallFrame & 1)) {
        Tcl_SetObjResult(interp, Tcl_NewStringObj(
                "tailcall can only be called from a proc, lambda or method", -1));
        Tcl_SetErrorCode(interp, "TCL", "TAILCALL", "ILLEGAL", NULL);
	return TCL_ERROR;
    }

    /*
     * Invocation without args just clears a scheduled tailcall; invocation
     * with an argument replaces any previously scheduled tailcall.
     */

    if (iPtr->varFramePtr->tailcallPtr) {
        Tcl_DecrRefCount(iPtr->varFramePtr->tailcallPtr);
        iPtr->varFramePtr->tailcallPtr = NULL;
    }

    /*
     * Create the callback to actually evaluate the tailcalled
     * command, then set it in the varFrame so that PopCallFrame can use it
     * at the proper time.
     */

    if (objc > 1) {
        Tcl_Obj *listPtr, *nsObjPtr;
        Tcl_Namespace *nsPtr = (Tcl_Namespace *) iPtr->varFramePtr->nsPtr;

        /*
         * The tailcall data is in a Tcl list: the first element is the
         * namespace, the rest the command to be tailcalled.
         */

        nsObjPtr = Tcl_NewStringObj(nsPtr->fullName, -1);
        listPtr = Tcl_NewListObj(objc, objv);
 	TclListObjSetElement(interp, listPtr, 0, nsObjPtr);

        iPtr->varFramePtr->tailcallPtr = listPtr;
    }
    return TCL_RETURN;
}


/*
 *----------------------------------------------------------------------
 *
 * TclNRTailcallEval --
 *
 *	This NREcallback actually causes the tailcall to be evaluated.
 *
 *----------------------------------------------------------------------
 */

int
TclNRTailcallEval(
    ClientData data[],
    Tcl_Interp *interp,
    int result)
{
    Interp *iPtr = (Interp *) interp;
    Tcl_Obj *listPtr = data[0], *nsObjPtr;
    Tcl_Namespace *nsPtr;
    int objc;
    Tcl_Obj **objv;

    Tcl_ListObjGetElements(interp, listPtr, &objc, &objv);
    nsObjPtr = objv[0];

    if (result == TCL_OK) {
	result = TclGetNamespaceFromObj(interp, nsObjPtr, &nsPtr);
    }

    if (result != TCL_OK) {
        /*
         * Tailcall execution was preempted, eg by an intervening catch or by
         * a now-gone namespace: cleanup and return.
         */

	Tcl_DecrRefCount(listPtr);
        return result;
    }

    /*
     * Perform the tailcall
     */

    TclMarkTailcall(interp);
    TclNRAddCallback(interp, TclNRReleaseValues, listPtr, NULL, NULL,NULL);
    iPtr->lookupNsPtr = (Namespace *) nsPtr;
    return TclNREvalObjv(interp, objc-1, objv+1, 0, NULL);
}

int
TclNRReleaseValues(
    ClientData data[],
    Tcl_Interp *interp,
    int result)
{
    int i = 0;
    while (i < 4) {
	if (data[i]) {
	    Tcl_DecrRefCount((Tcl_Obj *) data[i]);
	} else {
	    break;
	}
	i++;
    }
    return result;
}


void
Tcl_NRAddCallback(
    Tcl_Interp *interp,
    Tcl_NRPostProc *postProcPtr,
    ClientData data0,
    ClientData data1,
    ClientData data2,
    ClientData data3)
{
    if (!(postProcPtr)) {
	Tcl_Panic("Adding a callback without an objProc?!");
    }
    TclNRAddCallback(interp, postProcPtr, data0, data1, data2, data3);
}

/*
 *----------------------------------------------------------------------
 *
 * TclNRCoroutineObjCmd -- (and friends)
 *
 *	This object-based function is invoked to process the "coroutine" Tcl
 *	command. It is heavily based on "apply".
 *
 * Results:
 *	A standard Tcl object result value.
 *
 * Side effects:
 *	A new procedure gets created.
 *
 * ** FIRST EXPERIMENTAL IMPLEMENTATION **
 *
 * It is fairly amateurish and not up to our standards - mainly in terms of
 * error messages and [info] interaction. Just to test the infrastructure in
 * teov and tebc.
 *----------------------------------------------------------------------
 */

#define iPtr ((Interp *) interp)

int
TclNRYieldObjCmd(
    ClientData clientData,
    Tcl_Interp *interp,
    int objc,
    Tcl_Obj *const objv[])
{
    CoroutineData *corPtr = iPtr->execEnvPtr->corPtr;

    if (objc > 2) {
	Tcl_WrongNumArgs(interp, 1, objv, "?returnValue?");
	return TCL_ERROR;
    }

    if (!corPtr) {
	Tcl_SetObjResult(interp, Tcl_NewStringObj(
                "yield can only be called in a coroutine", -1));
	Tcl_SetErrorCode(interp, "TCL", "COROUTINE", "ILLEGAL_YIELD", NULL);
	return TCL_ERROR;
    }

    if (objc == 2) {
	Tcl_SetObjResult(interp, objv[1]);
    }

    NRE_ASSERT(!COR_IS_SUSPENDED(corPtr));
    TclNRAddCallback(interp, TclNRCoroutineActivateCallback, corPtr,
            clientData, NULL, NULL);
    return TCL_OK;
}

int
TclNRYieldToObjCmd(
    ClientData clientData,
    Tcl_Interp *interp,
    int objc,
    Tcl_Obj *const objv[])
{
    CoroutineData *corPtr = iPtr->execEnvPtr->corPtr;
    Tcl_Obj *listPtr, *nsObjPtr;
    Tcl_Namespace *nsPtr = TclGetCurrentNamespace(interp);

    if (objc < 2) {
	Tcl_WrongNumArgs(interp, 1, objv, "command ?arg ...?");
	return TCL_ERROR;
    }

    if (!corPtr) {
	Tcl_SetObjResult(interp, Tcl_NewStringObj(
                "yieldto can only be called in a coroutine", -1));
	Tcl_SetErrorCode(interp, "TCL", "COROUTINE", "ILLEGAL_YIELD", NULL);
	return TCL_ERROR;
    }

    if (((Namespace *) nsPtr)->flags & NS_DYING) {
        Tcl_SetObjResult(interp, Tcl_NewStringObj(
		"yieldto called in deleted namespace", -1));
        Tcl_SetErrorCode(interp, "TCL", "COROUTINE", "YIELDTO_IN_DELETED",
		NULL);
        return TCL_ERROR;
    }

    /*
     * Add the tailcall in the caller env, then just yield.
     *
     * This is essentially code from TclNRTailcallObjCmd
     */

    listPtr = Tcl_NewListObj(objc, objv);
    nsObjPtr = Tcl_NewStringObj(nsPtr->fullName, -1);
    TclListObjSetElement(interp, listPtr, 0, nsObjPtr);

    /*
     * Add the callback in the caller's env, then instruct TEBC to yield.
     */

    iPtr->execEnvPtr = corPtr->callerEEPtr;
    TclSetTailcall(interp, listPtr);
    iPtr->execEnvPtr = corPtr->eePtr;

    return TclNRYieldObjCmd(INT2PTR(CORO_ACTIVATE_YIELDM), interp, 1, objv);
}

static int
RewindCoroutineCallback(
    ClientData data[],
    Tcl_Interp *interp,
    int result)
{
    return Tcl_RestoreInterpState(interp, data[0]);
}

static int
RewindCoroutine(
    CoroutineData *corPtr,
    int result)
{
    Tcl_Interp *interp = corPtr->eePtr->interp;
    Tcl_InterpState state = Tcl_SaveInterpState(interp, result);

    NRE_ASSERT(COR_IS_SUSPENDED(corPtr));
    NRE_ASSERT(corPtr->eePtr != NULL);
    NRE_ASSERT(corPtr->eePtr != iPtr->execEnvPtr);

    corPtr->eePtr->rewind = 1;
    TclNRAddCallback(interp, RewindCoroutineCallback, state,
	    NULL, NULL, NULL);
    return TclNRInterpCoroutine(corPtr, interp, 0, NULL);
}

static void
DeleteCoroutine(
    ClientData clientData)
{
    CoroutineData *corPtr = clientData;
    Tcl_Interp *interp = corPtr->eePtr->interp;
    NRE_callback *rootPtr = TOP_CB(interp);

    if (COR_IS_SUSPENDED(corPtr)) {
	TclNRRunCallbacks(interp, RewindCoroutine(corPtr,TCL_OK), rootPtr);
    }
}

static int
NRCoroutineCallerCallback(
    ClientData data[],
    Tcl_Interp *interp,
    int result)
{
    CoroutineData *corPtr = data[0];
    Command *cmdPtr = corPtr->cmdPtr;

    /*
     * This is the last callback in the caller execEnv, right before switching
     * to the coroutine's
     */

    NRE_ASSERT(iPtr->execEnvPtr == corPtr->callerEEPtr);

    if (!corPtr->eePtr) {
	/*
	 * The execEnv was wound down but not deleted for our sake. We finish
	 * the job here. The caller context has already been restored.
	 */

	NRE_ASSERT(iPtr->varFramePtr == corPtr->caller.varFramePtr);
	NRE_ASSERT(iPtr->framePtr == corPtr->caller.framePtr);
	NRE_ASSERT(iPtr->cmdFramePtr == corPtr->caller.cmdFramePtr);
	ckfree(corPtr);
	return result;
    }

    NRE_ASSERT(COR_IS_SUSPENDED(corPtr));
    SAVE_CONTEXT(corPtr->running);
    RESTORE_CONTEXT(corPtr->caller);

    if (cmdPtr->flags & CMD_IS_DELETED) {
	/*
	 * The command was deleted while it was running: wind down the
	 * execEnv, this will do the complete cleanup. RewindCoroutine will
	 * restore both the caller's context and interp state.
	 */

	return RewindCoroutine(corPtr, result);
    }

    return result;
}

static int
NRCoroutineExitCallback(
    ClientData data[],
    Tcl_Interp *interp,
    int result)
{
    CoroutineData *corPtr = data[0];
    Command *cmdPtr = corPtr->cmdPtr;

    /*
     * This runs at the bottom of the Coroutine's execEnv: it will be executed
     * when the coroutine returns or is wound down, but not when it yields. It
     * deletes the coroutine and restores the caller's environment.
     */

    NRE_ASSERT(interp == corPtr->eePtr->interp);
    NRE_ASSERT(TOP_CB(interp) == NULL);
    NRE_ASSERT(iPtr->execEnvPtr == corPtr->eePtr);
    NRE_ASSERT(!COR_IS_SUSPENDED(corPtr));
    NRE_ASSERT((corPtr->callerEEPtr->callbackPtr->procPtr == NRCoroutineCallerCallback));

    cmdPtr->deleteProc = NULL;
    Tcl_DeleteCommandFromToken(interp, (Tcl_Command) cmdPtr);
    TclCleanupCommandMacro(cmdPtr);

    corPtr->eePtr->corPtr = NULL;
    TclDeleteExecEnv(corPtr->eePtr);
    corPtr->eePtr = NULL;

    corPtr->stackLevel = NULL;

    /*
     * #280.
     * Drop the coroutine-owned copy of the lineLABCPtr hashtable for literal
     * command arguments in bytecode.
     */

    Tcl_DeleteHashTable(corPtr->lineLABCPtr);
    ckfree(corPtr->lineLABCPtr);
    corPtr->lineLABCPtr = NULL;

    RESTORE_CONTEXT(corPtr->caller);
    iPtr->execEnvPtr = corPtr->callerEEPtr;
    iPtr->numLevels++;

    return result;
}

/*
 *----------------------------------------------------------------------
 *
 * TclNRCoroutineActivateCallback --
 *
 *      This is the workhorse for coroutines: it implements both yield and
 *      resume.
 *
 *      It is important that both be implemented in the same callback: the
 *      detection of the impossibility to suspend due to a busy C-stack relies
 *      on the precise position of a local variable in the stack. We do not
 *      want the compiler to play tricks on us, either by moving things around
 *      or inlining.
 *
 *----------------------------------------------------------------------
 */

int
TclNRCoroutineActivateCallback(
    ClientData data[],
    Tcl_Interp *interp,
    int result)
{
    CoroutineData *corPtr = data[0];
    int type = PTR2INT(data[1]);
    int numLevels, unused;
    int *stackLevel = &unused;

    if (!corPtr->stackLevel) {
        /*
         * -- Coroutine is suspended --
         * Push the callback to restore the caller's context on yield or
         * return.
         */

        TclNRAddCallback(interp, NRCoroutineCallerCallback, corPtr,
                NULL, NULL, NULL);

        /*
         * Record the stackLevel at which the resume is happening, then swap
         * the interp's environment to make it suitable to run this coroutine.
         */

        corPtr->stackLevel = stackLevel;
        numLevels = corPtr->auxNumLevels;
        corPtr->auxNumLevels = iPtr->numLevels;

        SAVE_CONTEXT(corPtr->caller);
        corPtr->callerEEPtr = iPtr->execEnvPtr;
        RESTORE_CONTEXT(corPtr->running);
        iPtr->execEnvPtr = corPtr->eePtr;
        iPtr->numLevels += numLevels;
    } else {
        /*
         * Coroutine is active: yield
         */

        if (corPtr->stackLevel != stackLevel) {
            Tcl_SetObjResult(interp, Tcl_NewStringObj(
                    "cannot yield: C stack busy", -1));
            Tcl_SetErrorCode(interp, "TCL", "COROUTINE", "CANT_YIELD",
                    NULL);
            return TCL_ERROR;
        }

        if (type == CORO_ACTIVATE_YIELD) {
            corPtr->nargs = COROUTINE_ARGUMENTS_SINGLE_OPTIONAL;
        } else if (type == CORO_ACTIVATE_YIELDM) {
            corPtr->nargs = COROUTINE_ARGUMENTS_ARBITRARY;
        } else {
            Tcl_Panic("Yield received an option which is not implemented");
        }

        corPtr->stackLevel = NULL;

        numLevels = iPtr->numLevels;
        iPtr->numLevels = corPtr->auxNumLevels;
        corPtr->auxNumLevels = numLevels - corPtr->auxNumLevels;

        iPtr->execEnvPtr = corPtr->callerEEPtr;
    }

    return TCL_OK;
}

/*
 *----------------------------------------------------------------------
 *
 * TclNREvalList --
 *
 *      Callback to invoke command as list, used in order to delayed
 *	processing of canonical list command in sane environment.
 *
 *----------------------------------------------------------------------
 */

static int
TclNREvalList(
    ClientData data[],
    Tcl_Interp *interp,
    int result)
{
    int objc;
    Tcl_Obj **objv;
    Tcl_Obj *listPtr = data[0];

    Tcl_IncrRefCount(listPtr);

    TclMarkTailcall(interp);
    TclNRAddCallback(interp, TclNRReleaseValues, listPtr, NULL, NULL,NULL);
    TclListObjGetElements(NULL, listPtr, &objc, &objv);
    return TclNREvalObjv(interp, objc, objv, 0, NULL);
}

/*
 *----------------------------------------------------------------------
 *
 * CoroTypeObjCmd --
 *
 *      Implementation of [::tcl::unsupported::corotype] command.
 *
 *----------------------------------------------------------------------
 */

static int
CoroTypeObjCmd(
    ClientData clientData,
    Tcl_Interp *interp,
    int objc,
    Tcl_Obj *const objv[])
{
    Command *cmdPtr;
    CoroutineData *corPtr;

    if (objc != 2) {
	Tcl_WrongNumArgs(interp, 1, objv, "coroName");
	return TCL_ERROR;
    }

    /*
     * Look up the coroutine.
     */

    cmdPtr = (Command *) Tcl_GetCommandFromObj(interp, objv[1]);
    if ((!cmdPtr) || (cmdPtr->nreProc != TclNRInterpCoroutine)) {
        Tcl_SetObjResult(interp, Tcl_NewStringObj(
                "can only get coroutine type of a coroutine", -1));
        Tcl_SetErrorCode(interp, "TCL", "LOOKUP", "COROUTINE",
                TclGetString(objv[1]), NULL);
        return TCL_ERROR;
    }

    /*
     * An active coroutine is "active". Can't tell what it might do in the
     * future.
     */

    corPtr = cmdPtr->objClientData;
    if (!COR_IS_SUSPENDED(corPtr)) {
        Tcl_SetObjResult(interp, Tcl_NewStringObj("active", -1));
        return TCL_OK;
    }

    /*
     * Inactive coroutines are classified by the (effective) command used to
     * suspend them, which matters when you're injecting a probe.
     */

    switch (corPtr->nargs) {
    case COROUTINE_ARGUMENTS_SINGLE_OPTIONAL:
        Tcl_SetObjResult(interp, Tcl_NewStringObj("yield", -1));
        return TCL_OK;
    case COROUTINE_ARGUMENTS_ARBITRARY:
        Tcl_SetObjResult(interp, Tcl_NewStringObj("yieldto", -1));
        return TCL_OK;
    default:
        Tcl_SetObjResult(interp, Tcl_NewStringObj(
                "unknown coroutine type", -1));
        Tcl_SetErrorCode(interp, "TCL", "COROUTINE", "BAD_TYPE", NULL);
        return TCL_ERROR;
    }
}

/*
 *----------------------------------------------------------------------
 *
 * NRCoroInjectObjCmd --
 *
 *      Implementation of [::tcl::unsupported::inject] command.
 *
 *----------------------------------------------------------------------
 */

static int
NRCoroInjectObjCmd(
    ClientData clientData,
    Tcl_Interp *interp,
    int objc,
    Tcl_Obj *const objv[])
{
    Command *cmdPtr;
    CoroutineData *corPtr;
    ExecEnv *savedEEPtr = iPtr->execEnvPtr;

    /*
     * Usage more or less like tailcall:
     *   inject coroName cmd ?arg1 arg2 ...?
     */

    if (objc < 3) {
	Tcl_WrongNumArgs(interp, 1, objv, "coroName cmd ?arg1 arg2 ...?");
	return TCL_ERROR;
    }

    cmdPtr = (Command *) Tcl_GetCommandFromObj(interp, objv[1]);
    if ((!cmdPtr) || (cmdPtr->nreProc != TclNRInterpCoroutine)) {
        Tcl_SetObjResult(interp, Tcl_NewStringObj(
                "can only inject a command into a coroutine", -1));
        Tcl_SetErrorCode(interp, "TCL", "LOOKUP", "COROUTINE",
                TclGetString(objv[1]), NULL);
        return TCL_ERROR;
    }

    corPtr = cmdPtr->objClientData;
    if (!COR_IS_SUSPENDED(corPtr)) {
        Tcl_SetObjResult(interp, Tcl_NewStringObj(
                "can only inject a command into a suspended coroutine", -1));
        Tcl_SetErrorCode(interp, "TCL", "COROUTINE", "ACTIVE", NULL);
        return TCL_ERROR;
    }

    /*
     * Add the callback to the coro's execEnv, so that it is the first thing
     * to happen when the coro is resumed.
     */

    iPtr->execEnvPtr = corPtr->eePtr;
    TclNRAddCallback(interp, TclNREvalList, Tcl_NewListObj(objc-2, objv+2),
	NULL, NULL, NULL);
    iPtr->execEnvPtr = savedEEPtr;

    return TCL_OK;
}

int
TclNRInterpCoroutine(
    ClientData clientData,
    Tcl_Interp *interp,		/* Current interpreter. */
    int objc,			/* Number of arguments. */
    Tcl_Obj *const objv[])	/* Argument objects. */
{
    CoroutineData *corPtr = clientData;

    if (!COR_IS_SUSPENDED(corPtr)) {
	Tcl_SetObjResult(interp, Tcl_ObjPrintf(
                "coroutine \"%s\" is already running",
                Tcl_GetString(objv[0])));
	Tcl_SetErrorCode(interp, "TCL", "COROUTINE", "BUSY", NULL);
	return TCL_ERROR;
    }

    /*
     * Parse all the arguments to work out what to feed as the result of the
     * [yield]. TRICKY POINT: objc==0 happens here! It occurs when a coroutine
     * is deleted!
     */

    switch (corPtr->nargs) {
    case COROUTINE_ARGUMENTS_SINGLE_OPTIONAL:
        if (objc == 2) {
            Tcl_SetObjResult(interp, objv[1]);
        } else if (objc > 2) {
            Tcl_WrongNumArgs(interp, 1, objv, "?arg?");
            return TCL_ERROR;
        }
        break;
    default:
        if (corPtr->nargs != objc-1) {
            Tcl_SetObjResult(interp,
                    Tcl_NewStringObj("wrong coro nargs; how did we get here? "
                    "not implemented!", -1));
            Tcl_SetErrorCode(interp, "TCL", "WRONGARGS", NULL);
            return TCL_ERROR;
        }
        /* fallthrough */
    case COROUTINE_ARGUMENTS_ARBITRARY:
        if (objc > 1) {
            Tcl_SetObjResult(interp, Tcl_NewListObj(objc-1, objv+1));
        }
        break;
    }

    TclNRAddCallback(interp, TclNRCoroutineActivateCallback, corPtr,
            NULL, NULL, NULL);
    return TCL_OK;
}

/*
 *----------------------------------------------------------------------
 *
 * TclNRCoroutineObjCmd --
 *
 *      Implementation of [coroutine] command; see documentation for
 *      description of what this does.
 *
 *----------------------------------------------------------------------
 */

int
TclNRCoroutineObjCmd(
    ClientData dummy,		/* Not used. */
    Tcl_Interp *interp,		/* Current interpreter. */
    int objc,			/* Number of arguments. */
    Tcl_Obj *const objv[])	/* Argument objects. */
{
    Command *cmdPtr;
    CoroutineData *corPtr;
    const char *procName, *simpleName;
    Namespace *nsPtr, *altNsPtr, *cxtNsPtr,
	*inNsPtr = (Namespace *)TclGetCurrentNamespace(interp);
    Namespace *lookupNsPtr = iPtr->varFramePtr->nsPtr;

    if (objc < 3) {
	Tcl_WrongNumArgs(interp, 1, objv, "name cmd ?arg ...?");
	return TCL_ERROR;
    }

    procName = TclGetString(objv[1]);
    TclGetNamespaceForQualName(interp, procName, inNsPtr, 0,
	    &nsPtr, &altNsPtr, &cxtNsPtr, &simpleName);

    if (nsPtr == NULL) {
	Tcl_SetObjResult(interp, Tcl_ObjPrintf(
                "can't create procedure \"%s\": unknown namespace",
                procName));
        Tcl_SetErrorCode(interp, "TCL", "LOOKUP", "NAMESPACE", NULL);
	return TCL_ERROR;
    }
    if (simpleName == NULL) {
	Tcl_SetObjResult(interp, Tcl_ObjPrintf(
                "can't create procedure \"%s\": bad procedure name",
                procName));
        Tcl_SetErrorCode(interp, "TCL", "VALUE", "COMMAND", procName, NULL);
	return TCL_ERROR;
    }

    /*
     * We ARE creating the coroutine command: allocate the corresponding
     * struct and create the corresponding command.
     */

    corPtr = ckalloc(sizeof(CoroutineData));

    cmdPtr = (Command *) TclNRCreateCommandInNs(interp, simpleName,
	    (Tcl_Namespace *)nsPtr, /*objProc*/ NULL, TclNRInterpCoroutine,
	    corPtr, DeleteCoroutine);

    corPtr->cmdPtr = cmdPtr;
    cmdPtr->refCount++;

    /*
     * #280.
     * Provide the new coroutine with its own copy of the lineLABCPtr
     * hashtable for literal command arguments in bytecode. Note that that
     * CFWordBC chains are not duplicated, only the entrypoints to them. This
     * means that in the presence of coroutines each chain is potentially a
     * tree. Like the chain -> tree conversion of the CmdFrame stack.
     */

    {
	Tcl_HashSearch hSearch;
	Tcl_HashEntry *hePtr;

	corPtr->lineLABCPtr = ckalloc(sizeof(Tcl_HashTable));
	Tcl_InitHashTable(corPtr->lineLABCPtr, TCL_ONE_WORD_KEYS);

	for (hePtr = Tcl_FirstHashEntry(iPtr->lineLABCPtr,&hSearch);
		hePtr; hePtr = Tcl_NextHashEntry(&hSearch)) {
	    int isNew;
	    Tcl_HashEntry *newPtr =
		    Tcl_CreateHashEntry(corPtr->lineLABCPtr,
		    Tcl_GetHashKey(iPtr->lineLABCPtr, hePtr),
		    &isNew);

	    Tcl_SetHashValue(newPtr, Tcl_GetHashValue(hePtr));
	}
    }

    /*
     * Create the base context.
     */

    corPtr->running.framePtr = iPtr->rootFramePtr;
    corPtr->running.varFramePtr = iPtr->rootFramePtr;
    corPtr->running.cmdFramePtr = NULL;
    corPtr->running.lineLABCPtr = corPtr->lineLABCPtr;
    corPtr->stackLevel = NULL;
    corPtr->auxNumLevels = 0;

    /*
     * Create the coro's execEnv, switch to it to push the exit and coro
     * command callbacks, then switch back.
     */

    corPtr->eePtr = TclCreateExecEnv(interp, CORO_STACK_INITIAL_SIZE);
    corPtr->callerEEPtr = iPtr->execEnvPtr;
    corPtr->eePtr->corPtr = corPtr;

    SAVE_CONTEXT(corPtr->caller);
    corPtr->callerEEPtr = iPtr->execEnvPtr;
    RESTORE_CONTEXT(corPtr->running);
    iPtr->execEnvPtr = corPtr->eePtr;

    TclNRAddCallback(interp, NRCoroutineExitCallback, corPtr,
	    NULL, NULL, NULL);

    /*
     * Ensure that the command is looked up in the correct namespace.
     */

    iPtr->lookupNsPtr = lookupNsPtr;
    Tcl_NREvalObj(interp, Tcl_NewListObj(objc - 2, objv + 2), 0);
    iPtr->numLevels--;

    SAVE_CONTEXT(corPtr->running);
    RESTORE_CONTEXT(corPtr->caller);
    iPtr->execEnvPtr = corPtr->callerEEPtr;

    /*
     * Now just resume the coroutine.
     */

    TclNRAddCallback(interp, TclNRCoroutineActivateCallback, corPtr,
            NULL, NULL, NULL);
    return TCL_OK;
}

/*
 * This is used in the [info] ensemble
 */

int
TclInfoCoroutineCmd(
    ClientData dummy,
    Tcl_Interp *interp,
    int objc,
    Tcl_Obj *const objv[])
{
    CoroutineData *corPtr = iPtr->execEnvPtr->corPtr;

    if (objc != 1) {
	Tcl_WrongNumArgs(interp, 1, objv, NULL);
	return TCL_ERROR;
    }

    if (corPtr && !(corPtr->cmdPtr->flags & CMD_IS_DELETED)) {
	Tcl_Obj *namePtr;

	TclNewObj(namePtr);
	Tcl_GetCommandFullName(interp, (Tcl_Command) corPtr->cmdPtr, namePtr);
	Tcl_SetObjResult(interp, namePtr);
    }
    return TCL_OK;
}

#undef iPtr

/*
 * Local Variables:
 * mode: c
 * c-basic-offset: 4
 * fill-column: 78
 * tab-width: 8
 * indent-tabs-mode: nil
 * End:
 */<|MERGE_RESOLUTION|>--- conflicted
+++ resolved
@@ -2120,29 +2120,6 @@
 	    nsPtr = iPtr->globalNsPtr;
 	    tail = cmdName;
         }
-<<<<<<< HEAD
-
-        hPtr = Tcl_CreateHashEntry(&nsPtr->cmdTable, tail, &isNew);
-
-        if (isNew || deleted) {
-	    /*
-	     * isNew - No conflict with existing command.
-	     * deleted - We've already deleted a conflicting command
-	     */
-	    break;
-        }
-
-	/* An existing command conflicts. Try to delete it.. */
-	cmdPtr = Tcl_GetHashValue(hPtr);
-	
-	/*
-	 * Be careful to preserve
-	 * any existing import links so we can restore them down below. That
-	 * way, you can redefine a command and its import status will remain
-	 * intact.
-	 */
-
-=======
 
         hPtr = Tcl_CreateHashEntry(&nsPtr->cmdTable, tail, &isNew);
 
@@ -2166,7 +2143,6 @@
 	 * import status will remain intact.
 	 */
 
->>>>>>> 60304d81
 	cmdPtr->refCount++;
 	if (cmdPtr->importRefPtr) {
 	    cmdPtr->flags |= CMD_REDEF_IN_PROGRESS;
@@ -2184,17 +2160,6 @@
 
     if (!isNew) {
 	/*
-<<<<<<< HEAD
-	 * If the deletion callback recreated the command, just throw away
-	 * the new command (if we try to delete it again, we could get
-	 * stuck in an infinite loop).
-	 */
-
-	ckfree((char *) Tcl_GetHashValue(hPtr));
-    }
-
-    if (!deleted) {
-=======
 	 * If the deletion callback recreated the command, just throw away the
 	 * new command (if we try to delete it again, we could get stuck in an
 	 * infinite loop).
@@ -2215,7 +2180,6 @@
 	 */
 
 	TclInvalidateCmdLiteral(interp, tail, nsPtr);
->>>>>>> 60304d81
 
 	/*
 	 * The list of command exported from the namespace might have changed.
@@ -2314,18 +2278,8 @@
 )
 {
     Interp *iPtr = (Interp *) interp;
-<<<<<<< HEAD
-    ImportRef *oldRefPtr = NULL;
-    Namespace *nsPtr;
-    Command *cmdPtr;
-    Tcl_HashEntry *hPtr;
-    const char *tail;
-    int isNew = 0, deleted = 0;
-    ImportedCmdData *dataPtr;
-=======
     Namespace *nsPtr;
     const char *tail;
->>>>>>> 60304d81
 
     if (iPtr->flags & DELETED) {
 	/*
@@ -2336,37 +2290,6 @@
     }
 
     /*
-<<<<<<< HEAD
-     * If the command name we seek to create already exists, we need to
-     * delete that first.  That can be tricky in the presence of traces.
-     * Loop until we no longer find an existing command in the way, or
-     * until we've deleted one command and that didn't finish the job.
-     */
-
-    while (1) {
-        /*
-         * Determine where the command should reside. If its name contains
-         * namespace qualifiers, we put it in the specified namespace;
-	 * otherwise, we always put it in the global namespace.
-         */
-
-        if (strstr(cmdName, "::") != NULL) {
-	    Namespace *dummy1, *dummy2;
-
-	    TclGetNamespaceForQualName(interp, cmdName, NULL,
-		TCL_CREATE_NS_IF_UNKNOWN, &nsPtr, &dummy1, &dummy2, &tail);
-	    if ((nsPtr == NULL) || (tail == NULL)) {
-	        return (Tcl_Command) NULL;
-	    }
-        } else {
-	    nsPtr = iPtr->globalNsPtr;
-	    tail = cmdName;
-        }
-
-        hPtr = Tcl_CreateHashEntry(&nsPtr->cmdTable, tail, &isNew);
-
-        if (isNew || deleted) {
-=======
      * Determine where the command should reside. If its name contains
      * namespace qualifiers, we put it in the specified namespace;
      * otherwise, we always put it in the global namespace.
@@ -2418,24 +2341,17 @@
 	hPtr = Tcl_CreateHashEntry(&nsPtr->cmdTable, cmdName, &isNew);
 
 	if (isNew || deleted) {
->>>>>>> 60304d81
 	    /*
 	     * isNew - No conflict with existing command.
 	     * deleted - We've already deleted a conflicting command
 	     */
 	    break;
-<<<<<<< HEAD
-        }
-
-	/* An existing command conflicts. Try to delete it.. */
-=======
 	}
 
 	/*
          * An existing command conflicts. Try to delete it...
          */
 
->>>>>>> 60304d81
 	cmdPtr = Tcl_GetHashValue(hPtr);
 
 	/*
@@ -2485,20 +2401,6 @@
 	TclCleanupCommandMacro(cmdPtr);
 	deleted = 1;
     }
-<<<<<<< HEAD
-
-    if (!isNew) {
-	/*
-	 * If the deletion callback recreated the command, just throw away
-	 * the new command (if we try to delete it again, we could get
-	 * stuck in an infinite loop).
-	 */
-
-	ckfree(Tcl_GetHashValue(hPtr));
-    }
-
-    if (!deleted) {
-=======
     if (!isNew) {
 	/*
 	 * If the deletion callback recreated the command, just throw away
@@ -2522,7 +2424,6 @@
 
 	TclInvalidateCmdLiteral(interp, cmdName, nsPtr);
 
->>>>>>> 60304d81
 	/*
 	 * The list of command exported from the namespace might have changed.
 	 * However, we do not need to recompute this just yet; next time we
