--- conflicted
+++ resolved
@@ -35,7 +35,7 @@
  * internally.
  */
 
-static const Tcl_ObjType tclFsPathType = {
+static Tcl_ObjType tclFsPathType = {
     "path",				/* name */
     FreeFsPathInternalRep,		/* freeIntRepProc */
     DupFsPathInternalRep,		/* dupIntRepProc */
@@ -113,7 +113,7 @@
 
 #define PATHOBJ(pathPtr) ((FsPath *) (pathPtr)->internalRep.otherValuePtr)
 #define SETPATHOBJ(pathPtr,fsPathPtr) \
-	((pathPtr)->internalRep.otherValuePtr = (void *) (fsPathPtr))
+	((pathPtr)->internalRep.otherValuePtr = (VOID *) (fsPathPtr))
 #define PATHFLAGS(pathPtr) (PATHOBJ(pathPtr)->flags)
  
@@ -323,7 +323,6 @@
 
 			    if (tclPlatform == TCL_PLATFORM_WINDOWS) {
 				int i;
-
 				for (i = 0; i < curLen; i++) {
 				    if (linkStr[i] == '\\') {
 					linkStr[i] = '/';
@@ -336,8 +335,8 @@
 		    }
 
 		    /*
-		     * Either way, we now remove the last path element (but
-		     * not the first character of the path).
+		     * Either way, we now remove the last path element.
+		     * (but not the first character of the path)
 		     */
 
 		    while (--curLen >= 0) {
@@ -398,7 +397,7 @@
     }
 
     /*
-     * Ensure a windows drive like C:/ has a trailing separator.
+     * Ensure a windows drive like C:/ has a trailing separator
      */
 
     if (tclPlatform == TCL_PLATFORM_WINDOWS) {
@@ -498,7 +497,7 @@
 Tcl_PathType
 TclFSGetPathType(
     Tcl_Obj *pathPtr,
-    const Tcl_Filesystem **filesystemPtrPtr,
+    Tcl_Filesystem **filesystemPtrPtr,
     int *driveNameLengthPtr)
 {
     FsPath *fsPathPtr;
@@ -665,18 +664,34 @@
 		    return pathPtr;
 		} else {
 		    /*
-		     * Need to return the whole path with the extension
-		     * suffix removed.  Do that by joining our "head" to
-		     * our "tail" with the extension suffix removed from
-		     * the tail.
+		     * Duplicate the object we were given and then trim off
+		     * the extension of the tail component of the path.
 		     */
 
-		    Tcl_Obj *resultPtr =
-			    TclNewFSPathObj(fsPathPtr->cwdPtr, fileName,
-			    (int)(length - strlen(extension)));
-
-		    Tcl_IncrRefCount(resultPtr);
-		    return resultPtr;
+		    FsPath *fsDupPtr;
+		    Tcl_Obj *root = Tcl_DuplicateObj(pathPtr);
+
+		    Tcl_IncrRefCount(root);
+		    fsDupPtr = PATHOBJ(root);
+		    if (Tcl_IsShared(fsDupPtr->normPathPtr)) {
+			TclDecrRefCount(fsDupPtr->normPathPtr);
+			fsDupPtr->normPathPtr = Tcl_NewStringObj(fileName,
+				(int)(length - strlen(extension)));
+			Tcl_IncrRefCount(fsDupPtr->normPathPtr);
+		    } else {
+			Tcl_SetObjLength(fsDupPtr->normPathPtr,
+				(int)(length - strlen(extension)));
+		    }
+
+		    /*
+		     * Must also trim the string representation if we have it.
+		     */
+
+		    if (root->bytes != NULL && root->length > 0) {
+			root->length -= strlen(extension);
+			root->bytes[root->length] = 0;
+		    }
+		    return root;
 		}
 	    }
 	    default:
@@ -712,7 +727,6 @@
 	    } else {
 		Tcl_Obj *root = Tcl_NewStringObj(fileName,
 			(int) (length - strlen(extension)));
-
 		Tcl_IncrRefCount(root);
 		return root;
 	    }
@@ -838,7 +852,7 @@
 {
     Tcl_Obj *res;
     int i;
-    const Tcl_Filesystem *fsPtr = NULL;
+    Tcl_Filesystem *fsPtr = NULL;
 
     if (elements < 0) {
 	if (Tcl_ListObjLength(NULL, listObj, &elements) != TCL_OK) {
@@ -1029,8 +1043,8 @@
 	    }
 
 	    /*
-	     * This element is just what we want to return already; no further
-	     * manipulation is requred.
+	     * This element is just what we want to return already - no
+	     * further manipulation is requred.
 	     */
 
 	    return elt;
@@ -1076,7 +1090,7 @@
 	    int needsSep = 0;
 
 	    if (fsPtr->filesystemSeparatorProc != NULL) {
-		Tcl_Obj *sep = fsPtr->filesystemSeparatorProc(res);
+		Tcl_Obj *sep = (*fsPtr->filesystemSeparatorProc)(res);
 
 		if (sep != NULL) {
 		    separator = TclGetString(sep)[0];
@@ -1333,41 +1347,41 @@
 
     /*
      * Look for path components made up of only "."
-     * This is overly conservative analysis to keep simple. It may mark some
-     * things as needing more aggressive normalization that don't actually
-     * need it. No harm done.
+     * This is overly conservative analysis to keep simple.  It may
+     * mark some things as needing more aggressive normalization
+     * that don't actually need it.  No harm done.
      */
     for (p = addStrRep; len > 0; p++, len--) {
-	switch (state) {
-	case 0:		/* So far only "." since last dirsep or start */
-	    switch (*p) {
-	    case '.':
-		count++;
-		break;
-	    case '/':
-	    case '\\':
-	    case ':':
-		if (count) {
-		    PATHFLAGS(pathPtr) |= TCLPATH_NEEDNORM;
-		    len = 0;
-		}
-		break;
-	    default:
-		count = 0;
-		state = 1;
-	    }
-	case 1:		/* Scanning for next dirsep */
-	    switch (*p) {
-	    case '/':
-	    case '\\':
-	    case ':':
-		state = 0;
-		break;
-	    }
-	}
+       switch (state) {
+       case 0: /* So far only "." since last dirsep or start */
+           switch (*p) {
+           case '.':
+               count++;
+               break;
+           case '/':
+           case '\\':
+           case ':':
+               if (count) {
+                   PATHFLAGS(pathPtr) |= TCLPATH_NEEDNORM;
+                   len = 0;
+               }
+               break;
+           default:
+               count = 0;
+               state = 1;
+           }
+       case 1: /* Scanning for next dirsep */
+           switch (*p) {
+           case '/':
+           case '\\':
+           case ':':
+               state = 0;
+               break;
+           }
+       }
     }
     if (len == 0 && count) {
-	PATHFLAGS(pathPtr) |= TCLPATH_NEEDNORM;
+       PATHFLAGS(pathPtr) |= TCLPATH_NEEDNORM;
     }
 
     return pathPtr;
@@ -1447,15 +1461,13 @@
 {
     int cwdLen, len;
     const char *tempStr;
+    ThreadSpecificData *tsdPtr = TCL_TSD_INIT(&tclFsDataKey);
 
     if (pathPtr->typePtr == &tclFsPathType) {
 	FsPath *fsPathPtr = PATHOBJ(pathPtr);
 
 	if (PATHFLAGS(pathPtr) != 0
 		&& fsPathPtr->cwdPtr == cwdPtr) {
-<<<<<<< HEAD
-	    return fsPathPtr->normPathPtr;
-=======
 	    pathPtr = fsPathPtr->normPathPtr;
 
 	    /* TODO: Determine how much, if any, of this forcing
@@ -1520,7 +1532,6 @@
 	    pathPtr->typePtr = &tclFsPathType;
 
 	    return pathPtr;
->>>>>>> 24fe335f
 	}
     }
 
@@ -1664,7 +1675,7 @@
 
 Tcl_Obj *
 Tcl_FSNewNativePath(
-    const Tcl_Filesystem *fromFilesystem,
+    Tcl_Filesystem *fromFilesystem,
     ClientData clientData)
 {
     Tcl_Obj *pathPtr;
@@ -1766,7 +1777,7 @@
 	    }
 
 	    retObj = Tcl_FSJoinToPath(translatedCwdPtr, 1,
-		    &srcFsPathPtr->normPathPtr);
+		    &(srcFsPathPtr->normPathPtr));
 	    srcFsPathPtr->translatedPathPtr = retObj;
 	    Tcl_IncrRefCount(retObj);
 	    Tcl_DecrRefCount(translatedCwdPtr);
@@ -1823,7 +1834,7 @@
     if (transPtr != NULL) {
 	int len;
 	const char *orig = Tcl_GetStringFromObj(transPtr, &len);
-	char *result = ckalloc((unsigned) len+1);
+	char *result = (char *) ckalloc((unsigned) len+1);
 
 	memcpy(result, orig, (size_t) len+1);
 	TclDecrRefCount(transPtr);
@@ -1872,12 +1883,8 @@
 	 */
 
 	Tcl_Obj *dir, *copy;
-<<<<<<< HEAD
-	int cwdLen, pathType;
-=======
 	int cwdLen;
 	int pathType;
->>>>>>> 24fe335f
 	ClientData clientData = NULL;
 
 	pathType = Tcl_FSGetPathType(fsPathPtr->cwdPtr);
@@ -1905,25 +1912,25 @@
 
 	if (PATHFLAGS(pathPtr) & TCLPATH_NEEDNORM) {
 	    /*
-	     * If the "tail" part has components (like /../) that cause the
-	     * combined path to need more complete normalizing, call on the
-	     * more powerful routine to accomplish that so we avoid [Bug
-	     * 2385549] ...
+	     * If the "tail" part has components (like /../) that cause
+	     * the combined path to need more complete normalizing,
+	     * call on the more powerful routine to accomplish that so
+	     * we avoid [Bug 2385549] ...
 	     */
 
 	    Tcl_Obj *newCopy = TclFSNormalizeAbsolutePath(interp, copy, NULL);
-
 	    Tcl_DecrRefCount(copy);
 	    copy = newCopy;
 	} else {
 	    /*
-	     * ... but in most cases where we join a trouble free tail to a
-	     * normalized head, we can more efficiently normalize the combined
-	     * path by passing over only the unnormalized tail portion. When
-	     * this is sufficient, prior developers claim this should be much
-	     * faster. We use 'cwdLen-1' so that we are already pointing at
-	     * the dir-separator that we know about. The normalization code
-	     * will actually start off directly after that separator.
+	     * ... but in most cases where we join a trouble free tail
+	     * to a normalized head, we can more efficiently normalize the
+	     * combined path by passing over only the unnormalized tail
+	     * portion.  When this is sufficient, prior developers claim
+	     * this should be much faster.  We use 'cwdLen-1' so that we are
+	     * already pointing at the dir-separator that we know about.
+	     * The normalization code will actually start off directly
+	     * after that separator.
 	     */
 
 	    TclFSNormalizeToUniquePath(interp, copy, cwdLen-1,
@@ -1937,11 +1944,11 @@
 
 	    /*
 	     * NOTE: here we are (dangerously?) assuming that origDir points
-	     * to a Tcl_Obj with Tcl_ObjType == &tclFsPathType. The
+	     * to a Tcl_Obj with Tcl_ObjType == &tclFsPathType .  The
 	     *     pathType = Tcl_FSGetPathType(fsPathPtr->cwdPtr);
-	     * above that set the pathType value should have established that,
-	     * but it's far less clear on what basis we know there's been no
-	     * shimmering since then.
+	     * above that set the pathType value should have established
+	     * that, but it's far less clear on what basis we know there's
+	     * been no shimmering since then.
 	     */
 
 	    FsPath *origDirFsPathPtr = PATHOBJ(origDir);
@@ -1973,10 +1980,9 @@
 	if (clientData != NULL) {
 	    /*
 	     * This may be unnecessary. It appears that the
-	     * TclFSNormalizeToUniquePath call above should have already set
-	     * this up. Not changing out of fear of the unknown.
-	     */
-
+	     * TclFSNormalizeToUniquePath call above should have already
+	     * set this up.  Not changing out of fear of the unknown.
+	     */
 	    fsPathPtr->nativePathPtr = clientData;
 	}
 	PATHFLAGS(pathPtr) = 0;
@@ -2033,7 +2039,6 @@
 
 	Tcl_Obj *absolutePath = fsPathPtr->translatedPathPtr;
 	const char *path = TclGetString(absolutePath);
-
 	Tcl_IncrRefCount(absolutePath);
 
 	/*
@@ -2045,17 +2050,17 @@
 
 	if (path[0] == '\0') {
 	    /*
-	     * Special handling for the empty string value. This one is very
-	     * weird with [file normalize {}] => {}. (The reasoning supporting
-	     * this is unknown to DGP, but he fears changing it.) Attempt here
-	     * to keep the expectations of other parts of Tcl_Filesystem code
-	     * about state of the FsPath fields satisfied.
+	     * Special handling for the empty string value.  This one is
+	     * very weird with [file normalize {}] => {}.  (The reasoning
+	     * supporting this is unknown to DGP, but he fears changing it.)
+	     * Attempt here to keep the expectations of other parts of
+	     * Tcl_Filesystem code about state of the FsPath fields satisfied.
 	     *
 	     * In particular, capture the cwd value and save so it can be
 	     * stored in the cwdPtr field below.
 	     */
-
 	    useThisCwd = Tcl_FSGetCwd(interp);
+
 	} else {
 	    /*
 	     * We don't ask for the type of 'pathPtr' here, because that is
@@ -2108,7 +2113,7 @@
 		(fsPathPtr->nativePathPtr == NULL ? &clientData : NULL));
 	if (0 && (clientData != NULL)) {
 	    fsPathPtr->nativePathPtr =
-		   fsPathPtr->fsRecPtr->fsPtr->dupInternalRepProc(clientData);
+		(*fsPathPtr->fsRecPtr->fsPtr->dupInternalRepProc)(clientData);
 	}
 
 	/*
@@ -2132,7 +2137,7 @@
 
 		fsPathPtr->normPathPtr = pathPtr;
 	    }
-	}
+	} 
 	if (useThisCwd != NULL) {
 	    /*
 	     * We just need to free an object we allocated above for relative
@@ -2174,7 +2179,7 @@
 ClientData
 Tcl_FSGetInternalRep(
     Tcl_Obj *pathPtr,
-    const Tcl_Filesystem *fsPtr)
+    Tcl_Filesystem *fsPtr)
 {
     FsPath *srcFsPathPtr;
 
@@ -2247,7 +2252,7 @@
 	    return NULL;
 	}
 
-	nativePathPtr = proc(pathPtr);
+	nativePathPtr = (*proc)(pathPtr);
 	srcFsPathPtr = PATHOBJ(pathPtr);
 	srcFsPathPtr->nativePathPtr = nativePathPtr;
     }
@@ -2277,7 +2282,7 @@
 int
 TclFSEnsureEpochOk(
     Tcl_Obj *pathPtr,
-    const Tcl_Filesystem **fsPtrPtr)
+    Tcl_Filesystem **fsPtrPtr)
 {
     FsPath *srcFsPathPtr;
 
@@ -2384,7 +2389,7 @@
     Tcl_Obj *firstPtr,
     Tcl_Obj *secondPtr)
 {
-    const char *firstStr, *secondStr;
+    char *firstStr, *secondStr;
     int firstLen, secondLen, tempErrno;
 
     if (firstPtr == secondPtr) {
@@ -2449,10 +2454,7 @@
     FsPath *fsPathPtr;
     Tcl_Obj *transPtr;
     char *name;
-#if defined(__CYGWIN__) && defined(__WIN32__)
-    int copied = 0;
-#endif
-     ThreadSpecificData *tsdPtr = TCL_TSD_INIT(&tclFsDataKey);
+    ThreadSpecificData *tsdPtr = TCL_TSD_INIT(&tclFsDataKey);
 
     if (pathPtr->typePtr == &tclFsPathType) {
 	return TCL_OK;
@@ -2482,7 +2484,7 @@
 	char *expandedUser;
 	Tcl_DString temp;
 	int split;
-	char separator = '/';
+	char separator='/';
 
 	split = FindSplitPos(name, separator);
 	if (split != len) {
@@ -2597,6 +2599,7 @@
 
 #if defined(__CYGWIN__) && defined(__WIN32__)
     {
+	extern int cygwin_conv_to_win32_path(const char *, char *);
 	char winbuf[MAX_PATH+1];
 
 	/*
@@ -2609,11 +2612,6 @@
 	if (len > 0) {
 	    cygwin_conv_to_win32_path(name, winbuf);
 	    TclWinNoBackslash(winbuf);
-	    if (Tcl_IsShared(transPtr)) {
-		copied = 1;
-		transPtr = Tcl_DuplicateObj(transPtr);
-		Tcl_IncrRefCount(transPtr);
-	    }
 	    Tcl_SetStringObj(transPtr, winbuf, -1);
 	}
     }
@@ -2644,11 +2642,6 @@
     SETPATHOBJ(pathPtr, fsPathPtr);
     PATHFLAGS(pathPtr) = 0;
     pathPtr->typePtr = &tclFsPathType;
-#if defined(__CYGWIN__) && defined(__WIN32__)
-    if (copied) {
-	Tcl_DecrRefCount(transPtr);
-    }
-#endif
 
     return TCL_OK;
 }
@@ -2677,9 +2670,8 @@
     if (fsPathPtr->nativePathPtr != NULL && fsPathPtr->fsRecPtr != NULL) {
 	Tcl_FSFreeInternalRepProc *freeProc =
 		fsPathPtr->fsRecPtr->fsPtr->freeInternalRepProc;
-
 	if (freeProc != NULL) {
-	    freeProc(fsPathPtr->nativePathPtr);
+	    (*freeProc)(fsPathPtr->nativePathPtr);
 	    fsPathPtr->nativePathPtr = NULL;
 	}
     }
@@ -2695,7 +2687,6 @@
     }
 
     ckfree((char*) fsPathPtr);
-    pathPtr->typePtr = NULL;
 }
  
@@ -2740,10 +2731,9 @@
 	    && srcFsPathPtr->nativePathPtr != NULL) {
 	Tcl_FSDupInternalRepProc *dupProc =
 		srcFsPathPtr->fsRecPtr->fsPtr->dupInternalRepProc;
-
 	if (dupProc != NULL) {
 	    copyFsPathPtr->nativePathPtr =
-		    dupProc(srcFsPathPtr->nativePathPtr);
+		    (*dupProc)(srcFsPathPtr->nativePathPtr);
 	} else {
 	    copyFsPathPtr->nativePathPtr = NULL;
 	}
