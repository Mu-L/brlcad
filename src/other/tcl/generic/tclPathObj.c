--- conflicted
+++ resolved
@@ -829,49 +829,12 @@
  *---------------------------------------------------------------------------
  */
 
-Tcl_Obj * TclJoinPath(int elements, Tcl_Obj * const objv[]);
-
 Tcl_Obj *
 Tcl_FSJoinPath(
     Tcl_Obj *listObj,		/* Path elements to join, may have a zero
 				 * reference count. */
     int elements)		/* Number of elements to use (-1 = all) */
 {
-<<<<<<< HEAD
-    Tcl_Obj *copy, *res;
-    int objc;
-    Tcl_Obj **objv;
-
-    if (Tcl_ListObjLength(NULL, listObj, &objc) != TCL_OK) {
-	return NULL;
-    }
-
-    elements = ((elements >= 0) && (elements <= objc)) ? elements : objc;
-    copy = TclListObjCopy(NULL, listObj);
-    Tcl_ListObjGetElements(NULL, listObj, &objc, &objv);
-    res = TclJoinPath(elements, objv);
-    Tcl_DecrRefCount(copy);
-    return res;
-}
-
-Tcl_Obj *
-TclJoinPath(
-    int elements,
-    Tcl_Obj * const objv[])
-{
-    Tcl_Obj *res = NULL;	/* Resulting path object (container of join) */
-    Tcl_Obj *elt;		/* Path part (result if returns part of path) */
-    int i;
-    Tcl_Filesystem *fsPtr = NULL;
-
-    for (i = 0; i < elements; i++) {
-	int driveNameLength, strEltLen, length;
-	Tcl_PathType type;
-	char *strElt, *ptr;
-	Tcl_Obj *driveName = NULL;
-	
-	elt = objv[i];
-=======
     Tcl_Obj *res;
     int objc;
     Tcl_Obj **objv;
@@ -907,7 +870,6 @@
 
     if (elements == 2) {
 	Tcl_Obj *elt = objv[0];
->>>>>>> 60304d81
 
 	/*
 	 * This is a special case where we can be much more efficient, where
@@ -916,20 +878,6 @@
 	 * object which can be normalized more efficiently. Currently we only
 	 * use the special case when we have exactly two elements, but we
 	 * could expand that in the future.
-<<<<<<< HEAD
-         *
-         * Bugfix [a47641a0]. TclNewFSPathObj requires first argument
-         * to be an absolute path. Added a check for that elt is absolute.
-	 */
-
-	if ((i == (elements-2)) && (i == 0)
-                && (elt->typePtr == &tclFsPathType)
-		&& !((elt->bytes != NULL) && (elt->bytes[0] == '\0'))
-                && TclGetPathType(elt, NULL, NULL, NULL) == TCL_PATH_ABSOLUTE) {
-            Tcl_Obj *tailObj = objv[i+1];
-
-	    type = TclGetPathType(tailObj, NULL, NULL, NULL);
-=======
 	 *
 	 * Bugfix [a47641a0]. TclNewFSPathObj requires first argument
 	 * to be an absolute path. Added a check for that elt is absolute.
@@ -944,7 +892,6 @@
 	    /* if forceRelative - second path is relative */
 	    type = forceRelative ? TCL_PATH_RELATIVE :
 		    TclGetPathType(tailObj, NULL, NULL, NULL);
->>>>>>> 60304d81
 	    if (type == TCL_PATH_RELATIVE) {
 		const char *str;
 		int len;
@@ -957,11 +904,7 @@
 		     * the base itself is just fine!
 		     */
 
-<<<<<<< HEAD
-		    goto partReturn; /* return elt; */
-=======
 		    return elt;
->>>>>>> 60304d81
 		}
 
 		/*
@@ -982,22 +925,6 @@
 		     */
 
 		    if ((tclPlatform != TCL_PLATFORM_WINDOWS)
-<<<<<<< HEAD
-			    || (strchr(Tcl_GetString(elt), '\\') == NULL)
-		    ) {
-			if (PATHFLAGS(elt)) {
-			    elt = TclNewFSPathObj(elt, str, len);
-			    goto partReturn; /* return elt; */
-			}
-			if (TCL_PATH_ABSOLUTE != Tcl_FSGetPathType(elt)) {
-			    elt = TclNewFSPathObj(elt, str, len);
-			    goto partReturn; /* return elt; */
-			}
-			(void) Tcl_FSGetNormalizedPath(NULL, elt);
-			if (elt == PATHOBJ(elt)->normPathPtr) {
-			    elt = TclNewFSPathObj(elt, str, len);
-			    goto partReturn; /* return elt; */
-=======
 			    || (strchr(Tcl_GetString(elt), '\\') == NULL)) {
 
 			if (PATHFLAGS(elt)) {
@@ -1009,7 +936,6 @@
 			(void) Tcl_FSGetNormalizedPath(NULL, elt);
 			if (elt == PATHOBJ(elt)->normPathPtr) {
 			    return TclNewFSPathObj(elt, str, len);
->>>>>>> 60304d81
 			}
 		    }
 		}
@@ -1019,23 +945,13 @@
 		 * more general code below handle things.
 		 */
 	    } else if (tclPlatform == TCL_PLATFORM_UNIX) {
-<<<<<<< HEAD
-		elt = tailObj;
-		goto partReturn; /* return elt; */
-=======
 		return tailObj;
->>>>>>> 60304d81
 	    } else {
 		const char *str = TclGetString(tailObj);
 
 		if (tclPlatform == TCL_PLATFORM_WINDOWS) {
 		    if (strchr(str, '\\') == NULL) {
-<<<<<<< HEAD
-			elt = tailObj;
-			goto partReturn; /* return elt; */
-=======
 			return tailObj;
->>>>>>> 60304d81
 		    }
 		}
 	    }
@@ -1053,13 +969,9 @@
 
 	strElt = Tcl_GetStringFromObj(elt, &strEltLen);
 	driveNameLength = 0;
-<<<<<<< HEAD
-	type = TclGetPathType(elt, &fsPtr, &driveNameLength, &driveName);
-=======
 	/* if forceRelative - all paths excepting first one are relative */
 	type = (forceRelative && (i > 0)) ? TCL_PATH_RELATIVE :
 		TclGetPathType(elt, &fsPtr, &driveNameLength, &driveName);
->>>>>>> 60304d81
 	if (type != TCL_PATH_RELATIVE) {
 	    /*
 	     * Zero out the current result.
@@ -1131,12 +1043,16 @@
 		}
 		ptr++;
 	    }
+	    if (res != NULL) {
+		TclDecrRefCount(res);
+	    }
+
 	    /*
 	     * This element is just what we want to return already; no further
 	     * manipulation is requred.
 	     */
 
-	    goto partReturn; /* return elt; */
+	    return elt;
 	}
 
 	/*
@@ -1147,8 +1063,10 @@
     noQuickReturn:
 	if (res == NULL) {
 	    res = Tcl_NewObj();
-	}
-	ptr = Tcl_GetStringFromObj(res, &length);
+	    ptr = Tcl_GetStringFromObj(res, &length);
+	} else {
+	    ptr = Tcl_GetStringFromObj(res, &length);
+	}
 
 	/*
 	 * Strip off any './' before a tilde, unless this is the beginning of
@@ -1181,11 +1099,7 @@
 
 		if (sep != NULL) {
 		    separator = TclGetString(sep)[0];
-<<<<<<< HEAD
-		    TclDecrRefCount(sep);
-=======
 		    Tcl_DecrRefCount(sep);
->>>>>>> 60304d81
 		}
 		/* Safety check in case the VFS driver caused sharing */
 		if (Tcl_IsShared(res)) {
@@ -1223,12 +1137,6 @@
     }
     assert ( res != NULL );
     return res;
-
-partReturn:
-    if (res != NULL) {
-	TclDecrRefCount(res);
-    }
-    return elt;
 }
  
@@ -1942,16 +1850,6 @@
 	    copy = newCopy;
 	} else {
 	    /*
-<<<<<<< HEAD
-	     * ... but in most cases where we join a trouble free tail
-	     * to a normalized head, we can more efficiently normalize the
-	     * combined path by passing over only the unnormalized tail
-	     * portion.  When this is sufficient, prior developers claim
-	     * this should be much faster.  We use 'cwdLen' so that we are
-	     * already pointing at the dir-separator that we know about.
-	     * The normalization code will actually start off directly
-	     * after that separator.
-=======
 	     * ... but in most cases where we join a trouble free tail to a
 	     * normalized head, we can more efficiently normalize the combined
 	     * path by passing over only the unnormalized tail portion. When
@@ -1959,7 +1857,6 @@
 	     * faster. We use 'cwdLen' so that we are already pointing at
 	     * the dir-separator that we know about. The normalization code
 	     * will actually start off directly after that separator.
->>>>>>> 60304d81
 	     */
 
 	    TclFSNormalizeToUniquePath(interp, copy, cwdLen);
@@ -2588,11 +2485,6 @@
 
 		pair[0] = transPtr;
 		pair[1] = Tcl_NewStringObj(name+split+1, -1);
-<<<<<<< HEAD
-		transPtr = TclJoinPath(2, pair);
-		TclDecrRefCount(pair[0]);
-		TclDecrRefCount(pair[1]);
-=======
 		transPtr = TclJoinPath(2, pair, 1);
 		if (transPtr != pair[0]) {
 		    Tcl_DecrRefCount(pair[0]);
@@ -2600,15 +2492,10 @@
 		if (transPtr != pair[1]) {
 		    Tcl_DecrRefCount(pair[1]);
 		}
->>>>>>> 60304d81
 	    }
 	}
     } else {
-<<<<<<< HEAD
-	transPtr = TclJoinPath(1, &pathPtr);
-=======
 	transPtr = TclJoinPath(1, &pathPtr, 1);
->>>>>>> 60304d81
     }
 
     /*
