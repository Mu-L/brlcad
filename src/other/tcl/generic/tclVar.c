/*
 * tclVar.c --
 *
 *	This file contains routines that implement Tcl variables (both scalars
 *	and arrays).
 *
 *	The implementation of arrays is modelled after an initial
 *	implementation by Mark Diekhans and Karl Lehenbauer.
 *
 * Copyright (c) 1987-1994 The Regents of the University of California.
 * Copyright (c) 1994-1997 Sun Microsystems, Inc.
 * Copyright (c) 1998-1999 by Scriptics Corporation.
 * Copyright (c) 2001 by Kevin B. Kenny. All rights reserved.
 * Copyright (c) 2007 Miguel Sofer
 *
 * See the file "license.terms" for information on usage and redistribution of
 * this file, and for a DISCLAIMER OF ALL WARRANTIES.
 */

#include "tclInt.h"
#include "tclOOInt.h"

/*
 * Prototypes for the variable hash key methods.
 */

static Tcl_HashEntry *	AllocVarEntry(Tcl_HashTable *tablePtr, void *keyPtr);
static void		FreeVarEntry(Tcl_HashEntry *hPtr);
static int		CompareVarKeys(void *keyPtr, Tcl_HashEntry *hPtr);

static const Tcl_HashKeyType tclVarHashKeyType = {
    TCL_HASH_KEY_TYPE_VERSION,	/* version */
    0,				/* flags */
    TclHashObjKey,		/* hashKeyProc */
    CompareVarKeys,		/* compareKeysProc */
    AllocVarEntry,		/* allocEntryProc */
    FreeVarEntry		/* freeEntryProc */
};

static inline Var *	VarHashCreateVar(TclVarHashTable *tablePtr,
			    Tcl_Obj *key, int *newPtr);
static inline Var *	VarHashFirstVar(TclVarHashTable *tablePtr,
			    Tcl_HashSearch *searchPtr);
static inline Var *	VarHashNextVar(Tcl_HashSearch *searchPtr);
static inline void	CleanupVar(Var *varPtr, Var *arrayPtr);

#define VarHashGetValue(hPtr) \
    ((Var *) ((char *)hPtr - TclOffset(VarInHash, entry)))

/*
 * NOTE: VarHashCreateVar increments the recount of its key argument.
 * All callers that will call Tcl_DecrRefCount on that argument must
 * call Tcl_IncrRefCount on it before passing it in.  This requirement
 * can bubble up to callers of callers .... etc.
 */

static inline Var *
VarHashCreateVar(
    TclVarHashTable *tablePtr,
    Tcl_Obj *key,
    int *newPtr)
{
    Tcl_HashEntry *hPtr = Tcl_CreateHashEntry(&tablePtr->table,
	    key, newPtr);

    if (hPtr) {
	return VarHashGetValue(hPtr);
    } else {
	return NULL;
    }
}

#define VarHashFindVar(tablePtr, key) \
    VarHashCreateVar((tablePtr), (key), NULL)

#define VarHashInvalidateEntry(varPtr) \
    ((varPtr)->flags |= VAR_DEAD_HASH)

#define VarHashDeleteEntry(varPtr) \
    Tcl_DeleteHashEntry(&(((VarInHash *) varPtr)->entry))

#define VarHashFirstEntry(tablePtr, searchPtr) \
    Tcl_FirstHashEntry(&(tablePtr)->table, (searchPtr))

#define VarHashNextEntry(searchPtr) \
    Tcl_NextHashEntry((searchPtr))

static inline Var *
VarHashFirstVar(
    TclVarHashTable *tablePtr,
    Tcl_HashSearch *searchPtr)
{
    Tcl_HashEntry *hPtr = VarHashFirstEntry(tablePtr, searchPtr);

    if (hPtr) {
	return VarHashGetValue(hPtr);
    } else {
	return NULL;
    }
}

static inline Var *
VarHashNextVar(
    Tcl_HashSearch *searchPtr)
{
    Tcl_HashEntry *hPtr = VarHashNextEntry(searchPtr);

    if (hPtr) {
	return VarHashGetValue(hPtr);
    } else {
	return NULL;
    }
}

#define VarHashGetKey(varPtr) \
    (((VarInHash *)(varPtr))->entry.key.objPtr)

#define VarHashDeleteTable(tablePtr) \
    Tcl_DeleteHashTable(&(tablePtr)->table)

/*
 * The strings below are used to indicate what went wrong when a variable
 * access is denied.
 */

static const char *noSuchVar =		"no such variable";
static const char *isArray =		"variable is array";
static const char *needArray =		"variable isn't array";
static const char *noSuchElement =	"no such element in array";
static const char *danglingElement =
	"upvar refers to element in deleted array";
static const char *danglingVar =
	"upvar refers to variable in deleted namespace";
static const char *badNamespace =	"parent namespace doesn't exist";
static const char *missingName =	"missing variable name";
static const char *isArrayElement =
	"name refers to an element in an array";

/*
 * A test to see if we are in a call frame that has local variables. This is
 * true if we are inside a procedure body.
 */

#define HasLocalVars(framePtr) ((framePtr)->isProcCallFrame & FRAME_IS_PROC)

/*
 * The following structure describes an enumerative search in progress on an
 * array variable; this are invoked with options to the "array" command.
 */

typedef struct ArraySearch {
    int id;			/* Integer id used to distinguish among
				 * multiple concurrent searches for the same
				 * array. */
    struct Var *varPtr;		/* Pointer to array variable that's being
				 * searched. */
    Tcl_HashSearch search;	/* Info kept by the hash module about progress
				 * through the array. */
    Tcl_HashEntry *nextEntry;	/* Non-null means this is the next element to
				 * be enumerated (it's leftover from the
				 * Tcl_FirstHashEntry call or from an "array
				 * anymore" command). NULL means must call
				 * Tcl_NextHashEntry to get value to
				 * return. */
    struct ArraySearch *nextPtr;/* Next in list of all active searches for
				 * this variable, or NULL if this is the last
				 * one. */
} ArraySearch;

/*
 * Forward references to functions defined later in this file:
 */

static void		AppendLocals(Tcl_Interp *interp, Tcl_Obj *listPtr,
			    Tcl_Obj *patternPtr, int includeLinks);
static void		DeleteSearches(Interp *iPtr, Var *arrayVarPtr);
static void		DeleteArray(Interp *iPtr, Tcl_Obj *arrayNamePtr,
			    Var *varPtr, int flags, int index);
static int		LocateArray(Tcl_Interp *interp, Tcl_Obj *name,
			    Var **varPtrPtr, int *isArrayPtr);
static int		NotArrayError(Tcl_Interp *interp, Tcl_Obj *name);
static Tcl_Var		ObjFindNamespaceVar(Tcl_Interp *interp,
			    Tcl_Obj *namePtr, Tcl_Namespace *contextNsPtr,
			    int flags);
static int		ObjMakeUpvar(Tcl_Interp *interp,
			    CallFrame *framePtr, Tcl_Obj *otherP1Ptr,
			    const char *otherP2, const int otherFlags,
			    Tcl_Obj *myNamePtr, int myFlags, int index);
static ArraySearch *	ParseSearchId(Tcl_Interp *interp, const Var *varPtr,
			    Tcl_Obj *varNamePtr, Tcl_Obj *handleObj);
static void		UnsetVarStruct(Var *varPtr, Var *arrayPtr,
			    Interp *iPtr, Tcl_Obj *part1Ptr,
			    Tcl_Obj *part2Ptr, int flags, int index);
static int		SetArraySearchObj(Tcl_Interp *interp,
			    Tcl_Obj *objPtr);

/*
 * Functions defined in this file that may be exported in the future for use
 * by the bytecode compiler and engine or to the public interface.
 */

MODULE_SCOPE Var *	TclLookupSimpleVar(Tcl_Interp *interp,
			    Tcl_Obj *varNamePtr, int flags, const int create,
			    const char **errMsgPtr, int *indexPtr);

static Tcl_DupInternalRepProc	DupLocalVarName;
static Tcl_FreeInternalRepProc	FreeLocalVarName;
static Tcl_UpdateStringProc	PanicOnUpdateVarName;

static Tcl_FreeInternalRepProc	FreeParsedVarName;
static Tcl_DupInternalRepProc	DupParsedVarName;
static Tcl_UpdateStringProc	UpdateParsedVarName;

static Tcl_UpdateStringProc	PanicOnUpdateVarName;
static Tcl_SetFromAnyProc	PanicOnSetVarName;

/*
 * Types of Tcl_Objs used to cache variable lookups.
 *
 * localVarName - INTERNALREP DEFINITION:
 *   twoPtrValue.ptr1:   pointer to name obj in varFramePtr->localCache
 *			  or NULL if it is this same obj
 *   twoPtrValue.ptr2: index into locals table
 *
 * parsedVarName - INTERNALREP DEFINITION:
 *   twoPtrValue.ptr1:	pointer to the array name Tcl_Obj, or NULL if it is a
 *			scalar variable
 *   twoPtrValue.ptr2:	pointer to the element name string (owned by this
 *			Tcl_Obj), or NULL if it is a scalar variable
 */

static const Tcl_ObjType localVarNameType = {
    "localVarName",
    FreeLocalVarName, DupLocalVarName, PanicOnUpdateVarName, PanicOnSetVarName
};

static const Tcl_ObjType tclParsedVarNameType = {
    "parsedVarName",
    FreeParsedVarName, DupParsedVarName, UpdateParsedVarName, PanicOnSetVarName
};

/*
 * Type of Tcl_Objs used to speed up array searches.
 *
 * INTERNALREP DEFINITION:
 *   twoPtrValue.ptr1:	searchIdNumber (cast to pointer)
 *   twoPtrValue.ptr2:	variableNameStartInString (cast to pointer)
 *
 * Note that the value stored in ptr2 is the offset into the string of the
 * start of the variable name and not the address of the variable name itself,
 * as this can be safely copied.
 */

const Tcl_ObjType tclArraySearchType = {
    "array search",
    NULL, NULL, NULL, SetArraySearchObj
};

Var *
TclVarHashCreateVar(
    TclVarHashTable *tablePtr,
    const char *key,
    int *newPtr)
{
    Tcl_Obj *keyPtr;
    Var *varPtr;

    keyPtr = Tcl_NewStringObj(key, -1);
    Tcl_IncrRefCount(keyPtr);
    varPtr = VarHashCreateVar(tablePtr, keyPtr, newPtr);
    Tcl_DecrRefCount(keyPtr);

    return varPtr;
}

static int
LocateArray(
    Tcl_Interp *interp,
    Tcl_Obj *name,
    Var **varPtrPtr,
    int *isArrayPtr)
{
    Var *arrayPtr, *varPtr = TclObjLookupVarEx(interp, name, NULL, /*flags*/ 0,
	    /*msg*/ 0, /*createPart1*/ 0, /*createPart2*/ 0, &arrayPtr);

    if (TclCheckArrayTraces(interp, varPtr, arrayPtr, name, -1) == TCL_ERROR) {
	return TCL_ERROR;
    }
    if (varPtrPtr) {
	*varPtrPtr = varPtr;
    }
    if (isArrayPtr) {
	*isArrayPtr = varPtr && !TclIsVarUndefined(varPtr)
		&& TclIsVarArray(varPtr);
    }
    return TCL_OK;
}

static int
NotArrayError(
    Tcl_Interp *interp,
    Tcl_Obj *name)
{
    const char *nameStr = Tcl_GetString(name);

    Tcl_SetObjResult(interp,
	    Tcl_ObjPrintf("\"%s\" isn't an array", nameStr));
    Tcl_SetErrorCode(interp, "TCL", "LOOKUP", "ARRAY", nameStr, NULL);
    return TCL_ERROR;
}

/*
 *----------------------------------------------------------------------
 *
 * TclCleanupVar --
 *
 *	This function is called when it looks like it may be OK to free up a
 *	variable's storage. If the variable is in a hashtable, its Var
 *	structure and hash table entry will be freed along with those of its
 *	containing array, if any. This function is called, for example, when
 *	a trace on a variable deletes a variable.
 *
 * Results:
 *	None.
 *
 * Side effects:
 *	If the variable (or its containing array) really is dead and in a
 *	hashtable, then its Var structure, and possibly its hash table entry,
 *	is freed up.
 *
 *----------------------------------------------------------------------
 */

static inline void
CleanupVar(
    Var *varPtr,		/* Pointer to variable that may be a candidate
				 * for being expunged. */
    Var *arrayPtr)		/* Array that contains the variable, or NULL
				 * if this variable isn't an array element. */
{
    if (TclIsVarUndefined(varPtr) && TclIsVarInHash(varPtr)
	    && !TclIsVarTraced(varPtr)
	    && (VarHashRefCount(varPtr) == !TclIsVarDeadHash(varPtr))) {
	if (VarHashRefCount(varPtr) == 0) {
	    ckfree(varPtr);
	} else {
	    VarHashDeleteEntry(varPtr);
	}
    }
    if (arrayPtr != NULL && TclIsVarUndefined(arrayPtr) &&
	    TclIsVarInHash(arrayPtr) && !TclIsVarTraced(arrayPtr) &&
	    (VarHashRefCount(arrayPtr) == !TclIsVarDeadHash(arrayPtr))) {
	if (VarHashRefCount(arrayPtr) == 0) {
	    ckfree(arrayPtr);
	} else {
	    VarHashDeleteEntry(arrayPtr);
	}
    }
}

void
TclCleanupVar(
    Var *varPtr,		/* Pointer to variable that may be a candidate
				 * for being expunged. */
    Var *arrayPtr)		/* Array that contains the variable, or NULL
				 * if this variable isn't an array element. */
{
    CleanupVar(varPtr, arrayPtr);
}

/*
 *----------------------------------------------------------------------
 *
 * TclLookupVar --
 *
 *	This function is used to locate a variable given its name(s). It has
 *	been mostly superseded by TclObjLookupVar, it is now only used by the
 *	trace code. It is kept in tcl8.5 mainly because it is in the internal
 *	stubs table, so that some extension may be calling it.
 *
 * Results:
 *	The return value is a pointer to the variable structure indicated by
 *	part1 and part2, or NULL if the variable couldn't be found. If the
 *	variable is found, *arrayPtrPtr is filled in with the address of the
 *	variable structure for the array that contains the variable (or NULL
 *	if the variable is a scalar). If the variable can't be found and
 *	either createPart1 or createPart2 are 1, a new as-yet-undefined
 *	(VAR_UNDEFINED) variable structure is created, entered into a hash
 *	table, and returned.
 *
 *	If the variable isn't found and creation wasn't specified, or some
 *	other error occurs, NULL is returned and an error message is left in
 *	the interp's result if TCL_LEAVE_ERR_MSG is set in flags.
 *
 *	Note: it's possible for the variable returned to be VAR_UNDEFINED even
 *	if createPart1 or createPart2 are 1 (these only cause the hash table
 *	entry or array to be created). For example, the variable might be a
 *	global that has been unset but is still referenced by a procedure, or
 *	a variable that has been unset but it only being kept in existence (if
 *	VAR_UNDEFINED) by a trace.
 *
 * Side effects:
 *	New hashtable entries may be created if createPart1 or createPart2
 *	are 1.
 *
 *----------------------------------------------------------------------
 */

Var *
TclLookupVar(
    Tcl_Interp *interp,		/* Interpreter to use for lookup. */
    const char *part1,		/* If part2 isn't NULL, this is the name of an
				 * array. Otherwise, this is a full variable
				 * name that could include a parenthesized
				 * array element. */
    const char *part2,		/* Name of element within array, or NULL. */
    int flags,			/* Only TCL_GLOBAL_ONLY, TCL_NAMESPACE_ONLY,
				 * and TCL_LEAVE_ERR_MSG bits matter. */
    const char *msg,		/* Verb to use in error messages, e.g. "read"
				 * or "set". Only needed if TCL_LEAVE_ERR_MSG
				 * is set in flags. */
    int createPart1,		/* If 1, create hash table entry for part 1 of
				 * name, if it doesn't already exist. If 0,
				 * return error if it doesn't exist. */
    int createPart2,		/* If 1, create hash table entry for part 2 of
				 * name, if it doesn't already exist. If 0,
				 * return error if it doesn't exist. */
    Var **arrayPtrPtr)		/* If the name refers to an element of an
				 * array, *arrayPtrPtr gets filled in with
				 * address of array variable. Otherwise this
				 * is set to NULL. */
{
    Var *varPtr;
    Tcl_Obj *part1Ptr = Tcl_NewStringObj(part1, -1);

    if (createPart1) {
	Tcl_IncrRefCount(part1Ptr);
    }

    varPtr = TclObjLookupVar(interp, part1Ptr, part2, flags, msg,
	    createPart1, createPart2, arrayPtrPtr);

    TclDecrRefCount(part1Ptr);
    return varPtr;
}

/*
 *----------------------------------------------------------------------
 *
 * TclObjLookupVar, TclObjLookupVarEx --
 *
 *	This function is used by virtually all of the variable code to locate
 *	a variable given its name(s). The parsing into array/element
 *	components and (if possible) the lookup results are cached in
 *	part1Ptr, which is converted to one of the varNameTypes.
 *
 * Results:
 *	The return value is a pointer to the variable structure indicated by
 *	part1Ptr and part2, or NULL if the variable couldn't be found. If *
 *	the variable is found, *arrayPtrPtr is filled with the address of the
 *	variable structure for the array that contains the variable (or NULL
 *	if the variable is a scalar). If the variable can't be found and
 *	either createPart1 or createPart2 are 1, a new as-yet-undefined
 *	(VAR_UNDEFINED) variable structure is created, entered into a hash
 *	table, and returned.
 *
 *	If the variable isn't found and creation wasn't specified, or some
 *	other error occurs, NULL is returned and an error message is left in
 *	the interp's result if TCL_LEAVE_ERR_MSG is set in flags.
 *
 *	Note: it's possible for the variable returned to be VAR_UNDEFINED even
 *	if createPart1 or createPart2 are 1 (these only cause the hash table
 *	entry or array to be created). For example, the variable might be a
 *	global that has been unset but is still referenced by a procedure, or
 *	a variable that has been unset but it only being kept in existence (if
 *	VAR_UNDEFINED) by a trace.
 *
 * Side effects:
 *	New hashtable entries may be created if createPart1 or createPart2
 *	are 1. The object part1Ptr is converted to one of localVarNameType,
 *	tclNsVarNameType or tclParsedVarNameType and caches as much of the
 *	lookup as it can.
 *	When createPart1 is 1, callers must IncrRefCount part1Ptr if they
 *	plan to DecrRefCount it.
 *
 *----------------------------------------------------------------------
 */

Var *
TclObjLookupVar(
    Tcl_Interp *interp,		/* Interpreter to use for lookup. */
    register Tcl_Obj *part1Ptr,	/* If part2 isn't NULL, this is the name of an
				 * array. Otherwise, this is a full variable
				 * name that could include a parenthesized
				 * array element. */
    const char *part2,		/* Name of element within array, or NULL. */
    int flags,			/* Only TCL_GLOBAL_ONLY, TCL_NAMESPACE_ONLY,
				 * and TCL_LEAVE_ERR_MSG bits matter. */
    const char *msg,		/* Verb to use in error messages, e.g. "read"
				 * or "set". Only needed if TCL_LEAVE_ERR_MSG
				 * is set in flags. */
    const int createPart1,	/* If 1, create hash table entry for part 1 of
				 * name, if it doesn't already exist. If 0,
				 * return error if it doesn't exist. */
    const int createPart2,	/* If 1, create hash table entry for part 2 of
				 * name, if it doesn't already exist. If 0,
				 * return error if it doesn't exist. */
    Var **arrayPtrPtr)		/* If the name refers to an element of an
				 * array, *arrayPtrPtr gets filled in with
				 * address of array variable. Otherwise this
				 * is set to NULL. */
{
    Tcl_Obj *part2Ptr = NULL;
    Var *resPtr;

    if (part2) {
	part2Ptr = Tcl_NewStringObj(part2, -1);
	if (createPart2) {
	    Tcl_IncrRefCount(part2Ptr);
	}
    }

    resPtr = TclObjLookupVarEx(interp, part1Ptr, part2Ptr,
	    flags, msg, createPart1, createPart2, arrayPtrPtr);

    if (part2Ptr) {
	Tcl_DecrRefCount(part2Ptr);
    }

    return resPtr;
}

/*
 *	When createPart1 is 1, callers must IncrRefCount part1Ptr if they
 *	plan to DecrRefCount it.
 *	When createPart2 is 1, callers must IncrRefCount part2Ptr if they
 *	plan to DecrRefCount it.
 */
Var *
TclObjLookupVarEx(
    Tcl_Interp *interp,		/* Interpreter to use for lookup. */
    Tcl_Obj *part1Ptr,		/* If part2Ptr isn't NULL, this is the name of
				 * an array. Otherwise, this is a full
				 * variable name that could include a
				 * parenthesized array element. */
    Tcl_Obj *part2Ptr,		/* Name of element within array, or NULL. */
    int flags,			/* Only TCL_GLOBAL_ONLY, TCL_NAMESPACE_ONLY,
				 * and TCL_LEAVE_ERR_MSG bits matter. */
    const char *msg,		/* Verb to use in error messages, e.g. "read"
				 * or "set". Only needed if TCL_LEAVE_ERR_MSG
				 * is set in flags. */
    const int createPart1,	/* If 1, create hash table entry for part 1 of
				 * name, if it doesn't already exist. If 0,
				 * return error if it doesn't exist. */
    const int createPart2,	/* If 1, create hash table entry for part 2 of
				 * name, if it doesn't already exist. If 0,
				 * return error if it doesn't exist. */
    Var **arrayPtrPtr)		/* If the name refers to an element of an
				 * array, *arrayPtrPtr gets filled in with
				 * address of array variable. Otherwise this
				 * is set to NULL. */
{
    Interp *iPtr = (Interp *) interp;
    register Var *varPtr;	/* Points to the variable's in-frame Var
				 * structure. */
    const char *part1;
    int index, len1, len2;
    int parsed = 0;
    Tcl_Obj *objPtr;
    const Tcl_ObjType *typePtr = part1Ptr->typePtr;
    const char *errMsg = NULL;
    CallFrame *varFramePtr = iPtr->varFramePtr;
    const char *part2 = part2Ptr? TclGetString(part2Ptr):NULL;
    char *newPart2 = NULL;
    *arrayPtrPtr = NULL;

    if (typePtr == &localVarNameType) {
	int localIndex;

    localVarNameTypeHandling:
	localIndex = PTR2INT(part1Ptr->internalRep.twoPtrValue.ptr2);
	if (HasLocalVars(varFramePtr)
		&& !(flags & (TCL_GLOBAL_ONLY | TCL_NAMESPACE_ONLY))
		&& (localIndex < varFramePtr->numCompiledLocals)) {
	    /*
	     * Use the cached index if the names coincide.
	     */

	    Tcl_Obj *namePtr = part1Ptr->internalRep.twoPtrValue.ptr1;
	    Tcl_Obj *checkNamePtr = localName(iPtr->varFramePtr, localIndex);

	    if ((!namePtr && (checkNamePtr == part1Ptr)) ||
		    (namePtr && (checkNamePtr == namePtr))) {
		varPtr = (Var *) &(varFramePtr->compiledLocals[localIndex]);
		goto donePart1;
	    }
	}
	goto doneParsing;
    }

    /*
     * If part1Ptr is a tclParsedVarNameType, separate it into the pre-parsed
     * parts.
     */

    if (typePtr == &tclParsedVarNameType) {
	if (part1Ptr->internalRep.twoPtrValue.ptr1 != NULL) {
	    if (part2Ptr != NULL) {
		/*
		 * ERROR: part1Ptr is already an array element, cannot specify
		 * a part2.
		 */

		if (flags & TCL_LEAVE_ERR_MSG) {
		    TclObjVarErrMsg(interp, part1Ptr, part2Ptr, msg,
			    noSuchVar, -1);
		    Tcl_SetErrorCode(interp, "TCL", "VALUE", "VARNAME", NULL);
		}
		return NULL;
	    }
	    part2 = newPart2 = part1Ptr->internalRep.twoPtrValue.ptr2;
	    if (newPart2) {
		part2Ptr = Tcl_NewStringObj(newPart2, -1);
		if (createPart2) {
		    Tcl_IncrRefCount(part2Ptr);
		}
	    }
	    part1Ptr = part1Ptr->internalRep.twoPtrValue.ptr1;
	    typePtr = part1Ptr->typePtr;
	    if (typePtr == &localVarNameType) {
		goto localVarNameTypeHandling;
	    }
	}
	parsed = 1;
    }
    part1 = TclGetStringFromObj(part1Ptr, &len1);

    if (!parsed && len1 && (*(part1 + len1 - 1) == ')')) {
	/*
	 * part1Ptr is possibly an unparsed array element.
	 */

	register int i;

	len2 = -1;
	for (i = 0; i < len1; i++) {
	    if (*(part1 + i) == '(') {
		if (part2Ptr != NULL) {
		    if (flags & TCL_LEAVE_ERR_MSG) {
			TclObjVarErrMsg(interp, part1Ptr, part2Ptr, msg,
				needArray, -1);
			Tcl_SetErrorCode(interp, "TCL", "VALUE", "VARNAME",
				NULL);
		    }
		    return NULL;
		}

		/*
		 * part1Ptr points to an array element; first copy the element
		 * name to a new string part2.
		 */

		part2 = part1 + i + 1;
		len2 = len1 - i - 2;
		len1 = i;

		newPart2 = ckalloc(len2 + 1);
		memcpy(newPart2, part2, (unsigned) len2);
		*(newPart2+len2) = '\0';
		part2 = newPart2;
		part2Ptr = Tcl_NewStringObj(newPart2, -1);
		if (createPart2) {
		    Tcl_IncrRefCount(part2Ptr);
		}

		/*
		 * Free the internal rep of the original part1Ptr, now renamed
		 * objPtr, and set it to tclParsedVarNameType.
		 */

		objPtr = part1Ptr;
		TclFreeIntRep(objPtr);
		objPtr->typePtr = &tclParsedVarNameType;

		/*
		 * Define a new string object to hold the new part1Ptr, i.e.,
		 * the array name. Set the internal rep of objPtr, reset
		 * typePtr and part1 to contain the references to the array
		 * name.
		 */

		TclNewStringObj(part1Ptr, part1, len1);
		Tcl_IncrRefCount(part1Ptr);

		objPtr->internalRep.twoPtrValue.ptr1 = part1Ptr;
		objPtr->internalRep.twoPtrValue.ptr2 = (void *) part2;

		typePtr = part1Ptr->typePtr;
		part1 = TclGetString(part1Ptr);
		break;
	    }
	}
    }

  doneParsing:
    /*
     * part1Ptr is not an array element; look it up, and convert it to one of
     * the cached types if possible.
     */

    TclFreeIntRep(part1Ptr);

    varPtr = TclLookupSimpleVar(interp, part1Ptr, flags, createPart1,
	    &errMsg, &index);
    if (varPtr == NULL) {
	if ((errMsg != NULL) && (flags & TCL_LEAVE_ERR_MSG)) {
	    TclObjVarErrMsg(interp, part1Ptr, part2Ptr, msg, errMsg, -1);
	    Tcl_SetErrorCode(interp, "TCL", "LOOKUP", "VARNAME",
		    TclGetString(part1Ptr), NULL);
	}
	if (newPart2) {
	    Tcl_DecrRefCount(part2Ptr);
	}
	return NULL;
    }

    /*
     * Cache the newly found variable if possible.
     */

    if (index >= 0) {
	/*
	 * An indexed local variable.
	 */
	Tcl_Obj *cachedNamePtr = localName(iPtr->varFramePtr, index);

	part1Ptr->typePtr = &localVarNameType;
	if (part1Ptr != cachedNamePtr) {
	    part1Ptr->internalRep.twoPtrValue.ptr1 = cachedNamePtr;
	    Tcl_IncrRefCount(cachedNamePtr);
	    if (cachedNamePtr->typePtr != &localVarNameType
		    || cachedNamePtr->internalRep.twoPtrValue.ptr1 != NULL) {
	        TclFreeIntRep(cachedNamePtr);
	    }
	} else {
	    part1Ptr->internalRep.twoPtrValue.ptr1 = NULL;
	}
	part1Ptr->internalRep.twoPtrValue.ptr2 = INT2PTR(index);
    } else {
	/*
	 * At least mark part1Ptr as already parsed.
	 */

	part1Ptr->typePtr = &tclParsedVarNameType;
	part1Ptr->internalRep.twoPtrValue.ptr1 = NULL;
	part1Ptr->internalRep.twoPtrValue.ptr2 = NULL;
    }

  donePart1:
    while (TclIsVarLink(varPtr)) {
	varPtr = varPtr->value.linkPtr;
    }

    if (part2Ptr != NULL) {
	/*
	 * Array element sought: look it up.
	 */

	*arrayPtrPtr = varPtr;
	varPtr = TclLookupArrayElement(interp, part1Ptr, part2Ptr, flags, msg,
		createPart1, createPart2, varPtr, -1);
	if (newPart2) {
	    Tcl_DecrRefCount(part2Ptr);
	}
    }
    return varPtr;
}

/*
 *----------------------------------------------------------------------
 *
 * TclLookupSimpleVar --
 *
 *	This function is used by to locate a simple variable (i.e., not an
 *	array element) given its name.
 *
 * Results:
 *	The return value is a pointer to the variable structure indicated by
 *	varName, or NULL if the variable couldn't be found. If the variable
 *	can't be found and create is 1, a new as-yet-undefined (VAR_UNDEFINED)
 *	variable structure is created, entered into a hash table, and
 *	returned.
 *
 *	If the current CallFrame corresponds to a proc and the variable found
 *	is one of the compiledLocals, its index is placed in *indexPtr.
 *	Otherwise, *indexPtr will be set to (according to the needs of
 *	TclObjLookupVar):
 *	    -1 a global reference
 *	    -2 a reference to a namespace variable
 *	    -3 a non-cachable reference, i.e., one of:
 *		. non-indexed local var
 *		. a reference of unknown origin;
 *		. resolution by a namespace or interp resolver
 *
 *	If the variable isn't found and creation wasn't specified, or some
 *	other error occurs, NULL is returned and the corresponding error
 *	message is left in *errMsgPtr.
 *
 *	Note: it's possible for the variable returned to be VAR_UNDEFINED even
 *	if create is 1 (this only causes the hash table entry to be created).
 *	For example, the variable might be a global that has been unset but is
 *	still referenced by a procedure, or a variable that has been unset but
 *	it only being kept in existence (if VAR_UNDEFINED) by a trace.
 *
 * Side effects:
 *	A new hashtable entry may be created if create is 1.
 *	Callers must Incr varNamePtr if they plan to Decr it if create is 1.
 *
 *----------------------------------------------------------------------
 */

Var *
TclLookupSimpleVar(
    Tcl_Interp *interp,		/* Interpreter to use for lookup. */
    Tcl_Obj *varNamePtr,	/* This is a simple variable name that could
				 * represent a scalar or an array. */
    int flags,			/* Only TCL_GLOBAL_ONLY, TCL_NAMESPACE_ONLY,
				 * TCL_AVOID_RESOLVERS and TCL_LEAVE_ERR_MSG
				 * bits matter. */
    const int create,		/* If 1, create hash table entry for varname,
				 * if it doesn't already exist. If 0, return
				 * error if it doesn't exist. */
    const char **errMsgPtr,
    int *indexPtr)
{
    Interp *iPtr = (Interp *) interp;
    CallFrame *varFramePtr = iPtr->varFramePtr;
				/* Points to the procedure call frame whose
				 * variables are currently in use. Same as the
				 * current procedure's frame, if any, unless
				 * an "uplevel" is executing. */
    TclVarHashTable *tablePtr;	/* Points to the hashtable, if any, in which
				 * to look up the variable. */
    Tcl_Var var;		/* Used to search for global names. */
    Var *varPtr;		/* Points to the Var structure returned for
				 * the variable. */
    Namespace *varNsPtr, *cxtNsPtr, *dummy1Ptr, *dummy2Ptr;
    ResolverScheme *resPtr;
    int isNew, i, result, varLen;
    const char *varName = TclGetStringFromObj(varNamePtr, &varLen);

    varPtr = NULL;
    varNsPtr = NULL;		/* Set non-NULL if a nonlocal variable. */
    *indexPtr = -3;

    if (flags & TCL_GLOBAL_ONLY) {
	cxtNsPtr = iPtr->globalNsPtr;
    } else {
	cxtNsPtr = iPtr->varFramePtr->nsPtr;
    }

    /*
     * If this namespace has a variable resolver, then give it first crack at
     * the variable resolution. It may return a Tcl_Var value, it may signal
     * to continue onward, or it may signal an error.
     */

    if ((cxtNsPtr->varResProc != NULL || iPtr->resolverPtr != NULL)
	    && !(flags & TCL_AVOID_RESOLVERS)) {
	resPtr = iPtr->resolverPtr;
	if (cxtNsPtr->varResProc) {
	    result = cxtNsPtr->varResProc(interp, varName,
		    (Tcl_Namespace *) cxtNsPtr, flags, &var);
	} else {
	    result = TCL_CONTINUE;
	}

	while (result == TCL_CONTINUE && resPtr) {
	    if (resPtr->varResProc) {
		result = resPtr->varResProc(interp, varName,
			(Tcl_Namespace *) cxtNsPtr, flags, &var);
	    }
	    resPtr = resPtr->nextPtr;
	}

	if (result == TCL_OK) {
	    return (Var *) var;
	} else if (result != TCL_CONTINUE) {
	    return NULL;
	}
    }

    /*
     * Look up varName. Look it up as either a namespace variable or as a
     * local variable in a procedure call frame (varFramePtr). Interpret
     * varName as a namespace variable if:
     *    1) so requested by a TCL_GLOBAL_ONLY or TCL_NAMESPACE_ONLY flag,
     *    2) there is no active frame (we're at the global :: scope),
     *    3) the active frame was pushed to define the namespace context for a
     *	     "namespace eval" or "namespace inscope" command,
     *    4) the name has namespace qualifiers ("::"s).
     * Otherwise, if varName is a local variable, search first in the frame's
     * array of compiler-allocated local variables, then in its hashtable for
     * runtime-created local variables.
     *
     * If create and the variable isn't found, create the variable and, if
     * necessary, create varFramePtr's local var hashtable.
     */

    if (((flags & (TCL_GLOBAL_ONLY | TCL_NAMESPACE_ONLY)) != 0)
	    || !HasLocalVars(varFramePtr)
	    || (strstr(varName, "::") != NULL)) {
	const char *tail;
	int lookGlobal = (flags & TCL_GLOBAL_ONLY)
		|| (cxtNsPtr == iPtr->globalNsPtr)
		|| ((*varName == ':') && (*(varName+1) == ':'));

	if (lookGlobal) {
	    *indexPtr = -1;
	    flags = (flags | TCL_GLOBAL_ONLY) & ~TCL_NAMESPACE_ONLY;
	} else {
	    if (flags & TCL_AVOID_RESOLVERS) {
		flags = (flags | TCL_NAMESPACE_ONLY);
	    }
	    if (flags & TCL_NAMESPACE_ONLY) {
		*indexPtr = -2;
	    }
	}

	/*
	 * Don't pass TCL_LEAVE_ERR_MSG, we may yet create the variable, or
	 * otherwise generate our own error!
	 */

	varPtr = (Var *) ObjFindNamespaceVar(interp, varNamePtr,
		(Tcl_Namespace *) cxtNsPtr,
		(flags | TCL_AVOID_RESOLVERS) & ~TCL_LEAVE_ERR_MSG);
	if (varPtr == NULL) {
	    Tcl_Obj *tailPtr;

	    if (create) {	/* Var wasn't found so create it. */
		TclGetNamespaceForQualName(interp, varName, cxtNsPtr,
			flags, &varNsPtr, &dummy1Ptr, &dummy2Ptr, &tail);
		if (varNsPtr == NULL) {
		    *errMsgPtr = badNamespace;
		    return NULL;
		} else if (tail == NULL) {
		    *errMsgPtr = missingName;
		    return NULL;
		}
		if (tail != varName) {
		    tailPtr = Tcl_NewStringObj(tail, -1);
		} else {
		    tailPtr = varNamePtr;
		}
		varPtr = VarHashCreateVar(&varNsPtr->varTable, tailPtr,
			&isNew);
		if (lookGlobal) {
		    /*
		     * The variable was created starting from the global
		     * namespace: a global reference is returned even if it
		     * wasn't explicitly requested.
		     */

		    *indexPtr = -1;
		} else {
		    *indexPtr = -2;
		}
	    } else {		/* Var wasn't found and not to create it. */
		*errMsgPtr = noSuchVar;
		return NULL;
	    }
	}
    } else {			/* Local var: look in frame varFramePtr. */
	int localCt = varFramePtr->numCompiledLocals;

	if (localCt > 0) {
	    Tcl_Obj **objPtrPtr = &varFramePtr->localCachePtr->varName0;
	    const char *localNameStr;
	    int localLen;

	    for (i=0 ; i<localCt ; i++, objPtrPtr++) {
		register Tcl_Obj *objPtr = *objPtrPtr;

		if (objPtr) {
		    localNameStr = TclGetStringFromObj(objPtr, &localLen);

		    if ((varLen == localLen) && (varName[0] == localNameStr[0])
			&& !memcmp(varName, localNameStr, varLen)) {
			*indexPtr = i;
			return (Var *) &varFramePtr->compiledLocals[i];
		    }
		}
	    }
	}
	tablePtr = varFramePtr->varTablePtr;
	if (create) {
	    if (tablePtr == NULL) {
		tablePtr = ckalloc(sizeof(TclVarHashTable));
		TclInitVarHashTable(tablePtr, NULL);
		varFramePtr->varTablePtr = tablePtr;
	    }
	    varPtr = VarHashCreateVar(tablePtr, varNamePtr, &isNew);
	} else {
	    varPtr = NULL;
	    if (tablePtr != NULL) {
		varPtr = VarHashFindVar(tablePtr, varNamePtr);
	    }
	    if (varPtr == NULL) {
		*errMsgPtr = noSuchVar;
	    }
	}
    }
    return varPtr;
}

/*
 *----------------------------------------------------------------------
 *
 * TclLookupArrayElement --
 *
 *	This function is used to locate a variable which is in an array's
 *	hashtable given a pointer to the array's Var structure and the
 *	element's name.
 *
 * Results:
 *	The return value is a pointer to the variable structure , or NULL if
 *	the variable couldn't be found.
 *
 *	If arrayPtr points to a variable that isn't an array and createPart1
 *	is 1, the corresponding variable will be converted to an array.
 *	Otherwise, NULL is returned and an error message is left in the
 *	interp's result if TCL_LEAVE_ERR_MSG is set in flags.
 *
 *	If the variable is not found and createPart2 is 1, the variable is
 *	created. Otherwise, NULL is returned and an error message is left in
 *	the interp's result if TCL_LEAVE_ERR_MSG is set in flags.
 *
 *	Note: it's possible for the variable returned to be VAR_UNDEFINED even
 *	if createPart1 or createPart2 are 1 (these only cause the hash table
 *	entry or array to be created). For example, the variable might be a
 *	global that has been unset but is still referenced by a procedure, or
 *	a variable that has been unset but it only being kept in existence (if
 *	VAR_UNDEFINED) by a trace.
 *
 * Side effects:
 *	The variable at arrayPtr may be converted to be an array if
 *	createPart1 is 1. A new hashtable entry may be created if createPart2
 *	is 1.
 *	When createElem is 1, callers must incr elNamePtr if they plan
 *	to decr it.
 *
 *----------------------------------------------------------------------
 */

Var *
TclLookupArrayElement(
    Tcl_Interp *interp,		/* Interpreter to use for lookup. */
    Tcl_Obj *arrayNamePtr,	/* This is the name of the array, or NULL if
				 * index>= 0. */
    Tcl_Obj *elNamePtr,		/* Name of element within array. */
    const int flags,		/* Only TCL_LEAVE_ERR_MSG bit matters. */
    const char *msg,		/* Verb to use in error messages, e.g. "read"
				 * or "set". Only needed if TCL_LEAVE_ERR_MSG
				 * is set in flags. */
    const int createArray,	/* If 1, transform arrayName to be an array if
				 * it isn't one yet and the transformation is
				 * possible. If 0, return error if it isn't
				 * already an array. */
    const int createElem,	/* If 1, create hash table entry for the
				 * element, if it doesn't already exist. If 0,
				 * return error if it doesn't exist. */
    Var *arrayPtr,		/* Pointer to the array's Var structure. */
    int index)			/* If >=0, the index of the local array. */
{
    int isNew;
    Var *varPtr;
    TclVarHashTable *tablePtr;
    Namespace *nsPtr;

    /*
     * We're dealing with an array element. Make sure the variable is an array
     * and look up the element (create the element if desired).
     */

    if (TclIsVarUndefined(arrayPtr) && !TclIsVarArrayElement(arrayPtr)) {
	if (!createArray) {
	    if (flags & TCL_LEAVE_ERR_MSG) {
		TclObjVarErrMsg(interp, arrayNamePtr, elNamePtr, msg,
			noSuchVar, index);
		Tcl_SetErrorCode(interp, "TCL", "LOOKUP", "VARNAME",
			arrayNamePtr?TclGetString(arrayNamePtr):NULL, NULL);
	    }
	    return NULL;
	}

	/*
	 * Make sure we are not resurrecting a namespace variable from a
	 * deleted namespace!
	 */

	if (TclIsVarDeadHash(arrayPtr)) {
	    if (flags & TCL_LEAVE_ERR_MSG) {
		TclObjVarErrMsg(interp, arrayNamePtr, elNamePtr, msg,
			danglingVar, index);
		Tcl_SetErrorCode(interp, "TCL", "LOOKUP", "VARNAME",
			arrayNamePtr?TclGetString(arrayNamePtr):NULL, NULL);
	    }
	    return NULL;
	}

	TclSetVarArray(arrayPtr);
	tablePtr = ckalloc(sizeof(TclVarHashTable));
	arrayPtr->value.tablePtr = tablePtr;

	if (TclIsVarInHash(arrayPtr) && TclGetVarNsPtr(arrayPtr)) {
	    nsPtr = TclGetVarNsPtr(arrayPtr);
	} else {
	    nsPtr = NULL;
	}
	TclInitVarHashTable(arrayPtr->value.tablePtr, nsPtr);
    } else if (!TclIsVarArray(arrayPtr)) {
	if (flags & TCL_LEAVE_ERR_MSG) {
	    TclObjVarErrMsg(interp, arrayNamePtr, elNamePtr, msg, needArray,
		    index);
	    Tcl_SetErrorCode(interp, "TCL", "LOOKUP", "VARNAME",
		    arrayNamePtr?TclGetString(arrayNamePtr):NULL, NULL);
	}
	return NULL;
    }

    if (createElem) {
	varPtr = VarHashCreateVar(arrayPtr->value.tablePtr, elNamePtr,
		&isNew);
	if (isNew) {
	    if (arrayPtr->flags & VAR_SEARCH_ACTIVE) {
		DeleteSearches((Interp *) interp, arrayPtr);
	    }
	    TclSetVarArrayElement(varPtr);
	}
    } else {
	varPtr = VarHashFindVar(arrayPtr->value.tablePtr, elNamePtr);
	if (varPtr == NULL) {
	    if (flags & TCL_LEAVE_ERR_MSG) {
		TclObjVarErrMsg(interp, arrayNamePtr, elNamePtr, msg,
			noSuchElement, index);
		Tcl_SetErrorCode(interp, "TCL", "LOOKUP", "ELEMENT",
			TclGetString(elNamePtr), NULL);
	    }
	}
    }
    return varPtr;
}

/*
 *----------------------------------------------------------------------
 *
 * Tcl_GetVar --
 *
 *	Return the value of a Tcl variable as a string.
 *
 * Results:
 *	The return value points to the current value of varName as a string.
 *	If the variable is not defined or can't be read because of a clash in
 *	array usage then a NULL pointer is returned and an error message is
 *	left in the interp's result if the TCL_LEAVE_ERR_MSG flag is set.
 *	Note: the return value is only valid up until the next change to the
 *	variable; if you depend on the value lasting longer than that, then
 *	make yourself a private copy.
 *
 * Side effects:
 *	None.
 *
 *----------------------------------------------------------------------
 */

#undef Tcl_GetVar
const char *
Tcl_GetVar(
    Tcl_Interp *interp,		/* Command interpreter in which varName is to
				 * be looked up. */
    const char *varName,	/* Name of a variable in interp. */
    int flags)			/* OR-ed combination of TCL_GLOBAL_ONLY,
				 * TCL_NAMESPACE_ONLY or TCL_LEAVE_ERR_MSG
				 * bits. */
{
    Tcl_Obj *varNamePtr = Tcl_NewStringObj(varName, -1);
    Tcl_Obj *resultPtr = Tcl_ObjGetVar2(interp, varNamePtr, NULL, flags);

    TclDecrRefCount(varNamePtr);

    if (resultPtr == NULL) {
	return NULL;
    }
    return TclGetString(resultPtr);
}

/*
 *----------------------------------------------------------------------
 *
 * Tcl_GetVar2 --
 *
 *	Return the value of a Tcl variable as a string, given a two-part name
 *	consisting of array name and element within array.
 *
 * Results:
 *	The return value points to the current value of the variable given by
 *	part1 and part2 as a string. If the specified variable doesn't exist,
 *	or if there is a clash in array usage, then NULL is returned and a
 *	message will be left in the interp's result if the TCL_LEAVE_ERR_MSG
 *	flag is set. Note: the return value is only valid up until the next
 *	change to the variable; if you depend on the value lasting longer than
 *	that, then make yourself a private copy.
 *
 * Side effects:
 *	None.
 *
 *----------------------------------------------------------------------
 */

const char *
Tcl_GetVar2(
    Tcl_Interp *interp,		/* Command interpreter in which variable is to
				 * be looked up. */
    const char *part1,		/* Name of an array (if part2 is non-NULL) or
				 * the name of a variable. */
    const char *part2,		/* If non-NULL, gives the name of an element
				 * in the array part1. */
    int flags)			/* OR-ed combination of TCL_GLOBAL_ONLY,
				 * TCL_NAMESPACE_ONLY and TCL_LEAVE_ERR_MSG *
				 * bits. */
{
    Tcl_Obj *resultPtr;
    Tcl_Obj *part2Ptr = NULL, *part1Ptr = Tcl_NewStringObj(part1, -1);

    if (part2) {
	part2Ptr = Tcl_NewStringObj(part2, -1);
	Tcl_IncrRefCount(part2Ptr);
    }

    resultPtr = Tcl_ObjGetVar2(interp, part1Ptr, part2Ptr, flags);

    Tcl_DecrRefCount(part1Ptr);
    if (part2Ptr) {
	Tcl_DecrRefCount(part2Ptr);
    }
    if (resultPtr == NULL) {
	return NULL;
    }
    return TclGetString(resultPtr);
}

/*
 *----------------------------------------------------------------------
 *
 * Tcl_GetVar2Ex --
 *
 *	Return the value of a Tcl variable as a Tcl object, given a two-part
 *	name consisting of array name and element within array.
 *
 * Results:
 *	The return value points to the current object value of the variable
 *	given by part1Ptr and part2Ptr. If the specified variable doesn't
 *	exist, or if there is a clash in array usage, then NULL is returned
 *	and a message will be left in the interpreter's result if the
 *	TCL_LEAVE_ERR_MSG flag is set.
 *
 * Side effects:
 *	The ref count for the returned object is _not_ incremented to reflect
 *	the returned reference; if you want to keep a reference to the object
 *	you must increment its ref count yourself.
 *
 *----------------------------------------------------------------------
 */

Tcl_Obj *
Tcl_GetVar2Ex(
    Tcl_Interp *interp,		/* Command interpreter in which variable is to
				 * be looked up. */
    const char *part1,		/* Name of an array (if part2 is non-NULL) or
				 * the name of a variable. */
    const char *part2,		/* If non-NULL, gives the name of an element
				 * in the array part1. */
    int flags)			/* OR-ed combination of TCL_GLOBAL_ONLY, and
				 * TCL_LEAVE_ERR_MSG bits. */
{
    Tcl_Obj *resPtr, *part2Ptr = NULL, *part1Ptr = Tcl_NewStringObj(part1, -1);

    if (part2) {
	part2Ptr = Tcl_NewStringObj(part2, -1);
	Tcl_IncrRefCount(part2Ptr);
    }

    resPtr = Tcl_ObjGetVar2(interp, part1Ptr, part2Ptr, flags);

    Tcl_DecrRefCount(part1Ptr);
    if (part2Ptr) {
	Tcl_DecrRefCount(part2Ptr);
    }

    return resPtr;
}

/*
 *----------------------------------------------------------------------
 *
 * Tcl_ObjGetVar2 --
 *
 *	Return the value of a Tcl variable as a Tcl object, given a two-part
 *	name consisting of array name and element within array.
 *
 * Results:
 *	The return value points to the current object value of the variable
 *	given by part1Ptr and part2Ptr. If the specified variable doesn't
 *	exist, or if there is a clash in array usage, then NULL is returned
 *	and a message will be left in the interpreter's result if the
 *	TCL_LEAVE_ERR_MSG flag is set.
 *
 * Side effects:
 *	The ref count for the returned object is _not_ incremented to reflect
 *	the returned reference; if you want to keep a reference to the object
 *	you must increment its ref count yourself.
 *
 *	Callers must incr part2Ptr if they plan to decr it.
 *
 *----------------------------------------------------------------------
 */

Tcl_Obj *
Tcl_ObjGetVar2(
    Tcl_Interp *interp,		/* Command interpreter in which variable is to
				 * be looked up. */
    register Tcl_Obj *part1Ptr,	/* Points to an object holding the name of an
				 * array (if part2 is non-NULL) or the name of
				 * a variable. */
    register Tcl_Obj *part2Ptr,	/* If non-null, points to an object holding
				 * the name of an element in the array
				 * part1Ptr. */
    int flags)			/* OR-ed combination of TCL_GLOBAL_ONLY and
				 * TCL_LEAVE_ERR_MSG bits. */
{
    Var *varPtr, *arrayPtr;

    /*
     * Filter to pass through only the flags this interface supports.
     */

    flags &= (TCL_GLOBAL_ONLY|TCL_NAMESPACE_ONLY|TCL_LEAVE_ERR_MSG);
    varPtr = TclObjLookupVarEx(interp, part1Ptr, part2Ptr, flags, "read",
	    /*createPart1*/ 0, /*createPart2*/ 1, &arrayPtr);
    if (varPtr == NULL) {
	return NULL;
    }

    return TclPtrGetVarIdx(interp, varPtr, arrayPtr, part1Ptr, part2Ptr,
	    flags, -1);
}

/*
 *----------------------------------------------------------------------
 *
 * TclPtrGetVar --
 *
 *	Return the value of a Tcl variable as a Tcl object, given the pointers
 *	to the variable's (and possibly containing array's) VAR structure.
 *
 * Results:
 *	The return value points to the current object value of the variable
 *	given by varPtr. If the specified variable doesn't exist, or if there
 *	is a clash in array usage, then NULL is returned and a message will be
 *	left in the interpreter's result if the TCL_LEAVE_ERR_MSG flag is set.
 *
 * Side effects:
 *	The ref count for the returned object is _not_ incremented to reflect
 *	the returned reference; if you want to keep a reference to the object
 *	you must increment its ref count yourself.
 *
 *----------------------------------------------------------------------
 */

Tcl_Obj *
TclPtrGetVar(
    Tcl_Interp *interp,		/* Command interpreter in which variable is to
				 * be looked up. */
    Tcl_Var varPtr,		/* The variable to be read.*/
    Tcl_Var arrayPtr,		/* NULL for scalar variables, pointer to the
				 * containing array otherwise. */
    Tcl_Obj *part1Ptr,		/* Name of an array (if part2 is non-NULL) or
				 * the name of a variable. */
    Tcl_Obj *part2Ptr,		/* If non-NULL, gives the name of an element
				 * in the array part1. */
    const int flags)		/* OR-ed combination of TCL_GLOBAL_ONLY, and
				 * TCL_LEAVE_ERR_MSG bits. */
{
    if (varPtr == NULL) {
	Tcl_Panic("varPtr must not be NULL");
    }
    if (part1Ptr == NULL) {
	Tcl_Panic("part1Ptr must not be NULL");
    }
    return TclPtrGetVarIdx(interp, (Var *) varPtr, (Var *) arrayPtr,
	    part1Ptr, part2Ptr, flags, -1);
}

/*
 *----------------------------------------------------------------------
 *
 * TclPtrGetVarIdx --
 *
 *	Return the value of a Tcl variable as a Tcl object, given the pointers
 *	to the variable's (and possibly containing array's) VAR structure.
 *
 * Results:
 *	The return value points to the current object value of the variable
 *	given by varPtr. If the specified variable doesn't exist, or if there
 *	is a clash in array usage, then NULL is returned and a message will be
 *	left in the interpreter's result if the TCL_LEAVE_ERR_MSG flag is set.
 *
 * Side effects:
 *	The ref count for the returned object is _not_ incremented to reflect
 *	the returned reference; if you want to keep a reference to the object
 *	you must increment its ref count yourself.
 *
 *----------------------------------------------------------------------
 */

Tcl_Obj *
TclPtrGetVarIdx(
    Tcl_Interp *interp,		/* Command interpreter in which variable is to
				 * be looked up. */
    register Var *varPtr,	/* The variable to be read.*/
    Var *arrayPtr,		/* NULL for scalar variables, pointer to the
				 * containing array otherwise. */
    Tcl_Obj *part1Ptr,		/* Name of an array (if part2 is non-NULL) or
				 * the name of a variable. */
    Tcl_Obj *part2Ptr,		/* If non-NULL, gives the name of an element
				 * in the array part1. */
    const int flags,		/* OR-ed combination of TCL_GLOBAL_ONLY, and
				 * TCL_LEAVE_ERR_MSG bits. */
    int index)			/* Index into the local variable table of the
				 * variable, or -1. Only used when part1Ptr is
				 * NULL. */
{
    Interp *iPtr = (Interp *) interp;
    const char *msg;

    /*
     * Invoke any read traces that have been set for the variable.
     */

    if ((varPtr->flags & VAR_TRACED_READ)
	    || (arrayPtr && (arrayPtr->flags & VAR_TRACED_READ))) {
	if (TCL_ERROR == TclObjCallVarTraces(iPtr, arrayPtr, varPtr,
		part1Ptr, part2Ptr,
		(flags & (TCL_NAMESPACE_ONLY|TCL_GLOBAL_ONLY))
		| TCL_TRACE_READS, (flags & TCL_LEAVE_ERR_MSG), index)) {
	    goto errorReturn;
	}
    }

    /*
     * Return the element if it's an existing scalar variable.
     */

    if (TclIsVarScalar(varPtr) && !TclIsVarUndefined(varPtr)) {
	return varPtr->value.objPtr;
    }

    if (flags & TCL_LEAVE_ERR_MSG) {
	if (TclIsVarUndefined(varPtr) && arrayPtr
		&& !TclIsVarUndefined(arrayPtr)) {
	    msg = noSuchElement;
	} else if (TclIsVarArray(varPtr)) {
	    msg = isArray;
	} else {
	    msg = noSuchVar;
	}
	TclObjVarErrMsg(interp, part1Ptr, part2Ptr, "read", msg, index);
    }

    /*
     * An error. If the variable doesn't exist anymore and no-one's using it,
     * then free up the relevant structures and hash table entries.
     */

  errorReturn:
    Tcl_SetErrorCode(interp, "TCL", "READ", "VARNAME", NULL);
    if (TclIsVarUndefined(varPtr)) {
	TclCleanupVar(varPtr, arrayPtr);
    }
    return NULL;
}

/*
 *----------------------------------------------------------------------
 *
 * Tcl_SetObjCmd --
 *
 *	This function is invoked to process the "set" Tcl command. See the
 *	user documentation for details on what it does.
 *
 * Results:
 *	A standard Tcl result value.
 *
 * Side effects:
 *	A variable's value may be changed.
 *
 *----------------------------------------------------------------------
 */

	/* ARGSUSED */
int
Tcl_SetObjCmd(
    ClientData dummy,		/* Not used. */
    register Tcl_Interp *interp,/* Current interpreter. */
    int objc,			/* Number of arguments. */
    Tcl_Obj *const objv[])	/* Argument objects. */
{
    Tcl_Obj *varValueObj;

    if (objc == 2) {
	varValueObj = Tcl_ObjGetVar2(interp, objv[1], NULL,TCL_LEAVE_ERR_MSG);
	if (varValueObj == NULL) {
	    return TCL_ERROR;
	}
	Tcl_SetObjResult(interp, varValueObj);
	return TCL_OK;
    } else if (objc == 3) {
	varValueObj = Tcl_ObjSetVar2(interp, objv[1], NULL, objv[2],
		TCL_LEAVE_ERR_MSG);
	if (varValueObj == NULL) {
	    return TCL_ERROR;
	}
	Tcl_SetObjResult(interp, varValueObj);
	return TCL_OK;
    } else {
	Tcl_WrongNumArgs(interp, 1, objv, "varName ?newValue?");
	return TCL_ERROR;
    }
}

/*
 *----------------------------------------------------------------------
 *
 * Tcl_SetVar --
 *
 *	Change the value of a variable.
 *
 * Results:
 *	Returns a pointer to the malloc'ed string which is the character
 *	representation of the variable's new value. The caller must not modify
 *	this string. If the write operation was disallowed then NULL is
 *	returned; if the TCL_LEAVE_ERR_MSG flag is set, then an explanatory
 *	message will be left in the interp's result. Note that the returned
 *	string may not be the same as newValue; this is because variable
 *	traces may modify the variable's value.
 *
 * Side effects:
 *	If varName is defined as a local or global variable in interp, its
 *	value is changed to newValue. If varName isn't currently defined, then
 *	a new global variable by that name is created.
 *
 *----------------------------------------------------------------------
 */

#undef Tcl_SetVar
const char *
Tcl_SetVar(
    Tcl_Interp *interp,		/* Command interpreter in which varName is to
				 * be looked up. */
    const char *varName,	/* Name of a variable in interp. */
    const char *newValue,	/* New value for varName. */
    int flags)			/* Various flags that tell how to set value:
				 * any of TCL_GLOBAL_ONLY, TCL_NAMESPACE_ONLY,
				 * TCL_APPEND_VALUE, TCL_LIST_ELEMENT,
				 * TCL_LEAVE_ERR_MSG. */
{
    Tcl_Obj *varValuePtr, *varNamePtr = Tcl_NewStringObj(varName, -1);

    Tcl_IncrRefCount(varNamePtr);
    varValuePtr = Tcl_ObjSetVar2(interp, varNamePtr, NULL,
	    Tcl_NewStringObj(newValue, -1), flags);
    Tcl_DecrRefCount(varNamePtr);

    if (varValuePtr == NULL) {
	return NULL;
    }
    return TclGetString(varValuePtr);
}

/*
 *----------------------------------------------------------------------
 *
 * Tcl_SetVar2 --
 *
 *	Given a two-part variable name, which may refer either to a scalar
 *	variable or an element of an array, change the value of the variable.
 *	If the named scalar or array or element doesn't exist then create one.
 *
 * Results:
 *	Returns a pointer to the malloc'ed string which is the character
 *	representation of the variable's new value. The caller must not modify
 *	this string. If the write operation was disallowed because an array
 *	was expected but not found (or vice versa), then NULL is returned; if
 *	the TCL_LEAVE_ERR_MSG flag is set, then an explanatory message will be
 *	left in the interp's result. Note that the returned string may not be
 *	the same as newValue; this is because variable traces may modify the
 *	variable's value.
 *
 * Side effects:
 *	The value of the given variable is set. If either the array or the
 *	entry didn't exist then a new one is created.
 *
 *----------------------------------------------------------------------
 */

const char *
Tcl_SetVar2(
    Tcl_Interp *interp,		/* Command interpreter in which variable is to
				 * be looked up. */
    const char *part1,		/* If part2 is NULL, this is name of scalar
				 * variable. Otherwise it is the name of an
				 * array. */
    const char *part2,		/* Name of an element within an array, or
				 * NULL. */
    const char *newValue,	/* New value for variable. */
    int flags)			/* Various flags that tell how to set value:
				 * any of TCL_GLOBAL_ONLY, TCL_NAMESPACE_ONLY,
				 * TCL_APPEND_VALUE, TCL_LIST_ELEMENT, or
				 * TCL_LEAVE_ERR_MSG. */
{
    Tcl_Obj *varValuePtr = Tcl_SetVar2Ex(interp, part1, part2,
	    Tcl_NewStringObj(newValue, -1), flags);

    if (varValuePtr == NULL) {
	return NULL;
    }
    return TclGetString(varValuePtr);
}

/*
 *----------------------------------------------------------------------
 *
 * Tcl_SetVar2Ex --
 *
 *	Given a two-part variable name, which may refer either to a scalar
 *	variable or an element of an array, change the value of the variable
 *	to a new Tcl object value. If the named scalar or array or element
 *	doesn't exist then create one.
 *
 * Results:
 *	Returns a pointer to the Tcl_Obj holding the new value of the
 *	variable. If the write operation was disallowed because an array was
 *	expected but not found (or vice versa), then NULL is returned; if the
 *	TCL_LEAVE_ERR_MSG flag is set, then an explanatory message will be
 *	left in the interpreter's result. Note that the returned object may
 *	not be the same one referenced by newValuePtr; this is because
 *	variable traces may modify the variable's value.
 *
 * Side effects:
 *	The value of the given variable is set. If either the array or the
 *	entry didn't exist then a new variable is created.
 *
 *	The reference count is decremented for any old value of the variable
 *	and incremented for its new value. If the new value for the variable
 *	is not the same one referenced by newValuePtr (perhaps as a result of
 *	a variable trace), then newValuePtr's ref count is left unchanged by
 *	Tcl_SetVar2Ex. newValuePtr's ref count is also left unchanged if we
 *	are appending it as a string value: that is, if "flags" includes
 *	TCL_APPEND_VALUE but not TCL_LIST_ELEMENT.
 *
 *	The reference count for the returned object is _not_ incremented: if
 *	you want to keep a reference to the object you must increment its ref
 *	count yourself.
 *
 *----------------------------------------------------------------------
 */

Tcl_Obj *
Tcl_SetVar2Ex(
    Tcl_Interp *interp,		/* Command interpreter in which variable is to
				 * be found. */
    const char *part1,		/* Name of an array (if part2 is non-NULL) or
				 * the name of a variable. */
    const char *part2,		/* If non-NULL, gives the name of an element
				 * in the array part1. */
    Tcl_Obj *newValuePtr,	/* New value for variable. */
    int flags)			/* Various flags that tell how to set value:
				 * any of TCL_GLOBAL_ONLY, TCL_NAMESPACE_ONLY,
				 * TCL_APPEND_VALUE, TCL_LIST_ELEMENT or
				 * TCL_LEAVE_ERR_MSG. */
{
    Tcl_Obj *resPtr, *part2Ptr = NULL, *part1Ptr = Tcl_NewStringObj(part1, -1);

    Tcl_IncrRefCount(part1Ptr);
    if (part2) {
	part2Ptr = Tcl_NewStringObj(part2, -1);
	Tcl_IncrRefCount(part2Ptr);
    }

    resPtr = Tcl_ObjSetVar2(interp, part1Ptr, part2Ptr, newValuePtr, flags);

    Tcl_DecrRefCount(part1Ptr);
    if (part2Ptr) {
	Tcl_DecrRefCount(part2Ptr);
    }

    return resPtr;
}

/*
 *----------------------------------------------------------------------
 *
 * Tcl_ObjSetVar2 --
 *
 *	This function is the same as Tcl_SetVar2Ex above, except the variable
 *	names are passed in Tcl object instead of strings.
 *
 * Results:
 *	Returns a pointer to the Tcl_Obj holding the new value of the
 *	variable. If the write operation was disallowed because an array was
 *	expected but not found (or vice versa), then NULL is returned; if the
 *	TCL_LEAVE_ERR_MSG flag is set, then an explanatory message will be
 *	left in the interpreter's result. Note that the returned object may
 *	not be the same one referenced by newValuePtr; this is because
 *	variable traces may modify the variable's value.
 *
 * Side effects:
 *	The value of the given variable is set. If either the array or the
 *	entry didn't exist then a new variable is created.
 *	Callers must Incr part1Ptr if they plan to Decr it.
 *	Callers must Incr part2Ptr if they plan to Decr it.
 *
 *----------------------------------------------------------------------
 */

Tcl_Obj *
Tcl_ObjSetVar2(
    Tcl_Interp *interp,		/* Command interpreter in which variable is to
				 * be found. */
    register Tcl_Obj *part1Ptr,	/* Points to an object holding the name of an
				 * array (if part2 is non-NULL) or the name of
				 * a variable. */
    register Tcl_Obj *part2Ptr,	/* If non-NULL, points to an object holding
				 * the name of an element in the array
				 * part1Ptr. */
    Tcl_Obj *newValuePtr,	/* New value for variable. */
    int flags)			/* Various flags that tell how to set value:
				 * any of TCL_GLOBAL_ONLY, TCL_NAMESPACE_ONLY,
				 * TCL_APPEND_VALUE, TCL_LIST_ELEMENT, or
				 * TCL_LEAVE_ERR_MSG. */
{
    Var *varPtr, *arrayPtr;

    /*
     * Filter to pass through only the flags this interface supports.
     */

    flags &= (TCL_GLOBAL_ONLY|TCL_NAMESPACE_ONLY|TCL_LEAVE_ERR_MSG
	    |TCL_APPEND_VALUE|TCL_LIST_ELEMENT);
    varPtr = TclObjLookupVarEx(interp, part1Ptr, part2Ptr, flags, "set",
	    /*createPart1*/ 1, /*createPart2*/ 1, &arrayPtr);
    if (varPtr == NULL) {
	if (newValuePtr->refCount == 0) {
	    Tcl_DecrRefCount(newValuePtr);
	}
	return NULL;
    }

    return TclPtrSetVarIdx(interp, varPtr, arrayPtr, part1Ptr, part2Ptr,
	    newValuePtr, flags, -1);
}

/*
 *----------------------------------------------------------------------
 *
 * TclPtrSetVar --
 *
 *	This function is the same as Tcl_SetVar2Ex above, except that it
 *	requires pointers to the variable's Var structs in addition to the
 *	variable names.
 *
 * Results:
 *	Returns a pointer to the Tcl_Obj holding the new value of the
 *	variable. If the write operation was disallowed because an array was
 *	expected but not found (or vice versa), then NULL is returned; if the
 *	TCL_LEAVE_ERR_MSG flag is set, then an explanatory message will be
 *	left in the interpreter's result. Note that the returned object may
 *	not be the same one referenced by newValuePtr; this is because
 *	variable traces may modify the variable's value.
 *
 * Side effects:
 *	The value of the given variable is set. If either the array or the
 *	entry didn't exist then a new variable is created.
 *
 *----------------------------------------------------------------------
 */

Tcl_Obj *
TclPtrSetVar(
    Tcl_Interp *interp,		/* Command interpreter in which variable is to
				 * be looked up. */
    Tcl_Var varPtr,		/* Reference to the variable to set. */
    Tcl_Var arrayPtr,		/* Reference to the array containing the
				 * variable, or NULL if the variable is a
				 * scalar. */
    Tcl_Obj *part1Ptr,		/* Name of an array (if part2 is non-NULL) or
				 * the name of a variable. */
    Tcl_Obj *part2Ptr,		/* If non-NULL, gives the name of an element
				 * in the array part1. */
    Tcl_Obj *newValuePtr,	/* New value for variable. */
    const int flags)		/* OR-ed combination of TCL_GLOBAL_ONLY, and
				 * TCL_LEAVE_ERR_MSG bits. */
{
    if (varPtr == NULL) {
	Tcl_Panic("varPtr must not be NULL");
    }
    if (part1Ptr == NULL) {
	Tcl_Panic("part1Ptr must not be NULL");
    }
    if (newValuePtr == NULL) {
	Tcl_Panic("newValuePtr must not be NULL");
    }
    return TclPtrSetVarIdx(interp, (Var *) varPtr, (Var *) arrayPtr,
	    part1Ptr, part2Ptr, newValuePtr, flags, -1);
}

/*
 *----------------------------------------------------------------------
 *
 * TclPtrSetVarIdx --
 *
 *	This function is the same as Tcl_SetVar2Ex above, except that it
 *	requires pointers to the variable's Var structs in addition to the
 *	variable names.
 *
 * Results:
 *	Returns a pointer to the Tcl_Obj holding the new value of the
 *	variable. If the write operation was disallowed because an array was
 *	expected but not found (or vice versa), then NULL is returned; if the
 *	TCL_LEAVE_ERR_MSG flag is set, then an explanatory message will be
 *	left in the interpreter's result. Note that the returned object may
 *	not be the same one referenced by newValuePtr; this is because
 *	variable traces may modify the variable's value.
 *
 * Side effects:
 *	The value of the given variable is set. If either the array or the
 *	entry didn't exist then a new variable is created.
 *
 *----------------------------------------------------------------------
 */

Tcl_Obj *
TclPtrSetVarIdx(
    Tcl_Interp *interp,		/* Command interpreter in which variable is to
				 * be looked up. */
    register Var *varPtr,	/* Reference to the variable to set. */
    Var *arrayPtr,		/* Reference to the array containing the
				 * variable, or NULL if the variable is a
				 * scalar. */
    Tcl_Obj *part1Ptr,		/* Name of an array (if part2 is non-NULL) or
				 * the name of a variable. NULL if the 'index'
				 * parameter is >= 0 */
    Tcl_Obj *part2Ptr,		/* If non-NULL, gives the name of an element
				 * in the array part1. */
    Tcl_Obj *newValuePtr,	/* New value for variable. */
    const int flags,		/* OR-ed combination of TCL_GLOBAL_ONLY, and
				 * TCL_LEAVE_ERR_MSG bits. */
    int index)			/* Index of local var where part1 is to be
				 * found. */
{
    Interp *iPtr = (Interp *) interp;
    Tcl_Obj *oldValuePtr;
    Tcl_Obj *resultPtr = NULL;
    int result;
    int cleanupOnEarlyError = (newValuePtr->refCount == 0);

    /*
     * If the variable is in a hashtable and its hPtr field is NULL, then we
     * may have an upvar to an array element where the array was deleted or an
     * upvar to a namespace variable whose namespace was deleted. Generate an
     * error (allowing the variable to be reset would screw up our storage
     * allocation and is meaningless anyway).
     */

    if (TclIsVarDeadHash(varPtr)) {
	if (flags & TCL_LEAVE_ERR_MSG) {
	    if (TclIsVarArrayElement(varPtr)) {
		TclObjVarErrMsg(interp, part1Ptr, part2Ptr, "set",
			danglingElement, index);
		Tcl_SetErrorCode(interp, "TCL", "LOOKUP", "ELEMENT", NULL);
	    } else {
		TclObjVarErrMsg(interp, part1Ptr, part2Ptr, "set",
			danglingVar, index);
		Tcl_SetErrorCode(interp, "TCL", "LOOKUP", "VARNAME", NULL);
	    }
	}
	goto earlyError;
    }

    /*
     * It's an error to try to set an array variable itself.
     */

    if (TclIsVarArray(varPtr)) {
	if (flags & TCL_LEAVE_ERR_MSG) {
	    TclObjVarErrMsg(interp, part1Ptr, part2Ptr, "set", isArray,index);
	    Tcl_SetErrorCode(interp, "TCL", "WRITE", "ARRAY", NULL);
	}
	goto earlyError;
    }

    /*
     * Invoke any read traces that have been set for the variable if it is
     * requested. This was done for INST_LAPPEND_* but that was inconsistent
     * with the non-bc instruction, and would cause failures trying to
     * lappend to any non-existing ::env var, which is inconsistent with
     * documented behavior. [Bug #3057639].
     */

    if ((flags & TCL_TRACE_READS) && ((varPtr->flags & VAR_TRACED_READ)
	    || (arrayPtr && (arrayPtr->flags & VAR_TRACED_READ)))) {
	if (TCL_ERROR == TclObjCallVarTraces(iPtr, arrayPtr, varPtr,
		part1Ptr, part2Ptr,
		TCL_TRACE_READS, (flags & TCL_LEAVE_ERR_MSG), index)) {
	    goto earlyError;
	}
    }

    /*
     * Set the variable's new value. If appending, append the new value to the
     * variable, either as a list element or as a string. Also, if appending,
     * then if the variable's old value is unshared we can modify it directly,
     * otherwise we must create a new copy to modify: this is "copy on write".
     */

    oldValuePtr = varPtr->value.objPtr;
    if (flags & TCL_LIST_ELEMENT && !(flags & TCL_APPEND_VALUE)) {
	varPtr->value.objPtr = NULL;
    }
    if (flags & (TCL_APPEND_VALUE|TCL_LIST_ELEMENT)) {
	if (flags & TCL_LIST_ELEMENT) {		/* Append list element. */
	    if (oldValuePtr == NULL) {
		TclNewObj(oldValuePtr);
		varPtr->value.objPtr = oldValuePtr;
		Tcl_IncrRefCount(oldValuePtr);	/* Since var is referenced. */
	    } else if (Tcl_IsShared(oldValuePtr)) {
		varPtr->value.objPtr = Tcl_DuplicateObj(oldValuePtr);
		TclDecrRefCount(oldValuePtr);
		oldValuePtr = varPtr->value.objPtr;
		Tcl_IncrRefCount(oldValuePtr);	/* Since var is referenced. */
	    }
	    result = Tcl_ListObjAppendElement(interp, oldValuePtr,
		    newValuePtr);
	    if (result != TCL_OK) {
		goto earlyError;
	    }
	} else {				/* Append string. */
	    /*
	     * We append newValuePtr's bytes but don't change its ref count.
	     */

	    if (oldValuePtr == NULL) {
		varPtr->value.objPtr = newValuePtr;
		Tcl_IncrRefCount(newValuePtr);
	    } else {
		if (Tcl_IsShared(oldValuePtr)) {	/* Append to copy. */
		    varPtr->value.objPtr = Tcl_DuplicateObj(oldValuePtr);

		    TclContinuationsCopy(varPtr->value.objPtr, oldValuePtr);

		    TclDecrRefCount(oldValuePtr);
		    oldValuePtr = varPtr->value.objPtr;
		    Tcl_IncrRefCount(oldValuePtr);	/* Since var is ref */
		}
		Tcl_AppendObjToObj(oldValuePtr, newValuePtr);
		if (newValuePtr->refCount == 0) {
		    Tcl_DecrRefCount(newValuePtr);
		}
	    }
	}
    } else if (newValuePtr != oldValuePtr) {
	/*
	 * In this case we are replacing the value, so we don't need to do
	 * more than swap the objects.
	 */

	varPtr->value.objPtr = newValuePtr;
	Tcl_IncrRefCount(newValuePtr);		/* Var is another ref. */
	if (oldValuePtr != NULL) {
	    TclDecrRefCount(oldValuePtr);	/* Discard old value. */
	}
    }

    /*
     * Invoke any write traces for the variable.
     */

    if ((varPtr->flags & VAR_TRACED_WRITE)
	    || (arrayPtr && (arrayPtr->flags & VAR_TRACED_WRITE))) {
	if (TCL_ERROR == TclObjCallVarTraces(iPtr, arrayPtr, varPtr, part1Ptr,
		part2Ptr, (flags & (TCL_GLOBAL_ONLY|TCL_NAMESPACE_ONLY))
		| TCL_TRACE_WRITES, (flags & TCL_LEAVE_ERR_MSG), index)) {
	    goto cleanup;
	}
    }

    /*
     * Return the variable's value unless the variable was changed in some
     * gross way by a trace (e.g. it was unset and then recreated as an
     * array).
     */

    if (TclIsVarScalar(varPtr) && !TclIsVarUndefined(varPtr)) {
	return varPtr->value.objPtr;
    }

    /*
     * A trace changed the value in some gross way. Return an empty string
     * object.
     */

    resultPtr = iPtr->emptyObjPtr;

    /*
     * If the variable doesn't exist anymore and no-one's using it, then free
     * up the relevant structures and hash table entries.
     */

  cleanup:
    if (resultPtr == NULL) {
	Tcl_SetErrorCode(interp, "TCL", "WRITE", "VARNAME", NULL);
    }
    if (TclIsVarUndefined(varPtr)) {
	TclCleanupVar(varPtr, arrayPtr);
    }
    return resultPtr;

  earlyError:
    if (cleanupOnEarlyError) {
	Tcl_DecrRefCount(newValuePtr);
    }
    goto cleanup;
}

/*
 *----------------------------------------------------------------------
 *
 * TclIncrObjVar2 --
 *
 *	Given a two-part variable name, which may refer either to a scalar
 *	variable or an element of an array, increment the Tcl object value of
 *	the variable by a specified Tcl_Obj increment value.
 *
 * Results:
 *	Returns a pointer to the Tcl_Obj holding the new value of the
 *	variable. If the specified variable doesn't exist, or there is a clash
 *	in array usage, or an error occurs while executing variable traces,
 *	then NULL is returned and a message will be left in the interpreter's
 *	result.
 *
 * Side effects:
 *	The value of the given variable is incremented by the specified
 *	amount. If either the array or the entry didn't exist then a new
 *	variable is created. The ref count for the returned object is _not_
 *	incremented to reflect the returned reference; if you want to keep a
 *	reference to the object you must increment its ref count yourself.
 *	Callers must Incr part1Ptr if they plan to Decr it.
 *	Callers must Incr part2Ptr if they plan to Decr it.
 *
 *----------------------------------------------------------------------
 */

Tcl_Obj *
TclIncrObjVar2(
    Tcl_Interp *interp,		/* Command interpreter in which variable is to
				 * be found. */
    Tcl_Obj *part1Ptr,		/* Points to an object holding the name of an
				 * array (if part2 is non-NULL) or the name of
				 * a variable. */
    Tcl_Obj *part2Ptr,		/* If non-null, points to an object holding
				 * the name of an element in the array
				 * part1Ptr. */
    Tcl_Obj *incrPtr,		/* Amount to be added to variable. */
    int flags)			/* Various flags that tell how to incr value:
				 * any of TCL_GLOBAL_ONLY, TCL_NAMESPACE_ONLY,
				 * TCL_APPEND_VALUE, TCL_LIST_ELEMENT,
				 * TCL_LEAVE_ERR_MSG. */
{
    Var *varPtr, *arrayPtr;

    varPtr = TclObjLookupVarEx(interp, part1Ptr, part2Ptr, flags, "read",
	    1, 1, &arrayPtr);
    if (varPtr == NULL) {
	Tcl_AddErrorInfo(interp,
		"\n    (reading value of variable to increment)");
	return NULL;
    }
    return TclPtrIncrObjVarIdx(interp, varPtr, arrayPtr, part1Ptr, part2Ptr,
	    incrPtr, flags, -1);
}

/*
 *----------------------------------------------------------------------
 *
 * TclPtrIncrObjVar --
 *
 *	Given the pointers to a variable and possible containing array,
 *	increment the Tcl object value of the variable by a Tcl_Obj increment.
 *
 * Results:
 *	Returns a pointer to the Tcl_Obj holding the new value of the
 *	variable. If the specified variable doesn't exist, or there is a clash
 *	in array usage, or an error occurs while executing variable traces,
 *	then NULL is returned and a message will be left in the interpreter's
 *	result.
 *
 * Side effects:
 *	The value of the given variable is incremented by the specified
 *	amount. If either the array or the entry didn't exist then a new
 *	variable is created. The ref count for the returned object is _not_
 *	incremented to reflect the returned reference; if you want to keep a
 *	reference to the object you must increment its ref count yourself.
 *
 *----------------------------------------------------------------------
 */

Tcl_Obj *
TclPtrIncrObjVar(
    Tcl_Interp *interp,		/* Command interpreter in which variable is to
				 * be found. */
    Tcl_Var varPtr,		/* Reference to the variable to set. */
    Tcl_Var arrayPtr,		/* Reference to the array containing the
				 * variable, or NULL if the variable is a
				 * scalar. */
    Tcl_Obj *part1Ptr,		/* Points to an object holding the name of an
				 * array (if part2 is non-NULL) or the name of
				 * a variable. */
    Tcl_Obj *part2Ptr,		/* If non-null, points to an object holding
				 * the name of an element in the array
				 * part1Ptr. */
    Tcl_Obj *incrPtr,		/* Increment value. */
/* TODO: Which of these flag values really make sense? */
    const int flags)		/* Various flags that tell how to incr value:
				 * any of TCL_GLOBAL_ONLY, TCL_NAMESPACE_ONLY,
				 * TCL_APPEND_VALUE, TCL_LIST_ELEMENT,
				 * TCL_LEAVE_ERR_MSG. */
{
    if (varPtr == NULL) {
	Tcl_Panic("varPtr must not be NULL");
    }
    if (part1Ptr == NULL) {
	Tcl_Panic("part1Ptr must not be NULL");
    }
    return TclPtrIncrObjVarIdx(interp, (Var *) varPtr, (Var *) arrayPtr,
	    part1Ptr, part2Ptr, incrPtr, flags, -1);
}

/*
 *----------------------------------------------------------------------
 *
 * TclPtrIncrObjVarIdx --
 *
 *	Given the pointers to a variable and possible containing array,
 *	increment the Tcl object value of the variable by a Tcl_Obj increment.
 *
 * Results:
 *	Returns a pointer to the Tcl_Obj holding the new value of the
 *	variable. If the specified variable doesn't exist, or there is a clash
 *	in array usage, or an error occurs while executing variable traces,
 *	then NULL is returned and a message will be left in the interpreter's
 *	result.
 *
 * Side effects:
 *	The value of the given variable is incremented by the specified
 *	amount. If either the array or the entry didn't exist then a new
 *	variable is created. The ref count for the returned object is _not_
 *	incremented to reflect the returned reference; if you want to keep a
 *	reference to the object you must increment its ref count yourself.
 *
 *----------------------------------------------------------------------
 */

Tcl_Obj *
TclPtrIncrObjVarIdx(
    Tcl_Interp *interp,		/* Command interpreter in which variable is to
				 * be found. */
    Var *varPtr,		/* Reference to the variable to set. */
    Var *arrayPtr,		/* Reference to the array containing the
				 * variable, or NULL if the variable is a
				 * scalar. */
    Tcl_Obj *part1Ptr,		/* Points to an object holding the name of an
				 * array (if part2 is non-NULL) or the name of
				 * a variable. */
    Tcl_Obj *part2Ptr,		/* If non-null, points to an object holding
				 * the name of an element in the array
				 * part1Ptr. */
    Tcl_Obj *incrPtr,		/* Increment value. */
/* TODO: Which of these flag values really make sense? */
    const int flags,		/* Various flags that tell how to incr value:
				 * any of TCL_GLOBAL_ONLY, TCL_NAMESPACE_ONLY,
				 * TCL_APPEND_VALUE, TCL_LIST_ELEMENT,
				 * TCL_LEAVE_ERR_MSG. */
    int index)			/* Index into the local variable table of the
				 * variable, or -1. Only used when part1Ptr is
				 * NULL. */
{
    register Tcl_Obj *varValuePtr;

    if (TclIsVarInHash(varPtr)) {
	VarHashRefCount(varPtr)++;
    }
    varValuePtr = TclPtrGetVarIdx(interp, varPtr, arrayPtr, part1Ptr,
	    part2Ptr, flags, index);
    if (TclIsVarInHash(varPtr)) {
	VarHashRefCount(varPtr)--;
    }
    if (varValuePtr == NULL) {
	varValuePtr = Tcl_NewIntObj(0);
    }
    if (Tcl_IsShared(varValuePtr)) {
	/* Copy on write */
	varValuePtr = Tcl_DuplicateObj(varValuePtr);

	if (TCL_OK == TclIncrObj(interp, varValuePtr, incrPtr)) {
	    return TclPtrSetVarIdx(interp, varPtr, arrayPtr, part1Ptr,
		    part2Ptr, varValuePtr, flags, index);
	} else {
	    Tcl_DecrRefCount(varValuePtr);
	    return NULL;
	}
    } else {
	/* Unshared - can Incr in place */
	if (TCL_OK == TclIncrObj(interp, varValuePtr, incrPtr)) {

	    /*
	     * This seems dumb to write the incremeted value into the var
	     * after we just adjusted the value in place, but the spec for
	     * [incr] requires that write traces fire, and making this call
	     * is the way to make that happen.
	     */

	    return TclPtrSetVarIdx(interp, varPtr, arrayPtr, part1Ptr,
		    part2Ptr, varValuePtr, flags, index);
	} else {
	    return NULL;
	}
    }
}

/*
 *----------------------------------------------------------------------
 *
 * Tcl_UnsetVar --
 *
 *	Delete a variable, so that it may not be accessed anymore.
 *
 * Results:
 *	Returns TCL_OK if the variable was successfully deleted, TCL_ERROR if
 *	the variable can't be unset. In the event of an error, if the
 *	TCL_LEAVE_ERR_MSG flag is set then an error message is left in the
 *	interp's result.
 *
 * Side effects:
 *	If varName is defined as a local or global variable in interp, it is
 *	deleted.
 *
 *----------------------------------------------------------------------
 */

#undef Tcl_UnsetVar
int
Tcl_UnsetVar(
    Tcl_Interp *interp,		/* Command interpreter in which varName is to
				 * be looked up. */
    const char *varName,	/* Name of a variable in interp. May be either
				 * a scalar name or an array name or an
				 * element in an array. */
    int flags)			/* OR-ed combination of any of
				 * TCL_GLOBAL_ONLY, TCL_NAMESPACE_ONLY or
				 * TCL_LEAVE_ERR_MSG. */
{
    int result;
    Tcl_Obj *varNamePtr;

    varNamePtr = Tcl_NewStringObj(varName, -1);
    Tcl_IncrRefCount(varNamePtr);

    /*
     * Filter to pass through only the flags this interface supports.
     */

    flags &= (TCL_GLOBAL_ONLY|TCL_NAMESPACE_ONLY|TCL_LEAVE_ERR_MSG);
    result = TclObjUnsetVar2(interp, varNamePtr, NULL, flags);

    Tcl_DecrRefCount(varNamePtr);
    return result;
}

/*
 *----------------------------------------------------------------------
 *
 * Tcl_UnsetVar2 --
 *
 *	Delete a variable, given a 2-part name.
 *
 * Results:
 *	Returns TCL_OK if the variable was successfully deleted, TCL_ERROR if
 *	the variable can't be unset. In the event of an error, if the
 *	TCL_LEAVE_ERR_MSG flag is set then an error message is left in the
 *	interp's result.
 *
 * Side effects:
 *	If part1 and part2 indicate a local or global variable in interp, it
 *	is deleted. If part1 is an array name and part2 is NULL, then the
 *	whole array is deleted.
 *
 *----------------------------------------------------------------------
 */

int
Tcl_UnsetVar2(
    Tcl_Interp *interp,		/* Command interpreter in which varName is to
				 * be looked up. */
    const char *part1,		/* Name of variable or array. */
    const char *part2,		/* Name of element within array or NULL. */
    int flags)			/* OR-ed combination of any of
				 * TCL_GLOBAL_ONLY, TCL_NAMESPACE_ONLY,
				 * TCL_LEAVE_ERR_MSG. */
{
    int result;
    Tcl_Obj *part2Ptr = NULL, *part1Ptr = Tcl_NewStringObj(part1, -1);

    if (part2) {
	part2Ptr = Tcl_NewStringObj(part2, -1);
    }

    /*
     * Filter to pass through only the flags this interface supports.
     */

    flags &= (TCL_GLOBAL_ONLY|TCL_NAMESPACE_ONLY|TCL_LEAVE_ERR_MSG);
    result = TclObjUnsetVar2(interp, part1Ptr, part2Ptr, flags);

    Tcl_DecrRefCount(part1Ptr);
    if (part2Ptr) {
	Tcl_DecrRefCount(part2Ptr);
    }
    return result;
}

/*
 *----------------------------------------------------------------------
 *
 * TclObjUnsetVar2 --
 *
 *	Delete a variable, given a 2-object name.
 *
 * Results:
 *	Returns TCL_OK if the variable was successfully deleted, TCL_ERROR if
 *	the variable can't be unset. In the event of an error, if the
 *	TCL_LEAVE_ERR_MSG flag is set then an error message is left in the
 *	interp's result.
 *
 * Side effects:
 *	If part1ptr and part2Ptr indicate a local or global variable in
 *	interp, it is deleted. If part1Ptr is an array name and part2Ptr is
 *	NULL, then the whole array is deleted.
 *
 *----------------------------------------------------------------------
 */

int
TclObjUnsetVar2(
    Tcl_Interp *interp,		/* Command interpreter in which varName is to
				 * be looked up. */
    Tcl_Obj *part1Ptr,		/* Name of variable or array. */
    Tcl_Obj *part2Ptr,		/* Name of element within array or NULL. */
    int flags)			/* OR-ed combination of any of
				 * TCL_GLOBAL_ONLY, TCL_NAMESPACE_ONLY,
				 * TCL_LEAVE_ERR_MSG. */
{
    Var *varPtr, *arrayPtr;

    varPtr = TclObjLookupVarEx(interp, part1Ptr, part2Ptr, flags, "unset",
	    /*createPart1*/ 0, /*createPart2*/ 0, &arrayPtr);
    if (varPtr == NULL) {
	return TCL_ERROR;
    }

    return TclPtrUnsetVarIdx(interp, varPtr, arrayPtr, part1Ptr, part2Ptr,
	    flags, -1);
}

/*
 *----------------------------------------------------------------------
 *
 * TclPtrUnsetVar --
 *
 *	Delete a variable, given the pointers to the variable's (and possibly
 *	containing array's) VAR structure.
 *
 * Results:
 *	Returns TCL_OK if the variable was successfully deleted, TCL_ERROR if
 *	the variable can't be unset. In the event of an error, if the
 *	TCL_LEAVE_ERR_MSG flag is set then an error message is left in the
 *	interp's result.
 *
 * Side effects:
 *	If varPtr and arrayPtr indicate a local or global variable in interp,
 *	it is deleted. If varPtr is an array reference and part2Ptr is NULL,
 *	then the whole array is deleted.
 *
 *----------------------------------------------------------------------
 */

int
TclPtrUnsetVar(
    Tcl_Interp *interp,		/* Command interpreter in which varName is to
				 * be looked up. */
    Tcl_Var varPtr,		/* The variable to be unset. */
    Tcl_Var arrayPtr,		/* NULL for scalar variables, pointer to the
				 * containing array otherwise. */
    Tcl_Obj *part1Ptr,		/* Name of an array (if part2 is non-NULL) or
				 * the name of a variable. */
    Tcl_Obj *part2Ptr,		/* If non-NULL, gives the name of an element
				 * in the array part1. */
    const int flags)		/* OR-ed combination of any of
				 * TCL_GLOBAL_ONLY, TCL_NAMESPACE_ONLY,
				 * TCL_LEAVE_ERR_MSG. */
{
    if (varPtr == NULL) {
	Tcl_Panic("varPtr must not be NULL");
    }
    if (part1Ptr == NULL) {
	Tcl_Panic("part1Ptr must not be NULL");
    }
    return TclPtrUnsetVarIdx(interp, (Var *) varPtr, (Var *) arrayPtr,
	    part1Ptr, part2Ptr, flags, -1);
}

/*
 *----------------------------------------------------------------------
 *
 * TclPtrUnsetVarIdx --
 *
 *	Delete a variable, given the pointers to the variable's (and possibly
 *	containing array's) VAR structure.
 *
 * Results:
 *	Returns TCL_OK if the variable was successfully deleted, TCL_ERROR if
 *	the variable can't be unset. In the event of an error, if the
 *	TCL_LEAVE_ERR_MSG flag is set then an error message is left in the
 *	interp's result.
 *
 * Side effects:
 *	If varPtr and arrayPtr indicate a local or global variable in interp,
 *	it is deleted. If varPtr is an array reference and part2Ptr is NULL,
 *	then the whole array is deleted.
 *
 *----------------------------------------------------------------------
 */

int
TclPtrUnsetVarIdx(
    Tcl_Interp *interp,		/* Command interpreter in which varName is to
				 * be looked up. */
    register Var *varPtr,	/* The variable to be unset. */
    Var *arrayPtr,		/* NULL for scalar variables, pointer to the
				 * containing array otherwise. */
    Tcl_Obj *part1Ptr,		/* Name of an array (if part2 is non-NULL) or
				 * the name of a variable. */
    Tcl_Obj *part2Ptr,		/* If non-NULL, gives the name of an element
				 * in the array part1. */
    const int flags,		/* OR-ed combination of any of
				 * TCL_GLOBAL_ONLY, TCL_NAMESPACE_ONLY,
				 * TCL_LEAVE_ERR_MSG. */
    int index)			/* Index into the local variable table of the
				 * variable, or -1. Only used when part1Ptr is
				 * NULL. */
{
    Interp *iPtr = (Interp *) interp;
    int result = (TclIsVarUndefined(varPtr)? TCL_ERROR : TCL_OK);

    /*
     * Keep the variable alive until we're done with it. We used to
     * increase/decrease the refCount for each operation, making it hard to
     * find [Bug 735335] - caused by unsetting the variable whose value was
     * the variable's name.
     */

    if (TclIsVarInHash(varPtr)) {
	VarHashRefCount(varPtr)++;
    }

    UnsetVarStruct(varPtr, arrayPtr, iPtr, part1Ptr, part2Ptr, flags, index);

    /*
     * It's an error to unset an undefined variable.
     */

    if (result != TCL_OK) {
	if (flags & TCL_LEAVE_ERR_MSG) {
	    TclObjVarErrMsg(interp, part1Ptr, part2Ptr, "unset",
		    ((arrayPtr == NULL) ? noSuchVar : noSuchElement), index);
	    Tcl_SetErrorCode(interp, "TCL", "UNSET", "VARNAME", NULL);
	}
    }

    /*
     * Finally, if the variable is truly not in use then free up its Var
     * structure and remove it from its hash table, if any. The ref count of
     * its value object, if any, was decremented above.
     */

    if (TclIsVarInHash(varPtr)) {
	VarHashRefCount(varPtr)--;
	CleanupVar(varPtr, arrayPtr);
    }
    return result;
}

/*
 *----------------------------------------------------------------------
 *
 * UnsetVarStruct --
 *
 *	Unset and delete a variable. This does the internal work for
 *	TclObjUnsetVar2 and TclDeleteNamespaceVars, which call here for each
 *	variable to be unset and deleted.
 *
 * Results:
 *	None.
 *
 * Side effects:
 *	If the arguments indicate a local or global variable in iPtr, it is
 *	unset and deleted.
 *
 *----------------------------------------------------------------------
 */

static void
UnsetVarStruct(
    Var *varPtr,
    Var *arrayPtr,
    Interp *iPtr,
    Tcl_Obj *part1Ptr,
    Tcl_Obj *part2Ptr,
    int flags,
    int index)
{
    Var dummyVar;
    int traced = TclIsVarTraced(varPtr)
	    || (arrayPtr && (arrayPtr->flags & VAR_TRACED_UNSET));

    if (arrayPtr && (arrayPtr->flags & VAR_SEARCH_ACTIVE)) {
	DeleteSearches(iPtr, arrayPtr);
    } else if (varPtr->flags & VAR_SEARCH_ACTIVE) {
	DeleteSearches(iPtr, varPtr);
    }

    /*
     * The code below is tricky, because of the possibility that a trace
     * function might try to access a variable being deleted. To handle this
     * situation gracefully, do things in three steps:
     * 1. Copy the contents of the variable to a dummy variable structure, and
     *    mark the original Var structure as undefined.
     * 2. Invoke traces and clean up the variable, using the dummy copy.
     * 3. If at the end of this the original variable is still undefined and
     *    has no outstanding references, then delete it (but it could have
     *    gotten recreated by a trace).
     */

    dummyVar = *varPtr;
    dummyVar.flags &= ~VAR_ALL_HASH;
    TclSetVarUndefined(varPtr);

    /*
     * Call trace functions for the variable being deleted. Then delete its
     * traces. Be sure to abort any other traces for the variable that are
     * still pending. Special tricks:
     * 1. We need to increment varPtr's refCount around this: TclCallVarTraces
     *    will use dummyVar so it won't increment varPtr's refCount itself.
     * 2. Turn off the VAR_TRACE_ACTIVE flag in dummyVar: we want to call
     *    unset traces even if other traces are pending.
     */

    if (traced) {
	VarTrace *tracePtr = NULL;
	Tcl_HashEntry *tPtr;

	if (TclIsVarTraced(&dummyVar)) {
	    /*
	     * Transfer any existing traces on var, IF there are unset traces.
	     * Otherwise just delete them.
	     */

	    int isNew;

	    tPtr = Tcl_FindHashEntry(&iPtr->varTraces, varPtr);
	    tracePtr = Tcl_GetHashValue(tPtr);
	    varPtr->flags &= ~VAR_ALL_TRACES;
	    Tcl_DeleteHashEntry(tPtr);
	    if (dummyVar.flags & VAR_TRACED_UNSET) {
		tPtr = Tcl_CreateHashEntry(&iPtr->varTraces,
			&dummyVar, &isNew);
		Tcl_SetHashValue(tPtr, tracePtr);
	    }
	}

	if ((dummyVar.flags & VAR_TRACED_UNSET)
		|| (arrayPtr && (arrayPtr->flags & VAR_TRACED_UNSET))) {
	    dummyVar.flags &= ~VAR_TRACE_ACTIVE;
	    TclObjCallVarTraces(iPtr, arrayPtr, &dummyVar, part1Ptr, part2Ptr,
		    (flags & (TCL_GLOBAL_ONLY|TCL_NAMESPACE_ONLY))
			    | TCL_TRACE_UNSETS,
		    /* leaveErrMsg */ 0, index);

	    /*
	     * The traces that we just called may have triggered a change in
	     * the set of traces. If so, reload the traces to manipulate.
	     */

	    tracePtr = NULL;
	    if (TclIsVarTraced(&dummyVar)) {
		tPtr = Tcl_FindHashEntry(&iPtr->varTraces, &dummyVar);
		if (tPtr) {
		    tracePtr = Tcl_GetHashValue(tPtr);
		    Tcl_DeleteHashEntry(tPtr);
		}
	    }
	}

	if (tracePtr) {
	    ActiveVarTrace *activePtr;

	    while (tracePtr) {
		VarTrace *prevPtr = tracePtr;

		tracePtr = tracePtr->nextPtr;
		prevPtr->nextPtr = NULL;
		Tcl_EventuallyFree(prevPtr, TCL_DYNAMIC);
	    }
	    for (activePtr = iPtr->activeVarTracePtr;  activePtr != NULL;
		    activePtr = activePtr->nextPtr) {
		if (activePtr->varPtr == varPtr) {
		    activePtr->nextTracePtr = NULL;
		}
	    }
	    dummyVar.flags &= ~VAR_ALL_TRACES;
	}
    }

    if (TclIsVarScalar(&dummyVar) && (dummyVar.value.objPtr != NULL)) {
	/*
	 * Decrement the ref count of the var's value.
	 */

	Tcl_Obj *objPtr = dummyVar.value.objPtr;

	TclDecrRefCount(objPtr);
    } else if (TclIsVarArray(&dummyVar)) {
	/*
	 * If the variable is an array, delete all of its elements. This must
	 * be done after calling and deleting the traces on the array, above
	 * (that's the way traces are defined). If the array name is not
	 * present and is required for a trace on some element, it will be
	 * computed at DeleteArray.
	 */

	DeleteArray(iPtr, part1Ptr, (Var *) &dummyVar, (flags
		& (TCL_GLOBAL_ONLY|TCL_NAMESPACE_ONLY)) | TCL_TRACE_UNSETS,
		index);
    } else if (TclIsVarLink(&dummyVar)) {
	/*
	 * For global/upvar variables referenced in procedures, decrement the
	 * reference count on the variable referred to, and free the
	 * referenced variable if it's no longer needed.
	 */

	Var *linkPtr = dummyVar.value.linkPtr;

	if (TclIsVarInHash(linkPtr)) {
	    VarHashRefCount(linkPtr)--;
	    CleanupVar(linkPtr, NULL);
	}
    }

    /*
     * If the variable was a namespace variable, decrement its reference
     * count.
     */

    TclClearVarNamespaceVar(varPtr);
}

/*
 *----------------------------------------------------------------------
 *
 * Tcl_UnsetObjCmd --
 *
 *	This object-based function is invoked to process the "unset" Tcl
 *	command. See the user documentation for details on what it does.
 *
 * Results:
 *	A standard Tcl object result value.
 *
 * Side effects:
 *	See the user documentation.
 *
 *----------------------------------------------------------------------
 */

	/* ARGSUSED */
int
Tcl_UnsetObjCmd(
    ClientData dummy,		/* Not used. */
    Tcl_Interp *interp,		/* Current interpreter. */
    int objc,			/* Number of arguments. */
    Tcl_Obj *const objv[])	/* Argument objects. */
{
    register int i, flags = TCL_LEAVE_ERR_MSG;
    register const char *name;

    if (objc == 1) {
	/*
	 * Do nothing if no arguments supplied, so as to match command
	 * documentation.
	 */

	return TCL_OK;
    }

    /*
     * Simple, restrictive argument parsing. The only options are -- and
     * -nocomplain (which must come first and be given exactly to be an
     * option).
     */

    i = 1;
    name = TclGetString(objv[i]);
    if (name[0] == '-') {
	if (strcmp("-nocomplain", name) == 0) {
	    i++;
	    if (i == objc) {
		return TCL_OK;
	    }
	    flags = 0;
	    name = TclGetString(objv[i]);
	}
	if (strcmp("--", name) == 0) {
	    i++;
	}
    }

    for (; i < objc; i++) {
	if ((TclObjUnsetVar2(interp, objv[i], NULL, flags) != TCL_OK)
		&& (flags == TCL_LEAVE_ERR_MSG)) {
	    return TCL_ERROR;
	}
    }
    return TCL_OK;
}

/*
 *----------------------------------------------------------------------
 *
 * Tcl_AppendObjCmd --
 *
 *	This object-based function is invoked to process the "append" Tcl
 *	command. See the user documentation for details on what it does.
 *
 * Results:
 *	A standard Tcl object result value.
 *
 * Side effects:
 *	A variable's value may be changed.
 *
 *----------------------------------------------------------------------
 */

	/* ARGSUSED */
int
Tcl_AppendObjCmd(
    ClientData dummy,		/* Not used. */
    Tcl_Interp *interp,		/* Current interpreter. */
    int objc,			/* Number of arguments. */
    Tcl_Obj *const objv[])	/* Argument objects. */
{
    Var *varPtr, *arrayPtr;
    register Tcl_Obj *varValuePtr = NULL;
				/* Initialized to avoid compiler warning. */
    int i;

    if (objc < 2) {
	Tcl_WrongNumArgs(interp, 1, objv, "varName ?value ...?");
	return TCL_ERROR;
    }

    if (objc == 2) {
	varValuePtr = Tcl_ObjGetVar2(interp, objv[1], NULL,TCL_LEAVE_ERR_MSG);
	if (varValuePtr == NULL) {
	    return TCL_ERROR;
	}
    } else {
	varPtr = TclObjLookupVarEx(interp, objv[1], NULL, TCL_LEAVE_ERR_MSG,
		"set", /*createPart1*/ 1, /*createPart2*/ 1, &arrayPtr);
	if (varPtr == NULL) {
	    return TCL_ERROR;
	}
	for (i=2 ; i<objc ; i++) {
	    /*
	     * Note that we do not need to increase the refCount of the Var
	     * pointers: should a trace delete the variable, the return value
	     * of TclPtrSetVarIdx will be NULL or emptyObjPtr, and we will not
	     * access the variable again.
	     */

	    varValuePtr = TclPtrSetVarIdx(interp, varPtr, arrayPtr, objv[1],
		    NULL, objv[i], TCL_APPEND_VALUE|TCL_LEAVE_ERR_MSG, -1);
	    if ((varValuePtr == NULL) ||
		    (varValuePtr == ((Interp *) interp)->emptyObjPtr)) {
		return TCL_ERROR;
	    }
	}
    }
    Tcl_SetObjResult(interp, varValuePtr);
    return TCL_OK;
}

/*
 *----------------------------------------------------------------------
 *
 * Tcl_LappendObjCmd --
 *
 *	This object-based function is invoked to process the "lappend" Tcl
 *	command. See the user documentation for details on what it does.
 *
 * Results:
 *	A standard Tcl object result value.
 *
 * Side effects:
 *	A variable's value may be changed.
 *
 *----------------------------------------------------------------------
 */

	/* ARGSUSED */
int
Tcl_LappendObjCmd(
    ClientData dummy,		/* Not used. */
    Tcl_Interp *interp,		/* Current interpreter. */
    int objc,			/* Number of arguments. */
    Tcl_Obj *const objv[])	/* Argument objects. */
{
    Tcl_Obj *varValuePtr, *newValuePtr;
    int numElems, createdNewObj;
    Var *varPtr, *arrayPtr;
    int result;

    if (objc < 2) {
	Tcl_WrongNumArgs(interp, 1, objv, "varName ?value ...?");
	return TCL_ERROR;
    }
    if (objc == 2) {
	newValuePtr = Tcl_ObjGetVar2(interp, objv[1], NULL, 0);
	if (newValuePtr == NULL) {
	    /*
	     * The variable doesn't exist yet. Just create it with an empty
	     * initial value.
	     */

	    TclNewObj(varValuePtr);
	    newValuePtr = Tcl_ObjSetVar2(interp, objv[1], NULL, varValuePtr,
		    TCL_LEAVE_ERR_MSG);
	    if (newValuePtr == NULL) {
		return TCL_ERROR;
	    }
	} else {
	    result = TclListObjLength(interp, newValuePtr, &numElems);
	    if (result != TCL_OK) {
		return result;
	    }
	}
    } else {
	/*
	 * We have arguments to append. We used to call Tcl_SetVar2 to append
	 * each argument one at a time to ensure that traces were run for each
	 * append step. We now append the arguments all at once because it's
	 * faster. Note that a read trace and a write trace for the variable
	 * will now each only be called once. Also, if the variable's old
	 * value is unshared we modify it directly, otherwise we create a new
	 * copy to modify: this is "copy on write".
	 */

	createdNewObj = 0;

	/*
	 * Protect the variable pointers around the TclPtrGetVarIdx call
	 * to insure that they remain valid even if the variable was undefined
	 * and unused.
	 */

	varPtr = TclObjLookupVarEx(interp, objv[1], NULL, TCL_LEAVE_ERR_MSG,
		"set", /*createPart1*/ 1, /*createPart2*/ 1, &arrayPtr);
	if (varPtr == NULL) {
	    return TCL_ERROR;
	}
	if (TclIsVarInHash(varPtr)) {
	    VarHashRefCount(varPtr)++;
	}
	if (arrayPtr && TclIsVarInHash(arrayPtr)) {
	    VarHashRefCount(arrayPtr)++;
	}
	varValuePtr = TclPtrGetVarIdx(interp, varPtr, arrayPtr, objv[1], NULL,
		TCL_LEAVE_ERR_MSG, -1);
	if (TclIsVarInHash(varPtr)) {
	    VarHashRefCount(varPtr)--;
	}
	if (arrayPtr && TclIsVarInHash(arrayPtr)) {
	    VarHashRefCount(arrayPtr)--;
	}

	if (varValuePtr == NULL) {
	    /*
	     * We couldn't read the old value: either the var doesn't yet
	     * exist or it's an array element. If it's new, we will try to
	     * create it with Tcl_ObjSetVar2 below.
	     */

	    TclNewObj(varValuePtr);
	    createdNewObj = 1;
	} else if (Tcl_IsShared(varValuePtr)) {
	    varValuePtr = Tcl_DuplicateObj(varValuePtr);
	    createdNewObj = 1;
	}

	result = TclListObjLength(interp, varValuePtr, &numElems);
	if (result == TCL_OK) {
	    result = Tcl_ListObjReplace(interp, varValuePtr, numElems, 0,
		    (objc-2), (objv+2));
	}
	if (result != TCL_OK) {
	    if (createdNewObj) {
		TclDecrRefCount(varValuePtr); /* Free unneeded obj. */
	    }
	    return result;
	}

	/*
	 * Now store the list object back into the variable. If there is an
	 * error setting the new value, decrement its ref count if it was new
	 * and we didn't create the variable.
	 */

	newValuePtr = TclPtrSetVarIdx(interp, varPtr, arrayPtr, objv[1], NULL,
		varValuePtr, TCL_LEAVE_ERR_MSG, -1);
	if (newValuePtr == NULL) {
	    return TCL_ERROR;
	}
    }

    /*
     * Set the interpreter's object result to refer to the variable's value
     * object.
     */

    Tcl_SetObjResult(interp, newValuePtr);
    return TCL_OK;
}

/*
 *----------------------------------------------------------------------
 *
 * ArrayStartSearchCmd --
 *
 *	This object-based function is invoked to process the "array
 *	startsearch" Tcl command. See the user documentation for details on
 *	what it does.
 *
 * Results:
 *	A standard Tcl result object.
 *
 * Side effects:
 *	See the user documentation.
 *
 *----------------------------------------------------------------------
 */

	/* ARGSUSED */
static int
ArrayStartSearchCmd(
    ClientData clientData,
    Tcl_Interp *interp,
    int objc,
    Tcl_Obj *const objv[])
{
    Interp *iPtr = (Interp *)interp;
    Var *varPtr;
    Tcl_HashEntry *hPtr;
    int isNew, isArray;
    ArraySearch *searchPtr;
    const char *varName;

    if (objc != 2) {
	Tcl_WrongNumArgs(interp, 1, objv, "arrayName");
	return TCL_ERROR;
    }

    if (TCL_ERROR == LocateArray(interp, objv[1], &varPtr, &isArray)) {
	return TCL_ERROR;
    }

    if (!isArray) {
	return NotArrayError(interp, objv[1]);
    }

    /*
     * Make a new array search with a free name.
     */

    varName = TclGetString(objv[1]);
    searchPtr = ckalloc(sizeof(ArraySearch));
    hPtr = Tcl_CreateHashEntry(&iPtr->varSearches, varPtr, &isNew);
    if (isNew) {
	searchPtr->id = 1;
	varPtr->flags |= VAR_SEARCH_ACTIVE;
	searchPtr->nextPtr = NULL;
    } else {
	searchPtr->id = ((ArraySearch *) Tcl_GetHashValue(hPtr))->id + 1;
	searchPtr->nextPtr = Tcl_GetHashValue(hPtr);
    }
    searchPtr->varPtr = varPtr;
    searchPtr->nextEntry = VarHashFirstEntry(varPtr->value.tablePtr,
	    &searchPtr->search);
    Tcl_SetHashValue(hPtr, searchPtr);
    Tcl_SetObjResult(interp,
	    Tcl_ObjPrintf("s-%d-%s", searchPtr->id, varName));
    return TCL_OK;
}

/*
 *----------------------------------------------------------------------
 *
 * ArrayAnyMoreCmd --
 *
 *	This object-based function is invoked to process the "array anymore"
 *	Tcl command. See the user documentation for details on what it does.
 *
 * Results:
 *	A standard Tcl result object.
 *
 * Side effects:
 *	See the user documentation.
 *
 *----------------------------------------------------------------------
 */

	/* ARGSUSED */
static int
ArrayAnyMoreCmd(
    ClientData clientData,
    Tcl_Interp *interp,
    int objc,
    Tcl_Obj *const objv[])
{
    Interp *iPtr = (Interp *)interp;
    Var *varPtr;
    Tcl_Obj *varNameObj, *searchObj;
    int gotValue, isArray;
    ArraySearch *searchPtr;

    if (objc != 3) {
	Tcl_WrongNumArgs(interp, 1, objv, "arrayName searchId");
	return TCL_ERROR;
    }
    varNameObj = objv[1];
    searchObj = objv[2];

    if (TCL_ERROR == LocateArray(interp, varNameObj, &varPtr, &isArray)) {
	return TCL_ERROR;
    }

    if (!isArray) {
	return NotArrayError(interp, varNameObj);
    }

    /*
     * Get the search.
     */

    searchPtr = ParseSearchId(interp, varPtr, varNameObj, searchObj);
    if (searchPtr == NULL) {
	return TCL_ERROR;
    }

    /*
     * Scan forward to find if there are any further elements in the array
     * that are defined.
     */

    while (1) {
	if (searchPtr->nextEntry != NULL) {
	    varPtr = VarHashGetValue(searchPtr->nextEntry);
	    if (!TclIsVarUndefined(varPtr)) {
		gotValue = 1;
		break;
	    }
	}
	searchPtr->nextEntry = Tcl_NextHashEntry(&searchPtr->search);
	if (searchPtr->nextEntry == NULL) {
	    gotValue = 0;
	    break;
	}
    }
    Tcl_SetObjResult(interp, iPtr->execEnvPtr->constants[gotValue]);
    return TCL_OK;
}

/*
 *----------------------------------------------------------------------
 *
 * ArrayNextElementCmd --
 *
 *	This object-based function is invoked to process the "array
 *	nextelement" Tcl command. See the user documentation for details on
 *	what it does.
 *
 * Results:
 *	A standard Tcl result object.
 *
 * Side effects:
 *	See the user documentation.
 *
 *----------------------------------------------------------------------
 */

	/* ARGSUSED */
static int
ArrayNextElementCmd(
    ClientData clientData,
    Tcl_Interp *interp,
    int objc,
    Tcl_Obj *const objv[])
{
    Var *varPtr;
    Tcl_Obj *varNameObj, *searchObj;
    ArraySearch *searchPtr;
    int isArray;

    if (objc != 3) {
	Tcl_WrongNumArgs(interp, 1, objv, "arrayName searchId");
	return TCL_ERROR;
    }
    varNameObj = objv[1];
    searchObj = objv[2];

    if (TCL_ERROR == LocateArray(interp, varNameObj, &varPtr, &isArray)) {
	return TCL_ERROR;
    }

    if (!isArray) {
	return NotArrayError(interp, varNameObj);
    }

    /*
     * Get the search.
     */

    searchPtr = ParseSearchId(interp, varPtr, varNameObj, searchObj);
    if (searchPtr == NULL) {
	return TCL_ERROR;
    }

    /*
     * Get the next element from the search, or the empty string on
     * exhaustion. Note that the [array anymore] command may well have already
     * pulled a value from the hash enumeration, so we have to check the cache
     * there first.
     */

    while (1) {
	Tcl_HashEntry *hPtr = searchPtr->nextEntry;

	if (hPtr == NULL) {
	    hPtr = Tcl_NextHashEntry(&searchPtr->search);
	    if (hPtr == NULL) {
		return TCL_OK;
	    }
	} else {
	    searchPtr->nextEntry = NULL;
	}
	varPtr = VarHashGetValue(hPtr);
	if (!TclIsVarUndefined(varPtr)) {
	    Tcl_SetObjResult(interp, VarHashGetKey(varPtr));
	    return TCL_OK;
	}
    }
}

/*
 *----------------------------------------------------------------------
 *
 * ArrayDoneSearchCmd --
 *
 *	This object-based function is invoked to process the "array
 *	donesearch" Tcl command. See the user documentation for details on
 *	what it does.
 *
 * Results:
 *	A standard Tcl result object.
 *
 * Side effects:
 *	See the user documentation.
 *
 *----------------------------------------------------------------------
 */

	/* ARGSUSED */
static int
ArrayDoneSearchCmd(
    ClientData clientData,
    Tcl_Interp *interp,
    int objc,
    Tcl_Obj *const objv[])
{
    Interp *iPtr = (Interp *)interp;
    Var *varPtr;
    Tcl_HashEntry *hPtr;
    Tcl_Obj *varNameObj, *searchObj;
    ArraySearch *searchPtr, *prevPtr;
    int isArray;

    if (objc != 3) {
	Tcl_WrongNumArgs(interp, 1, objv, "arrayName searchId");
	return TCL_ERROR;
    }
    varNameObj = objv[1];
    searchObj = objv[2];

    if (TCL_ERROR == LocateArray(interp, varNameObj, &varPtr, &isArray)) {
	return TCL_ERROR;
    }

    if (!isArray) {
	return NotArrayError(interp, varNameObj);
    }

    /*
     * Get the search.
     */

    searchPtr = ParseSearchId(interp, varPtr, varNameObj, searchObj);
    if (searchPtr == NULL) {
	return TCL_ERROR;
    }

    /*
     * Unhook the search from the list of searches associated with the
     * variable.
     */

    hPtr = Tcl_FindHashEntry(&iPtr->varSearches, varPtr);
    if (searchPtr == Tcl_GetHashValue(hPtr)) {
	if (searchPtr->nextPtr) {
	    Tcl_SetHashValue(hPtr, searchPtr->nextPtr);
	} else {
	    varPtr->flags &= ~VAR_SEARCH_ACTIVE;
	    Tcl_DeleteHashEntry(hPtr);
	}
    } else {
	for (prevPtr=Tcl_GetHashValue(hPtr) ;; prevPtr=prevPtr->nextPtr) {
	    if (prevPtr->nextPtr == searchPtr) {
		prevPtr->nextPtr = searchPtr->nextPtr;
		break;
	    }
	}
    }
    ckfree(searchPtr);
    return TCL_OK;
}

/*
 *----------------------------------------------------------------------
 *
 * ArrayExistsCmd --
 *
 *	This object-based function is invoked to process the "array exists"
 *	Tcl command. See the user documentation for details on what it does.
 *
 * Results:
 *	A standard Tcl result object.
 *
 * Side effects:
 *	See the user documentation.
 *
 *----------------------------------------------------------------------
 */

	/* ARGSUSED */
static int
ArrayExistsCmd(
    ClientData clientData,
    Tcl_Interp *interp,
    int objc,
    Tcl_Obj *const objv[])
{
    Interp *iPtr = (Interp *)interp;
    int isArray;

    if (objc != 2) {
	Tcl_WrongNumArgs(interp, 1, objv, "arrayName");
	return TCL_ERROR;
    }

    if (TCL_ERROR == LocateArray(interp, objv[1], NULL, &isArray)) {
	return TCL_ERROR;
    }

    Tcl_SetObjResult(interp, iPtr->execEnvPtr->constants[isArray]);
    return TCL_OK;
}

/*
 *----------------------------------------------------------------------
 *
 * ArrayGetCmd --
 *
 *	This object-based function is invoked to process the "array get" Tcl
 *	command. See the user documentation for details on what it does.
 *
 * Results:
 *	A standard Tcl result object.
 *
 * Side effects:
 *	See the user documentation.
 *
 *----------------------------------------------------------------------
 */

	/* ARGSUSED */
static int
ArrayGetCmd(
    ClientData clientData,
    Tcl_Interp *interp,
    int objc,
    Tcl_Obj *const objv[])
{
    Var *varPtr, *varPtr2;
    Tcl_Obj *varNameObj, *nameObj, *valueObj, *nameLstObj, *tmpResObj;
    Tcl_Obj **nameObjPtr, *patternObj;
    Tcl_HashSearch search;
    const char *pattern;
    int i, count, result, isArray;

    switch (objc) {
    case 2:
	varNameObj = objv[1];
	patternObj = NULL;
	break;
    case 3:
	varNameObj = objv[1];
	patternObj = objv[2];
	break;
    default:
	Tcl_WrongNumArgs(interp, 1, objv, "arrayName ?pattern?");
	return TCL_ERROR;
    }

    if (TCL_ERROR == LocateArray(interp, varNameObj, &varPtr, &isArray)) {
	return TCL_ERROR;
    }

    /* If not an array, it's an empty result. */
    if (!isArray) {
	return TCL_OK;
    }

    pattern = (patternObj ? TclGetString(patternObj) : NULL);

    /*
     * Store the array names in a new object.
     */

    TclNewObj(nameLstObj);
    Tcl_IncrRefCount(nameLstObj);
    if ((patternObj != NULL) && TclMatchIsTrivial(pattern)) {
	varPtr2 = VarHashFindVar(varPtr->value.tablePtr, patternObj);
	if (varPtr2 == NULL) {
	    goto searchDone;
	}
	if (TclIsVarUndefined(varPtr2)) {
	    goto searchDone;
	}
	result = Tcl_ListObjAppendElement(interp, nameLstObj,
		VarHashGetKey(varPtr2));
	if (result != TCL_OK) {
	    TclDecrRefCount(nameLstObj);
	    return result;
	}
	goto searchDone;
    }

    for (varPtr2 = VarHashFirstVar(varPtr->value.tablePtr, &search);
	    varPtr2; varPtr2 = VarHashNextVar(&search)) {
	if (TclIsVarUndefined(varPtr2)) {
	    continue;
	}
	nameObj = VarHashGetKey(varPtr2);
	if (patternObj && !Tcl_StringMatch(TclGetString(nameObj), pattern)) {
	    continue;		/* Element name doesn't match pattern. */
	}

	result = Tcl_ListObjAppendElement(interp, nameLstObj, nameObj);
	if (result != TCL_OK) {
	    TclDecrRefCount(nameLstObj);
	    return result;
	}
    }

    /*
     * Make sure the Var structure of the array is not removed by a trace
     * while we're working.
     */

  searchDone:
    if (TclIsVarInHash(varPtr)) {
	VarHashRefCount(varPtr)++;
    }

    /*
     * Get the array values corresponding to each element name.
     */

    TclNewObj(tmpResObj);
    result = Tcl_ListObjGetElements(interp, nameLstObj, &count, &nameObjPtr);
    if (result != TCL_OK) {
	goto errorInArrayGet;
    }

    for (i=0 ; i<count ; i++) {
	nameObj = *nameObjPtr++;
	valueObj = Tcl_ObjGetVar2(interp, varNameObj, nameObj,
		TCL_LEAVE_ERR_MSG);
	if (valueObj == NULL) {
	    /*
	     * Some trace played a trick on us; we need to diagnose to adapt
	     * our behaviour: was the array element unset, or did the
	     * modification modify the complete array?
	     */

	    if (TclIsVarArray(varPtr)) {
		/*
		 * The array itself looks OK, the variable was undefined:
		 * forget it.
		 */

		continue;
	    }
	    result = TCL_ERROR;
	    goto errorInArrayGet;
	}
	result = Tcl_DictObjPut(interp, tmpResObj, nameObj, valueObj);
	if (result != TCL_OK) {
	    goto errorInArrayGet;
	}
    }
    if (TclIsVarInHash(varPtr)) {
	VarHashRefCount(varPtr)--;
    }
    Tcl_SetObjResult(interp, tmpResObj);
    TclDecrRefCount(nameLstObj);
    return TCL_OK;

  errorInArrayGet:
    if (TclIsVarInHash(varPtr)) {
	VarHashRefCount(varPtr)--;
    }
    TclDecrRefCount(nameLstObj);
    TclDecrRefCount(tmpResObj);	/* Free unneeded temp result. */
    return result;
}

/*
 *----------------------------------------------------------------------
 *
 * ArrayNamesCmd --
 *
 *	This object-based function is invoked to process the "array names" Tcl
 *	command. See the user documentation for details on what it does.
 *
 * Results:
 *	A standard Tcl result object.
 *
 * Side effects:
 *	See the user documentation.
 *
 *----------------------------------------------------------------------
 */

	/* ARGSUSED */
static int
ArrayNamesCmd(
    ClientData clientData,
    Tcl_Interp *interp,
    int objc,
    Tcl_Obj *const objv[])
{
    static const char *const options[] = {
	"-exact", "-glob", "-regexp", NULL
    };
    enum options { OPT_EXACT, OPT_GLOB, OPT_REGEXP };
    Var *varPtr, *varPtr2;
    Tcl_Obj *nameObj, *resultObj, *patternObj;
    Tcl_HashSearch search;
    const char *pattern = NULL;
    int isArray, mode = OPT_GLOB;

    if ((objc < 2) || (objc > 4)) {
	Tcl_WrongNumArgs(interp, 1, objv, "arrayName ?mode? ?pattern?");
	return TCL_ERROR;
    }
    patternObj = (objc > 2 ? objv[objc-1] : NULL);

    if (TCL_ERROR == LocateArray(interp, objv[1], &varPtr, &isArray)) {
	return TCL_ERROR;
    }

    /*
     * Finish parsing the arguments.
     */

    if ((objc == 4) && Tcl_GetIndexFromObj(interp, objv[2], options, "option",
	    0, &mode) != TCL_OK) {
	return TCL_ERROR;
    }

    /* If not an array, the result is empty. */

    if (!isArray) {
	return TCL_OK;
    }

    /*
     * Check for the trivial cases where we can use a direct lookup.
     */

    TclNewObj(resultObj);
    if (patternObj) {
	pattern = TclGetString(patternObj);
    }
    if ((mode==OPT_GLOB && patternObj && TclMatchIsTrivial(pattern))
	    || (mode==OPT_EXACT)) {
	varPtr2 = VarHashFindVar(varPtr->value.tablePtr, patternObj);
	if ((varPtr2 != NULL) && !TclIsVarUndefined(varPtr2)) {
	    /*
	     * This can't fail; lappending to an empty object always works.
	     */

	    Tcl_ListObjAppendElement(NULL, resultObj, VarHashGetKey(varPtr2));
	}
	Tcl_SetObjResult(interp, resultObj);
	return TCL_OK;
    }

    /*
     * Must scan the array to select the elements.
     */

    for (varPtr2=VarHashFirstVar(varPtr->value.tablePtr, &search);
	    varPtr2!=NULL ; varPtr2=VarHashNextVar(&search)) {
	if (TclIsVarUndefined(varPtr2)) {
	    continue;
	}
	nameObj = VarHashGetKey(varPtr2);
	if (patternObj) {
	    const char *name = TclGetString(nameObj);
	    int matched = 0;

	    switch ((enum options) mode) {
	    case OPT_EXACT:
		Tcl_Panic("exact matching shouldn't get here");
	    case OPT_GLOB:
		matched = Tcl_StringMatch(name, pattern);
		break;
	    case OPT_REGEXP:
		matched = Tcl_RegExpMatchObj(interp, nameObj, patternObj);
		if (matched < 0) {
		    TclDecrRefCount(resultObj);
		    return TCL_ERROR;
		}
		break;
	    }
	    if (matched == 0) {
		continue;
	    }
	}

	Tcl_ListObjAppendElement(NULL, resultObj, nameObj);
    }
    Tcl_SetObjResult(interp, resultObj);
    return TCL_OK;
}

/*
 *----------------------------------------------------------------------
 *
 * TclFindArrayPtrElements --
 *
 *	Fill out a hash table (which *must* use Tcl_Obj* keys) with an entry
 *	for each existing element of the given array. The provided hash table
 *	is assumed to be initially empty.
 *
 * Result:
 *	none
 *
 * Side effects:
 *	The keys of the array gain an extra reference. The supplied hash table
 *	has elements added to it.
 *
 *----------------------------------------------------------------------
 */

void
TclFindArrayPtrElements(
    Var *arrayPtr,
    Tcl_HashTable *tablePtr)
{
    Var *varPtr;
    Tcl_HashSearch search;

    if ((arrayPtr == NULL) || !TclIsVarArray(arrayPtr)
	    || TclIsVarUndefined(arrayPtr)) {
	return;
    }

    for (varPtr=VarHashFirstVar(arrayPtr->value.tablePtr, &search);
	    varPtr!=NULL ; varPtr=VarHashNextVar(&search)) {
	Tcl_HashEntry *hPtr;
	Tcl_Obj *nameObj;
	int dummy;

	if (TclIsVarUndefined(varPtr)) {
	    continue;
	}
	nameObj = VarHashGetKey(varPtr);
	hPtr = Tcl_CreateHashEntry(tablePtr, (char *) nameObj, &dummy);
	Tcl_SetHashValue(hPtr, nameObj);
    }
}

/*
 *----------------------------------------------------------------------
 *
 * ArraySetCmd --
 *
 *	This object-based function is invoked to process the "array set" Tcl
 *	command. See the user documentation for details on what it does.
 *
 * Results:
 *	A standard Tcl result object.
 *
 * Side effects:
 *	See the user documentation.
 *
 *----------------------------------------------------------------------
 */

	/* ARGSUSED */
static int
ArraySetCmd(
    ClientData clientData,
    Tcl_Interp *interp,
    int objc,
    Tcl_Obj *const objv[])
{
    Tcl_Obj *arrayNameObj;
    Tcl_Obj *arrayElemObj;
    Var *varPtr, *arrayPtr;
    int result, i;

    if (objc != 3) {
	Tcl_WrongNumArgs(interp, 1, objv, "arrayName list");
	return TCL_ERROR;
    }

    if (TCL_ERROR == LocateArray(interp, objv[1], NULL, NULL)) {
	return TCL_ERROR;
    }

    arrayNameObj = objv[1];
    varPtr = TclObjLookupVarEx(interp, arrayNameObj, NULL,
	    /*flags*/ TCL_LEAVE_ERR_MSG, /*msg*/ "set", /*createPart1*/ 1,
	    /*createPart2*/ 1, &arrayPtr);
    if (varPtr == NULL) {
	return TCL_ERROR;
    }
    if (arrayPtr) {
	CleanupVar(varPtr, arrayPtr);
	TclObjVarErrMsg(interp, arrayNameObj, NULL, "set", needArray, -1);
	Tcl_SetErrorCode(interp, "TCL", "LOOKUP", "VARNAME",
		TclGetString(arrayNameObj), NULL);
	return TCL_ERROR;
    }

    /*
     * Install the contents of the dictionary or list into the array.
     */

    arrayElemObj = objv[2];
    if (arrayElemObj->typePtr == &tclDictType && arrayElemObj->bytes == NULL) {
	Tcl_Obj *keyPtr, *valuePtr;
	Tcl_DictSearch search;
	int done;

	if (Tcl_DictObjSize(interp, arrayElemObj, &done) != TCL_OK) {
	    return TCL_ERROR;
	}
	if (done == 0) {
	    /*
	     * Empty, so we'll just force the array to be properly existing
	     * instead.
	     */

	    goto ensureArray;
	}

	/*
	 * Don't need to look at result of Tcl_DictObjFirst as we've just
	 * successfully used a dictionary operation on the same object.
	 */

	for (Tcl_DictObjFirst(interp, arrayElemObj, &search,
		&keyPtr, &valuePtr, &done) ; !done ;
		Tcl_DictObjNext(&search, &keyPtr, &valuePtr, &done)) {
	    /*
	     * At this point, it would be nice if the key was directly usable
	     * by the array. This isn't the case though.
	     */

	    Var *elemVarPtr = TclLookupArrayElement(interp, arrayNameObj,
		    keyPtr, TCL_LEAVE_ERR_MSG, "set", 1, 1, varPtr, -1);

	    if ((elemVarPtr == NULL) ||
		    (TclPtrSetVarIdx(interp, elemVarPtr, varPtr, arrayNameObj,
		    keyPtr, valuePtr, TCL_LEAVE_ERR_MSG, -1) == NULL)) {
		Tcl_DictObjDone(&search);
		return TCL_ERROR;
	    }
	}
	return TCL_OK;
    } else {
	/*
	 * Not a dictionary, so assume (and convert to, for backward-
	 * -compatibility reasons) a list.
	 */

	int elemLen;
	Tcl_Obj **elemPtrs, *copyListObj;

	result = TclListObjGetElements(interp, arrayElemObj,
		&elemLen, &elemPtrs);
	if (result != TCL_OK) {
	    return result;
	}
	if (elemLen & 1) {
	    Tcl_SetObjResult(interp, Tcl_NewStringObj(
		    "list must have an even number of elements", -1));
	    Tcl_SetErrorCode(interp, "TCL", "ARGUMENT", "FORMAT", NULL);
	    return TCL_ERROR;
	}
	if (elemLen == 0) {
	    goto ensureArray;
	}

	/*
	 * We needn't worry about traces invalidating arrayPtr: should that be
	 * the case, TclPtrSetVarIdx will return NULL so that we break out of
	 * the loop and return an error.
	 */

	copyListObj = TclListObjCopy(NULL, arrayElemObj);
	for (i=0 ; i<elemLen ; i+=2) {
	    Var *elemVarPtr = TclLookupArrayElement(interp, arrayNameObj,
		    elemPtrs[i], TCL_LEAVE_ERR_MSG, "set", 1, 1, varPtr, -1);

	    if ((elemVarPtr == NULL) ||
		    (TclPtrSetVarIdx(interp, elemVarPtr, varPtr, arrayNameObj,
		    elemPtrs[i],elemPtrs[i+1],TCL_LEAVE_ERR_MSG,-1) == NULL)){
		result = TCL_ERROR;
		break;
	    }
	}
	Tcl_DecrRefCount(copyListObj);
	return result;
    }

    /*
     * The list is empty make sure we have an array, or create one if
     * necessary.
     */

  ensureArray:
    if (varPtr != NULL) {
	if (TclIsVarArray(varPtr)) {
	    /*
	     * Already an array, done.
	     */

	    return TCL_OK;
	}
	if (TclIsVarArrayElement(varPtr) || !TclIsVarUndefined(varPtr)) {
	    /*
	     * Either an array element, or a scalar: lose!
	     */

	    TclObjVarErrMsg(interp, arrayNameObj, NULL, "array set",
		    needArray, -1);
	    Tcl_SetErrorCode(interp, "TCL", "WRITE", "ARRAY", NULL);
	    return TCL_ERROR;
	}
    }
    TclSetVarArray(varPtr);
    varPtr->value.tablePtr = ckalloc(sizeof(TclVarHashTable));
    TclInitVarHashTable(varPtr->value.tablePtr, TclGetVarNsPtr(varPtr));
    return TCL_OK;
}

/*
 *----------------------------------------------------------------------
 *
 * ArraySizeCmd --
 *
 *	This object-based function is invoked to process the "array size" Tcl
 *	command. See the user documentation for details on what it does.
 *
 * Results:
 *	A standard Tcl result object.
 *
 * Side effects:
 *	See the user documentation.
 *
 *----------------------------------------------------------------------
 */

	/* ARGSUSED */
static int
ArraySizeCmd(
    ClientData clientData,
    Tcl_Interp *interp,
    int objc,
    Tcl_Obj *const objv[])
{
    Var *varPtr;
    Tcl_HashSearch search;
    Var *varPtr2;
    int isArray, size = 0;

    if (objc != 2) {
	Tcl_WrongNumArgs(interp, 1, objv, "arrayName");
	return TCL_ERROR;
    }

    if (TCL_ERROR == LocateArray(interp, objv[1], &varPtr, &isArray)) {
	return TCL_ERROR;
    }

    /* We can only iterate over the array if it exists... */

    if (isArray) {
	/*
	 * Must iterate in order to get chance to check for present but
	 * "undefined" entries.
	 */

	for (varPtr2=VarHashFirstVar(varPtr->value.tablePtr, &search);
		varPtr2!=NULL ; varPtr2=VarHashNextVar(&search)) {
	    if (!TclIsVarUndefined(varPtr2)) {
		size++;
	    }
	}
    }

    Tcl_SetObjResult(interp, Tcl_NewIntObj(size));
    return TCL_OK;
}

/*
 *----------------------------------------------------------------------
 *
 * ArrayStatsCmd --
 *
 *	This object-based function is invoked to process the "array
 *	statistics" Tcl command. See the user documentation for details on
 *	what it does.
 *
 * Results:
 *	A standard Tcl result object.
 *
 * Side effects:
 *	See the user documentation.
 *
 *----------------------------------------------------------------------
 */

	/* ARGSUSED */
static int
ArrayStatsCmd(
    ClientData clientData,
    Tcl_Interp *interp,
    int objc,
    Tcl_Obj *const objv[])
{
    Var *varPtr;
    Tcl_Obj *varNameObj;
    char *stats;
    int isArray;

    if (objc != 2) {
	Tcl_WrongNumArgs(interp, 1, objv, "arrayName");
	return TCL_ERROR;
    }
    varNameObj = objv[1];

    if (TCL_ERROR == LocateArray(interp, varNameObj, &varPtr, &isArray)) {
	return TCL_ERROR;
    }

    if (!isArray) {
	return NotArrayError(interp, varNameObj);
    }

    stats = Tcl_HashStats((Tcl_HashTable *) varPtr->value.tablePtr);
    if (stats == NULL) {
	Tcl_SetObjResult(interp, Tcl_NewStringObj(
		"error reading array statistics", -1));
	return TCL_ERROR;
    }
    Tcl_SetObjResult(interp, Tcl_NewStringObj(stats, -1));
    ckfree(stats);
    return TCL_OK;
}

/*
 *----------------------------------------------------------------------
 *
 * ArrayUnsetCmd --
 *
 *	This object-based function is invoked to process the "array unset" Tcl
 *	command. See the user documentation for details on what it does.
 *
 * Results:
 *	A standard Tcl result object.
 *
 * Side effects:
 *	See the user documentation.
 *
 *----------------------------------------------------------------------
 */

	/* ARGSUSED */
static int
ArrayUnsetCmd(
    ClientData clientData,
    Tcl_Interp *interp,
    int objc,
    Tcl_Obj *const objv[])
{
    Var *varPtr, *varPtr2, *protectedVarPtr;
    Tcl_Obj *varNameObj, *patternObj, *nameObj;
    Tcl_HashSearch search;
    const char *pattern;
    const int unsetFlags = 0;	/* Should this be TCL_LEAVE_ERR_MSG? */
    int isArray;

    switch (objc) {
    case 2:
	varNameObj = objv[1];
	patternObj = NULL;
	break;
    case 3:
	varNameObj = objv[1];
	patternObj = objv[2];
	break;
    default:
	Tcl_WrongNumArgs(interp, 1, objv, "arrayName ?pattern?");
	return TCL_ERROR;
    }

    if (TCL_ERROR == LocateArray(interp, varNameObj, &varPtr, &isArray)) {
	return TCL_ERROR;
    }

    if (!isArray) {
	return TCL_OK;
    }

    if (!patternObj) {
	/*
	 * When no pattern is given, just unset the whole array.
	 */

	return TclObjUnsetVar2(interp, varNameObj, NULL, 0);
    }

    /*
     * With a trivial pattern, we can just unset.
     */

    pattern = TclGetString(patternObj);
    if (TclMatchIsTrivial(pattern)) {
	varPtr2 = VarHashFindVar(varPtr->value.tablePtr, patternObj);
	if (!varPtr2 || TclIsVarUndefined(varPtr2)) {
	    return TCL_OK;
	}
	return TclPtrUnsetVarIdx(interp, varPtr2, varPtr, varNameObj,
		patternObj, unsetFlags, -1);
    }

    /*
     * Non-trivial case (well, deeply tricky really). We peek inside the hash
     * iterator in order to allow us to guarantee that the following element
     * in the array will not be scrubbed until we have dealt with it. This
     * stops the overall iterator from ending up pointing into deallocated
     * memory. [Bug 2939073]
     */

    protectedVarPtr = NULL;
    for (varPtr2=VarHashFirstVar(varPtr->value.tablePtr, &search);
	    varPtr2!=NULL ; varPtr2=VarHashNextVar(&search)) {
	/*
	 * Drop the extra ref immediately. We don't need to free it at this
	 * point though; we'll be unsetting it if necessary soon.
	 */

	if (varPtr2 == protectedVarPtr) {
	    VarHashRefCount(varPtr2)--;
	}

	/*
	 * Guard the next (peeked) item in the search chain by incrementing
	 * its refcount. This guarantees that the hash table iterator won't be
	 * dangling on the next time through the loop.
	 */

	if (search.nextEntryPtr != NULL) {
	    protectedVarPtr = VarHashGetValue(search.nextEntryPtr);
	    VarHashRefCount(protectedVarPtr)++;
	} else {
	    protectedVarPtr = NULL;
	}

	/*
	 * If the variable is undefined, clean it out as it has been hit by
	 * something else (i.e., an unset trace).
	 */

	if (TclIsVarUndefined(varPtr2)) {
	    CleanupVar(varPtr2, varPtr);
	    continue;
	}

	nameObj = VarHashGetKey(varPtr2);
	if (Tcl_StringMatch(TclGetString(nameObj), pattern)
		&& TclPtrUnsetVarIdx(interp, varPtr2, varPtr, varNameObj,
			nameObj, unsetFlags, -1) != TCL_OK) {
	    /*
	     * If we incremented a refcount, we must decrement it here as we
	     * will not be coming back properly due to the error.
	     */

	    if (protectedVarPtr) {
		VarHashRefCount(protectedVarPtr)--;
		CleanupVar(protectedVarPtr, varPtr);
	    }
	    return TCL_ERROR;
	}
    }
    return TCL_OK;
}

/*
 *----------------------------------------------------------------------
 *
 * TclInitArrayCmd --
 *
 *	This creates the ensemble for the "array" command.
 *
 * Results:
 *	The handle for the created ensemble.
 *
 * Side effects:
 *	Creates a command in the global namespace.
 *
 *----------------------------------------------------------------------
 */

	/* ARGSUSED */
Tcl_Command
TclInitArrayCmd(
    Tcl_Interp *interp)		/* Current interpreter. */
{
    static const EnsembleImplMap arrayImplMap[] = {
	{"anymore",	ArrayAnyMoreCmd,	TclCompileBasic2ArgCmd, NULL, NULL, 0},
	{"donesearch",	ArrayDoneSearchCmd,	TclCompileBasic2ArgCmd, NULL, NULL, 0},
	{"exists",	ArrayExistsCmd,		TclCompileArrayExistsCmd, NULL, NULL, 0},
	{"get",		ArrayGetCmd,		TclCompileBasic1Or2ArgCmd, NULL, NULL, 0},
	{"names",	ArrayNamesCmd,		TclCompileBasic1To3ArgCmd, NULL, NULL, 0},
	{"nextelement",	ArrayNextElementCmd,	TclCompileBasic2ArgCmd, NULL, NULL, 0},
	{"set",		ArraySetCmd,		TclCompileArraySetCmd, NULL, NULL, 0},
	{"size",	ArraySizeCmd,		TclCompileBasic1ArgCmd, NULL, NULL, 0},
	{"startsearch",	ArrayStartSearchCmd,	TclCompileBasic1ArgCmd, NULL, NULL, 0},
	{"statistics",	ArrayStatsCmd,		TclCompileBasic1ArgCmd, NULL, NULL, 0},
	{"unset",	ArrayUnsetCmd,		TclCompileArrayUnsetCmd, NULL, NULL, 0},
	{NULL, NULL, NULL, NULL, NULL, 0}
    };

    return TclMakeEnsemble(interp, "array", arrayImplMap);
}

/*
 *----------------------------------------------------------------------
 *
 * ObjMakeUpvar --
 *
 *	This function does all of the work of the "global" and "upvar"
 *	commands.
 *
 * Results:
 *	A standard Tcl completion code. If an error occurs then an error
 *	message is left in iPtr->result.
 *
 * Side effects:
 *	The variable given by myName is linked to the variable in framePtr
 *	given by otherP1 and otherP2, so that references to myName are
 *	redirected to the other variable like a symbolic link.
 *	Callers must Incr myNamePtr if they plan to Decr it.
 *	Callers must Incr otherP1Ptr if they plan to Decr it.
 *
 *----------------------------------------------------------------------
 */

static int
ObjMakeUpvar(
    Tcl_Interp *interp,		/* Interpreter containing variables. Used for
				 * error messages, too. */
    CallFrame *framePtr,	/* Call frame containing "other" variable.
				 * NULL means use global :: context. */
    Tcl_Obj *otherP1Ptr,
    const char *otherP2,	/* Two-part name of variable in framePtr. */
    const int otherFlags,	/* 0, TCL_GLOBAL_ONLY or TCL_NAMESPACE_ONLY:
				 * indicates scope of "other" variable. */
    Tcl_Obj *myNamePtr,		/* Name of variable which will refer to
				 * otherP1/otherP2. Must be a scalar. */
    int myFlags,		/* 0, TCL_GLOBAL_ONLY or TCL_NAMESPACE_ONLY:
				 * indicates scope of myName. */
    int index)			/* If the variable to be linked is an indexed
				 * scalar, this is its index. Otherwise, -1 */
{
    Interp *iPtr = (Interp *) interp;
    Var *otherPtr, *arrayPtr;
    CallFrame *varFramePtr;

    /*
     * Find "other" in "framePtr". If not looking up other in just the current
     * namespace, temporarily replace the current var frame pointer in the
     * interpreter in order to use TclObjLookupVar.
     */

    if (framePtr == NULL) {
	framePtr = iPtr->rootFramePtr;
    }

    varFramePtr = iPtr->varFramePtr;
    if (!(otherFlags & TCL_NAMESPACE_ONLY)) {
	iPtr->varFramePtr = framePtr;
    }
    otherPtr = TclObjLookupVar(interp, otherP1Ptr, otherP2,
	    (otherFlags | TCL_LEAVE_ERR_MSG), "access",
	    /*createPart1*/ 1, /*createPart2*/ 1, &arrayPtr);
    if (!(otherFlags & TCL_NAMESPACE_ONLY)) {
	iPtr->varFramePtr = varFramePtr;
    }
    if (otherPtr == NULL) {
	return TCL_ERROR;
    }

    /*
     * Check that we are not trying to create a namespace var linked to a
     * local variable in a procedure. If we allowed this, the local
     * variable in the shorter-lived procedure frame could go away leaving
     * the namespace var's reference invalid.
     */

    if (index < 0) {
	if (!(arrayPtr != NULL
		     ? (TclIsVarInHash(arrayPtr) && TclGetVarNsPtr(arrayPtr))
		     : (TclIsVarInHash(otherPtr) && TclGetVarNsPtr(otherPtr)))
		&& ((myFlags & (TCL_GLOBAL_ONLY | TCL_NAMESPACE_ONLY))
			|| (varFramePtr == NULL)
			|| !HasLocalVars(varFramePtr)
			|| (strstr(TclGetString(myNamePtr), "::") != NULL))) {
	    Tcl_SetObjResult((Tcl_Interp *) iPtr, Tcl_ObjPrintf(
		    "bad variable name \"%s\": can't create namespace "
		    "variable that refers to procedure variable",
		    TclGetString(myNamePtr)));
	    Tcl_SetErrorCode(interp, "TCL", "UPVAR", "INVERTED", NULL);
	    return TCL_ERROR;
	}
    }

    return TclPtrObjMakeUpvarIdx(interp, otherPtr, myNamePtr, myFlags, index);
}

/*
 *----------------------------------------------------------------------
 *
 * TclPtrMakeUpvar --
 *
 *	This procedure does all of the work of the "global" and "upvar"
 *	commands.
 *
 * Results:
 *	A standard Tcl completion code. If an error occurs then an error
 *	message is left in iPtr->result.
 *
 * Side effects:
 *	The variable given by myName is linked to the variable in framePtr
 *	given by otherP1 and otherP2, so that references to myName are
 *	redirected to the other variable like a symbolic link.
 *
 *----------------------------------------------------------------------
 */

int
TclPtrMakeUpvar(
    Tcl_Interp *interp,		/* Interpreter containing variables. Used for
				 * error messages, too. */
    Var *otherPtr,		/* Pointer to the variable being linked-to. */
    const char *myName,		/* Name of variable which will refer to
				 * otherP1/otherP2. Must be a scalar. */
    int myFlags,		/* 0, TCL_GLOBAL_ONLY or TCL_NAMESPACE_ONLY:
				 * indicates scope of myName. */
    int index)			/* If the variable to be linked is an indexed
				 * scalar, this is its index. Otherwise, -1 */
{
    Tcl_Obj *myNamePtr = NULL;
    int result;

    if (myName) {
	myNamePtr = Tcl_NewStringObj(myName, -1);
	Tcl_IncrRefCount(myNamePtr);
    }
    result = TclPtrObjMakeUpvarIdx(interp, otherPtr, myNamePtr, myFlags,
	    index);
    if (myNamePtr) {
	Tcl_DecrRefCount(myNamePtr);
    }
    return result;
}

int
TclPtrObjMakeUpvar(
    Tcl_Interp *interp,		/* Interpreter containing variables. Used for
				 * error messages, too. */
    Tcl_Var otherPtr,		/* Pointer to the variable being linked-to. */
    Tcl_Obj *myNamePtr,		/* Name of variable which will refer to
				 * otherP1/otherP2. Must be a scalar. */
    int myFlags)		/* 0, TCL_GLOBAL_ONLY or TCL_NAMESPACE_ONLY:
				 * indicates scope of myName. */
{
    return TclPtrObjMakeUpvarIdx(interp, (Var *) otherPtr, myNamePtr, myFlags,
	    -1);
}

/* Callers must Incr myNamePtr if they plan to Decr it. */

int
TclPtrObjMakeUpvarIdx(
    Tcl_Interp *interp,		/* Interpreter containing variables. Used for
				 * error messages, too. */
    Var *otherPtr,		/* Pointer to the variable being linked-to. */
    Tcl_Obj *myNamePtr,		/* Name of variable which will refer to
				 * otherP1/otherP2. Must be a scalar. */
    int myFlags,		/* 0, TCL_GLOBAL_ONLY or TCL_NAMESPACE_ONLY:
				 * indicates scope of myName. */
    int index)			/* If the variable to be linked is an indexed
				 * scalar, this is its index. Otherwise, -1 */
{
    Interp *iPtr = (Interp *) interp;
    CallFrame *varFramePtr = iPtr->varFramePtr;
    const char *errMsg, *p, *myName;
    Var *varPtr;

    if (index >= 0) {
	if (!HasLocalVars(varFramePtr)) {
	    Tcl_Panic("ObjMakeUpvar called with an index outside from a proc");
	}
	varPtr = (Var *) &(varFramePtr->compiledLocals[index]);
	myNamePtr = localName(iPtr->varFramePtr, index);
	myName = myNamePtr? TclGetString(myNamePtr) : NULL;
    } else {
	/*
	 * Do not permit the new variable to look like an array reference, as
	 * it will not be reachable in that case [Bug 600812, TIP 184]. The
	 * "definition" of what "looks like an array reference" is consistent
	 * (and must remain consistent) with the code in TclObjLookupVar().
	 */

	myName = TclGetString(myNamePtr);
	p = strstr(myName, "(");
	if (p != NULL) {
	    p += strlen(p)-1;
	    if (*p == ')') {
		/*
		 * myName looks like an array reference.
		 */

		Tcl_SetObjResult((Tcl_Interp *) iPtr, Tcl_ObjPrintf(
			"bad variable name \"%s\": can't create a scalar "
			"variable that looks like an array element", myName));
		Tcl_SetErrorCode(interp, "TCL", "UPVAR", "LOCAL_ELEMENT",
			NULL);
		return TCL_ERROR;
	    }
	}

	/*
	 * Lookup and eventually create the new variable. Set the flag bit
	 * TCL_AVOID_RESOLVERS to indicate the special resolution rules for
	 * upvar purposes:
	 *   - Bug #696893 - variable is either proc-local or in the current
	 *     namespace; never follow the second (global) resolution path.
	 *   - Bug #631741 - do not use special namespace or interp resolvers.
	 */

	varPtr = TclLookupSimpleVar(interp, myNamePtr,
		myFlags|TCL_AVOID_RESOLVERS, /* create */ 1, &errMsg, &index);
	if (varPtr == NULL) {
	    TclObjVarErrMsg(interp, myNamePtr, NULL, "create", errMsg, -1);
	    Tcl_SetErrorCode(interp, "TCL", "LOOKUP", "VARNAME",
		    TclGetString(myNamePtr), NULL);
	    return TCL_ERROR;
	}
    }

    if (varPtr == otherPtr) {
	Tcl_SetObjResult((Tcl_Interp *) iPtr, Tcl_NewStringObj(
		"can't upvar from variable to itself", -1));
	Tcl_SetErrorCode(interp, "TCL", "UPVAR", "SELF", NULL);
	return TCL_ERROR;
    }

    if (TclIsVarTraced(varPtr)) {
	Tcl_SetObjResult((Tcl_Interp *) iPtr, Tcl_ObjPrintf(
		"variable \"%s\" has traces: can't use for upvar", myName));
	Tcl_SetErrorCode(interp, "TCL", "UPVAR", "TRACED", NULL);
	return TCL_ERROR;
    } else if (!TclIsVarUndefined(varPtr)) {
	Var *linkPtr;

	/*
	 * The variable already existed. Make sure this variable "varPtr"
	 * isn't the same as "otherPtr" (avoid circular links). Also, if it's
	 * not an upvar then it's an error. If it is an upvar, then just
	 * disconnect it from the thing it currently refers to.
	 */

	if (!TclIsVarLink(varPtr)) {
	    Tcl_SetObjResult((Tcl_Interp *) iPtr, Tcl_ObjPrintf(
		    "variable \"%s\" already exists", myName));
	    Tcl_SetErrorCode(interp, "TCL", "UPVAR", "EXISTS", NULL);
	    return TCL_ERROR;
	}

	linkPtr = varPtr->value.linkPtr;
	if (linkPtr == otherPtr) {
	    return TCL_OK;
	}
	if (TclIsVarInHash(linkPtr)) {
	    VarHashRefCount(linkPtr)--;
	    if (TclIsVarUndefined(linkPtr)) {
		CleanupVar(linkPtr, NULL);
	    }
	}
    }
    TclSetVarLink(varPtr);
    varPtr->value.linkPtr = otherPtr;
    if (TclIsVarInHash(otherPtr)) {
	VarHashRefCount(otherPtr)++;
    }
    return TCL_OK;
}

/*
 *----------------------------------------------------------------------
 *
 * Tcl_UpVar --
 *
 *	This function links one variable to another, just like the "upvar"
 *	command.
 *
 * Results:
 *	A standard Tcl completion code. If an error occurs then an error
 *	message is left in the interp's result.
 *
 * Side effects:
 *	The variable in frameName whose name is given by varName becomes
 *	accessible under the name localNameStr, so that references to
 *	localNameStr are redirected to the other variable like a symbolic
 *	link.
 *
 *----------------------------------------------------------------------
 */

#undef Tcl_UpVar
int
Tcl_UpVar(
    Tcl_Interp *interp,		/* Command interpreter in which varName is to
				 * be looked up. */
    const char *frameName,	/* Name of the frame containing the source
				 * variable, such as "1" or "#0". */
    const char *varName,	/* Name of a variable in interp to link to.
				 * May be either a scalar name or an element
				 * in an array. */
    const char *localNameStr,	/* Name of link variable. */
    int flags)			/* 0, TCL_GLOBAL_ONLY or TCL_NAMESPACE_ONLY:
				 * indicates scope of localNameStr. */
{
    int result;
    CallFrame *framePtr;
    Tcl_Obj *varNamePtr, *localNamePtr;

    if (TclGetFrame(interp, frameName, &framePtr) == -1) {
	return TCL_ERROR;
    }

    varNamePtr = Tcl_NewStringObj(varName, -1);
    Tcl_IncrRefCount(varNamePtr);
    localNamePtr = Tcl_NewStringObj(localNameStr, -1);
    Tcl_IncrRefCount(localNamePtr);

    result = ObjMakeUpvar(interp, framePtr, varNamePtr, NULL, 0,
	    localNamePtr, flags, -1);
    Tcl_DecrRefCount(varNamePtr);
    Tcl_DecrRefCount(localNamePtr);
    return result;
}

/*
 *----------------------------------------------------------------------
 *
 * Tcl_UpVar2 --
 *
 *	This function links one variable to another, just like the "upvar"
 *	command.
 *
 * Results:
 *	A standard Tcl completion code. If an error occurs then an error
 *	message is left in the interp's result.
 *
 * Side effects:
 *	The variable in frameName whose name is given by part1 and part2
 *	becomes accessible under the name localNameStr, so that references to
 *	localNameStr are redirected to the other variable like a symbolic
 *	link.
 *
 *----------------------------------------------------------------------
 */

int
Tcl_UpVar2(
    Tcl_Interp *interp,		/* Interpreter containing variables. Used for
				 * error messages too. */
    const char *frameName,	/* Name of the frame containing the source
				 * variable, such as "1" or "#0". */
    const char *part1,
    const char *part2,		/* Two parts of source variable name to link
				 * to. */
    const char *localNameStr,	/* Name of link variable. */
    int flags)			/* 0, TCL_GLOBAL_ONLY or TCL_NAMESPACE_ONLY:
				 * indicates scope of localNameStr. */
{
    int result;
    CallFrame *framePtr;
    Tcl_Obj *part1Ptr, *localNamePtr;

    if (TclGetFrame(interp, frameName, &framePtr) == -1) {
	return TCL_ERROR;
    }

    part1Ptr = Tcl_NewStringObj(part1, -1);
    Tcl_IncrRefCount(part1Ptr);
    localNamePtr = Tcl_NewStringObj(localNameStr, -1);
    Tcl_IncrRefCount(localNamePtr);

    result = ObjMakeUpvar(interp, framePtr, part1Ptr, part2, 0,
	    localNamePtr, flags, -1);
    Tcl_DecrRefCount(part1Ptr);
    Tcl_DecrRefCount(localNamePtr);
    return result;
}

/*
 *----------------------------------------------------------------------
 *
 * Tcl_GetVariableFullName --
 *
 *	Given a Tcl_Var token returned by Tcl_FindNamespaceVar, this function
 *	appends to an object the namespace variable's full name, qualified by
 *	a sequence of parent namespace names.
 *
 * Results:
 *	None.
 *
 * Side effects:
 *	The variable's fully-qualified name is appended to the string
 *	representation of objPtr.
 *
 *----------------------------------------------------------------------
 */

void
Tcl_GetVariableFullName(
    Tcl_Interp *interp,		/* Interpreter containing the variable. */
    Tcl_Var variable,		/* Token for the variable returned by a
				 * previous call to Tcl_FindNamespaceVar. */
    Tcl_Obj *objPtr)		/* Points to the object onto which the
				 * variable's full name is appended. */
{
    Interp *iPtr = (Interp *) interp;
    register Var *varPtr = (Var *) variable;
    Tcl_Obj *namePtr;
    Namespace *nsPtr;

    if (!varPtr || TclIsVarArrayElement(varPtr)) {
	return;
    }

    /*
     * Add the full name of the containing namespace (if any), followed by the
     * "::" separator, then the variable name.
     */

    nsPtr = TclGetVarNsPtr(varPtr);
    if (nsPtr) {
	Tcl_AppendToObj(objPtr, nsPtr->fullName, -1);
	if (nsPtr != iPtr->globalNsPtr) {
	    Tcl_AppendToObj(objPtr, "::", 2);
	}
    }
    if (TclIsVarInHash(varPtr)) {
	if (!TclIsVarDeadHash(varPtr)) {
	    namePtr = VarHashGetKey(varPtr);
	    Tcl_AppendObjToObj(objPtr, namePtr);
	}
    } else if (iPtr->varFramePtr->procPtr) {
	int index = varPtr - iPtr->varFramePtr->compiledLocals;

	if (index >= 0 && index < iPtr->varFramePtr->numCompiledLocals) {
	    namePtr = localName(iPtr->varFramePtr, index);
	    Tcl_AppendObjToObj(objPtr, namePtr);
	}
    }
}

/*
 *----------------------------------------------------------------------
 *
 * Tcl_GlobalObjCmd --
 *
 *	This object-based function is invoked to process the "global" Tcl
 *	command. See the user documentation for details on what it does.
 *
 * Results:
 *	A standard Tcl object result value.
 *
 * Side effects:
 *	See the user documentation.
 *
 *----------------------------------------------------------------------
 */

int
Tcl_GlobalObjCmd(
    ClientData dummy,		/* Not used. */
    Tcl_Interp *interp,		/* Current interpreter. */
    int objc,			/* Number of arguments. */
    Tcl_Obj *const objv[])	/* Argument objects. */
{
    Interp *iPtr = (Interp *) interp;
    register Tcl_Obj *objPtr, *tailPtr;
    const char *varName;
    register const char *tail;
    int result, i;

    /*
     * If we are not executing inside a Tcl procedure, just return.
     */

    if (!HasLocalVars(iPtr->varFramePtr)) {
	return TCL_OK;
    }

    for (i=1 ; i<objc ; i++) {
	/*
	 * Make a local variable linked to its counterpart in the global ::
	 * namespace.
	 */

	objPtr = objv[i];
	varName = TclGetString(objPtr);

	/*
	 * The variable name might have a scope qualifier, but the name for
	 * the local "link" variable must be the simple name at the tail.
	 */

	for (tail=varName ; *tail!='\0' ; tail++) {
	    /* empty body */
	}
	while ((tail > varName) && ((*tail != ':') || (*(tail-1) != ':'))) {
	    tail--;
	}
	if ((*tail == ':') && (tail > varName)) {
	    tail++;
	}

	if (tail == varName) {
	    tailPtr = objPtr;
	} else {
	    tailPtr = Tcl_NewStringObj(tail, -1);
	    Tcl_IncrRefCount(tailPtr);
	}

	/*
	 * Link to the variable "varName" in the global :: namespace.
	 */

	result = ObjMakeUpvar(interp, NULL, objPtr, NULL,
		TCL_GLOBAL_ONLY, /*myName*/ tailPtr, /*myFlags*/ 0, -1);

	if (tail != varName) {
	    Tcl_DecrRefCount(tailPtr);
	}

	if (result != TCL_OK) {
	    return result;
	}
    }
    return TCL_OK;
}

/*
 *----------------------------------------------------------------------
 *
 * Tcl_VariableObjCmd --
 *
 *	Invoked to implement the "variable" command that creates one or more
 *	global variables. Handles the following syntax:
 *
 *	    variable ?name value...? name ?value?
 *
 *	One or more variables can be created. The variables are initialized
 *	with the specified values. The value for the last variable is
 *	optional.
 *
 *	If the variable does not exist, it is created and given the optional
 *	value. If it already exists, it is simply set to the optional value.
 *	Normally, "name" is an unqualified name, so it is created in the
 *	current namespace. If it includes namespace qualifiers, it can be
 *	created in another namespace.
 *
 *	If the variable command is executed inside a Tcl procedure, it creates
 *	a local variable linked to the newly-created namespace variable.
 *
 * Results:
 *	Returns TCL_OK if the variable is found or created. Returns TCL_ERROR
 *	if anything goes wrong.
 *
 * Side effects:
 *	If anything goes wrong, this function returns an error message as the
 *	result in the interpreter's result object.
 *
 *----------------------------------------------------------------------
 */

int
Tcl_VariableObjCmd(
    ClientData dummy,		/* Not used. */
    Tcl_Interp *interp,		/* Current interpreter. */
    int objc,			/* Number of arguments. */
    Tcl_Obj *const objv[])	/* Argument objects. */
{
    Interp *iPtr = (Interp *) interp;
    const char *varName, *tail, *cp;
    Var *varPtr, *arrayPtr;
    Tcl_Obj *varValuePtr;
    int i, result;
    Tcl_Obj *varNamePtr, *tailPtr;

    for (i=1 ; i<objc ; i+=2) {
	/*
	 * Look up each variable in the current namespace context, creating it
	 * if necessary.
	 */

	varNamePtr = objv[i];
	varName = TclGetString(varNamePtr);
	varPtr = TclObjLookupVarEx(interp, varNamePtr, NULL,
		(TCL_NAMESPACE_ONLY | TCL_LEAVE_ERR_MSG), "define",
		/*createPart1*/ 1, /*createPart2*/ 0, &arrayPtr);

	if (arrayPtr != NULL) {
	    /*
	     * Variable cannot be an element in an array. If arrayPtr is
	     * non-NULL, it is, so throw up an error and return.
	     */

	    TclObjVarErrMsg(interp, varNamePtr, NULL, "define",
		    isArrayElement, -1);
	    Tcl_SetErrorCode(interp, "TCL", "UPVAR", "LOCAL_ELEMENT", NULL);
	    return TCL_ERROR;
	}

	if (varPtr == NULL) {
	    return TCL_ERROR;
	}

	/*
	 * Mark the variable as a namespace variable and increment its
	 * reference count so that it will persist until its namespace is
	 * destroyed or until the variable is unset.
	 */

	TclSetVarNamespaceVar(varPtr);

	/*
	 * If a value was specified, set the variable to that value.
	 * Otherwise, if the variable is new, leave it undefined. (If the
	 * variable already exists and no value was specified, leave its value
	 * unchanged; just create the local link if we're in a Tcl procedure).
	 */

	if (i+1 < objc) {	/* A value was specified. */
	    varValuePtr = TclPtrSetVarIdx(interp, varPtr, arrayPtr,
		    varNamePtr, NULL, objv[i+1],
		    (TCL_NAMESPACE_ONLY | TCL_LEAVE_ERR_MSG), -1);
	    if (varValuePtr == NULL) {
		return TCL_ERROR;
	    }
	}

	/*
	 * If we are executing inside a Tcl procedure, create a local variable
	 * linked to the new namespace variable "varName".
	 */

	if (HasLocalVars(iPtr->varFramePtr)) {
	    /*
	     * varName might have a scope qualifier, but the name for the
	     * local "link" variable must be the simple name at the tail.
	     *
	     * Locate tail in one pass: drop any prefix after two *or more*
	     * consecutive ":" characters).
	     */

	    for (tail=cp=varName ; *cp!='\0' ;) {
		if (*cp++ == ':') {
		    while (*cp == ':') {
			tail = ++cp;
		    }
		}
	    }

	    /*
	     * Create a local link "tail" to the variable "varName" in the
	     * current namespace.
	     */

	    if (tail == varName) {
		tailPtr = varNamePtr;
	    } else {
		tailPtr = Tcl_NewStringObj(tail, -1);
		Tcl_IncrRefCount(tailPtr);
	    }

	    result = ObjMakeUpvar(interp, NULL, varNamePtr, /*otherP2*/ NULL,
		    /*otherFlags*/ TCL_NAMESPACE_ONLY,
		    /*myName*/ tailPtr, /*myFlags*/ 0, -1);

	    if (tail != varName) {
		Tcl_DecrRefCount(tailPtr);
	    }

	    if (result != TCL_OK) {
		return result;
	    }
	}
    }
    return TCL_OK;
}

/*
 *----------------------------------------------------------------------
 *
 * Tcl_UpvarObjCmd --
 *
 *	This object-based function is invoked to process the "upvar" Tcl
 *	command. See the user documentation for details on what it does.
 *
 * Results:
 *	A standard Tcl object result value.
 *
 * Side effects:
 *	See the user documentation.
 *
 *----------------------------------------------------------------------
 */

	/* ARGSUSED */
int
Tcl_UpvarObjCmd(
    ClientData dummy,		/* Not used. */
    Tcl_Interp *interp,		/* Current interpreter. */
    int objc,			/* Number of arguments. */
    Tcl_Obj *const objv[])	/* Argument objects. */
{
    CallFrame *framePtr;
    int result, hasLevel;
    Tcl_Obj *levelObj;

    if (objc < 3) {
	Tcl_WrongNumArgs(interp, 1, objv,
		"?level? otherVar localVar ?otherVar localVar ...?");
	return TCL_ERROR;
    }

    if (objc & 1) {
	/*
	 * Even number of arguments, so use the default level of "1" by
	 * passing NULL to TclObjGetFrame.
	 */

	levelObj = NULL;
	hasLevel = 0;
    } else {
	/*
	 * Odd number of arguments, so objv[1] must contain the level.
	 */

	levelObj = objv[1];
	hasLevel = 1;
    }

    /*
     * Find the call frame containing each of the "other variables" to be
     * linked to.
     */

    result = TclObjGetFrame(interp, levelObj, &framePtr);
    if (result == -1) {
	return TCL_ERROR;
    }
    if ((result == 0) && hasLevel) {
	/*
	 * Synthesize an error message since TclObjGetFrame doesn't do this
	 * for this particular case.
	 */

	Tcl_SetObjResult(interp, Tcl_ObjPrintf(
		"bad level \"%s\"", TclGetString(levelObj)));
	Tcl_SetErrorCode(interp, "TCL", "LOOKUP", "LEVEL",
		TclGetString(levelObj), NULL);
	return TCL_ERROR;
    }

    /*
     * We've now finished with parsing levels; skip to the variable names.
     */

    objc -= hasLevel + 1;
    objv += hasLevel + 1;

    /*
     * Iterate over each (other variable, local variable) pair. Divide the
     * other variable name into two parts, then call MakeUpvar to do all the
     * work of linking it to the local variable.
     */

    for (; objc>0 ; objc-=2, objv+=2) {
	result = ObjMakeUpvar(interp, framePtr, /* othervarName */ objv[0],
		NULL, 0, /* myVarName */ objv[1], /*flags*/ 0, -1);
	if (result != TCL_OK) {
	    return TCL_ERROR;
	}
    }
    return TCL_OK;
}

/*
 *----------------------------------------------------------------------
 *
 * SetArraySearchObj --
 *
 *	This function converts the given tcl object into one that has the
 *	"array search" internal type.
 *
 * Results:
 *	TCL_OK if the conversion succeeded, and TCL_ERROR if it failed (when
 *	an error message will be placed in the interpreter's result.)
 *
 * Side effects:
 *	Updates the internal type and representation of the object to make
 *	this an array-search object. See the tclArraySearchType declaration
 *	above for details of the internal representation.
 *
 *----------------------------------------------------------------------
 */

static int
SetArraySearchObj(
    Tcl_Interp *interp,
    Tcl_Obj *objPtr)
{
    const char *string;
    char *end;			/* Can't be const due to strtoul defn. */
    int id;
    size_t offset;

    /*
     * Get the string representation. Make it up-to-date if necessary.
     */

    string = TclGetString(objPtr);

    /*
     * Parse the id into the three parts separated by dashes.
     */

    if ((string[0] != 's') || (string[1] != '-')) {
	goto syntax;
    }
    id = strtoul(string+2, &end, 10);
    if ((end == (string+2)) || (*end != '-')) {
	goto syntax;
    }

    /*
     * Can't perform value check in this context, so place reference to place
     * in string to use for the check in the object instead.
     */

    end++;
    offset = end - string;

    TclFreeIntRep(objPtr);
    objPtr->typePtr = &tclArraySearchType;
    objPtr->internalRep.twoPtrValue.ptr1 = INT2PTR(id);
    objPtr->internalRep.twoPtrValue.ptr2 = INT2PTR(offset);
    return TCL_OK;

  syntax:
    Tcl_SetObjResult(interp, Tcl_ObjPrintf(
	    "illegal search identifier \"%s\"", string));
    Tcl_SetErrorCode(interp, "TCL", "LOOKUP", "ARRAYSEARCH", string, NULL);
    return TCL_ERROR;
}

/*
 *----------------------------------------------------------------------
 *
 * ParseSearchId --
 *
 *	This function translates from a tcl object to a pointer to an active
 *	array search (if there is one that matches the string).
 *
 * Results:
 *	The return value is a pointer to the array search indicated by string,
 *	or NULL if there isn't one. If NULL is returned, the interp's result
 *	contains an error message.
 *
 * Side effects:
 *	The tcl object might have its internal type and representation
 *	modified.
 *
 *----------------------------------------------------------------------
 */

static ArraySearch *
ParseSearchId(
    Tcl_Interp *interp,		/* Interpreter containing variable. */
    const Var *varPtr,		/* Array variable search is for. */
    Tcl_Obj *varNamePtr,	/* Name of array variable that search is
				 * supposed to be for. */
    Tcl_Obj *handleObj)		/* Object containing id of search. Must have
				 * form "search-num-var" where "num" is a
				 * decimal number and "var" is a variable
				 * name. */
{
    Interp *iPtr = (Interp *) interp;
    register const char *string;
    register size_t offset;
    int id;
    ArraySearch *searchPtr;
    const char *varName = TclGetString(varNamePtr);

    /*
     * Parse the id.
     */

    if ((handleObj->typePtr != &tclArraySearchType)
	    && (SetArraySearchObj(interp, handleObj) != TCL_OK)) {
	return NULL;
    }

    /*
     * Extract the information out of the Tcl_Obj.
     */

    id = PTR2INT(handleObj->internalRep.twoPtrValue.ptr1);
    string = TclGetString(handleObj);
    offset = PTR2INT(handleObj->internalRep.twoPtrValue.ptr2);

    /*
     * This test cannot be placed inside the Tcl_Obj machinery, since it is
     * dependent on the variable context.
     */

    if (strcmp(string+offset, varName) != 0) {
	Tcl_SetObjResult(interp, Tcl_ObjPrintf(
		"search identifier \"%s\" isn't for variable \"%s\"",
		string, varName));
	goto badLookup;
    }

    /*
     * Search through the list of active searches on the interpreter to see if
     * the desired one exists.
     *
     * Note that we cannot store the searchPtr directly in the Tcl_Obj as that
     * would run into trouble when DeleteSearches() was called so we must scan
     * this list every time.
     */

    if (varPtr->flags & VAR_SEARCH_ACTIVE) {
	Tcl_HashEntry *hPtr =
		Tcl_FindHashEntry(&iPtr->varSearches, varPtr);

	for (searchPtr = Tcl_GetHashValue(hPtr); searchPtr != NULL;
		searchPtr = searchPtr->nextPtr) {
	    if (searchPtr->id == id) {
		return searchPtr;
	    }
	}
    }
    Tcl_SetObjResult(interp, Tcl_ObjPrintf(
	    "couldn't find search \"%s\"", string));
  badLookup:
    Tcl_SetErrorCode(interp, "TCL", "LOOKUP", "ARRAYSEARCH", string, NULL);
    return NULL;
}

/*
 *----------------------------------------------------------------------
 *
 * DeleteSearches --
 *
 *	This function is called to free up all of the searches associated
 *	with an array variable.
 *
 * Results:
 *	None.
 *
 * Side effects:
 *	Memory is released to the storage allocator.
 *
 *----------------------------------------------------------------------
 */

static void
DeleteSearches(
    Interp *iPtr,
    register Var *arrayVarPtr)	/* Variable whose searches are to be
				 * deleted. */
{
    ArraySearch *searchPtr, *nextPtr;
    Tcl_HashEntry *sPtr;

    if (arrayVarPtr->flags & VAR_SEARCH_ACTIVE) {
	sPtr = Tcl_FindHashEntry(&iPtr->varSearches, arrayVarPtr);
	for (searchPtr = Tcl_GetHashValue(sPtr); searchPtr != NULL;
		searchPtr = nextPtr) {
	    nextPtr = searchPtr->nextPtr;
	    ckfree(searchPtr);
	}
	arrayVarPtr->flags &= ~VAR_SEARCH_ACTIVE;
	Tcl_DeleteHashEntry(sPtr);
    }
}

/*
 *----------------------------------------------------------------------
 *
 * TclDeleteNamespaceVars --
 *
 *	This function is called to recycle all the storage space associated
 *	with a namespace's table of variables.
 *
 * Results:
 *	None.
 *
 * Side effects:
 *	Variables are deleted and trace functions are invoked, if any are
 *	declared.
 *
 *----------------------------------------------------------------------
 */

void
TclDeleteNamespaceVars(
    Namespace *nsPtr)
{
    TclVarHashTable *tablePtr = &nsPtr->varTable;
    Tcl_Interp *interp = nsPtr->interp;
    Interp *iPtr = (Interp *)interp;
    Tcl_HashSearch search;
    int flags = 0;
    Var *varPtr;

    /*
     * Determine what flags to pass to the trace callback functions.
     */

    if (nsPtr == iPtr->globalNsPtr) {
	flags = TCL_GLOBAL_ONLY;
    } else if (nsPtr == (Namespace *) TclGetCurrentNamespace(interp)) {
	flags = TCL_NAMESPACE_ONLY;
    }

    for (varPtr = VarHashFirstVar(tablePtr, &search);  varPtr != NULL;
	    varPtr = VarHashFirstVar(tablePtr, &search)) {
	Tcl_Obj *objPtr = Tcl_NewObj();
	VarHashRefCount(varPtr)++;	/* Make sure we get to remove from
					 * hash. */
	Tcl_GetVariableFullName(interp, (Tcl_Var) varPtr, objPtr);
	UnsetVarStruct(varPtr, NULL, iPtr, /* part1 */ objPtr,
<<<<<<< HEAD
		NULL, flags);
=======
		NULL, flags, -1);
>>>>>>> 60304d81

	/*
	 * We just unset the variable. However, an unset trace might
	 * have re-set it, or might have re-established traces on it.
	 * This namespace and its vartable are going away unconditionally,
	 * so we cannot let such things linger. That would be a leak.
	 *
	 * First we destroy all traces. ...
	 */

	if (TclIsVarTraced(varPtr)) {
	    Tcl_HashEntry *tPtr = Tcl_FindHashEntry(&iPtr->varTraces, varPtr);
	    VarTrace *tracePtr = Tcl_GetHashValue(tPtr);
	    ActiveVarTrace *activePtr;

	    while (tracePtr) {
		VarTrace *prevPtr = tracePtr;

		tracePtr = tracePtr->nextPtr;
		prevPtr->nextPtr = NULL;
		Tcl_EventuallyFree(prevPtr, TCL_DYNAMIC);
	    }
	    Tcl_DeleteHashEntry(tPtr);
	    varPtr->flags &= ~VAR_ALL_TRACES;
	    for (activePtr = iPtr->activeVarTracePtr; activePtr != NULL;
		    activePtr = activePtr->nextPtr) {
		if (activePtr->varPtr == varPtr) {
		    activePtr->nextTracePtr = NULL;
		}
	    }
	}

	/*
	 * ...and then, if the variable still holds a value, we unset it
	 * again. This time with no traces left, we're sure it goes away.
	 */

	if (!TclIsVarUndefined(varPtr)) {
	    UnsetVarStruct(varPtr, NULL, iPtr, /* part1 */ objPtr,
<<<<<<< HEAD
		    NULL, flags);
=======
		    NULL, flags, -1);
>>>>>>> 60304d81
	}
	Tcl_DecrRefCount(objPtr); /* free no longer needed obj */
	VarHashRefCount(varPtr)--;
	VarHashDeleteEntry(varPtr);
    }
    VarHashDeleteTable(tablePtr);
}

/*
 *----------------------------------------------------------------------
 *
 * TclDeleteVars --
 *
 *	This function is called to recycle all the storage space associated
 *	with a table of variables. For this function to work correctly, it
 *	must not be possible for any of the variables in the table to be
 *	accessed from Tcl commands (e.g. from trace functions).
 *
 * Results:
 *	None.
 *
 * Side effects:
 *	Variables are deleted and trace functions are invoked, if any are
 *	declared.
 *
 *----------------------------------------------------------------------
 */

void
TclDeleteVars(
    Interp *iPtr,		/* Interpreter to which variables belong. */
    TclVarHashTable *tablePtr)	/* Hash table containing variables to
				 * delete. */
{
    Tcl_Interp *interp = (Tcl_Interp *) iPtr;
    Tcl_HashSearch search;
    register Var *varPtr;
    int flags;
    Namespace *currNsPtr = (Namespace *) TclGetCurrentNamespace(interp);

    /*
     * Determine what flags to pass to the trace callback functions.
     */

    flags = TCL_TRACE_UNSETS;
    if (tablePtr == &iPtr->globalNsPtr->varTable) {
	flags |= TCL_GLOBAL_ONLY;
    } else if (tablePtr == &currNsPtr->varTable) {
	flags |= TCL_NAMESPACE_ONLY;
    }

    for (varPtr = VarHashFirstVar(tablePtr, &search); varPtr != NULL;
	 varPtr = VarHashFirstVar(tablePtr, &search)) {
	UnsetVarStruct(varPtr, NULL, iPtr, VarHashGetKey(varPtr), NULL, flags,
		-1);
	VarHashDeleteEntry(varPtr);
    }
    VarHashDeleteTable(tablePtr);
}

/*
 *----------------------------------------------------------------------
 *
 * TclDeleteCompiledLocalVars --
 *
 *	This function is called to recycle storage space associated with the
 *	compiler-allocated array of local variables in a procedure call frame.
 *	This function resembles TclDeleteVars above except that each variable
 *	is stored in a call frame and not a hash table. For this function to
 *	work correctly, it must not be possible for any of the variable in the
 *	table to be accessed from Tcl commands (e.g. from trace functions).
 *
 * Results:
 *	None.
 *
 * Side effects:
 *	Variables are deleted and trace functions are invoked, if any are
 *	declared.
 *
 *----------------------------------------------------------------------
 */

void
TclDeleteCompiledLocalVars(
    Interp *iPtr,		/* Interpreter to which variables belong. */
    CallFrame *framePtr)	/* Procedure call frame containing compiler-
				 * assigned local variables to delete. */
{
    register Var *varPtr;
    int numLocals, i;
    Tcl_Obj **namePtrPtr;

    numLocals = framePtr->numCompiledLocals;
    varPtr = framePtr->compiledLocals;
    namePtrPtr = &localName(framePtr, 0);
    for (i=0 ; i<numLocals ; i++, namePtrPtr++, varPtr++) {
	UnsetVarStruct(varPtr, NULL, iPtr, *namePtrPtr, NULL,
		TCL_TRACE_UNSETS, i);
    }
    framePtr->numCompiledLocals = 0;
}

/*
 *----------------------------------------------------------------------
 *
 * DeleteArray --
 *
 *	This function is called to free up everything in an array variable.
 *	It's the caller's responsibility to make sure that the array is no
 *	longer accessible before this function is called.
 *
 * Results:
 *	None.
 *
 * Side effects:
 *	All storage associated with varPtr's array elements is deleted
 *	(including the array's hash table). Deletion trace functions for
 *	array elements are invoked, then deleted. Any pending traces for array
 *	elements are also deleted.
 *
 *----------------------------------------------------------------------
 */

static void
DeleteArray(
    Interp *iPtr,		/* Interpreter containing array. */
    Tcl_Obj *arrayNamePtr,	/* Name of array (used for trace callbacks),
				 * or NULL if it is to be computed on
				 * demand. */
    Var *varPtr,		/* Pointer to variable structure. */
    int flags,			/* Flags to pass to TclCallVarTraces:
				 * TCL_TRACE_UNSETS and sometimes
				 * TCL_NAMESPACE_ONLY or TCL_GLOBAL_ONLY. */
    int index)
{
    Tcl_HashSearch search;
    Tcl_HashEntry *tPtr;
    register Var *elPtr;
    ActiveVarTrace *activePtr;
    Tcl_Obj *objPtr;
    VarTrace *tracePtr;

    for (elPtr = VarHashFirstVar(varPtr->value.tablePtr, &search);
	    elPtr != NULL; elPtr = VarHashNextVar(&search)) {
	if (TclIsVarScalar(elPtr) && (elPtr->value.objPtr != NULL)) {
	    objPtr = elPtr->value.objPtr;
	    TclDecrRefCount(objPtr);
	    elPtr->value.objPtr = NULL;
	}

	/*
	 * Lie about the validity of the hashtable entry. In this way the
	 * variables will be deleted by VarHashDeleteTable.
	 */

	VarHashInvalidateEntry(elPtr);
	if (TclIsVarTraced(elPtr)) {
	    /*
	     * Compute the array name if it was not supplied.
	     */

	    if (elPtr->flags & VAR_TRACED_UNSET) {
		Tcl_Obj *elNamePtr = VarHashGetKey(elPtr);

		elPtr->flags &= ~VAR_TRACE_ACTIVE;
		TclObjCallVarTraces(iPtr, NULL, elPtr, arrayNamePtr,
			elNamePtr, flags,/* leaveErrMsg */ 0, index);
	    }
	    tPtr = Tcl_FindHashEntry(&iPtr->varTraces, elPtr);
	    tracePtr = Tcl_GetHashValue(tPtr);
	    while (tracePtr) {
		VarTrace *prevPtr = tracePtr;

		tracePtr = tracePtr->nextPtr;
		prevPtr->nextPtr = NULL;
		Tcl_EventuallyFree(prevPtr, TCL_DYNAMIC);
	    }
	    Tcl_DeleteHashEntry(tPtr);
	    elPtr->flags &= ~VAR_ALL_TRACES;
	    for (activePtr = iPtr->activeVarTracePtr; activePtr != NULL;
		    activePtr = activePtr->nextPtr) {
		if (activePtr->varPtr == elPtr) {
		    activePtr->nextTracePtr = NULL;
		}
	    }
	}
	TclSetVarUndefined(elPtr);

	/*
	 * Even though array elements are not supposed to be namespace
	 * variables, some combinations of [upvar] and [variable] may create
	 * such beasts - see [Bug 604239]. This is necessary to avoid leaking
	 * the corresponding Var struct, and is otherwise harmless.
	 */

	TclClearVarNamespaceVar(elPtr);
    }
    VarHashDeleteTable(varPtr->value.tablePtr);
    ckfree(varPtr->value.tablePtr);
}

/*
 *----------------------------------------------------------------------
 *
 * TclObjVarErrMsg --
 *
 *	Generate a reasonable error message describing why a variable
 *	operation failed.
 *
 * Results:
 *	None.
 *
 * Side effects:
 *	The interp's result is set to hold a message identifying the variable
 *	given by part1 and part2 and describing why the variable operation
 *	failed.
 *
 *----------------------------------------------------------------------
 */

void
TclVarErrMsg(
    Tcl_Interp *interp,		/* Interpreter in which to record message. */
    const char *part1,
    const char *part2,		/* Variable's two-part name. */
    const char *operation,	/* String describing operation that failed,
				 * e.g. "read", "set", or "unset". */
    const char *reason)		/* String describing why operation failed. */
{
    Tcl_Obj *part2Ptr = NULL, *part1Ptr = Tcl_NewStringObj(part1, -1);

    if (part2) {
	part2Ptr = Tcl_NewStringObj(part2, -1);
    }

    TclObjVarErrMsg(interp, part1Ptr, part2Ptr, operation, reason, -1);

    Tcl_DecrRefCount(part1Ptr);
    if (part2Ptr) {
	Tcl_DecrRefCount(part2Ptr);
    }
}

void
TclObjVarErrMsg(
    Tcl_Interp *interp,		/* Interpreter in which to record message. */
    Tcl_Obj *part1Ptr,		/* (may be NULL, if index >= 0) */
    Tcl_Obj *part2Ptr,		/* Variable's two-part name. */
    const char *operation,	/* String describing operation that failed,
				 * e.g. "read", "set", or "unset". */
    const char *reason,		/* String describing why operation failed. */
    int index)			/* Index into the local variable table of the
				 * variable, or -1. Only used when part1Ptr is
				 * NULL. */
{
    if (!part1Ptr) {
	if (index == -1) {
	    Tcl_Panic("invalid part1Ptr and invalid index together");
	}
	part1Ptr = localName(((Interp *)interp)->varFramePtr, index);
    }
    Tcl_SetObjResult(interp, Tcl_ObjPrintf("can't %s \"%s%s%s%s\": %s",
	    operation, TclGetString(part1Ptr), (part2Ptr ? "(" : ""),
	    (part2Ptr ? TclGetString(part2Ptr) : ""), (part2Ptr ? ")" : ""),
	    reason));
}

/*
 *----------------------------------------------------------------------
 *
 * Internal functions for variable name object types --
 *
 *----------------------------------------------------------------------
 */

/*
 * Panic functions that should never be called in normal operation.
 */

static void
PanicOnUpdateVarName(
    Tcl_Obj *objPtr)
{
    Tcl_Panic("%s of type %s should not be called", "updateStringProc",
	    objPtr->typePtr->name);
}

static int
PanicOnSetVarName(
    Tcl_Interp *interp,
    Tcl_Obj *objPtr)
{
    Tcl_Panic("%s of type %s should not be called", "setFromAnyProc",
	    objPtr->typePtr->name);
    return TCL_ERROR;
}

/*
 * localVarName -
 *
 * INTERNALREP DEFINITION:
 *   twoPtrValue.ptr1:   pointer to name obj in varFramePtr->localCache
 *			  or NULL if it is this same obj
 *   twoPtrValue.ptr2: index into locals table
 */

static void
FreeLocalVarName(
    Tcl_Obj *objPtr)
{
    Tcl_Obj *namePtr = objPtr->internalRep.twoPtrValue.ptr1;

    if (namePtr) {
	Tcl_DecrRefCount(namePtr);
    }
    objPtr->typePtr = NULL;
}

static void
DupLocalVarName(
    Tcl_Obj *srcPtr,
    Tcl_Obj *dupPtr)
{
    Tcl_Obj *namePtr = srcPtr->internalRep.twoPtrValue.ptr1;

    if (!namePtr) {
	namePtr = srcPtr;
    }
    dupPtr->internalRep.twoPtrValue.ptr1 = namePtr;
    Tcl_IncrRefCount(namePtr);

    dupPtr->internalRep.twoPtrValue.ptr2 =
	    srcPtr->internalRep.twoPtrValue.ptr2;
    dupPtr->typePtr = &localVarNameType;
}

/*
 * parsedVarName -
 *
 * INTERNALREP DEFINITION:
 *   twoPtrValue.ptr1 = pointer to the array name Tcl_Obj (NULL if scalar)
 *   twoPtrValue.ptr2 = pointer to the element name string (owned by this
 *			Tcl_Obj), or NULL if it is a scalar variable
 */

static void
FreeParsedVarName(
    Tcl_Obj *objPtr)
{
    register Tcl_Obj *arrayPtr = objPtr->internalRep.twoPtrValue.ptr1;
    register char *elem = objPtr->internalRep.twoPtrValue.ptr2;

    if (arrayPtr != NULL) {
	TclDecrRefCount(arrayPtr);
	ckfree(elem);
    }
    objPtr->typePtr = NULL;
}

static void
DupParsedVarName(
    Tcl_Obj *srcPtr,
    Tcl_Obj *dupPtr)
{
    register Tcl_Obj *arrayPtr = srcPtr->internalRep.twoPtrValue.ptr1;
    register char *elem = srcPtr->internalRep.twoPtrValue.ptr2;
    char *elemCopy;
    unsigned elemLen;

    if (arrayPtr != NULL) {
	Tcl_IncrRefCount(arrayPtr);
	elemLen = strlen(elem);
	elemCopy = ckalloc(elemLen + 1);
	memcpy(elemCopy, elem, elemLen);
	*(elemCopy + elemLen) = '\0';
	elem = elemCopy;
    }

    dupPtr->internalRep.twoPtrValue.ptr1 = arrayPtr;
    dupPtr->internalRep.twoPtrValue.ptr2 = elem;
    dupPtr->typePtr = &tclParsedVarNameType;
}

static void
UpdateParsedVarName(
    Tcl_Obj *objPtr)
{
    Tcl_Obj *arrayPtr = objPtr->internalRep.twoPtrValue.ptr1;
    char *part2 = objPtr->internalRep.twoPtrValue.ptr2;
    const char *part1;
    char *p;
    int len1, len2, totalLen;

    if (arrayPtr == NULL) {
	/*
	 * This is a parsed scalar name: what is it doing here?
	 */

	Tcl_Panic("scalar parsedVarName without a string rep");
    }

    part1 = TclGetStringFromObj(arrayPtr, &len1);
    len2 = strlen(part2);

    totalLen = len1 + len2 + 2;
    p = ckalloc(totalLen + 1);
    objPtr->bytes = p;
    objPtr->length = totalLen;

    memcpy(p, part1, (unsigned) len1);
    p += len1;
    *p++ = '(';
    memcpy(p, part2, (unsigned) len2);
    p += len2;
    *p++ = ')';
    *p = '\0';
}

/*
 *----------------------------------------------------------------------
 *
 * Tcl_FindNamespaceVar -- MOVED OVER from tclNamesp.c
 *
 *	Searches for a namespace variable, a variable not local to a
 *	procedure. The variable can be either a scalar or an array, but may
 *	not be an element of an array.
 *
 * Results:
 *	Returns a token for the variable if it is found. Otherwise, if it
 *	can't be found or there is an error, returns NULL and leaves an error
 *	message in the interpreter's result object if "flags" contains
 *	TCL_LEAVE_ERR_MSG.
 *
 * Side effects:
 *	None.
 *
 *----------------------------------------------------------------------
 */

Tcl_Var
Tcl_FindNamespaceVar(
    Tcl_Interp *interp,		/* The interpreter in which to find the
				 * variable. */
    const char *name,		/* Variable's name. If it starts with "::",
				 * will be looked up in global namespace.
				 * Else, looked up first in contextNsPtr
				 * (current namespace if contextNsPtr is
				 * NULL), then in global namespace. */
    Tcl_Namespace *contextNsPtr,/* Ignored if TCL_GLOBAL_ONLY flag set.
				 * Otherwise, points to namespace in which to
				 * resolve name. If NULL, look up name in the
				 * current namespace. */
    int flags)			/* An OR'd combination of:
				 * TCL_AVOID_RESOLVERS, TCL_GLOBAL_ONLY (look
				 * up name only in global namespace),
				 * TCL_NAMESPACE_ONLY (look up only in
				 * contextNsPtr, or the current namespace if
				 * contextNsPtr is NULL), and
				 * TCL_LEAVE_ERR_MSG. If both TCL_GLOBAL_ONLY
				 * and TCL_NAMESPACE_ONLY are given,
				 * TCL_GLOBAL_ONLY is ignored. */
{
    Tcl_Obj *namePtr = Tcl_NewStringObj(name, -1);
    Tcl_Var var;

    var = ObjFindNamespaceVar(interp, namePtr, contextNsPtr, flags);
    Tcl_DecrRefCount(namePtr);
    return var;
}

static Tcl_Var
ObjFindNamespaceVar(
    Tcl_Interp *interp,		/* The interpreter in which to find the
				 * variable. */
    Tcl_Obj *namePtr,		/* Variable's name. If it starts with "::",
				 * will be looked up in global namespace.
				 * Else, looked up first in contextNsPtr
				 * (current namespace if contextNsPtr is
				 * NULL), then in global namespace. */
    Tcl_Namespace *contextNsPtr,/* Ignored if TCL_GLOBAL_ONLY flag set.
				 * Otherwise, points to namespace in which to
				 * resolve name. If NULL, look up name in the
				 * current namespace. */
    int flags)			/* An OR'd combination of:
				 * TCL_AVOID_RESOLVERS, TCL_GLOBAL_ONLY (look
				 * up name only in global namespace),
				 * TCL_NAMESPACE_ONLY (look up only in
				 * contextNsPtr, or the current namespace if
				 * contextNsPtr is NULL), and
				 * TCL_LEAVE_ERR_MSG. If both TCL_GLOBAL_ONLY
				 * and TCL_NAMESPACE_ONLY are given,
				 * TCL_GLOBAL_ONLY is ignored. */
{
    Interp *iPtr = (Interp *) interp;
    ResolverScheme *resPtr;
    Namespace *nsPtr[2], *cxtNsPtr;
    const char *simpleName;
    Var *varPtr;
    register int search;
    int result;
    Tcl_Var var;
    Tcl_Obj *simpleNamePtr;
    const char *name = TclGetString(namePtr);

    /*
     * If this namespace has a variable resolver, then give it first crack at
     * the variable resolution. It may return a Tcl_Var value, it may signal
     * to continue onward, or it may signal an error.
     */

    if ((flags & TCL_GLOBAL_ONLY) != 0) {
	cxtNsPtr = (Namespace *) TclGetGlobalNamespace(interp);
    } else if (contextNsPtr != NULL) {
	cxtNsPtr = (Namespace *) contextNsPtr;
    } else {
	cxtNsPtr = (Namespace *) TclGetCurrentNamespace(interp);
    }

    if (!(flags & TCL_AVOID_RESOLVERS) &&
	    (cxtNsPtr->varResProc != NULL || iPtr->resolverPtr != NULL)) {
	resPtr = iPtr->resolverPtr;

	if (cxtNsPtr->varResProc) {
	    result = cxtNsPtr->varResProc(interp, name,
		    (Tcl_Namespace *) cxtNsPtr, flags, &var);
	} else {
	    result = TCL_CONTINUE;
	}

	while (result == TCL_CONTINUE && resPtr) {
	    if (resPtr->varResProc) {
		result = resPtr->varResProc(interp, name,
			(Tcl_Namespace *) cxtNsPtr, flags, &var);
	    }
	    resPtr = resPtr->nextPtr;
	}

	if (result == TCL_OK) {
	    return var;
	} else if (result != TCL_CONTINUE) {
	    return NULL;
	}
    }

    /*
     * Find the namespace(s) that contain the variable.
     */

    TclGetNamespaceForQualName(interp, name, (Namespace *) contextNsPtr,
	    flags, &nsPtr[0], &nsPtr[1], &cxtNsPtr, &simpleName);

    /*
     * Look for the variable in the variable table of its namespace. Be sure
     * to check both possible search paths: from the specified namespace
     * context and from the global namespace.
     */

    varPtr = NULL;
    if (simpleName != name) {
	simpleNamePtr = Tcl_NewStringObj(simpleName, -1);
    } else {
	simpleNamePtr = namePtr;
    }

    for (search = 0;  (search < 2) && (varPtr == NULL);  search++) {
	if ((nsPtr[search] != NULL) && (simpleName != NULL)) {
	    varPtr = VarHashFindVar(&nsPtr[search]->varTable, simpleNamePtr);
	}
    }
    if (simpleName != name) {
	Tcl_DecrRefCount(simpleNamePtr);
    }
    if ((varPtr == NULL) && (flags & TCL_LEAVE_ERR_MSG)) {
	Tcl_SetObjResult(interp, Tcl_ObjPrintf(
		"unknown variable \"%s\"", name));
	Tcl_SetErrorCode(interp, "TCL", "LOOKUP", "VARIABLE", name, NULL);
    }
    return (Tcl_Var) varPtr;
}

/*
 *----------------------------------------------------------------------
 *
 * InfoVarsCmd -- (moved over from tclCmdIL.c)
 *
 *	Called to implement the "info vars" command that returns the list of
 *	variables in the interpreter that match an optional pattern. The
 *	pattern, if any, consists of an optional sequence of namespace names
 *	separated by "::" qualifiers, which is followed by a glob-style
 *	pattern that restricts which variables are returned. Handles the
 *	following syntax:
 *
 *	    info vars ?pattern?
 *
 * Results:
 *	Returns TCL_OK if successful and TCL_ERROR if there is an error.
 *
 * Side effects:
 *	Returns a result in the interpreter's result object. If there is an
 *	error, the result is an error message.
 *
 *----------------------------------------------------------------------
 */

int
TclInfoVarsCmd(
    ClientData dummy,		/* Not used. */
    Tcl_Interp *interp,		/* Current interpreter. */
    int objc,			/* Number of arguments. */
    Tcl_Obj *const objv[])	/* Argument objects. */
{
    Interp *iPtr = (Interp *) interp;
    const char *varName, *pattern, *simplePattern;
    Tcl_HashSearch search;
    Var *varPtr;
    Namespace *nsPtr;
    Namespace *globalNsPtr = (Namespace *) Tcl_GetGlobalNamespace(interp);
    Namespace *currNsPtr = (Namespace *) Tcl_GetCurrentNamespace(interp);
    Tcl_Obj *listPtr, *elemObjPtr, *varNamePtr;
    int specificNsInPattern = 0;/* Init. to avoid compiler warning. */
    Tcl_Obj *simplePatternPtr = NULL;

    /*
     * Get the pattern and find the "effective namespace" in which to list
     * variables. We only use this effective namespace if there's no active
     * Tcl procedure frame.
     */

    if (objc == 1) {
	simplePattern = NULL;
	nsPtr = currNsPtr;
	specificNsInPattern = 0;
    } else if (objc == 2) {
	/*
	 * From the pattern, get the effective namespace and the simple
	 * pattern (no namespace qualifiers or ::'s) at the end. If an error
	 * was found while parsing the pattern, return it. Otherwise, if the
	 * namespace wasn't found, just leave nsPtr NULL: we will return an
	 * empty list since no variables there can be found.
	 */

	Namespace *dummy1NsPtr, *dummy2NsPtr;

	pattern = TclGetString(objv[1]);
	TclGetNamespaceForQualName(interp, pattern, NULL, /*flags*/ 0,
		&nsPtr, &dummy1NsPtr, &dummy2NsPtr, &simplePattern);

	if (nsPtr != NULL) {	/* We successfully found the pattern's ns. */
	    specificNsInPattern = (strcmp(simplePattern, pattern) != 0);
	    if (simplePattern == pattern) {
		simplePatternPtr = objv[1];
	    } else {
		simplePatternPtr = Tcl_NewStringObj(simplePattern, -1);
	    }
	    Tcl_IncrRefCount(simplePatternPtr);
	}
    } else {
	Tcl_WrongNumArgs(interp, 1, objv, "?pattern?");
	return TCL_ERROR;
    }

    /*
     * If the namespace specified in the pattern wasn't found, just return.
     */

    if (nsPtr == NULL) {
	return TCL_OK;
    }

    listPtr = Tcl_NewListObj(0, NULL);

    if (!HasLocalVars(iPtr->varFramePtr) || specificNsInPattern) {
	/*
	 * There is no frame pointer, the frame pointer was pushed only to
	 * activate a namespace, or we are in a procedure call frame but a
	 * specific namespace was specified. Create a list containing only the
	 * variables in the effective namespace's variable table.
	 */

	if (simplePattern && TclMatchIsTrivial(simplePattern)) {
	    /*
	     * If we can just do hash lookups, that simplifies things a lot.
	     */

	    varPtr = VarHashFindVar(&nsPtr->varTable, simplePatternPtr);
	    if (varPtr) {
		if (!TclIsVarUndefined(varPtr)
			|| TclIsVarNamespaceVar(varPtr)) {
		    if (specificNsInPattern) {
			elemObjPtr = Tcl_NewObj();
			Tcl_GetVariableFullName(interp, (Tcl_Var) varPtr,
				elemObjPtr);
		    } else {
			elemObjPtr = VarHashGetKey(varPtr);
		    }
		    Tcl_ListObjAppendElement(interp, listPtr, elemObjPtr);
		}
	    } else if ((nsPtr != globalNsPtr) && !specificNsInPattern) {
		varPtr = VarHashFindVar(&globalNsPtr->varTable,
			simplePatternPtr);
		if (varPtr) {
		    if (!TclIsVarUndefined(varPtr)
			    || TclIsVarNamespaceVar(varPtr)) {
			Tcl_ListObjAppendElement(interp, listPtr,
				VarHashGetKey(varPtr));
		    }
		}
	    }
	} else {
	    /*
	     * Have to scan the tables of variables.
	     */

	    varPtr = VarHashFirstVar(&nsPtr->varTable, &search);
	    while (varPtr) {
		if (!TclIsVarUndefined(varPtr)
			|| TclIsVarNamespaceVar(varPtr)) {
		    varNamePtr = VarHashGetKey(varPtr);
		    varName = TclGetString(varNamePtr);
		    if ((simplePattern == NULL)
			    || Tcl_StringMatch(varName, simplePattern)) {
			if (specificNsInPattern) {
			    elemObjPtr = Tcl_NewObj();
			    Tcl_GetVariableFullName(interp, (Tcl_Var) varPtr,
				    elemObjPtr);
			} else {
			    elemObjPtr = varNamePtr;
			}
			Tcl_ListObjAppendElement(interp, listPtr, elemObjPtr);
		    }
		}
		varPtr = VarHashNextVar(&search);
	    }

	    /*
	     * If the effective namespace isn't the global :: namespace, and a
	     * specific namespace wasn't requested in the pattern (i.e., the
	     * pattern only specifies variable names), then add in all global
	     * :: variables that match the simple pattern. Of course, add in
	     * only those variables that aren't hidden by a variable in the
	     * effective namespace.
	     */

	    if ((nsPtr != globalNsPtr) && !specificNsInPattern) {
		varPtr = VarHashFirstVar(&globalNsPtr->varTable,&search);
		while (varPtr) {
		    if (!TclIsVarUndefined(varPtr)
			    || TclIsVarNamespaceVar(varPtr)) {
			varNamePtr = VarHashGetKey(varPtr);
			varName = TclGetString(varNamePtr);
			if ((simplePattern == NULL)
				|| Tcl_StringMatch(varName, simplePattern)) {
			    if (VarHashFindVar(&nsPtr->varTable,
				    varNamePtr) == NULL) {
				Tcl_ListObjAppendElement(interp, listPtr,
					varNamePtr);
			    }
			}
		    }
		    varPtr = VarHashNextVar(&search);
		}
	    }
	}
    } else if (iPtr->varFramePtr->procPtr != NULL) {
	AppendLocals(interp, listPtr, simplePatternPtr, 1);
    }

    if (simplePatternPtr) {
	Tcl_DecrRefCount(simplePatternPtr);
    }
    Tcl_SetObjResult(interp, listPtr);
    return TCL_OK;
}

/*
 *----------------------------------------------------------------------
 *
 * InfoGlobalsCmd -- (moved over from tclCmdIL.c)
 *
 *	Called to implement the "info globals" command that returns the list
 *	of global variables matching an optional pattern. Handles the
 *	following syntax:
 *
 *	    info globals ?pattern?
 *
 * Results:
 *	Returns TCL_OK if successful and TCL_ERROR if there is an error.
 *
 * Side effects:
 *	Returns a result in the interpreter's result object. If there is an
 *	error, the result is an error message.
 *
 *----------------------------------------------------------------------
 */

int
TclInfoGlobalsCmd(
    ClientData dummy,		/* Not used. */
    Tcl_Interp *interp,		/* Current interpreter. */
    int objc,			/* Number of arguments. */
    Tcl_Obj *const objv[])	/* Argument objects. */
{
    const char *varName, *pattern;
    Namespace *globalNsPtr = (Namespace *) Tcl_GetGlobalNamespace(interp);
    Tcl_HashSearch search;
    Var *varPtr;
    Tcl_Obj *listPtr, *varNamePtr, *patternPtr;

    if (objc == 1) {
	pattern = NULL;
    } else if (objc == 2) {
	pattern = TclGetString(objv[1]);

	/*
	 * Strip leading global-namespace qualifiers. [Bug 1057461]
	 */

	if (pattern[0] == ':' && pattern[1] == ':') {
	    while (*pattern == ':') {
		pattern++;
	    }
	}
    } else {
	Tcl_WrongNumArgs(interp, 1, objv, "?pattern?");
	return TCL_ERROR;
    }

    /*
     * Scan through the global :: namespace's variable table and create a list
     * of all global variables that match the pattern.
     */

    listPtr = Tcl_NewListObj(0, NULL);
    if (pattern != NULL && TclMatchIsTrivial(pattern)) {
	if (pattern == TclGetString(objv[1])) {
	    patternPtr = objv[1];
	} else {
	    patternPtr = Tcl_NewStringObj(pattern, -1);
	}
	Tcl_IncrRefCount(patternPtr);

	varPtr = VarHashFindVar(&globalNsPtr->varTable, patternPtr);
	if (varPtr) {
	    if (!TclIsVarUndefined(varPtr)) {
		Tcl_ListObjAppendElement(interp, listPtr,
			VarHashGetKey(varPtr));
	    }
	}
	Tcl_DecrRefCount(patternPtr);
    } else {
	for (varPtr = VarHashFirstVar(&globalNsPtr->varTable, &search);
		varPtr != NULL;
		varPtr = VarHashNextVar(&search)) {
	    if (TclIsVarUndefined(varPtr)) {
		continue;
	    }
	    varNamePtr = VarHashGetKey(varPtr);
	    varName = TclGetString(varNamePtr);
	    if ((pattern == NULL) || Tcl_StringMatch(varName, pattern)) {
		Tcl_ListObjAppendElement(interp, listPtr, varNamePtr);
	    }
	}
    }
    Tcl_SetObjResult(interp, listPtr);
    return TCL_OK;
}

/*
 *----------------------------------------------------------------------
 *
 * TclInfoLocalsCmd -- (moved over from tclCmdIl.c)
 *
 *	Called to implement the "info locals" command to return a list of
 *	local variables that match an optional pattern. Handles the following
 *	syntax:
 *
 *	    info locals ?pattern?
 *
 * Results:
 *	Returns TCL_OK if successful and TCL_ERROR if there is an error.
 *
 * Side effects:
 *	Returns a result in the interpreter's result object. If there is an
 *	error, the result is an error message.
 *
 *----------------------------------------------------------------------
 */

int
TclInfoLocalsCmd(
    ClientData dummy,		/* Not used. */
    Tcl_Interp *interp,		/* Current interpreter. */
    int objc,			/* Number of arguments. */
    Tcl_Obj *const objv[])	/* Argument objects. */
{
    Interp *iPtr = (Interp *) interp;
    Tcl_Obj *patternPtr, *listPtr;

    if (objc == 1) {
	patternPtr = NULL;
    } else if (objc == 2) {
	patternPtr = objv[1];
    } else {
	Tcl_WrongNumArgs(interp, 1, objv, "?pattern?");
	return TCL_ERROR;
    }

    if (!HasLocalVars(iPtr->varFramePtr)) {
	return TCL_OK;
    }

    /*
     * Return a list containing names of first the compiled locals (i.e. the
     * ones stored in the call frame), then the variables in the local hash
     * table (if one exists).
     */

    listPtr = Tcl_NewListObj(0, NULL);
    AppendLocals(interp, listPtr, patternPtr, 0);
    Tcl_SetObjResult(interp, listPtr);
    return TCL_OK;
}

/*
 *----------------------------------------------------------------------
 *
 * AppendLocals --
 *
 *	Append the local variables for the current frame to the specified list
 *	object.
 *
 * Results:
 *	None.
 *
 * Side effects:
 *	None.
 *
 *----------------------------------------------------------------------
 */

static void
AppendLocals(
    Tcl_Interp *interp,		/* Current interpreter. */
    Tcl_Obj *listPtr,		/* List object to append names to. */
    Tcl_Obj *patternPtr,	/* Pattern to match against. */
    int includeLinks)		/* 1 if upvars should be included, else 0. */
{
    Interp *iPtr = (Interp *) interp;
    Var *varPtr;
    int i, localVarCt, added;
    Tcl_Obj *objNamePtr;
    const char *varName;
    TclVarHashTable *localVarTablePtr;
    Tcl_HashSearch search;
    Tcl_HashTable addedTable;
    const char *pattern = patternPtr? TclGetString(patternPtr) : NULL;

    localVarCt = iPtr->varFramePtr->numCompiledLocals;
    varPtr = iPtr->varFramePtr->compiledLocals;
    localVarTablePtr = iPtr->varFramePtr->varTablePtr;
    if (includeLinks) {
	Tcl_InitObjHashTable(&addedTable);
    }

    if (localVarCt > 0) {
	Tcl_Obj **varNamePtr = &iPtr->varFramePtr->localCachePtr->varName0;

	for (i = 0; i < localVarCt; i++, varNamePtr++) {
	    /*
	     * Skip nameless (temporary) variables and undefined variables.
	     */

	    if (*varNamePtr && !TclIsVarUndefined(varPtr)
		&& (includeLinks || !TclIsVarLink(varPtr))) {
		varName = TclGetString(*varNamePtr);
		if ((pattern == NULL) || Tcl_StringMatch(varName, pattern)) {
		    Tcl_ListObjAppendElement(interp, listPtr, *varNamePtr);
		    if (includeLinks) {
			Tcl_CreateHashEntry(&addedTable, *varNamePtr, &added);
		    }
		}
	    }
	    varPtr++;
	}
    }

    /*
     * Do nothing if no local variables.
     */

    if (localVarTablePtr == NULL) {
	goto objectVars;
    }

    /*
     * Check for the simple and fast case.
     */

    if ((pattern != NULL) && TclMatchIsTrivial(pattern)) {
	varPtr = VarHashFindVar(localVarTablePtr, patternPtr);
	if (varPtr != NULL) {
	    if (!TclIsVarUndefined(varPtr)
		    && (includeLinks || !TclIsVarLink(varPtr))) {
		Tcl_ListObjAppendElement(interp, listPtr,
			VarHashGetKey(varPtr));
		if (includeLinks) {
		    Tcl_CreateHashEntry(&addedTable, VarHashGetKey(varPtr),
			    &added);
		}
	    }
	}
	goto objectVars;
    }

    /*
     * Scan over and process all local variables.
     */

    for (varPtr = VarHashFirstVar(localVarTablePtr, &search);
	    varPtr != NULL;
	    varPtr = VarHashNextVar(&search)) {
	if (!TclIsVarUndefined(varPtr)
		&& (includeLinks || !TclIsVarLink(varPtr))) {
	    objNamePtr = VarHashGetKey(varPtr);
	    varName = TclGetString(objNamePtr);
	    if ((pattern == NULL) || Tcl_StringMatch(varName, pattern)) {
		Tcl_ListObjAppendElement(interp, listPtr, objNamePtr);
		if (includeLinks) {
		    Tcl_CreateHashEntry(&addedTable, objNamePtr, &added);
		}
	    }
	}
    }

  objectVars:
    if (!includeLinks) {
	return;
    }

    if (iPtr->varFramePtr->isProcCallFrame & FRAME_IS_METHOD) {
	CallContext *contextPtr = iPtr->varFramePtr->clientData;
	Method *mPtr = contextPtr->callPtr->chain[contextPtr->index].mPtr;

	if (mPtr->declaringObjectPtr) {
	    FOREACH(objNamePtr, mPtr->declaringObjectPtr->variables) {
		Tcl_CreateHashEntry(&addedTable, objNamePtr, &added);
		if (added && (!pattern ||
			Tcl_StringMatch(TclGetString(objNamePtr), pattern))) {
		    Tcl_ListObjAppendElement(interp, listPtr, objNamePtr);
		}
	    }
	} else {
	    FOREACH(objNamePtr, mPtr->declaringClassPtr->variables) {
		Tcl_CreateHashEntry(&addedTable, objNamePtr, &added);
		if (added && (!pattern ||
			Tcl_StringMatch(TclGetString(objNamePtr), pattern))) {
		    Tcl_ListObjAppendElement(interp, listPtr, objNamePtr);
		}
	    }
	}
    }
    Tcl_DeleteHashTable(&addedTable);
}

/*
 * Hash table implementation - first, just copy and adapt the obj key stuff
 */

void
TclInitVarHashTable(
    TclVarHashTable *tablePtr,
    Namespace *nsPtr)
{
    Tcl_InitCustomHashTable(&tablePtr->table,
	    TCL_CUSTOM_TYPE_KEYS, &tclVarHashKeyType);
    tablePtr->nsPtr = nsPtr;
}

static Tcl_HashEntry *
AllocVarEntry(
    Tcl_HashTable *tablePtr,	/* Hash table. */
    void *keyPtr)		/* Key to store in the hash table entry. */
{
    Tcl_Obj *objPtr = keyPtr;
    Tcl_HashEntry *hPtr;
    Var *varPtr;

    varPtr = ckalloc(sizeof(VarInHash));
    varPtr->flags = VAR_IN_HASHTABLE;
    varPtr->value.objPtr = NULL;
    VarHashRefCount(varPtr) = 1;

    hPtr = &(((VarInHash *) varPtr)->entry);
    Tcl_SetHashValue(hPtr, varPtr);
    hPtr->key.objPtr = objPtr;
    Tcl_IncrRefCount(objPtr);

    return hPtr;
}

static void
FreeVarEntry(
    Tcl_HashEntry *hPtr)
{
    Var *varPtr = VarHashGetValue(hPtr);
    Tcl_Obj *objPtr = hPtr->key.objPtr;

    if (TclIsVarUndefined(varPtr) && !TclIsVarTraced(varPtr)
	    && (VarHashRefCount(varPtr) == 1)) {
	ckfree(varPtr);
    } else {
	VarHashInvalidateEntry(varPtr);
	TclSetVarUndefined(varPtr);
	VarHashRefCount(varPtr)--;
    }
    Tcl_DecrRefCount(objPtr);
}

static int
CompareVarKeys(
    void *keyPtr,		/* New key to compare. */
    Tcl_HashEntry *hPtr)	/* Existing key to compare. */
{
    Tcl_Obj *objPtr1 = keyPtr;
    Tcl_Obj *objPtr2 = hPtr->key.objPtr;
    register const char *p1, *p2;
    register int l1, l2;

    /*
     * If the object pointers are the same then they match.
     * OPT: this comparison was moved to the caller

       if (objPtr1 == objPtr2) return 1;
    */

    /*
     * Don't use Tcl_GetStringFromObj as it would prevent l1 and l2 being in a
     * register.
     */

    p1 = TclGetString(objPtr1);
    l1 = objPtr1->length;
    p2 = TclGetString(objPtr2);
    l2 = objPtr2->length;

    /*
     * Only compare string representations of the same length.
     */

    return ((l1 == l2) && !memcmp(p1, p2, l1));
}

/*
 * Local Variables:
 * mode: c
 * c-basic-offset: 4
 * fill-column: 78
 * End:
 */<|MERGE_RESOLUTION|>--- conflicted
+++ resolved
@@ -5201,11 +5201,7 @@
 					 * hash. */
 	Tcl_GetVariableFullName(interp, (Tcl_Var) varPtr, objPtr);
 	UnsetVarStruct(varPtr, NULL, iPtr, /* part1 */ objPtr,
-<<<<<<< HEAD
-		NULL, flags);
-=======
 		NULL, flags, -1);
->>>>>>> 60304d81
 
 	/*
 	 * We just unset the variable. However, an unset trace might
@@ -5245,11 +5241,7 @@
 
 	if (!TclIsVarUndefined(varPtr)) {
 	    UnsetVarStruct(varPtr, NULL, iPtr, /* part1 */ objPtr,
-<<<<<<< HEAD
-		    NULL, flags);
-=======
 		    NULL, flags, -1);
->>>>>>> 60304d81
 	}
 	Tcl_DecrRefCount(objPtr); /* free no longer needed obj */
 	VarHashRefCount(varPtr)--;
