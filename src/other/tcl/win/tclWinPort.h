--- conflicted
+++ resolved
@@ -16,16 +16,6 @@
 #ifndef _TCLWINPORT
 #define _TCLWINPORT
 
-#define WIN32_LEAN_AND_MEAN
-#include <windows.h>
-#undef WIN32_LEAN_AND_MEAN
-
-/*
- * Ask for the winsock function typedefs, also.
- */
-#define INCL_WINSOCK_API_TYPEDEFS   1
-#include <winsock2.h>
-
 #ifdef CHECK_UNICODE_CALLS
 #   define _UNICODE
 #   define UNICODE
@@ -42,17 +32,13 @@
  *---------------------------------------------------------------------------
  */
 
-#ifdef __CYGWIN__
-#   include <unistd.h>
-#   include <wchar.h>
-#else
-#   include <io.h>
-#endif
 #include <stdio.h>
 #include <stdlib.h>
+
 #include <errno.h>
 #include <fcntl.h>
 #include <float.h>
+#include <io.h>
 #include <malloc.h>
 #include <process.h>
 #include <signal.h>
@@ -61,19 +47,11 @@
 /*
  * These string functions are not defined with the same names on Windows.
  */
-<<<<<<< HEAD
-
-#ifndef __CYGWIN__
-#define wcscasecmp _wcsicmp
-#define strcasecmp stricmp
-#define strncasecmp strnicmp
-=======
 #ifndef strcasecmp
 #   define strcasecmp stricmp
 #endif
 #ifndef strncasecmp
 #   define strncasecmp strnicmp
->>>>>>> 24fe335f
 #endif
 
 /*
@@ -93,8 +71,6 @@
 
 #include <time.h>
 
-<<<<<<< HEAD
-=======
 #define WIN32_LEAN_AND_MEAN
 #include <windows.h>
 #undef WIN32_LEAN_AND_MEAN
@@ -109,7 +85,6 @@
 #define INCL_WINSOCK_API_TYPEDEFS   1
 #include <winsock2.h>
 
->>>>>>> 24fe335f
 /*
  * Define EINPROGRESS in terms of WSAEINPROGRESS.
  */
@@ -435,7 +410,7 @@
 
 
 #ifdef __WATCOMC__
-    /*
+    /* 
      * OpenWatcom uses a wine derived winsock2.h that is missing the
      * LPFN_* typedefs.
      */
@@ -457,9 +432,15 @@
 
 
 /*
+ * There is no platform-specific panic routine for Windows in the Tcl internals.
+ */
+
+#define TclpPanic ((Tcl_PanicProc *) NULL)
+
+/*
  *---------------------------------------------------------------------------
- * The following macros and declarations represent the interface between
- * generic and windows-specific parts of Tcl.  Some of the macros may
+ * The following macros and declarations represent the interface between 
+ * generic and windows-specific parts of Tcl.  Some of the macros may 
  * override functions declared in tclInt.h.
  *---------------------------------------------------------------------------
  */
@@ -533,14 +514,14 @@
 
 
 /*
- * The following macros have trivial definitions, allowing generic code to
+ * The following macros have trivial definitions, allowing generic code to 
  * address platform-specific issues.
  */
 
 #define TclpReleaseFile(file)	ckfree((char *) file)
 
 /*
- * The following macros and declarations wrap the C runtime library
+ * The following macros and declarations wrap the C runtime library 
  * functions.
  */
 
