/*
 * tclWinFile.c --
 *
 *	This file contains temporary wrappers around UNIX file handling
 *	functions. These wrappers map the UNIX functions to Win32 HANDLE-style
 *	files, which can be manipulated through the Win32 console redirection
 *	interfaces.
 *
 * Copyright (c) 1995-1998 Sun Microsystems, Inc.
 *
 * See the file "license.terms" for information on usage and redistribution of
 * this file, and for a DISCLAIMER OF ALL WARRANTIES.
 *
 * RCS: @(#) $Id$
 */

/* #define _WIN32_WINNT	0x0500 */

#include "tclWinInt.h"
#include "tclFileSystem.h"
#include <winioctl.h>
#include <sys/stat.h>
#include <shlobj.h>
#include <lmaccess.h>		/* For TclpGetUserHome(). */

/*
 * The number of 100-ns intervals between the Windows system epoch (1601-01-01
 * on the proleptic Gregorian calendar) and the Posix epoch (1970-01-01).
 */

#define POSIX_EPOCH_AS_FILETIME	\
	((Tcl_WideInt) 116444736 * (Tcl_WideInt) 1000000000)

/*
 * Declarations for 'link' related information. This information should come
 * with VC++ 6.0, but is not in some older SDKs. In any case it is not well
 * documented.
 */

#ifndef IO_REPARSE_TAG_RESERVED_ONE
#  define IO_REPARSE_TAG_RESERVED_ONE	0x000000001
#endif
#ifndef IO_REPARSE_TAG_RESERVED_RANGE
#  define IO_REPARSE_TAG_RESERVED_RANGE	0x000000001
#endif
#ifndef IO_REPARSE_TAG_VALID_VALUES
#  define IO_REPARSE_TAG_VALID_VALUES	0x0E000FFFF
#endif
#ifndef IO_REPARSE_TAG_HSM
#  define IO_REPARSE_TAG_HSM		0x0C0000004
#endif
#ifndef IO_REPARSE_TAG_NSS
#  define IO_REPARSE_TAG_NSS		0x080000005
#endif
#ifndef IO_REPARSE_TAG_NSSRECOVER
#  define IO_REPARSE_TAG_NSSRECOVER	0x080000006
#endif
#ifndef IO_REPARSE_TAG_SIS
#  define IO_REPARSE_TAG_SIS		0x080000007
#endif
#ifndef IO_REPARSE_TAG_DFS
#  define IO_REPARSE_TAG_DFS		0x080000008
#endif

#ifndef IO_REPARSE_TAG_RESERVED_ZERO
#  define IO_REPARSE_TAG_RESERVED_ZERO	0x00000000
#endif
#ifndef FILE_FLAG_OPEN_REPARSE_POINT
#  define FILE_FLAG_OPEN_REPARSE_POINT	0x00200000
#endif
#ifndef IO_REPARSE_TAG_MOUNT_POINT
#  define IO_REPARSE_TAG_MOUNT_POINT	0xA0000003
#endif
#ifndef IsReparseTagValid
#  define IsReparseTagValid(x) \
    (!((x)&~IO_REPARSE_TAG_VALID_VALUES)&&((x)>IO_REPARSE_TAG_RESERVED_RANGE))
#endif
#ifndef IO_REPARSE_TAG_SYMBOLIC_LINK
#  define IO_REPARSE_TAG_SYMBOLIC_LINK	IO_REPARSE_TAG_RESERVED_ZERO
#endif
#ifndef FILE_SPECIAL_ACCESS
#  define FILE_SPECIAL_ACCESS		(FILE_ANY_ACCESS)
#endif
#ifndef FSCTL_SET_REPARSE_POINT
#  define FSCTL_SET_REPARSE_POINT \
    CTL_CODE(FILE_DEVICE_FILE_SYSTEM, 41, METHOD_BUFFERED, FILE_SPECIAL_ACCESS)
#  define FSCTL_GET_REPARSE_POINT \
    CTL_CODE(FILE_DEVICE_FILE_SYSTEM, 42, METHOD_BUFFERED, FILE_ANY_ACCESS)
#  define FSCTL_DELETE_REPARSE_POINT \
    CTL_CODE(FILE_DEVICE_FILE_SYSTEM, 43, METHOD_BUFFERED, FILE_SPECIAL_ACCESS)
#endif
#ifndef INVALID_FILE_ATTRIBUTES
#define INVALID_FILE_ATTRIBUTES		((DWORD)-1)
#endif

/*
 * Maximum reparse buffer info size. The max user defined reparse data is
 * 16KB, plus there's a header.
 */

#define MAX_REPARSE_SIZE		17000

/*
 * Undocumented REPARSE_MOUNTPOINT_HEADER_SIZE structure definition. This is
 * found in winnt.h.
 *
 * IMPORTANT: caution when using this structure, since the actual structures
 * used will want to store a full path in the 'PathBuffer' field, but there
 * isn't room (there's only a single WCHAR!). Therefore one must artificially
 * create a larger space of memory and then cast it to this type. We use the
 * 'DUMMY_REPARSE_BUFFER' struct just below to deal with this problem.
 */

#define REPARSE_MOUNTPOINT_HEADER_SIZE	 8
#ifndef REPARSE_DATA_BUFFER_HEADER_SIZE
typedef struct _REPARSE_DATA_BUFFER {
    DWORD ReparseTag;
    WORD ReparseDataLength;
    WORD Reserved;
    union {
	struct {
	    WORD SubstituteNameOffset;
	    WORD SubstituteNameLength;
	    WORD PrintNameOffset;
	    WORD PrintNameLength;
	    ULONG Flags;
	    WCHAR PathBuffer[1];
	} SymbolicLinkReparseBuffer;
	struct {
	    WORD SubstituteNameOffset;
	    WORD SubstituteNameLength;
	    WORD PrintNameOffset;
	    WORD PrintNameLength;
	    WCHAR PathBuffer[1];
	} MountPointReparseBuffer;
	struct {
	    BYTE DataBuffer[1];
	} GenericReparseBuffer;
    };
} REPARSE_DATA_BUFFER;
#endif

typedef struct {
    REPARSE_DATA_BUFFER dummy;
    WCHAR dummyBuf[MAX_PATH * 3];
} DUMMY_REPARSE_BUFFER;

#if defined(_MSC_VER) && (_MSC_VER <= 1100)
#undef	HAVE_NO_FINDEX_ENUMS
#define HAVE_NO_FINDEX_ENUMS
#elif !defined(_WIN32_WINNT) || (_WIN32_WINNT < 0x0400)
#undef	HAVE_NO_FINDEX_ENUMS
#define HAVE_NO_FINDEX_ENUMS
#endif

#ifdef HAVE_NO_FINDEX_ENUMS
/* These two aren't in VC++ 5.2 headers */
typedef enum _FINDEX_INFO_LEVELS {
    FindExInfoStandard,
    FindExInfoMaxInfoLevel
} FINDEX_INFO_LEVELS;
typedef enum _FINDEX_SEARCH_OPS {
    FindExSearchNameMatch,
    FindExSearchLimitToDirectories,
    FindExSearchLimitToDevices,
    FindExSearchMaxSearchOp
} FINDEX_SEARCH_OPS;
#endif /* HAVE_NO_FINDEX_ENUMS */

/*
 * Other typedefs required by this code.
 */

static time_t		ToCTime(FILETIME fileTime);
static void		FromCTime(time_t posixTime, FILETIME *fileTime);

typedef NET_API_STATUS NET_API_FUNCTION NETUSERGETINFOPROC(
	LPWSTR servername, LPWSTR username, DWORD level, LPBYTE *bufptr);

typedef NET_API_STATUS NET_API_FUNCTION NETAPIBUFFERFREEPROC(LPVOID Buffer);

typedef NET_API_STATUS NET_API_FUNCTION NETGETDCNAMEPROC(
	LPWSTR servername, LPWSTR domainname, LPBYTE *bufptr);

/*
 * Declarations for local functions defined in this file:
 */

static int		NativeAccess(const TCHAR *path, int mode);
static int		NativeDev(const TCHAR *path);
static int		NativeStat(const TCHAR *path, Tcl_StatBuf *statPtr,
			    int checkLinks);
static unsigned short	NativeStatMode(DWORD attr, int checkLinks,
			    int isExec);
static int		NativeIsExec(const TCHAR *path);
static int		NativeReadReparse(const TCHAR *LinkDirectory,
			    REPARSE_DATA_BUFFER *buffer);
static int		NativeWriteReparse(const TCHAR *LinkDirectory,
			    REPARSE_DATA_BUFFER *buffer);
static int		NativeMatchType(int isDrive, DWORD attr,
			    const TCHAR *nativeName, Tcl_GlobTypeData *types);
static int		WinIsDrive(const char *name, int nameLen);
static int		WinIsReserved(const char *path);
static Tcl_Obj *	WinReadLink(const TCHAR *LinkSource);
static Tcl_Obj *	WinReadLinkDirectory(const TCHAR *LinkDirectory);
static int		WinLink(const TCHAR *LinkSource,
			    const TCHAR *LinkTarget, int linkAction);
static int		WinSymLinkDirectory(const TCHAR *LinkDirectory,
			    const TCHAR *LinkTarget);

/*
 *--------------------------------------------------------------------
 *
 * WinLink --
 *
 *	Make a link from source to target.
 *
 *--------------------------------------------------------------------
 */

static int
WinLink(
    const TCHAR *linkSourcePath,
    const TCHAR *linkTargetPath,
    int linkAction)
{
    WCHAR tempFileName[MAX_PATH];
    TCHAR *tempFilePart;
    DWORD attr;

    /*
     * Get the full path referenced by the target.
     */

    if (!tclWinProcs->getFullPathNameProc(linkTargetPath, MAX_PATH,
	    tempFileName, &tempFilePart)) {
	/*
	 * Invalid file.
	 */

	TclWinConvertError(GetLastError());
	return -1;
    }

    /*
     * Make sure source file doesn't exist.
     */

    attr = tclWinProcs->getFileAttributesProc(linkSourcePath);
    if (attr != INVALID_FILE_ATTRIBUTES) {
	Tcl_SetErrno(EEXIST);
	return -1;
    }

    /*
     * Get the full path referenced by the source file/directory.
     */

    if (!tclWinProcs->getFullPathNameProc(linkSourcePath, MAX_PATH,
	    tempFileName, &tempFilePart)) {
	/*
	 * Invalid file.
	 */

	TclWinConvertError(GetLastError());
	return -1;
    }

    /*
     * Check the target.
     */

    attr = tclWinProcs->getFileAttributesProc(linkTargetPath);
    if (attr == INVALID_FILE_ATTRIBUTES) {
	/*
	 * The target doesn't exist.
	 */

	TclWinConvertError(GetLastError());
	return -1;

    } else if ((attr & FILE_ATTRIBUTE_DIRECTORY) == 0) {
	/*
	 * It is a file.
	 */

	if (tclWinProcs->createHardLinkProc == NULL) {
	    Tcl_SetErrno(ENOTDIR);
	    return -1;
	}

	if (linkAction & TCL_CREATE_HARD_LINK) {
	    if (!tclWinProcs->createHardLinkProc(linkSourcePath,
		    linkTargetPath, NULL)) {
		TclWinConvertError(GetLastError());
		return -1;
	    }
	    return 0;

	} else if (linkAction & TCL_CREATE_SYMBOLIC_LINK) {
	    /*
	     * Can't symlink files.
	     */

	    Tcl_SetErrno(ENOTDIR);
	    return -1;
	} else {
	    Tcl_SetErrno(ENODEV);
	    return -1;
	}
    } else {
	/*
	 * We've got a directory. Now check whether what we're trying to do is
	 * reasonable.
	 */

	if (linkAction & TCL_CREATE_SYMBOLIC_LINK) {
	    return WinSymLinkDirectory(linkSourcePath, linkTargetPath);

	} else if (linkAction & TCL_CREATE_HARD_LINK) {
	    /*
	     * Can't hard link directories.
	     */

	    Tcl_SetErrno(EISDIR);
	    return -1;
	} else {
	    Tcl_SetErrno(ENODEV);
	    return -1;
	}
    }
}

/*
 *--------------------------------------------------------------------
 *
 * WinReadLink --
 *
 *	What does 'LinkSource' point to?
 *
 *--------------------------------------------------------------------
 */

static Tcl_Obj *
WinReadLink(
    const TCHAR *linkSourcePath)
{
    WCHAR tempFileName[MAX_PATH];
    TCHAR *tempFilePart;
    DWORD attr;

    /*
     * Get the full path referenced by the target.
     */

    if (!tclWinProcs->getFullPathNameProc(linkSourcePath, MAX_PATH,
	    tempFileName, &tempFilePart)) {
	/*
	 * Invalid file.
	 */

	TclWinConvertError(GetLastError());
	return NULL;
    }

    /*
     * Make sure source file does exist.
     */

    attr = tclWinProcs->getFileAttributesProc(linkSourcePath);
    if (attr == INVALID_FILE_ATTRIBUTES) {
	/*
	 * The source doesn't exist.
	 */

	TclWinConvertError(GetLastError());
	return NULL;

    } else if ((attr & FILE_ATTRIBUTE_DIRECTORY) == 0) {
	/*
	 * It is a file - this is not yet supported.
	 */

	Tcl_SetErrno(ENOTDIR);
	return NULL;
    } else {
	return WinReadLinkDirectory(linkSourcePath);
    }
}

/*
 *--------------------------------------------------------------------
 *
 * WinSymLinkDirectory --
 *
 *	This routine creates a NTFS junction, using the undocumented
 *	FSCTL_SET_REPARSE_POINT structure Win2K uses for mount points and
 *	junctions.
 *
 *	Assumption that linkTargetPath is a valid, existing directory.
 *
 * Returns:
 *	Zero on success.
 *
 *--------------------------------------------------------------------
 */

static int
WinSymLinkDirectory(
    const TCHAR *linkDirPath,
    const TCHAR *linkTargetPath)
{
    DUMMY_REPARSE_BUFFER dummy;
    REPARSE_DATA_BUFFER *reparseBuffer = (REPARSE_DATA_BUFFER *) &dummy;
    int len;
    WCHAR nativeTarget[MAX_PATH];
    WCHAR *loop;

    /*
     * Make the native target name.
     */

    memcpy(nativeTarget, L"\\??\\", 4 * sizeof(WCHAR));
    memcpy(nativeTarget + 4, linkTargetPath,
	   sizeof(WCHAR) * (1+wcslen((WCHAR *) linkTargetPath)));
    len = wcslen(nativeTarget);

    /*
     * We must have backslashes only. This is VERY IMPORTANT. If we have any
     * forward slashes everything appears to work, but the resulting symlink
     * is useless!
     */

    for (loop = nativeTarget; *loop != 0; loop++) {
	if (*loop == L'/') {
	    *loop = L'\\';
	}
    }
    if ((nativeTarget[len-1] == L'\\') && (nativeTarget[len-2] != L':')) {
	nativeTarget[len-1] = 0;
    }

    /*
     * Build the reparse info.
     */

    memset(reparseBuffer, 0, sizeof(DUMMY_REPARSE_BUFFER));
    reparseBuffer->ReparseTag = IO_REPARSE_TAG_MOUNT_POINT;
    reparseBuffer->MountPointReparseBuffer.SubstituteNameLength =
	    wcslen(nativeTarget) * sizeof(WCHAR);
    reparseBuffer->Reserved = 0;
    reparseBuffer->MountPointReparseBuffer.PrintNameLength = 0;
    reparseBuffer->MountPointReparseBuffer.PrintNameOffset =
	    reparseBuffer->MountPointReparseBuffer.SubstituteNameLength
	    + sizeof(WCHAR);
    memcpy(reparseBuffer->MountPointReparseBuffer.PathBuffer, nativeTarget,
	    sizeof(WCHAR)
	    + reparseBuffer->MountPointReparseBuffer.SubstituteNameLength);
    reparseBuffer->ReparseDataLength =
	    reparseBuffer->MountPointReparseBuffer.SubstituteNameLength+12;

    return NativeWriteReparse(linkDirPath, reparseBuffer);
}

/*
 *--------------------------------------------------------------------
 *
 * TclWinSymLinkCopyDirectory --
 *
 *	Copy a Windows NTFS junction. This function assumes that LinkOriginal
 *	exists and is a valid junction point, and that LinkCopy does not
 *	exist.
 *
 * Returns:
 *	Zero on success.
 *
 *--------------------------------------------------------------------
 */

int
TclWinSymLinkCopyDirectory(
    const TCHAR *linkOrigPath,	/* Existing junction - reparse point */
    const TCHAR *linkCopyPath)	/* Will become a duplicate junction */
{
    DUMMY_REPARSE_BUFFER dummy;
    REPARSE_DATA_BUFFER *reparseBuffer = (REPARSE_DATA_BUFFER *) &dummy;

    if (NativeReadReparse(linkOrigPath, reparseBuffer)) {
	return -1;
    }
    return NativeWriteReparse(linkCopyPath, reparseBuffer);
}

/*
 *--------------------------------------------------------------------
 *
 * TclWinSymLinkDelete --
 *
 *	Delete a Windows NTFS junction. Once the junction information is
 *	deleted, the filesystem object becomes an ordinary directory. Unless
 *	'linkOnly' is given, that directory is also removed.
 *
 *	Assumption that LinkOriginal is a valid, existing junction.
 *
 * Returns:
 *	Zero on success.
 *
 *--------------------------------------------------------------------
 */

int
TclWinSymLinkDelete(
    const TCHAR *linkOrigPath,
    int linkOnly)
{
    /*
     * It is a symbolic link - remove it.
     */

    DUMMY_REPARSE_BUFFER dummy;
    REPARSE_DATA_BUFFER *reparseBuffer = (REPARSE_DATA_BUFFER *) &dummy;
    HANDLE hFile;
    DWORD returnedLength;

    memset(reparseBuffer, 0, sizeof(DUMMY_REPARSE_BUFFER));
    reparseBuffer->ReparseTag = IO_REPARSE_TAG_MOUNT_POINT;
    hFile = tclWinProcs->createFileProc(linkOrigPath, GENERIC_WRITE, 0, NULL,
	    OPEN_EXISTING, FILE_FLAG_OPEN_REPARSE_POINT
	    | FILE_FLAG_BACKUP_SEMANTICS, NULL);

    if (hFile != INVALID_HANDLE_VALUE) {
	if (!DeviceIoControl(hFile, FSCTL_DELETE_REPARSE_POINT, reparseBuffer,
		REPARSE_MOUNTPOINT_HEADER_SIZE,NULL,0,&returnedLength,NULL)) {
	    /*
	     * Error setting junction.
	     */

	    TclWinConvertError(GetLastError());
	    CloseHandle(hFile);
	} else {
	    CloseHandle(hFile);
	    if (!linkOnly) {
		tclWinProcs->removeDirectoryProc(linkOrigPath);
	    }
	    return 0;
	}
    }
    return -1;
}

/*
 *--------------------------------------------------------------------
 *
 * WinReadLinkDirectory --
 *
 *	This routine reads a NTFS junction, using the undocumented
 *	FSCTL_GET_REPARSE_POINT structure Win2K uses for mount points and
 *	junctions.
 *
 *	Assumption that LinkDirectory is a valid, existing directory.
 *
 * Returns:
 *	A Tcl_Obj with refCount of 1 (i.e. owned by the caller), or NULL if
 *	anything went wrong.
 *
 *	In the future we should enhance this to return a path object rather
 *	than a string.
 *
 *--------------------------------------------------------------------
 */

static Tcl_Obj *
WinReadLinkDirectory(
    const TCHAR *linkDirPath)
{
    int attr, len, offset;
    DUMMY_REPARSE_BUFFER dummy;
    REPARSE_DATA_BUFFER *reparseBuffer = (REPARSE_DATA_BUFFER *) &dummy;
    Tcl_Obj *retVal;
    Tcl_DString ds;
    const char *copy;

    attr = tclWinProcs->getFileAttributesProc(linkDirPath);
    if (!(attr & FILE_ATTRIBUTE_REPARSE_POINT)) {
	goto invalidError;
    }
    if (NativeReadReparse(linkDirPath, reparseBuffer)) {
	return NULL;
    }

    switch (reparseBuffer->ReparseTag) {
    case 0x80000000|IO_REPARSE_TAG_SYMBOLIC_LINK:
    case IO_REPARSE_TAG_SYMBOLIC_LINK:
    case IO_REPARSE_TAG_MOUNT_POINT:
	/*
	 * Certain native path representations on Windows have a special
	 * prefix to indicate that they are to be treated specially. For
	 * example extremely long paths, or symlinks, or volumes mounted
	 * inside directories.
	 *
	 * There is an assumption in this code that 'wide' interfaces are
	 * being used (see tclWin32Dll.c), which is true for the only systems
	 * which support reparse tags at present. If that changes in the
	 * future, this code will have to be generalised.
	 */

	offset = 0;
	if (reparseBuffer->MountPointReparseBuffer.PathBuffer[0] == L'\\') {
	    /*
	     * Check whether this is a mounted volume.
	     */

	    if (wcsncmp(reparseBuffer->MountPointReparseBuffer.PathBuffer,
		    L"\\??\\Volume{",11) == 0) {
		char drive;

		/*
		 * There is some confusion between \??\ and \\?\ which we have
		 * to fix here. It doesn't seem very well documented.
		 */

		reparseBuffer->MountPointReparseBuffer.PathBuffer[1]=L'\\';

		/*
		 * Check if a corresponding drive letter exists, and use that
		 * if it is found
		 */

		drive = TclWinDriveLetterForVolMountPoint(
			reparseBuffer->MountPointReparseBuffer.PathBuffer);
		if (drive != -1) {
		    char driveSpec[3] = {
			'\0', ':', '\0'
		    };

		    driveSpec[0] = drive;
		    retVal = Tcl_NewStringObj(driveSpec,2);
		    Tcl_IncrRefCount(retVal);
		    return retVal;
		}

		/*
		 * This is actually a mounted drive, which doesn't exists as a
		 * DOS drive letter. This means the path isn't actually a
		 * link, although we partially treat it like one ('file type'
		 * will return 'link'), but then the link will actually just
		 * be treated like an ordinary directory. I don't believe any
		 * serious inconsistency will arise from this, but it is
		 * something to be aware of.
		 */

		goto invalidError;
	    } else if (wcsncmp(reparseBuffer->MountPointReparseBuffer
		    .PathBuffer, L"\\\\?\\",4) == 0) {
		/*
		 * Strip off the prefix.
		 */

		offset = 4;
	    } else if (wcsncmp(reparseBuffer->MountPointReparseBuffer
		    .PathBuffer, L"\\??\\",4) == 0) {
		/*
		 * Strip off the prefix.
		 */

		offset = 4;
	    }
	}

	Tcl_WinTCharToUtf((const char *)
		reparseBuffer->MountPointReparseBuffer.PathBuffer,
		(int) reparseBuffer->MountPointReparseBuffer
		.SubstituteNameLength, &ds);

	copy = Tcl_DStringValue(&ds)+offset;
	len = Tcl_DStringLength(&ds)-offset;
	retVal = Tcl_NewStringObj(copy,len);
	Tcl_IncrRefCount(retVal);
	Tcl_DStringFree(&ds);
	return retVal;
    }

  invalidError:
    Tcl_SetErrno(EINVAL);
    return NULL;
}

/*
 *--------------------------------------------------------------------
 *
 * NativeReadReparse --
 *
 *	Read the junction/reparse information from a given NTFS directory.
 *
 *	Assumption that linkDirPath is a valid, existing directory.
 *
 * Returns:
 *	Zero on success.
 *
 *--------------------------------------------------------------------
 */

static int
NativeReadReparse(
    const TCHAR *linkDirPath,	/* The junction to read */
    REPARSE_DATA_BUFFER *buffer)/* Pointer to buffer. Cannot be NULL */
{
    HANDLE hFile;
    DWORD returnedLength;

    hFile = tclWinProcs->createFileProc(linkDirPath, GENERIC_READ, 0, NULL,
	    OPEN_EXISTING, FILE_FLAG_OPEN_REPARSE_POINT
	    | FILE_FLAG_BACKUP_SEMANTICS, NULL);

    if (hFile == INVALID_HANDLE_VALUE) {
	/*
	 * Error creating directory.
	 */

	TclWinConvertError(GetLastError());
	return -1;
    }

    /*
     * Get the link.
     */

    if (!DeviceIoControl(hFile, FSCTL_GET_REPARSE_POINT, NULL, 0, buffer,
	    sizeof(DUMMY_REPARSE_BUFFER), &returnedLength, NULL)) {
	/*
	 * Error setting junction.
	 */

	TclWinConvertError(GetLastError());
	CloseHandle(hFile);
	return -1;
    }
    CloseHandle(hFile);

    if (!IsReparseTagValid(buffer->ReparseTag)) {
	Tcl_SetErrno(EINVAL);
	return -1;
    }
    return 0;
}

/*
 *--------------------------------------------------------------------
 *
 * NativeWriteReparse --
 *
 *	Write the reparse information for a given directory.
 *
 *	Assumption that LinkDirectory does not exist.
 *
 *--------------------------------------------------------------------
 */

static int
NativeWriteReparse(
    const TCHAR *linkDirPath,
    REPARSE_DATA_BUFFER *buffer)
{
    HANDLE hFile;
    DWORD returnedLength;

    /*
     * Create the directory - it must not already exist.
     */

    if (tclWinProcs->createDirectoryProc(linkDirPath, NULL) == 0) {
	/*
	 * Error creating directory.
	 */

	TclWinConvertError(GetLastError());
	return -1;
    }
    hFile = tclWinProcs->createFileProc(linkDirPath, GENERIC_WRITE, 0, NULL,
	    OPEN_EXISTING, FILE_FLAG_OPEN_REPARSE_POINT
	    | FILE_FLAG_BACKUP_SEMANTICS, NULL);
    if (hFile == INVALID_HANDLE_VALUE) {
	/*
	 * Error creating directory.
	 */

	TclWinConvertError(GetLastError());
	return -1;
    }

    /*
     * Set the link.
     */

    if (!DeviceIoControl(hFile, FSCTL_SET_REPARSE_POINT, buffer,
	    (DWORD) buffer->ReparseDataLength + REPARSE_MOUNTPOINT_HEADER_SIZE,
	    NULL, 0, &returnedLength, NULL)) {
	/*
	 * Error setting junction.
	 */

	TclWinConvertError(GetLastError());
	CloseHandle(hFile);
	tclWinProcs->removeDirectoryProc(linkDirPath);
	return -1;
    }
    CloseHandle(hFile);

    /*
     * We succeeded.
     */

    return 0;
}

/*
 *---------------------------------------------------------------------------
 *
 * TclpFindExecutable --
 *
 *	This function computes the absolute path name of the current
 *	application.
 *
 * Results:
 *	None.
 *
 * Side effects:
 *	The computed path is stored.
 *
 *---------------------------------------------------------------------------
 */

void
TclpFindExecutable(
    const char *argv0)		/* The value of the application's argv[0]
				 * (native). */
{
    WCHAR wName[MAX_PATH];
    char name[MAX_PATH * TCL_UTF_MAX];

    /*
     * Under Windows we ignore argv0, and return the path for the file used to
     * create this process.
     */

    if (GetModuleFileNameW(NULL, wName, MAX_PATH) == 0) {
	GetModuleFileNameA(NULL, name, sizeof(name));

	/*
	 * Convert to WCHAR to get out of ANSI codepage
	 */

	MultiByteToWideChar(CP_ACP, 0, name, -1, wName, MAX_PATH);
    }

    WideCharToMultiByte(CP_UTF8, 0, wName, -1, name, sizeof(name), NULL,NULL);
    TclWinNoBackslash(name);
    TclSetObjNameOfExecutable(Tcl_NewStringObj(name, -1), NULL);
}

/*
 *----------------------------------------------------------------------
 *
 * TclpMatchInDirectory --
 *
 *	This routine is used by the globbing code to search a directory for
 *	all files which match a given pattern.
 *
 * Results:
 *	The return value is a standard Tcl result indicating whether an error
 *	occurred in globbing. Errors are left in interp, good results are
 *	lappended to resultPtr (which must be a valid object).
 *
 * Side effects:
 *	None.
 *
 *----------------------------------------------------------------------
 */

int
TclpMatchInDirectory(
    Tcl_Interp *interp,		/* Interpreter to receive errors. */
    Tcl_Obj *resultPtr,		/* List object to lappend results. */
    Tcl_Obj *pathPtr,		/* Contains path to directory to search. */
    const char *pattern,	/* Pattern to match against. */
    Tcl_GlobTypeData *types)	/* Object containing list of acceptable types.
				 * May be NULL. In particular the directory
				 * flag is very important. */
{
    const TCHAR *native;

    if (types != NULL && types->type == TCL_GLOB_TYPE_MOUNT) {
	/*
	 * The native filesystem never adds mounts.
	 */

	return TCL_OK;
    }

    if (pattern == NULL || (*pattern == '\0')) {
	Tcl_Obj *norm = Tcl_FSGetNormalizedPath(NULL, pathPtr);
	if (norm != NULL) {
	    /*
	     * Match a single file directly.
	     */

	    int len;
	    DWORD attr;
	    const char *str = Tcl_GetStringFromObj(norm,&len);

	    native = (const TCHAR *) Tcl_FSGetNativePath(pathPtr);

	    if (tclWinProcs->getFileAttributesExProc == NULL) {
		attr = tclWinProcs->getFileAttributesProc(native);
		if (attr == INVALID_FILE_ATTRIBUTES) {
		    return TCL_OK;
		}
	    } else {
		WIN32_FILE_ATTRIBUTE_DATA data;

		if (tclWinProcs->getFileAttributesExProc(native,
			GetFileExInfoStandard, &data) != TRUE) {
		    return TCL_OK;
		}
		attr = data.dwFileAttributes;
	    }

	    if (NativeMatchType(WinIsDrive(str,len), attr, native, types)) {
		Tcl_ListObjAppendElement(interp, resultPtr, pathPtr);
	    }
	}
	return TCL_OK;
    } else {
	DWORD attr;
	HANDLE handle;
	WIN32_FIND_DATAT data;
	const char *dirName;	/* UTF-8 dir name, later with pattern
				 * appended. */
	int dirLength;
	int matchSpecialDots;
	Tcl_DString ds;		/* Native encoding of dir, also used
				 * temporarily for other things. */
	Tcl_DString dsOrig;	/* UTF-8 encoding of dir. */
	Tcl_Obj *fileNamePtr;
	char lastChar;

	/*
	 * Get the normalized path representation (the main thing is we dont
	 * want any '~' sequences).
	 */

	fileNamePtr = Tcl_FSGetNormalizedPath(interp, pathPtr);
	if (fileNamePtr == NULL) {
	    return TCL_ERROR;
	}

	/*
	 * Verify that the specified path exists and is actually a directory.
	 */

	native = Tcl_FSGetNativePath(pathPtr);
	if (native == NULL) {
	    return TCL_OK;
	}
	attr = tclWinProcs->getFileAttributesProc(native);

	if ((attr == INVALID_FILE_ATTRIBUTES) 
	    || ((attr & FILE_ATTRIBUTE_DIRECTORY) == 0)) {
	    return TCL_OK;
	}

	/*
	 * Build up the directory name for searching, including a trailing
	 * directory separator.
	 */

	Tcl_DStringInit(&dsOrig);
	dirName = Tcl_GetStringFromObj(fileNamePtr, &dirLength);
	Tcl_DStringAppend(&dsOrig, dirName, dirLength);

	lastChar = dirName[dirLength -1];
	if ((lastChar != '\\') && (lastChar != '/') && (lastChar != ':')) {
	    Tcl_DStringAppend(&dsOrig, "/", 1);
	    dirLength++;
	}
	dirName = Tcl_DStringValue(&dsOrig);

	/*
	 * We need to check all files in the directory, so we append '*.*' to
	 * the path, unless the pattern we've been given is rather simple,
	 * when we can use that instead.
	 */

	if (strpbrk(pattern, "[]\\") == NULL) {
	    /*
	     * The pattern is a simple one containing just '*' and/or '?'.
	     * This means we can get the OS to help us, by passing it the
	     * pattern.
	     */

	    dirName = Tcl_DStringAppend(&dsOrig, pattern, -1);
	} else {
	    dirName = Tcl_DStringAppend(&dsOrig, "*.*", 3);
	}

	native = Tcl_WinUtfToTChar(dirName, -1, &ds);
	if (tclWinProcs->findFirstFileExProc == NULL || (types == NULL)
		|| (types->type != TCL_GLOB_TYPE_DIR)) {
	    handle = tclWinProcs->findFirstFileProc(native, &data);
	} else {
	    /*
	     * We can be more efficient, for pure directory requests.
	     */

	    handle = tclWinProcs->findFirstFileExProc(native,
		    FindExInfoStandard, &data,
		    FindExSearchLimitToDirectories, NULL, 0);
	}

	if (handle == INVALID_HANDLE_VALUE) {
	    DWORD err = GetLastError();
	    Tcl_DStringFree(&ds);
	    if (err == ERROR_FILE_NOT_FOUND) {
		/*
		 * We used our 'pattern' above, and matched nothing. This
		 * means we just return TCL_OK, indicating no results found.
		 */

		Tcl_DStringFree(&dsOrig);
		return TCL_OK;
	    }

	    TclWinConvertError(err);
	    if (interp != NULL) {
		Tcl_ResetResult(interp);
		Tcl_AppendResult(interp, "couldn't read directory \"",
			Tcl_DStringValue(&dsOrig), "\": ",
			Tcl_PosixError(interp), NULL);
	    }
	    Tcl_DStringFree(&dsOrig);
	    return TCL_ERROR;
	}
	Tcl_DStringFree(&ds);

	/*
	 * We may use this later, so we must restore it to its length
	 * including the directory delimiter.
	 */

	Tcl_DStringSetLength(&dsOrig, dirLength);

	/*
	 * Check to see if the pattern should match the special . and
	 * .. names, referring to the current directory, or the directory
	 * above. We need a special check for this because paths beginning
	 * with a dot are not considered hidden on Windows, and so otherwise a
	 * relative glob like 'glob -join * *' will actually return
	 * './. ../..' etc.
	 */

	if ((pattern[0] == '.')
		|| ((pattern[0] == '\\') && (pattern[1] == '.'))) {
	    matchSpecialDots = 1;
	} else {
	    matchSpecialDots = 0;
	}

	/*
	 * Now iterate over all of the files in the directory, starting with
	 * the first one we found.
	 */

	do {
	    const char *utfname;
	    int checkDrive = 0, isDrive;
	    DWORD attr;

	    if (tclWinProcs->useWide) {
		native = (const TCHAR *) data.w.cFileName;
		attr = data.w.dwFileAttributes;
	    } else {
		native = (const TCHAR *) data.a.cFileName;
		attr = data.a.dwFileAttributes;
	    }

	    utfname = Tcl_WinTCharToUtf(native, -1, &ds);

	    if (!matchSpecialDots) {
		/*
		 * If it is exactly '.' or '..' then we ignore it.
		 */

		if ((utfname[0] == '.') && (utfname[1] == '\0'
			|| (utfname[1] == '.' && utfname[2] == '\0'))) {
		    Tcl_DStringFree(&ds);
		    continue;
		}
	    } else if (utfname[0] == '.' && utfname[1] == '.'
		    && utfname[2] == '\0') {
		/*
		 * Have to check if this is a drive below, so we can correctly
		 * match 'hidden' and not hidden files.
		 */

		checkDrive = 1;
	    }

	    /*
	     * Check to see if the file matches the pattern. Note that we are
	     * ignoring the case sensitivity flag because Windows doesn't
	     * honor case even if the volume is case sensitive. If the volume
	     * also doesn't preserve case, then we previously returned the
	     * lower case form of the name. This didn't seem quite right since
	     * there are non-case-preserving volumes that actually return
	     * mixed case. So now we are returning exactly what we get from
	     * the system.
	     */

	    if (Tcl_StringCaseMatch(utfname, pattern, 1)) {
		/*
		 * If the file matches, then we need to process the remainder
		 * of the path.
		 */

		if (checkDrive) {
		    const char *fullname = Tcl_DStringAppend(&dsOrig, utfname,
			    Tcl_DStringLength(&ds));
		    isDrive = WinIsDrive(fullname, Tcl_DStringLength(&dsOrig));
		    Tcl_DStringSetLength(&dsOrig, dirLength);
		} else {
		    isDrive = 0;
		}
		if (NativeMatchType(isDrive, attr, native, types)) {
		    Tcl_ListObjAppendElement(interp, resultPtr,
			    TclNewFSPathObj(pathPtr, utfname,
				    Tcl_DStringLength(&ds)));
		}
	    }

	    /*
	     * Free ds here to ensure that native is valid above.
	     */

	    Tcl_DStringFree(&ds);
	} while (tclWinProcs->findNextFileProc(handle, &data) == TRUE);

	FindClose(handle);
	Tcl_DStringFree(&dsOrig);
	return TCL_OK;
    }
}

/*
 * Does the given path represent a root volume? We need this special case
 * because for NTFS root volumes, the getFileAttributesProc returns a 'hidden'
 * attribute when it should not.
 */

static int
WinIsDrive(
    const char *name,		/* Name (UTF-8) */
    int len)			/* Length of name */
{
    int remove = 0;

    while (len > 4) {
	if ((name[len-1] != '.' || name[len-2] != '.')
		|| (name[len-3] != '/' && name[len-3] != '\\')) {
	    /*
	     * We don't have '/..' at the end.
	     */

	    if (remove == 0) {
		break;
	    }
	    remove--;
	    while (len > 0) {
		len--;
		if (name[len] == '/' || name[len] == '\\') {
		    break;
		}
	    }
	    if (len < 4) {
		len++;
		break;
	    }
	} else {
	    /*
	     * We do have '/..'
	     */

	    len -= 3;
	    remove++;
	}
    }

    if (len < 4) {
	if (len == 0) {
	    /*
	     * Not sure if this is possible, but we pass it on anyway.
	     */
	} else if (len == 1 && (name[0] == '/' || name[0] == '\\')) {
	    /*
	     * Path is pointing to the root volume.
	     */

	    return 1;
	} else if ((name[1] == ':')
		   && (len == 2 || (name[2] == '/' || name[2] == '\\'))) {
	    /*
	     * Path is of the form 'x:' or 'x:/' or 'x:\'
	     */

	    return 1;
	}
    }

    return 0;
}

/*
 * Does the given path represent a reserved window path name? If not return 0,
 * if true, return the number of characters of the path that we actually want
 * (not any trailing :).
 */

static int
WinIsReserved(
    const char *path)		/* Path in UTF-8 */
{
    if ((path[0] == 'c' || path[0] == 'C')
	    && (path[1] == 'o' || path[1] == 'O')) {
	if ((path[2] == 'm' || path[2] == 'M')
		&& path[3] >= '1' && path[3] <= '4') {
	    /*
	     * May have match for 'com[1-4]:?', which is a serial port.
	     */

	    if (path[4] == '\0') {
		return 4;
	    } else if (path [4] == ':' && path[5] == '\0') {
		return 4;
	    }
	} else if ((path[2] == 'n' || path[2] == 'N') && path[3] == '\0') {
	    /*
	     * Have match for 'con'
	     */

	    return 3;
	}

    } else if ((path[0] == 'l' || path[0] == 'L')
	    && (path[1] == 'p' || path[1] == 'P')
	    && (path[2] == 't' || path[2] == 'T')) {
	if (path[3] >= '1' && path[3] <= '3') {
	    /*
	     * May have match for 'lpt[1-3]:?'
	     */

	    if (path[4] == '\0') {
		return 4;
	    } else if (path [4] == ':' && path[5] == '\0') {
		return 4;
	    }
	}

    } else if (!strcasecmp(path, "prn") || !strcasecmp(path, "nul")
	    || !strcasecmp(path, "aux")) {
	/*
	 * Have match for 'prn', 'nul' or 'aux'.
	 */

	return 3;
    }
    return 0;
}

/*
 *----------------------------------------------------------------------
 *
 * NativeMatchType --
 *
 *	This function needs a special case for a path which is a root volume,
 *	because for NTFS root volumes, the getFileAttributesProc returns a
 *	'hidden' attribute when it should not.
 *
 *	We never make any calss to a 'get attributes' routine here, since we
 *	have arranged things so that our caller already knows such
 *	information.
 *
 * Results:
 *	0 = file doesn't match
 *	1 = file matches
 *
 *----------------------------------------------------------------------
 */

static int
NativeMatchType(
    int isDrive,		/* Is this a drive. */
    DWORD attr,			/* We already know the attributes for the
				 * file. */
    const TCHAR *nativeName,	/* Native path to check. */
    Tcl_GlobTypeData *types)	/* Type description to match against. */
{
    /*
     * 'attr' represents the attributes of the file, but we only want to
     * retrieve this info if it is absolutely necessary because it is an
     * expensive call. Unfortunately, to deal with hidden files properly, we
     * must always retrieve it.
     */

    if (types == NULL) {
	/*
	 * If invisible, don't return the file.
	 */

	if (attr & FILE_ATTRIBUTE_HIDDEN && !isDrive) {
	    return 0;
	}
    } else {
	if (attr & FILE_ATTRIBUTE_HIDDEN && !isDrive) {
	    /*
	     * If invisible.
	     */

	    if ((types->perm == 0) || !(types->perm & TCL_GLOB_PERM_HIDDEN)) {
		return 0;
	    }
	} else {
	    /*
	     * Visible.
	     */

	    if (types->perm & TCL_GLOB_PERM_HIDDEN) {
		return 0;
	    }
	}

	if (types->perm != 0) {
	    if (((types->perm & TCL_GLOB_PERM_RONLY) &&
			!(attr & FILE_ATTRIBUTE_READONLY)) ||
		    ((types->perm & TCL_GLOB_PERM_R) &&
			(0 /* File exists => R_OK on Windows */)) ||
		    ((types->perm & TCL_GLOB_PERM_W) &&
			(attr & FILE_ATTRIBUTE_READONLY)) ||
		    ((types->perm & TCL_GLOB_PERM_X) &&
			(!(attr & FILE_ATTRIBUTE_DIRECTORY)
			 && !NativeIsExec(nativeName)))) {
		return 0;
	    }
	}
	if ((types->type & TCL_GLOB_TYPE_DIR)
		&& (attr & FILE_ATTRIBUTE_DIRECTORY)) {
	    /*
	     * Quicker test for directory, which is a common case.
	     */

	    return 1;

	} else if (types->type != 0) {
	    unsigned short st_mode;
	    int isExec = NativeIsExec(nativeName);

	    st_mode = NativeStatMode(attr, 0, isExec);

	    /*
	     * In order bcdpfls as in 'find -t'
	     */

	    if (((types->type&TCL_GLOB_TYPE_BLOCK)    && S_ISBLK(st_mode)) ||
		    ((types->type&TCL_GLOB_TYPE_CHAR) && S_ISCHR(st_mode)) ||
		    ((types->type&TCL_GLOB_TYPE_DIR)  && S_ISDIR(st_mode)) ||
		    ((types->type&TCL_GLOB_TYPE_PIPE) && S_ISFIFO(st_mode)) ||
#ifdef S_ISSOCK
		    ((types->type&TCL_GLOB_TYPE_SOCK) && S_ISSOCK(st_mode)) ||
#endif
		    ((types->type&TCL_GLOB_TYPE_FILE) && S_ISREG(st_mode))) {
		/*
		 * Do nothing - this file is ok.
		 */
	    } else {
#ifdef S_ISLNK
		if (types->type & TCL_GLOB_TYPE_LINK) {
		    st_mode = NativeStatMode(attr, 1, isExec);
		    if (S_ISLNK(st_mode)) {
			return 1;
		    }
		}
#endif
		return 0;
	    }
	}
    }
    return 1;
}

/*
 *----------------------------------------------------------------------
 *
 * TclpGetUserHome --
 *
 *	This function takes the passed in user name and finds the
 *	corresponding home directory specified in the password file.
 *
 * Results:
 *	The result is a pointer to a string specifying the user's home
 *	directory, or NULL if the user's home directory could not be
 *	determined. Storage for the result string is allocated in bufferPtr;
 *	the caller must call Tcl_DStringFree() when the result is no longer
 *	needed.
 *
 * Side effects:
 *	None.
 *
 *----------------------------------------------------------------------
 */

const char *
TclpGetUserHome(
    const char *name,		/* User name for desired home directory. */
    Tcl_DString *bufferPtr)	/* Uninitialized or free DString filled with
				 * name of user's home directory. */
{
    const char *result;
    HINSTANCE netapiInst;

    result = NULL;
    Tcl_DStringInit(bufferPtr);

    netapiInst = LoadLibraryA("netapi32.dll");
    if (netapiInst != NULL) {
	NETAPIBUFFERFREEPROC *netApiBufferFreeProc;
	NETGETDCNAMEPROC *netGetDCNameProc;
	NETUSERGETINFOPROC *netUserGetInfoProc;

	netApiBufferFreeProc = (NETAPIBUFFERFREEPROC *)
		GetProcAddress(netapiInst, "NetApiBufferFree");
	netGetDCNameProc = (NETGETDCNAMEPROC *)
		GetProcAddress(netapiInst, "NetGetDCName");
	netUserGetInfoProc = (NETUSERGETINFOPROC *)
		GetProcAddress(netapiInst, "NetUserGetInfo");

	if ((netUserGetInfoProc != NULL) && (netGetDCNameProc != NULL)
		&& (netApiBufferFreeProc != NULL)) {
	    USER_INFO_1 *uiPtr, **uiPtrPtr = &uiPtr;
	    Tcl_DString ds;
	    int nameLen, badDomain;
	    char *domain;
	    WCHAR *wName, *wHomeDir, *wDomain, **wDomainPtr = &wDomain;
	    WCHAR buf[MAX_PATH];

	    badDomain = 0;
	    nameLen = -1;
	    wDomain = NULL;
	    domain = strchr(name, '@');
	    if (domain != NULL) {
		Tcl_DStringInit(&ds);
		wName = Tcl_UtfToUniCharDString(domain + 1, -1, &ds);
		badDomain = netGetDCNameProc(NULL, wName,
			(LPBYTE *) wDomainPtr);
		Tcl_DStringFree(&ds);
		nameLen = domain - name;
	    }
	    if (badDomain == 0) {
		Tcl_DStringInit(&ds);
		wName = Tcl_UtfToUniCharDString(name, nameLen, &ds);
		if (netUserGetInfoProc(wDomain, wName, 1,
			(LPBYTE *) uiPtrPtr) == 0) {
		    wHomeDir = uiPtr->usri1_home_dir;
		    if ((wHomeDir != NULL) && (wHomeDir[0] != L'\0')) {
			Tcl_UniCharToUtfDString(wHomeDir, lstrlenW(wHomeDir),
				bufferPtr);
		    } else {
			/*
			 * User exists but has no home dir. Return
			 * "{Windows Drive}:/users/default".
			 */

			GetWindowsDirectoryW(buf, MAX_PATH);
			Tcl_UniCharToUtfDString(buf, 2, bufferPtr);
			Tcl_DStringAppend(bufferPtr, "/users/default", -1);
		    }
		    result = Tcl_DStringValue(bufferPtr);
		    netApiBufferFreeProc((void *) uiPtr);
		}
		Tcl_DStringFree(&ds);
	    }
	    if (wDomain != NULL) {
		netApiBufferFreeProc((void *) wDomain);
	    }
	}
	FreeLibrary(netapiInst);
    }
    if (result == NULL) {
	/*
	 * Look in the "Password Lists" section of system.ini for the local
	 * user. There are also entries in that section that begin with a "*"
	 * character that are used by Windows for other purposes; ignore user
	 * names beginning with a "*".
	 */

	char buf[MAX_PATH];

	if (name[0] != '*') {
	    if (GetPrivateProfileStringA("Password Lists", name, "", buf,
		    MAX_PATH, "system.ini") > 0) {
		/*
		 * User exists, but there is no such thing as a home directory
		 * in system.ini. Return "{Windows drive}:/".
		 */

		GetWindowsDirectoryA(buf, MAX_PATH);
		Tcl_DStringAppend(bufferPtr, buf, 3);
		result = Tcl_DStringValue(bufferPtr);
	    }
	}
    }

    return result;
}

/*
 *---------------------------------------------------------------------------
 *
 * NativeAccess --
 *
 *	This function replaces the library version of access(), fixing the
 *	following bugs:
 *
 *	1. access() returns that all files have execute permission.
 *
 * Results:
 *	See access documentation.
 *
 * Side effects:
 *	See access documentation.
 *
 *---------------------------------------------------------------------------
 */

static int
NativeAccess(
    const TCHAR *nativePath,	/* Path of file to access, native encoding. */
    int mode)			/* Permission setting. */
{
    DWORD attr;

    attr = tclWinProcs->getFileAttributesProc(nativePath);

    if (attr == INVALID_FILE_ATTRIBUTES) {
	/*
	 * File might not exist.
	 */

	WIN32_FIND_DATAT ffd;
	HANDLE hFind;
	hFind = tclWinProcs->findFirstFileProc(nativePath, &ffd);
	if (hFind != INVALID_HANDLE_VALUE) {
	    attr = ffd.w.dwFileAttributes;
	    FindClose(hFind);
	} else {
	    TclWinConvertError(GetLastError());
	    return -1;
	}
    }

    if ((mode & W_OK)
	    && (tclWinProcs->getFileSecurityProc == NULL)
	    && (attr & FILE_ATTRIBUTE_READONLY)) {
	/*
	 * We don't have the advanced 'getFileSecurityProc', and our
	 * attributes say the file is not writable. If we do have
	 * 'getFileSecurityProc', we'll do a more robust XP-related check
	 * below.
	 */

	Tcl_SetErrno(EACCES);
	return -1;
    }

    if (mode & X_OK) {
	if (!(attr & FILE_ATTRIBUTE_DIRECTORY) && !NativeIsExec(nativePath)) {
	    /*
	     * It's not a directory and doesn't have the correct extension.
	     * Therefore it can't be executable
	     */

	    Tcl_SetErrno(EACCES);
	    return -1;
	}
    }

    /*
     * It looks as if the permissions are ok, but if we are on NT, 2000 or XP,
     * we have a more complex permissions structure so we try to check that.
     * The code below is remarkably complex for such a simple thing as finding
     * what permissions the OS has set for a file.
     *
     * If we are simply checking for file existence, then we don't need all
     * these complications (which are really quite slow: with this code 'file
     * readable' is 5-6 times slower than 'file exists').
     */

    if ((mode != F_OK) && (tclWinProcs->getFileSecurityProc != NULL)) {
	SECURITY_DESCRIPTOR *sdPtr = NULL;
	unsigned long size;
	GENERIC_MAPPING genMap;
	HANDLE hToken = NULL;
	DWORD desiredAccess = 0, grantedAccess = 0;
	BOOL accessYesNo = FALSE;
	PRIVILEGE_SET privSet;
	DWORD privSetSize = sizeof(PRIVILEGE_SET);
	int error;

	/*
	 * First find out how big the buffer needs to be.
	 */

	size = 0;
	tclWinProcs->getFileSecurityProc(nativePath,
		OWNER_SECURITY_INFORMATION | GROUP_SECURITY_INFORMATION
		| DACL_SECURITY_INFORMATION, 0, 0, &size);

	/*
	 * Should have failed with ERROR_INSUFFICIENT_BUFFER
	 */

	error = GetLastError();
	if (error != ERROR_INSUFFICIENT_BUFFER) {
	    /*
	     * Most likely case is ERROR_ACCESS_DENIED, which we will convert
	     * to EACCES - just what we want!
	     */

	    TclWinConvertError((DWORD) error);
	    return -1;
	}

	/*
	 * Now size contains the size of buffer needed.
	 */

	sdPtr = (SECURITY_DESCRIPTOR *) HeapAlloc(GetProcessHeap(), 0, size);

	if (sdPtr == NULL) {
	    goto accessError;
	}

	/*
	 * Call GetFileSecurity() for real.
	 */

	if (!tclWinProcs->getFileSecurityProc(nativePath,
		OWNER_SECURITY_INFORMATION | GROUP_SECURITY_INFORMATION
		| DACL_SECURITY_INFORMATION, sdPtr, size, &size)) {
	    /*
	     * Error getting owner SD
	     */

	    goto accessError;
	}

	/*
	 * Perform security impersonation of the user and open the resulting
	 * thread token.
	 */

	if (!tclWinProcs->impersonateSelfProc(SecurityImpersonation)) {
	    /*
	     * Unable to perform security impersonation.
	     */

	    goto accessError;
	}
	if (!tclWinProcs->openThreadTokenProc(GetCurrentThread(),
		TOKEN_DUPLICATE | TOKEN_QUERY, FALSE, &hToken)) {
	    /*
	     * Unable to get current thread's token.
	     */

	    goto accessError;
	}

	tclWinProcs->revertToSelfProc();

	/*
	 * Setup desiredAccess according to the access priveleges we are
	 * checking.
	 */

	if (mode & R_OK) {
	    desiredAccess |= FILE_GENERIC_READ;
	}
	if (mode & W_OK) {
	    desiredAccess |= FILE_GENERIC_WRITE;
	}
	if (mode & X_OK) {
	    desiredAccess |= FILE_GENERIC_EXECUTE;
	}

	memset(&genMap, 0x0, sizeof(GENERIC_MAPPING));
	genMap.GenericRead = FILE_GENERIC_READ;
	genMap.GenericWrite = FILE_GENERIC_WRITE;
	genMap.GenericExecute = FILE_GENERIC_EXECUTE;
	genMap.GenericAll = FILE_ALL_ACCESS;

	/*
	 * Perform access check using the token.
	 */

	if (!tclWinProcs->accessCheckProc(sdPtr, hToken, desiredAccess,
		&genMap, &privSet, &privSetSize, &grantedAccess,
		&accessYesNo)) {
	    /*
	     * Unable to perform access check.
	     */

	accessError:
	    TclWinConvertError(GetLastError());
	    if (sdPtr != NULL) {
		HeapFree(GetProcessHeap(), 0, sdPtr);
	    }
	    if (hToken != NULL) {
		CloseHandle(hToken);
	    }
	    return -1;
	}

	/*
	 * Clean up.
	 */

	HeapFree(GetProcessHeap(), 0, sdPtr);
	CloseHandle(hToken);
	if (!accessYesNo) {
	    Tcl_SetErrno(EACCES);
	    return -1;
	}

	/*
	 * For directories the above checks are ok. For files, though, we must
	 * still check the 'attr' value.
	 */

	if ((mode & W_OK)
		&& !(attr & FILE_ATTRIBUTE_DIRECTORY)
		&& (attr & FILE_ATTRIBUTE_READONLY)) {
	    Tcl_SetErrno(EACCES);
	    return -1;
	}
    }
    return 0;
}

/*
 *----------------------------------------------------------------------
 *
 * NativeIsExec --
 *
 *	Determines if a path is executable. On windows this is simply defined
 *	by whether the path ends in any of ".exe", ".com", or ".bat"
 *
 * Results:
 *	1 = executable, 0 = not.
 *
 *----------------------------------------------------------------------
 */

static int
NativeIsExec(
    const TCHAR *nativePath)
{
    if (tclWinProcs->useWide) {
	const WCHAR *path = (const WCHAR *) nativePath;
	int len = wcslen(path);

	if (len < 5) {
	    return 0;
	}

	if (path[len-4] != L'.') {
	    return 0;
	}

	/*
	 * Use wide-char case-insensitive comparison
	 */

	if ((wcscasecmp(path+len-3, L"exe") == 0)
		|| (wcscasecmp(path+len-3, L"com") == 0)
		|| (wcscasecmp(path+len-3, L"bat") == 0)) {
	    return 1;
	}
    } else {
	const char *p;

	/*
	 * We are only looking for pure ascii.
	 */

	p = strrchr((const char *) nativePath, '.');
	if (p != NULL) {
	    p++;

	    /*
	     * Note: in the old code, stat considered '.pif' files as
	     * executable, whereas access did not.
	     */

	    if ((strcasecmp(p, "exe") == 0)
		    || (strcasecmp(p, "com") == 0)
		    || (strcasecmp(p, "bat") == 0)) {
		/*
		 * File that ends with .exe, .com, or .bat is executable.
		 */

		return 1;
	    }
	}
    }
    return 0;
}

/*
 *----------------------------------------------------------------------
 *
 * TclpObjChdir --
 *
 *	This function replaces the library version of chdir().
 *
 * Results:
 *	See chdir() documentation.
 *
 * Side effects:
 *	See chdir() documentation.
 *
 *----------------------------------------------------------------------
 */

int
TclpObjChdir(
    Tcl_Obj *pathPtr)	/* Path to new working directory. */
{
    int result;
    const TCHAR *nativePath;
#ifdef __CYGWIN__
    extern int cygwin_conv_to_posix_path(const char *, char *);
    char posixPath[MAX_PATH+1];
    const char *path;
    Tcl_DString ds;
#endif /* __CYGWIN__ */

    nativePath = (const TCHAR *) Tcl_FSGetNativePath(pathPtr);

#ifdef __CYGWIN__
    /*
     * Cygwin chdir only groks POSIX path.
     */

    path = Tcl_WinTCharToUtf(nativePath, -1, &ds);
    cygwin_conv_to_posix_path(path, posixPath);
    result = (chdir(posixPath) == 0 ? 1 : 0);
    Tcl_DStringFree(&ds);
#else /* __CYGWIN__ */
    result = tclWinProcs->setCurrentDirectoryProc(nativePath);
#endif /* __CYGWIN__ */

    if (result == 0) {
	TclWinConvertError(GetLastError());
	return -1;
    }
    return 0;
}

#ifdef __CYGWIN__
/*
 *---------------------------------------------------------------------------
 *
 * TclpReadlink --
 *
 *	This function replaces the library version of readlink().
 *
 * Results:
 *	The result is a pointer to a string specifying the contents of the
 *	symbolic link given by 'path', or NULL if the symbolic link could not
 *	be read. Storage for the result string is allocated in bufferPtr; the
 *	caller must call Tcl_DStringFree() when the result is no longer
 *	needed.
 *
 * Side effects:
 *	See readlink() documentation.
 *
 *---------------------------------------------------------------------------
 */

char *
TclpReadlink(
    const char *path,		/* Path of file to readlink (UTF-8). */
    Tcl_DString *linkPtr)	/* Uninitialized or free DString filled with
				 * contents of link (UTF-8). */
{
    char link[MAXPATHLEN];
    int length;
    char *native;
    Tcl_DString ds;

    native = Tcl_UtfToExternalDString(NULL, path, -1, &ds);
    length = readlink(native, link, sizeof(link));	/* INTL: Native. */
    Tcl_DStringFree(&ds);

    if (length < 0) {
	return NULL;
    }

    Tcl_ExternalToUtfDString(NULL, link, length, linkPtr);
    return Tcl_DStringValue(linkPtr);
}
#endif /* __CYGWIN__ */

/*
 *----------------------------------------------------------------------
 *
 * TclpGetCwd --
 *
 *	This function replaces the library version of getcwd(). (Obsolete
 *	function, only retained for old extensions which may call it
 *	directly).
 *
 * Results:
 *	The result is a pointer to a string specifying the current directory,
 *	or NULL if the current directory could not be determined. If NULL is
 *	returned, an error message is left in the interp's result. Storage for
 *	the result string is allocated in bufferPtr; the caller must call
 *	Tcl_DStringFree() when the result is no longer needed.
 *
 * Side effects:
 *	None.
 *
 *----------------------------------------------------------------------
 */

const char *
TclpGetCwd(
    Tcl_Interp *interp,		/* If non-NULL, used for error reporting. */
    Tcl_DString *bufferPtr)	/* Uninitialized or free DString filled with
				 * name of current directory. */
{
    WCHAR buffer[MAX_PATH];
    char *p;

    if (tclWinProcs->getCurrentDirectoryProc(MAX_PATH, buffer) == 0) {
	TclWinConvertError(GetLastError());
	if (interp != NULL) {
	    Tcl_AppendResult(interp, "error getting working directory name: ",
		    Tcl_PosixError(interp), NULL);
	}
	return NULL;
    }

    /*
     * Watch for the weird Windows c:\\UNC syntax.
     */

    if (tclWinProcs->useWide) {
	WCHAR *native;

	native = (WCHAR *) buffer;
	if ((native[0] != '\0') && (native[1] == ':')
		&& (native[2] == '\\') && (native[3] == '\\')) {
	    native += 2;
	}
	Tcl_WinTCharToUtf((TCHAR *) native, -1, bufferPtr);
    } else {
	char *native;

	native = (char *) buffer;
	if ((native[0] != '\0') && (native[1] == ':')
		&& (native[2] == '\\') && (native[3] == '\\')) {
	    native += 2;
	}
	Tcl_WinTCharToUtf((TCHAR *) native, -1, bufferPtr);
    }

    /*
     * Convert to forward slashes for easier use in scripts.
     */

    for (p = Tcl_DStringValue(bufferPtr); *p != '\0'; p++) {
	if (*p == '\\') {
	    *p = '/';
	}
    }
    return Tcl_DStringValue(bufferPtr);
}

int
TclpObjStat(
    Tcl_Obj *pathPtr,		/* Path of file to stat. */
    Tcl_StatBuf *statPtr)	/* Filled with results of stat call. */
{
    /*
     * Ensure correct file sizes by forcing the OS to write any pending data
     * to disk. This is done only for channels which are dirty, i.e. have been
     * written to since the last flush here.
     */

    TclWinFlushDirtyChannels();

    return NativeStat((const TCHAR *) Tcl_FSGetNativePath(pathPtr),
	    statPtr, 0);
}

/*
 *----------------------------------------------------------------------
 *
 * NativeStat --
 *
 *	This function replaces the library version of stat(), fixing the
 *	following bugs:
 *
 *	1. stat("c:") returns an error.
 *	2. Borland stat() return time in GMT instead of localtime.
 *	3. stat("\\server\mount") would return error.
 *	4. Accepts slashes or backslashes.
 *	5. st_dev and st_rdev were wrong for UNC paths.
 *
 * Results:
 *	See stat documentation.
 *
 * Side effects:
 *	See stat documentation.
 *
 *----------------------------------------------------------------------
 */

static int
NativeStat(
    const TCHAR *nativePath,	/* Path of file to stat */
    Tcl_StatBuf *statPtr,	/* Filled with results of stat call. */
    int checkLinks)		/* If non-zero, behave like 'lstat' */
{
    DWORD attr;
    int dev, nlink = 1;
    unsigned short mode;
    unsigned int inode = 0;
    HANDLE fileHandle;

    /*
     * If we can use 'createFile' on this, then we can use the resulting
     * fileHandle to read more information (nlink, ino) than we can get from
     * other attributes reading APIs. If not, then we try to fall back on the
     * 'getFileAttributesExProc', and if that isn't available, then on even
     * simpler routines.
     */

    fileHandle = tclWinProcs->createFileProc(nativePath, GENERIC_READ,
	    FILE_SHARE_READ | FILE_SHARE_WRITE, NULL, OPEN_EXISTING,
	    FILE_FLAG_BACKUP_SEMANTICS | FILE_FLAG_OPEN_REPARSE_POINT, NULL);

    if (fileHandle != INVALID_HANDLE_VALUE) {
	BY_HANDLE_FILE_INFORMATION data;

	if (GetFileInformationByHandle(fileHandle,&data) != TRUE) {
	    CloseHandle(fileHandle);
	    Tcl_SetErrno(ENOENT);
	    return -1;
	}
	CloseHandle(fileHandle);

	attr = data.dwFileAttributes;

	statPtr->st_size = ((Tcl_WideInt) data.nFileSizeLow) |
		(((Tcl_WideInt) data.nFileSizeHigh) << 32);
	statPtr->st_atime = ToCTime(data.ftLastAccessTime);
	statPtr->st_mtime = ToCTime(data.ftLastWriteTime);
	statPtr->st_ctime = ToCTime(data.ftCreationTime);

	/*
	 * On Unix, for directories, nlink apparently depends on the number of
	 * files in the directory.  We could calculate that, but it would be a
	 * bit of a performance penalty, I think. Hence we just use what
	 * Windows gives us, which is the same as Unix for files, at least.
	 */

	nlink = data.nNumberOfLinks;

	/*
	 * Unfortunately our stat definition's inode field (unsigned short)
	 * will throw away most of the precision we have here, which means we
	 * can't rely on inode as a unique identifier of a file. We'd really
	 * like to do something like how we handle 'st_size'.
	 */

	inode = data.nFileIndexHigh | data.nFileIndexLow;
    } else if (tclWinProcs->getFileAttributesExProc != NULL) {
	/*
	 * Fall back on the less capable routines. This means no nlink or ino.
	 */

	WIN32_FILE_ATTRIBUTE_DATA data;

	if (tclWinProcs->getFileAttributesExProc(nativePath,
		GetFileExInfoStandard, &data) != TRUE) {

	    /*
	     * We might have just been denied access
	     */
	    
	    WIN32_FIND_DATAT ffd;
	    HANDLE hFind;
	    hFind = tclWinProcs->findFirstFileProc(nativePath, &ffd);
	    if (hFind != INVALID_HANDLE_VALUE) {
		memcpy(&data, &ffd, sizeof(data));
		FindClose(hFind);
	    } else {
		Tcl_SetErrno(ENOENT);
		return -1;
	    }
	}

	attr = data.dwFileAttributes;

	statPtr->st_size = ((Tcl_WideInt) data.nFileSizeLow) |
		(((Tcl_WideInt) data.nFileSizeHigh) << 32);
	statPtr->st_atime = ToCTime(data.ftLastAccessTime);
	statPtr->st_mtime = ToCTime(data.ftLastWriteTime);
	statPtr->st_ctime = ToCTime(data.ftCreationTime);
    } else {
	/*
	 * We don't have the faster attributes proc, so we're probably running
	 * on Win95.
	 */

	WIN32_FIND_DATAT data;
	HANDLE handle;

	handle = tclWinProcs->findFirstFileProc(nativePath, &data);
	if (handle == INVALID_HANDLE_VALUE) {
	    /*
	     * FindFirstFile() doesn't work on root directories, so call
	     * GetFileAttributes() to see if the specified file exists.
	     */

	    attr = tclWinProcs->getFileAttributesProc(nativePath);
	    if (attr == INVALID_FILE_ATTRIBUTES) {
		Tcl_SetErrno(ENOENT);
		return -1;
	    }

	    /*
	     * Make up some fake information for this file. It has the correct
	     * file attributes and a time of 0.
	     */

	    memset(&data, 0, sizeof(data));
	    data.a.dwFileAttributes = attr;
	} else {
	    FindClose(handle);
	}

	attr = data.a.dwFileAttributes;

	statPtr->st_size = ((Tcl_WideInt) data.a.nFileSizeLow) |
		(((Tcl_WideInt) data.a.nFileSizeHigh) << 32);
	statPtr->st_atime = ToCTime(data.a.ftLastAccessTime);
	statPtr->st_mtime = ToCTime(data.a.ftLastWriteTime);
	statPtr->st_ctime = ToCTime(data.a.ftCreationTime);
    }

    dev = NativeDev(nativePath);
    mode = NativeStatMode(attr, checkLinks, NativeIsExec(nativePath));

    statPtr->st_dev	= (dev_t) dev;
    statPtr->st_ino	= inode;
    statPtr->st_mode	= mode;
    statPtr->st_nlink	= nlink;
    statPtr->st_uid	= 0;
    statPtr->st_gid	= 0;
    statPtr->st_rdev	= (dev_t) dev;
    return 0;
}

/*
 *----------------------------------------------------------------------
 *
 * NativeDev --
 *
 *	Calculate just the 'st_dev' field of a 'stat' structure.
 *
 *----------------------------------------------------------------------
 */

static int
NativeDev(
    const TCHAR *nativePath)	/* Full path of file to stat */
{
    int dev;
    Tcl_DString ds;
    WCHAR nativeFullPath[MAX_PATH];
    TCHAR *nativePart;
    const char *fullPath;

    tclWinProcs->getFullPathNameProc(nativePath, MAX_PATH, nativeFullPath,
	    &nativePart);

    fullPath = Tcl_WinTCharToUtf((TCHAR *) nativeFullPath, -1, &ds);

    if ((fullPath[0] == '\\') && (fullPath[1] == '\\')) {
	const char *p;
	DWORD dw;
	const TCHAR *nativeVol;
	Tcl_DString volString;

	p = strchr(fullPath + 2, '\\');
	p = strchr(p + 1, '\\');
	if (p == NULL) {
	    /*
	     * Add terminating backslash to fullpath or GetVolumeInformation()
	     * won't work.
	     */

	    fullPath = Tcl_DStringAppend(&ds, "\\", 1);
	    p = fullPath + Tcl_DStringLength(&ds);
	} else {
	    p++;
	}
	nativeVol = Tcl_WinUtfToTChar(fullPath, p - fullPath, &volString);
	dw = (DWORD) -1;
	tclWinProcs->getVolumeInformationProc(nativeVol, NULL, 0, &dw, NULL,
		NULL, NULL, 0);

	/*
	 * GetFullPathName() turns special devices like "NUL" into "\\.\NUL",
	 * but GetVolumeInformation() returns failure for "\\.\NUL". This will
	 * cause "NUL" to get a drive number of -1, which makes about as much
	 * sense as anything since the special devices don't live on any
	 * drive.
	 */

	dev = dw;
	Tcl_DStringFree(&volString);
    } else if ((fullPath[0] != '\0') && (fullPath[1] == ':')) {
	dev = Tcl_UniCharToLower(fullPath[0]) - 'a';
    } else {
	dev = -1;
    }
    Tcl_DStringFree(&ds);

    return dev;
}

/*
 *----------------------------------------------------------------------
 *
 * NativeStatMode --
 *
 *	Calculate just the 'st_mode' field of a 'stat' structure.
 *
 *	In many places we don't need the full stat structure, and it's much
 *	faster just to calculate these pieces, if that's all we need.
 *
 *----------------------------------------------------------------------
 */

static unsigned short
NativeStatMode(
    DWORD attr,
    int checkLinks,
    int isExec)
{
    int mode;

    if (checkLinks && (attr & FILE_ATTRIBUTE_REPARSE_POINT)) {
	/*
	 * It is a link.
	 */

	mode = S_IFLNK;
    } else {
	mode = (attr & FILE_ATTRIBUTE_DIRECTORY) ? S_IFDIR|S_IEXEC : S_IFREG;
    }
    mode |= (attr & FILE_ATTRIBUTE_READONLY) ? S_IREAD : S_IREAD|S_IWRITE;
    if (isExec) {
	mode |= S_IEXEC;
    }

    /*
     * Propagate the S_IREAD, S_IWRITE, S_IEXEC bits to the group and other
     * positions.
     */

    mode |= (mode & 0x0700) >> 3;
    mode |= (mode & 0x0700) >> 6;
    return (unsigned short) mode;
}

/*
 *------------------------------------------------------------------------
 *
 * ToCTime --
 *
 *	Converts a Windows FILETIME to a time_t in UTC.
 *
 * Results:
 *	Returns the count of seconds from the Posix epoch.
 *
 *------------------------------------------------------------------------
 */

static time_t
ToCTime(
    FILETIME fileTime)		/* UTC time */
{
    LARGE_INTEGER convertedTime;

    convertedTime.LowPart = fileTime.dwLowDateTime;
    convertedTime.HighPart = (LONG) fileTime.dwHighDateTime;

    return (time_t) ((convertedTime.QuadPart -
	    (Tcl_WideInt) POSIX_EPOCH_AS_FILETIME) / (Tcl_WideInt) 10000000);
}

/*
 *------------------------------------------------------------------------
 *
 * FromCTime --
 *
 *	Converts a time_t to a Windows FILETIME
 *
 * Results:
 *	Returns the count of 100-ns ticks seconds from the Windows epoch.
 *
 *------------------------------------------------------------------------
 */

static void
FromCTime(
    time_t posixTime,
    FILETIME *fileTime)		/* UTC Time */
{
    LARGE_INTEGER convertedTime;
    convertedTime.QuadPart = ((LONGLONG) posixTime) * 10000000
	+ POSIX_EPOCH_AS_FILETIME;
    fileTime->dwLowDateTime = convertedTime.LowPart;
    fileTime->dwHighDateTime = convertedTime.HighPart;
}

/*
 *---------------------------------------------------------------------------
 *
 * TclpGetNativeCwd --
 *
 *	This function replaces the library version of getcwd().
 *
 * Results:
 *	The input and output are filesystem paths in native form. The result
 *	is either the given clientData, if the working directory hasn't
 *	changed, or a new clientData (owned by our caller), giving the new
 *	native path, or NULL if the current directory could not be determined.
 *	If NULL is returned, the caller can examine the standard posix error
 *	codes to determine the cause of the problem.
 *
 * Side effects:
 *	None.
 *
 *----------------------------------------------------------------------
 */

ClientData
TclpGetNativeCwd(
    ClientData clientData)
{
    WCHAR buffer[MAX_PATH];

    if (tclWinProcs->getCurrentDirectoryProc(MAX_PATH, buffer) == 0) {
	TclWinConvertError(GetLastError());
	return NULL;
    }

    if (clientData != NULL) {
	if (tclWinProcs->useWide) {
	    /*
	     * Unicode representation when running on NT/2K/XP.
	     */

	    if (wcscmp((const WCHAR*)clientData, (const WCHAR*)buffer) == 0) {
		return clientData;
	    }
	} else {
	    /*
	     * ANSI representation when running on 95/98/ME.
	     */

	    if (strcmp((const char*) clientData, (const char*) buffer) == 0) {
		return clientData;
	    }
	}
    }

    return TclNativeDupInternalRep((ClientData) buffer);
}

int
TclpObjAccess(
    Tcl_Obj *pathPtr,
    int mode)
{
    return NativeAccess((const TCHAR *) Tcl_FSGetNativePath(pathPtr), mode);
}

int
TclpObjLstat(
    Tcl_Obj *pathPtr,
    Tcl_StatBuf *statPtr)
{
    /*
     * Ensure correct file sizes by forcing the OS to write any pending data
     * to disk. This is done only for channels which are dirty, i.e. have been
     * written to since the last flush here.
     */

    TclWinFlushDirtyChannels();

    return NativeStat((const TCHAR *) Tcl_FSGetNativePath(pathPtr),
	    statPtr, 1);
}

#ifdef S_IFLNK
Tcl_Obj *
TclpObjLink(
    Tcl_Obj *pathPtr,
    Tcl_Obj *toPtr,
    int linkAction)
{
    if (toPtr != NULL) {
	int res;
	TCHAR *LinkTarget;
	TCHAR *LinkSource = (TCHAR *) Tcl_FSGetNativePath(pathPtr);
	Tcl_Obj *normalizedToPtr = Tcl_FSGetNormalizedPath(NULL, toPtr);

	if (normalizedToPtr == NULL) {
	    return NULL;
	}

	LinkTarget = (TCHAR *) Tcl_FSGetNativePath(normalizedToPtr);

	if (LinkSource == NULL || LinkTarget == NULL) {
	    return NULL;
	}
	res = WinLink(LinkSource, LinkTarget, linkAction);
	if (res == 0) {
	    return toPtr;
	} else {
	    return NULL;
	}
    } else {
	TCHAR *LinkSource = (TCHAR *) Tcl_FSGetNativePath(pathPtr);

	if (LinkSource == NULL) {
	    return NULL;
	}
	return WinReadLink(LinkSource);
    }
}
#endif

/*
 *---------------------------------------------------------------------------
 *
 * TclpFilesystemPathType --
 *
 *	This function is part of the native filesystem support, and returns
 *	the path type of the given path. Returns NTFS or FAT or whatever is
 *	returned by the 'volume information' proc.
 *
 * Results:
 *	NULL at present.
 *
 * Side effects:
 *	None.
 *
 *---------------------------------------------------------------------------
 */

Tcl_Obj *
TclpFilesystemPathType(
    Tcl_Obj *pathPtr)
{
#define VOL_BUF_SIZE 32
    int found;
    WCHAR volType[VOL_BUF_SIZE];
    char *firstSeparator;
    const char *path;
    Tcl_Obj *normPath = Tcl_FSGetNormalizedPath(NULL, pathPtr);

    if (normPath == NULL) {
	return NULL;
    }
    path = Tcl_GetString(normPath);
    if (path == NULL) {
	return NULL;
    }

    firstSeparator = strchr(path, '/');
    if (firstSeparator == NULL) {
	found = tclWinProcs->getVolumeInformationProc(
		Tcl_FSGetNativePath(pathPtr), NULL, 0, NULL, NULL, NULL,
		(WCHAR *) volType, VOL_BUF_SIZE);
    } else {
	Tcl_Obj *driveName = Tcl_NewStringObj(path, firstSeparator - path+1);

	Tcl_IncrRefCount(driveName);
	found = tclWinProcs->getVolumeInformationProc(
		Tcl_FSGetNativePath(driveName), NULL, 0, NULL, NULL, NULL,
		(WCHAR *) volType, VOL_BUF_SIZE);
	Tcl_DecrRefCount(driveName);
    }

    if (found == 0) {
	return NULL;
    } else {
	Tcl_DString ds;
	Tcl_Obj *objPtr;

	Tcl_WinTCharToUtf((const char *) volType, -1, &ds);
	objPtr = Tcl_NewStringObj(Tcl_DStringValue(&ds),
		Tcl_DStringLength(&ds));
	Tcl_DStringFree(&ds);
	return objPtr;
    }
#undef VOL_BUF_SIZE
}

/*
 * This define can be turned on to experiment with a different way of
 * normalizing paths (using a different Windows API). Unfortunately the new
 * path seems to take almost exactly the same amount of time as the old path!
 * The primary time taken by normalization is in
 * GetFileAttributesEx/FindFirstFile or GetFileAttributesEx/GetLongPathName.
 * Conversion to/from native is not a significant factor at all.
 *
 * Also, since we have to check for symbolic links (reparse points) then we
 * have to call GetFileAttributes on each path segment anyway, so there's no
 * benefit to doing anything clever there.
 */

/* #define TclNORM_LONG_PATH */

/*
 *---------------------------------------------------------------------------
 *
 * TclpObjNormalizePath --
 *
 *	This function scans through a path specification and replaces it, in
 *	place, with a normalized version. This means using the 'longname', and
 *	expanding any symbolic links contained within the path.
 *
 * Results:
 *	The new 'nextCheckpoint' value, giving as far as we could understand
 *	in the path.
 *
 * Side effects:
 *	The pathPtr string, which must contain a valid path, is possibly
 *	modified in place.
 *
 *---------------------------------------------------------------------------
 */

int
TclpObjNormalizePath(
    Tcl_Interp *interp,
    Tcl_Obj *pathPtr,
    int nextCheckpoint)
{
    char *lastValidPathEnd = NULL;
    Tcl_DString dsNorm;		/* This will hold the normalized string. */
    char *path, *currentPathEndPosition;
    Tcl_Obj *temp = NULL;

    Tcl_DStringInit(&dsNorm);
    path = Tcl_GetString(pathPtr);

    if (TclWinGetPlatformId() == VER_PLATFORM_WIN32_WINDOWS) {
	/*
	 * We're on Win95, 98 or ME. There are two assumptions in this block
	 * of code. First that the native (NULL) encoding is basically ascii,
	 * and second that symbolic links are not possible. Both of these
	 * assumptions appear to be true of these operating systems.
	 */

	int isDrive = 1;
	Tcl_DString ds;

	currentPathEndPosition = path + nextCheckpoint;
	if (*currentPathEndPosition == '/') {
	    currentPathEndPosition++;
	}

	while (1) {
	    char cur = *currentPathEndPosition;

	    if ((cur=='/' || cur==0) && (path != currentPathEndPosition)) {
		/*
		 * Reached directory separator, or end of string.
		 */

		const char *nativePath = Tcl_UtfToExternalDString(NULL, path,
			currentPathEndPosition - path, &ds);

		/*
		 * Now we convert the tail of the current path to its 'long
		 * form', and append it to 'dsNorm' which holds the current
		 * normalized path, if the file exists.
		 */

		if (isDrive) {
		    if (GetFileAttributesA(nativePath)
			    == INVALID_FILE_ATTRIBUTES) {
			/*
			 * File doesn't exist.
			 */

			if (isDrive) {
			    int len = WinIsReserved(path);

			    if (len > 0) {
				/*
				 * Actually it does exist - COM1, etc.
				 */

				int i;

				for (i=0 ; i<len ; i++) {
				    if (nativePath[i] >= 'a') {
					((char *) nativePath)[i] -= ('a'-'A');
				    }
				}
				Tcl_DStringAppend(&dsNorm, nativePath, len);
				lastValidPathEnd = currentPathEndPosition;
			    }
			}
			Tcl_DStringFree(&ds);
			break;
		    }
		    if (nativePath[0] >= 'a') {
			((char *) nativePath)[0] -= ('a' - 'A');
		    }
		    Tcl_DStringAppend(&dsNorm, nativePath,
			    Tcl_DStringLength(&ds));
		} else {
		    char *checkDots = NULL;

		    if (lastValidPathEnd[1] == '.') {
			checkDots = lastValidPathEnd + 1;
			while (checkDots < currentPathEndPosition) {
			    if (*checkDots != '.') {
				checkDots = NULL;
				break;
			    }
			    checkDots++;
			}
		    }
		    if (checkDots != NULL) {
			int dotLen = currentPathEndPosition-lastValidPathEnd;

			/*
			 * Path is just dots. We shouldn't really ever see a
			 * path like that. However, to be nice we at least
			 * don't mangle the path - we just add the dots as a
			 * path segment and continue
			 */

			Tcl_DStringAppend(&dsNorm, (TCHAR *)
				(nativePath + Tcl_DStringLength(&ds)-dotLen),
				dotLen);
		    } else {
			/*
			 * Normal path.
			 */

			WIN32_FIND_DATA fData;
			HANDLE handle;

			handle = FindFirstFileA(nativePath, &fData);
			if (handle == INVALID_HANDLE_VALUE) {
			    if (GetFileAttributesA(nativePath)
				    == INVALID_FILE_ATTRIBUTES) {
				/*
				 * File doesn't exist.
				 */

				Tcl_DStringFree(&ds);
				break;
			    }

			    /*
			     * This is usually the '/' in 'c:/' at end of
			     * string.
			     */

			    Tcl_DStringAppend(&dsNorm,"/", 1);
			} else {
			    char *nativeName;

			    if (fData.cFileName[0] != '\0') {
				nativeName = fData.cFileName;
			    } else {
				nativeName = fData.cAlternateFileName;
			    }
			    FindClose(handle);
			    Tcl_DStringAppend(&dsNorm,"/", 1);
			    Tcl_DStringAppend(&dsNorm,nativeName,-1);
			}
		    }
		}
		Tcl_DStringFree(&ds);
		lastValidPathEnd = currentPathEndPosition;
		if (cur == 0) {
		    break;
		}

		/*
		 * If we get here, we've got past one directory delimiter, so
		 * we know it is no longer a drive.
		 */

		isDrive = 0;
	    }
	    currentPathEndPosition++;
	}
    } else {
	/*
	 * We're on WinNT (or 2000 or XP; something with an NT core).
	 */

	int isDrive = 1;
	Tcl_DString ds;

	currentPathEndPosition = path + nextCheckpoint;
	if (*currentPathEndPosition == '/') {
	    currentPathEndPosition++;
	}
	while (1) {
	    char cur = *currentPathEndPosition;

	    if ((cur=='/' || cur==0) && (path != currentPathEndPosition)) {
		/*
		 * Reached directory separator, or end of string.
		 */

		WIN32_FILE_ATTRIBUTE_DATA data;
		const char *nativePath = Tcl_WinUtfToTChar(path,
			currentPathEndPosition - path, &ds);

		if (tclWinProcs->getFileAttributesExProc(nativePath,
			GetFileExInfoStandard, &data) != TRUE) {
		    /*
		     * File doesn't exist.
		     */

		    if (isDrive) {
			int len = WinIsReserved(path);

			if (len > 0) {
			    /*
			     * Actually it does exist - COM1, etc.
			     */

			    int i;

			    for (i=0 ; i<len ; i++) {
				WCHAR wc = ((WCHAR *) nativePath)[i];

				if (wc >= L'a') {
				    wc -= (L'a' - L'A');
				    ((WCHAR *) nativePath)[i] = wc;
				}
			    }
			    Tcl_DStringAppend(&dsNorm, nativePath,
				    (int)(sizeof(WCHAR) * len));
			    lastValidPathEnd = currentPathEndPosition;
			}
		    }
		    Tcl_DStringFree(&ds);
		    break;
		}

		/*
		 * File 'nativePath' does exist if we get here. We now want to
		 * check if it is a symlink and otherwise continue with the
		 * rest of the path.
		 */

		/*
		 * Check for symlinks, except at last component of path (we
		 * don't follow final symlinks). Also a drive (C:/) for
		 * example, may sometimes have the reparse flag set for some
		 * reason I don't understand. We therefore don't perform this
		 * check for drives.
		 */

		if (cur != 0 && !isDrive &&
			data.dwFileAttributes & FILE_ATTRIBUTE_REPARSE_POINT){
		    Tcl_Obj *to = WinReadLinkDirectory(nativePath);

		    if (to != NULL) {
			/*
			 * Read the reparse point ok. Now, reparse points need
			 * not be normalized, otherwise we could use:
			 *
			 * Tcl_GetStringFromObj(to, &pathLen);
			 * nextCheckpoint = pathLen
			 *
			 * So, instead we have to start from the beginning.
			 */

			nextCheckpoint = 0;
			Tcl_AppendToObj(to, currentPathEndPosition, -1);

			/*
			 * Convert link to forward slashes.
			 */

			for (path = Tcl_GetString(to); *path != 0; path++) {
			    if (*path == '\\') {
				*path = '/';
			    }
			}
			path = Tcl_GetString(to);
			currentPathEndPosition = path + nextCheckpoint;
			if (temp != NULL) {
			    Tcl_DecrRefCount(temp);
			}
			temp = to;

			/*
			 * Reset variables so we can restart normalization.
			 */

			isDrive = 1;
			Tcl_DStringFree(&dsNorm);
			Tcl_DStringInit(&dsNorm);
			Tcl_DStringFree(&ds);
			continue;
		    }
		}

#ifndef TclNORM_LONG_PATH
		/*
		 * Now we convert the tail of the current path to its 'long
		 * form', and append it to 'dsNorm' which holds the current
		 * normalized path
		 */

		if (isDrive) {
		    WCHAR drive = ((WCHAR *) nativePath)[0];
		    if (drive >= L'a') {
			drive -= (L'a' - L'A');
			((WCHAR *) nativePath)[0] = drive;
		    }
		    Tcl_DStringAppend(&dsNorm, nativePath,
			    Tcl_DStringLength(&ds));
		} else {
		    char *checkDots = NULL;

		    if (lastValidPathEnd[1] == '.') {
			checkDots = lastValidPathEnd + 1;
			while (checkDots < currentPathEndPosition) {
			    if (*checkDots != '.') {
				checkDots = NULL;
				break;
			    }
			    checkDots++;
			}
		    }
		    if (checkDots != NULL) {
			int dotLen = currentPathEndPosition-lastValidPathEnd;

			/*
			 * Path is just dots. We shouldn't really ever see a
			 * path like that. However, to be nice we at least
			 * don't mangle the path - we just add the dots as a
			 * path segment and continue.
			 */

			Tcl_DStringAppend(&dsNorm, (TCHAR *)
				((WCHAR*)(nativePath + Tcl_DStringLength(&ds))
				- dotLen), (int)(dotLen * sizeof(WCHAR)));
		    } else {
			/*
			 * Normal path.
			 */

			WIN32_FIND_DATAW fData;
			HANDLE handle;

			handle = FindFirstFileW((WCHAR *) nativePath, &fData);
			if (handle == INVALID_HANDLE_VALUE) {
			    /*
			     * This is usually the '/' in 'c:/' at end of
			     * string.
			     */

			    Tcl_DStringAppend(&dsNorm, (const char *) L"/",
				    sizeof(WCHAR));
			} else {
			    WCHAR *nativeName;

			    if (fData.cFileName[0] != '\0') {
				nativeName = fData.cFileName;
			    } else {
				nativeName = fData.cAlternateFileName;
			    }
			    FindClose(handle);
			    Tcl_DStringAppend(&dsNorm, (const char *) L"/",
				    sizeof(WCHAR));
			    Tcl_DStringAppend(&dsNorm, (TCHAR *) nativeName,
				    (int) (wcslen(nativeName)*sizeof(WCHAR)));
			}
		    }
		}
#endif
		Tcl_DStringFree(&ds);
		lastValidPathEnd = currentPathEndPosition;
		if (cur == 0) {
		    break;
		}

		/*
		 * If we get here, we've got past one directory delimiter, so
		 * we know it is no longer a drive.
		 */

		isDrive = 0;
	    }
	    currentPathEndPosition++;
	}

#ifdef TclNORM_LONG_PATH
	/*
	 * Convert the entire known path to long form.
	 */

	if (1) {
	    WCHAR wpath[MAX_PATH];
	    const char *nativePath =
		    Tcl_WinUtfToTChar(path, lastValidPathEnd - path, &ds);
	    DWORD wpathlen = tclWinProcs->getLongPathNameProc(nativePath,
		    (TCHAR *) wpath, MAX_PATH);

	    /*
	     * We have to make the drive letter uppercase.
	     */

	    if (wpath[0] >= L'a') {
		wpath[0] -= (L'a' - L'A');
	    }
	    Tcl_DStringAppend(&dsNorm, (TCHAR*)wpath, wpathlen*sizeof(WCHAR));
	    Tcl_DStringFree(&ds);
	}
#endif
    }

    /*
     * Common code path for all Windows platforms.
     */

    nextCheckpoint = currentPathEndPosition - path;
    if (lastValidPathEnd != NULL) {
	/*
	 * Concatenate the normalized string in dsNorm with the tail of the
	 * path which we didn't recognise. The string in dsNorm is in the
	 * native encoding, so we have to convert it to Utf.
	 */

	Tcl_DString dsTemp;

	Tcl_WinTCharToUtf(Tcl_DStringValue(&dsNorm),
		Tcl_DStringLength(&dsNorm), &dsTemp);
	nextCheckpoint = Tcl_DStringLength(&dsTemp);
	if (*lastValidPathEnd != 0) {
	    /*
	     * Not the end of the string.
	     */

	    int len;
	    char *path;
	    Tcl_Obj *tmpPathPtr;

	    tmpPathPtr = Tcl_NewStringObj(Tcl_DStringValue(&dsTemp),
		    nextCheckpoint);
	    Tcl_AppendToObj(tmpPathPtr, lastValidPathEnd, -1);
	    path = Tcl_GetStringFromObj(tmpPathPtr, &len);
	    Tcl_SetStringObj(pathPtr, path, len);
	    Tcl_DecrRefCount(tmpPathPtr);
	} else {
	    /*
	     * End of string was reached above.
	     */

	    Tcl_SetStringObj(pathPtr, Tcl_DStringValue(&dsTemp),
		    nextCheckpoint);
	}
	Tcl_DStringFree(&dsTemp);
    }
    Tcl_DStringFree(&dsNorm);

    /*
     * This must be done after we are totally finished with 'path' as we are
     * sharing the same underlying string.
     */

    if (temp != NULL) {
	Tcl_DecrRefCount(temp);
    }
<<<<<<< HEAD

=======
>>>>>>> 24fe335f
    return nextCheckpoint;
}

/*
 *---------------------------------------------------------------------------
 *
 * TclWinVolumeRelativeNormalize --
 *
 *	Only Windows has volume-relative paths. These paths are rather rare,
 *	but it is nice if Tcl can handle them. It is much better if we can
 *	handle them here, rather than in the native fs code, because we really
 *	need to have a real absolute path just below.
 *
 *	We do not let this block compile on non-Windows platforms because the
 *	test suite's manual forcing of tclPlatform can otherwise cause this
 *	code path to be executed, causing various errors because
 *	volume-relative paths really do not exist.
 *
 * Results:
 *	A valid normalized path.
 *
 * Side effects:
 *	None.
 *
 *---------------------------------------------------------------------------
 */

Tcl_Obj *
TclWinVolumeRelativeNormalize(
    Tcl_Interp *interp,
    const char *path,
    Tcl_Obj **useThisCwdPtr)
{
    Tcl_Obj *absolutePath, *useThisCwd;

    useThisCwd = Tcl_FSGetCwd(interp);
    if (useThisCwd == NULL) {
	return NULL;
    }

    if (path[0] == '/') {
	/*
	 * Path of form /foo/bar which is a path in the root directory of the
	 * current volume.
	 */

	const char *drive = Tcl_GetString(useThisCwd);

	absolutePath = Tcl_NewStringObj(drive,2);
	Tcl_AppendToObj(absolutePath, path, -1);
	Tcl_IncrRefCount(absolutePath);

	/*
	 * We have a refCount on the cwd.
	 */
    } else {
	/*
	 * Path of form C:foo/bar, but this only makes sense if the cwd is
	 * also on drive C.
	 */

	int cwdLen;
	const char *drive =
		Tcl_GetStringFromObj(useThisCwd, &cwdLen);
	char drive_cur = path[0];

	if (drive_cur >= 'a') {
	    drive_cur -= ('a' - 'A');
	}
	if (drive[0] == drive_cur) {
	    absolutePath = Tcl_DuplicateObj(useThisCwd);

	    /*
	     * We have a refCount on the cwd, which we will release later.
	     */

	    if (drive[cwdLen-1] != '/' && (path[2] != '\0')) {
		/*
		 * Only add a trailing '/' if needed, which is if there isn't
		 * one already, and if we are going to be adding some more
		 * characters.
		 */

		Tcl_AppendToObj(absolutePath, "/", 1);
	    }
	} else {
	    Tcl_DecrRefCount(useThisCwd);
	    useThisCwd = NULL;

	    /*
	     * The path is not in the current drive, but is volume-relative.
	     * The way Tcl 8.3 handles this is that it treats such a path as
	     * relative to the root of the drive. We therefore behave the same
	     * here. This behaviour is, however, different to that of the
	     * windows command-line. If we want to fix this at some point in
	     * the future (at the expense of a behaviour change to Tcl), we
	     * could use the '_dgetdcwd' Win32 API to get the drive's cwd.
	     */

	    absolutePath = Tcl_NewStringObj(path, 2);
	    Tcl_AppendToObj(absolutePath, "/", 1);
	}
	Tcl_IncrRefCount(absolutePath);
	Tcl_AppendToObj(absolutePath, path+2, -1);
    }
    *useThisCwdPtr = useThisCwd;
    return absolutePath;
}

/*
 *---------------------------------------------------------------------------
 *
 * TclpNativeToNormalized --
 *
 *	Convert native format to a normalized path object, with refCount of
 *	zero.
 *
 *	Currently assumes all native paths are actually normalized already, so
 *	if the path given is not normalized this will actually just convert to
 *	a valid string path, but not necessarily a normalized one.
 *
 * Results:
 *	A valid normalized path.
 *
 * Side effects:
 *	None.
 *
 *---------------------------------------------------------------------------
 */

Tcl_Obj *
TclpNativeToNormalized(
    ClientData clientData)
{
    Tcl_DString ds;
    Tcl_Obj *objPtr;
    int len;
    char *copy, *p;

    Tcl_WinTCharToUtf((const char *) clientData, -1, &ds);
    copy = Tcl_DStringValue(&ds);
    len = Tcl_DStringLength(&ds);

    /*
     * Certain native path representations on Windows have this special prefix
     * to indicate that they are to be treated specially. For example
     * extremely long paths, or symlinks.
     */

    if (*copy == '\\') {
	if (0 == strncmp(copy,"\\??\\",4)) {
	    copy += 4;
	    len -= 4;
	} else if (0 == strncmp(copy,"\\\\?\\",4)) {
	    copy += 4;
	    len -= 4;
	}
    }

    /*
     * Ensure we are using forward slashes only.
     */

    for (p = copy; *p != '\0'; p++) {
	if (*p == '\\') {
	    *p = '/';
	}
    }

    objPtr = Tcl_NewStringObj(copy,len);
    Tcl_DStringFree(&ds);

    return objPtr;
}

/*
 *---------------------------------------------------------------------------
 *
 * TclNativeCreateNativeRep --
 *
 *	Create a native representation for the given path.
 *
 * Results:
 *	The nativePath representation.
 *
 * Side effects:
 *	Memory will be allocated. The path may need to be normalized.
 *
 *---------------------------------------------------------------------------
 */

ClientData
TclNativeCreateNativeRep(
    Tcl_Obj *pathPtr)
{
    char *nativePathPtr, *str;
    Tcl_DString ds;
    Tcl_Obj *validPathPtr;
    int len;

    if (TclFSCwdIsNative()) {
	/*
	 * The cwd is native, which means we can use the translated path
	 * without worrying about normalization (this will also usually be
	 * shorter so the utf-to-external conversion will be somewhat faster).
	 */

	validPathPtr = Tcl_FSGetTranslatedPath(NULL, pathPtr);
	if (validPathPtr == NULL) {
	    return NULL;
	}
    } else {
	/*
	 * Make sure the normalized path is set.
	 */

	validPathPtr = Tcl_FSGetNormalizedPath(NULL, pathPtr);
	if (validPathPtr == NULL) {
	    return NULL;
	}
	Tcl_IncrRefCount(validPathPtr);
    }

    str = Tcl_GetStringFromObj(validPathPtr, &len);
    if (str[0] == '/' && str[1] == '/' && str[2] == '?' && str[3] == '/') {
	char *p;

	for (p = str; p && *p; ++p) {
	    if (*p == '/') {
		*p = '\\';
	    }
	}
    }
    Tcl_WinUtfToTChar(str, len, &ds);
    if (tclWinProcs->useWide) {
	len = Tcl_DStringLength(&ds) + sizeof(WCHAR);
    } else {
	len = Tcl_DStringLength(&ds) + sizeof(char);
    }
    Tcl_DecrRefCount(validPathPtr);
    nativePathPtr = ckalloc((unsigned) len);
    memcpy(nativePathPtr, Tcl_DStringValue(&ds), (size_t) len);

    Tcl_DStringFree(&ds);
    return (ClientData) nativePathPtr;
}

/*
 *---------------------------------------------------------------------------
 *
 * TclNativeDupInternalRep --
 *
 *	Duplicate the native representation.
 *
 * Results:
 *	The copied native representation, or NULL if it is not possible to
 *	copy the representation.
 *
 * Side effects:
 *	Memory allocation for the copy.
 *
 *---------------------------------------------------------------------------
 */

ClientData
TclNativeDupInternalRep(
    ClientData clientData)
{
    char *copy;
    size_t len;

    if (clientData == NULL) {
	return NULL;
    }

    if (tclWinProcs->useWide) {
	/*
	 * Unicode representation when running on NT/2K/XP.
	 */

	len = sizeof(WCHAR) * (wcslen((const WCHAR *) clientData) + 1);
    } else {
	/*
	 * ANSI representation when running on 95/98/ME.
	 */

	len = sizeof(char) * (strlen((const char *) clientData) + 1);
    }

    copy = (char *) ckalloc(len);
    memcpy(copy, clientData, len);
    return (ClientData) copy;
}

/*
 *---------------------------------------------------------------------------
 *
 * TclpUtime --
 *
 *	Set the modification date for a file.
 *
 * Results:
 *	0 on success, -1 on error.
 *
 * Side effects:
 *	Sets errno to a representation of any Windows problem that's observed
 *	in the process.
 *
 *---------------------------------------------------------------------------
 */

int
TclpUtime(
    Tcl_Obj *pathPtr,		/* File to modify */
    struct utimbuf *tval)	/* New modification date structure */
{
    int res = 0;
    HANDLE fileHandle;
    const TCHAR *native;
    DWORD attr = 0;
    DWORD flags = FILE_ATTRIBUTE_NORMAL;
    FILETIME lastAccessTime, lastModTime;

    FromCTime(tval->actime, &lastAccessTime);
    FromCTime(tval->modtime, &lastModTime);

    native = (const TCHAR *) Tcl_FSGetNativePath(pathPtr);

    attr = tclWinProcs->getFileAttributesProc(native);

    if (attr != INVALID_FILE_ATTRIBUTES && attr & FILE_ATTRIBUTE_DIRECTORY) {
	flags = FILE_FLAG_BACKUP_SEMANTICS;
    }

    /*
     * We use the native APIs (not 'utime') because there are some daylight
     * savings complications that utime gets wrong.
     */

    fileHandle = tclWinProcs->createFileProc(native, FILE_WRITE_ATTRIBUTES,
	    0, NULL, OPEN_EXISTING, flags, NULL);

    if (fileHandle == INVALID_HANDLE_VALUE ||
	    !SetFileTime(fileHandle, NULL, &lastAccessTime, &lastModTime)) {
	TclWinConvertError(GetLastError());
	res = -1;
    }
    if (fileHandle != INVALID_HANDLE_VALUE) {
	CloseHandle(fileHandle);
    }
    return res;
}

/*
 * Local Variables:
 * mode: c
 * c-basic-offset: 4
 * fill-column: 78
 * End:
 */<|MERGE_RESOLUTION|>--- conflicted
+++ resolved
@@ -227,13 +227,13 @@
 {
     WCHAR tempFileName[MAX_PATH];
     TCHAR *tempFilePart;
-    DWORD attr;
+    int attr;
 
     /*
      * Get the full path referenced by the target.
      */
 
-    if (!tclWinProcs->getFullPathNameProc(linkTargetPath, MAX_PATH,
+    if (!(*tclWinProcs->getFullPathNameProc)(linkTargetPath, MAX_PATH,
 	    tempFileName, &tempFilePart)) {
 	/*
 	 * Invalid file.
@@ -247,8 +247,8 @@
      * Make sure source file doesn't exist.
      */
 
-    attr = tclWinProcs->getFileAttributesProc(linkSourcePath);
-    if (attr != INVALID_FILE_ATTRIBUTES) {
+    attr = (*tclWinProcs->getFileAttributesProc)(linkSourcePath);
+    if (attr != 0xffffffff) {
 	Tcl_SetErrno(EEXIST);
 	return -1;
     }
@@ -257,7 +257,7 @@
      * Get the full path referenced by the source file/directory.
      */
 
-    if (!tclWinProcs->getFullPathNameProc(linkSourcePath, MAX_PATH,
+    if (!(*tclWinProcs->getFullPathNameProc)(linkSourcePath, MAX_PATH,
 	    tempFileName, &tempFilePart)) {
 	/*
 	 * Invalid file.
@@ -271,8 +271,8 @@
      * Check the target.
      */
 
-    attr = tclWinProcs->getFileAttributesProc(linkTargetPath);
-    if (attr == INVALID_FILE_ATTRIBUTES) {
+    attr = (*tclWinProcs->getFileAttributesProc)(linkTargetPath);
+    if (attr == 0xffffffff) {
 	/*
 	 * The target doesn't exist.
 	 */
@@ -291,7 +291,7 @@
 	}
 
 	if (linkAction & TCL_CREATE_HARD_LINK) {
-	    if (!tclWinProcs->createHardLinkProc(linkSourcePath,
+	    if (!(*tclWinProcs->createHardLinkProc)(linkSourcePath,
 		    linkTargetPath, NULL)) {
 		TclWinConvertError(GetLastError());
 		return -1;
@@ -349,13 +349,13 @@
 {
     WCHAR tempFileName[MAX_PATH];
     TCHAR *tempFilePart;
-    DWORD attr;
+    int attr;
 
     /*
      * Get the full path referenced by the target.
      */
 
-    if (!tclWinProcs->getFullPathNameProc(linkSourcePath, MAX_PATH,
+    if (!(*tclWinProcs->getFullPathNameProc)(linkSourcePath, MAX_PATH,
 	    tempFileName, &tempFilePart)) {
 	/*
 	 * Invalid file.
@@ -369,8 +369,8 @@
      * Make sure source file does exist.
      */
 
-    attr = tclWinProcs->getFileAttributesProc(linkSourcePath);
-    if (attr == INVALID_FILE_ATTRIBUTES) {
+    attr = (*tclWinProcs->getFileAttributesProc)(linkSourcePath);
+    if (attr == 0xffffffff) {
 	/*
 	 * The source doesn't exist.
 	 */
@@ -529,9 +529,9 @@
 
     memset(reparseBuffer, 0, sizeof(DUMMY_REPARSE_BUFFER));
     reparseBuffer->ReparseTag = IO_REPARSE_TAG_MOUNT_POINT;
-    hFile = tclWinProcs->createFileProc(linkOrigPath, GENERIC_WRITE, 0, NULL,
-	    OPEN_EXISTING, FILE_FLAG_OPEN_REPARSE_POINT
-	    | FILE_FLAG_BACKUP_SEMANTICS, NULL);
+    hFile = (*tclWinProcs->createFileProc)(linkOrigPath, GENERIC_WRITE, 0,
+	    NULL, OPEN_EXISTING,
+	    FILE_FLAG_OPEN_REPARSE_POINT|FILE_FLAG_BACKUP_SEMANTICS, NULL);
 
     if (hFile != INVALID_HANDLE_VALUE) {
 	if (!DeviceIoControl(hFile, FSCTL_DELETE_REPARSE_POINT, reparseBuffer,
@@ -545,7 +545,7 @@
 	} else {
 	    CloseHandle(hFile);
 	    if (!linkOnly) {
-		tclWinProcs->removeDirectoryProc(linkOrigPath);
+		(*tclWinProcs->removeDirectoryProc)(linkOrigPath);
 	    }
 	    return 0;
 	}
@@ -586,7 +586,7 @@
     Tcl_DString ds;
     const char *copy;
 
-    attr = tclWinProcs->getFileAttributesProc(linkDirPath);
+    attr = (*tclWinProcs->getFileAttributesProc)(linkDirPath);
     if (!(attr & FILE_ATTRIBUTE_REPARSE_POINT)) {
 	goto invalidError;
     }
@@ -715,9 +715,9 @@
     HANDLE hFile;
     DWORD returnedLength;
 
-    hFile = tclWinProcs->createFileProc(linkDirPath, GENERIC_READ, 0, NULL,
-	    OPEN_EXISTING, FILE_FLAG_OPEN_REPARSE_POINT
-	    | FILE_FLAG_BACKUP_SEMANTICS, NULL);
+    hFile = (*tclWinProcs->createFileProc)(linkDirPath, GENERIC_READ, 0,
+	    NULL, OPEN_EXISTING,
+	    FILE_FLAG_OPEN_REPARSE_POINT|FILE_FLAG_BACKUP_SEMANTICS, NULL);
 
     if (hFile == INVALID_HANDLE_VALUE) {
 	/*
@@ -776,7 +776,7 @@
      * Create the directory - it must not already exist.
      */
 
-    if (tclWinProcs->createDirectoryProc(linkDirPath, NULL) == 0) {
+    if ((*tclWinProcs->createDirectoryProc)(linkDirPath, NULL) == 0) {
 	/*
 	 * Error creating directory.
 	 */
@@ -784,9 +784,9 @@
 	TclWinConvertError(GetLastError());
 	return -1;
     }
-    hFile = tclWinProcs->createFileProc(linkDirPath, GENERIC_WRITE, 0, NULL,
-	    OPEN_EXISTING, FILE_FLAG_OPEN_REPARSE_POINT
-	    | FILE_FLAG_BACKUP_SEMANTICS, NULL);
+    hFile = (*tclWinProcs->createFileProc)(linkDirPath, GENERIC_WRITE, 0,
+	    NULL, OPEN_EXISTING,
+	    FILE_FLAG_OPEN_REPARSE_POINT|FILE_FLAG_BACKUP_SEMANTICS, NULL);
     if (hFile == INVALID_HANDLE_VALUE) {
 	/*
 	 * Error creating directory.
@@ -809,7 +809,7 @@
 
 	TclWinConvertError(GetLastError());
 	CloseHandle(hFile);
-	tclWinProcs->removeDirectoryProc(linkDirPath);
+	(*tclWinProcs->removeDirectoryProc)(linkDirPath);
 	return -1;
     }
     CloseHandle(hFile);
@@ -921,14 +921,13 @@
 	    native = (const TCHAR *) Tcl_FSGetNativePath(pathPtr);
 
 	    if (tclWinProcs->getFileAttributesExProc == NULL) {
-		attr = tclWinProcs->getFileAttributesProc(native);
-		if (attr == INVALID_FILE_ATTRIBUTES) {
+		attr = (*tclWinProcs->getFileAttributesProc)(native);
+		if (attr == 0xffffffff) {
 		    return TCL_OK;
 		}
 	    } else {
 		WIN32_FILE_ATTRIBUTE_DATA data;
-
-		if (tclWinProcs->getFileAttributesExProc(native,
+		if ((*tclWinProcs->getFileAttributesExProc)(native,
 			GetFileExInfoStandard, &data) != TRUE) {
 		    return TCL_OK;
 		}
@@ -972,10 +971,9 @@
 	if (native == NULL) {
 	    return TCL_OK;
 	}
-	attr = tclWinProcs->getFileAttributesProc(native);
-
-	if ((attr == INVALID_FILE_ATTRIBUTES) 
-	    || ((attr & FILE_ATTRIBUTE_DIRECTORY) == 0)) {
+	attr = (*tclWinProcs->getFileAttributesProc)(native);
+
+	if ((attr == 0xffffffff) || ((attr & FILE_ATTRIBUTE_DIRECTORY) == 0)) {
 	    return TCL_OK;
 	}
 
@@ -1016,13 +1014,13 @@
 	native = Tcl_WinUtfToTChar(dirName, -1, &ds);
 	if (tclWinProcs->findFirstFileExProc == NULL || (types == NULL)
 		|| (types->type != TCL_GLOB_TYPE_DIR)) {
-	    handle = tclWinProcs->findFirstFileProc(native, &data);
+	    handle = (*tclWinProcs->findFirstFileProc)(native, &data);
 	} else {
 	    /*
 	     * We can be more efficient, for pure directory requests.
 	     */
 
-	    handle = tclWinProcs->findFirstFileExProc(native,
+	    handle = (*tclWinProcs->findFirstFileExProc)(native,
 		    FindExInfoStandard, &data,
 		    FindExSearchLimitToDirectories, NULL, 0);
 	}
@@ -1152,7 +1150,7 @@
 	     */
 
 	    Tcl_DStringFree(&ds);
-	} while (tclWinProcs->findNextFileProc(handle, &data) == TRUE);
+	} while ((*tclWinProcs->findNextFileProc)(handle, &data) == TRUE);
 
 	FindClose(handle);
 	Tcl_DStringFree(&dsOrig);
@@ -1276,8 +1274,8 @@
 	    }
 	}
 
-    } else if (!strcasecmp(path, "prn") || !strcasecmp(path, "nul")
-	    || !strcasecmp(path, "aux")) {
+    } else if (!stricmp(path, "prn") || !stricmp(path, "nul")
+	    || !stricmp(path, "aux")) {
 	/*
 	 * Have match for 'prn', 'nul' or 'aux'.
 	 */
@@ -1430,13 +1428,13 @@
  *----------------------------------------------------------------------
  */
 
-const char *
+char *
 TclpGetUserHome(
     const char *name,		/* User name for desired home directory. */
     Tcl_DString *bufferPtr)	/* Uninitialized or free DString filled with
 				 * name of user's home directory. */
 {
-    const char *result;
+    char *result;
     HINSTANCE netapiInst;
 
     result = NULL;
@@ -1454,7 +1452,6 @@
 		GetProcAddress(netapiInst, "NetGetDCName");
 	netUserGetInfoProc = (NETUSERGETINFOPROC *)
 		GetProcAddress(netapiInst, "NetUserGetInfo");
-
 	if ((netUserGetInfoProc != NULL) && (netGetDCNameProc != NULL)
 		&& (netApiBufferFreeProc != NULL)) {
 	    USER_INFO_1 *uiPtr, **uiPtrPtr = &uiPtr;
@@ -1471,7 +1468,7 @@
 	    if (domain != NULL) {
 		Tcl_DStringInit(&ds);
 		wName = Tcl_UtfToUniCharDString(domain + 1, -1, &ds);
-		badDomain = netGetDCNameProc(NULL, wName,
+		badDomain = (netGetDCNameProc)(NULL, wName,
 			(LPBYTE *) wDomainPtr);
 		Tcl_DStringFree(&ds);
 		nameLen = domain - name;
@@ -1479,7 +1476,7 @@
 	    if (badDomain == 0) {
 		Tcl_DStringInit(&ds);
 		wName = Tcl_UtfToUniCharDString(name, nameLen, &ds);
-		if (netUserGetInfoProc(wDomain, wName, 1,
+		if ((netUserGetInfoProc)(wDomain, wName, 1,
 			(LPBYTE *) uiPtrPtr) == 0) {
 		    wHomeDir = uiPtr->usri1_home_dir;
 		    if ((wHomeDir != NULL) && (wHomeDir[0] != L'\0')) {
@@ -1496,12 +1493,12 @@
 			Tcl_DStringAppend(bufferPtr, "/users/default", -1);
 		    }
 		    result = Tcl_DStringValue(bufferPtr);
-		    netApiBufferFreeProc((void *) uiPtr);
+		    (*netApiBufferFreeProc)((void *) uiPtr);
 		}
 		Tcl_DStringFree(&ds);
 	    }
 	    if (wDomain != NULL) {
-		netApiBufferFreeProc((void *) wDomain);
+		(*netApiBufferFreeProc)((void *) wDomain);
 	    }
 	}
 	FreeLibrary(netapiInst);
@@ -1561,23 +1558,15 @@
 {
     DWORD attr;
 
-    attr = tclWinProcs->getFileAttributesProc(nativePath);
-
-    if (attr == INVALID_FILE_ATTRIBUTES) {
-	/*
-	 * File might not exist.
-	 */
-
-	WIN32_FIND_DATAT ffd;
-	HANDLE hFind;
-	hFind = tclWinProcs->findFirstFileProc(nativePath, &ffd);
-	if (hFind != INVALID_HANDLE_VALUE) {
-	    attr = ffd.w.dwFileAttributes;
-	    FindClose(hFind);
-	} else {
-	    TclWinConvertError(GetLastError());
-	    return -1;
-	}
+    attr = (*tclWinProcs->getFileAttributesProc)(nativePath);
+
+    if (attr == 0xffffffff) {
+	/*
+	 * File doesn't exist.
+	 */
+
+	TclWinConvertError(GetLastError());
+	return -1;
     }
 
     if ((mode & W_OK)
@@ -1629,11 +1618,11 @@
 	int error;
 
 	/*
-	 * First find out how big the buffer needs to be.
+	 * First find out how big the buffer needs to be
 	 */
 
 	size = 0;
-	tclWinProcs->getFileSecurityProc(nativePath,
+	(*tclWinProcs->getFileSecurityProc)(nativePath,
 		OWNER_SECURITY_INFORMATION | GROUP_SECURITY_INFORMATION
 		| DACL_SECURITY_INFORMATION, 0, 0, &size);
 
@@ -1653,7 +1642,7 @@
 	}
 
 	/*
-	 * Now size contains the size of buffer needed.
+	 * Now size contains the size of buffer needed
 	 */
 
 	sdPtr = (SECURITY_DESCRIPTOR *) HeapAlloc(GetProcessHeap(), 0, size);
@@ -1663,10 +1652,10 @@
 	}
 
 	/*
-	 * Call GetFileSecurity() for real.
-	 */
-
-	if (!tclWinProcs->getFileSecurityProc(nativePath,
+	 * Call GetFileSecurity() for real
+	 */
+
+	if (!(*tclWinProcs->getFileSecurityProc)(nativePath,
 		OWNER_SECURITY_INFORMATION | GROUP_SECURITY_INFORMATION
 		| DACL_SECURITY_INFORMATION, sdPtr, size, &size)) {
 	    /*
@@ -1681,14 +1670,14 @@
 	 * thread token.
 	 */
 
-	if (!tclWinProcs->impersonateSelfProc(SecurityImpersonation)) {
+	if (!(*tclWinProcs->impersonateSelfProc)(SecurityImpersonation)) {
 	    /*
 	     * Unable to perform security impersonation.
 	     */
 
 	    goto accessError;
 	}
-	if (!tclWinProcs->openThreadTokenProc(GetCurrentThread(),
+	if (!(*tclWinProcs->openThreadTokenProc)(GetCurrentThread(),
 		TOKEN_DUPLICATE | TOKEN_QUERY, FALSE, &hToken)) {
 	    /*
 	     * Unable to get current thread's token.
@@ -1697,7 +1686,7 @@
 	    goto accessError;
 	}
 
-	tclWinProcs->revertToSelfProc();
+	(*tclWinProcs->revertToSelfProc)();
 
 	/*
 	 * Setup desiredAccess according to the access priveleges we are
@@ -1724,7 +1713,7 @@
 	 * Perform access check using the token.
 	 */
 
-	if (!tclWinProcs->accessCheckProc(sdPtr, hToken, desiredAccess,
+	if (!(*tclWinProcs->accessCheckProc)(sdPtr, hToken, desiredAccess,
 		&genMap, &privSet, &privSetSize, &grantedAccess,
 		&accessYesNo)) {
 	    /*
@@ -1803,9 +1792,9 @@
 	 * Use wide-char case-insensitive comparison
 	 */
 
-	if ((wcscasecmp(path+len-3, L"exe") == 0)
-		|| (wcscasecmp(path+len-3, L"com") == 0)
-		|| (wcscasecmp(path+len-3, L"bat") == 0)) {
+	if ((_wcsicmp(path+len-3, L"exe") == 0)
+		|| (_wcsicmp(path+len-3, L"com") == 0)
+		|| (_wcsicmp(path+len-3, L"bat") == 0)) {
 	    return 1;
 	}
     } else {
@@ -1824,9 +1813,9 @@
 	     * executable, whereas access did not.
 	     */
 
-	    if ((strcasecmp(p, "exe") == 0)
-		    || (strcasecmp(p, "com") == 0)
-		    || (strcasecmp(p, "bat") == 0)) {
+	    if ((stricmp(p, "exe") == 0)
+		    || (stricmp(p, "com") == 0)
+		    || (stricmp(p, "bat") == 0)) {
 		/*
 		 * File that ends with .exe, .com, or .bat is executable.
 		 */
@@ -1880,7 +1869,7 @@
     result = (chdir(posixPath) == 0 ? 1 : 0);
     Tcl_DStringFree(&ds);
 #else /* __CYGWIN__ */
-    result = tclWinProcs->setCurrentDirectoryProc(nativePath);
+    result = (*tclWinProcs->setCurrentDirectoryProc)(nativePath);
 #endif /* __CYGWIN__ */
 
     if (result == 0) {
@@ -1968,7 +1957,7 @@
     WCHAR buffer[MAX_PATH];
     char *p;
 
-    if (tclWinProcs->getCurrentDirectoryProc(MAX_PATH, buffer) == 0) {
+    if ((*tclWinProcs->getCurrentDirectoryProc)(MAX_PATH, buffer) == 0) {
 	TclWinConvertError(GetLastError());
 	if (interp != NULL) {
 	    Tcl_AppendResult(interp, "error getting working directory name: ",
@@ -2075,7 +2064,7 @@
      * simpler routines.
      */
 
-    fileHandle = tclWinProcs->createFileProc(nativePath, GENERIC_READ,
+    fileHandle = (tclWinProcs->createFileProc)(nativePath, GENERIC_READ,
 	    FILE_SHARE_READ | FILE_SHARE_WRITE, NULL, OPEN_EXISTING,
 	    FILE_FLAG_BACKUP_SEMANTICS | FILE_FLAG_OPEN_REPARSE_POINT, NULL);
 
@@ -2121,23 +2110,10 @@
 
 	WIN32_FILE_ATTRIBUTE_DATA data;
 
-	if (tclWinProcs->getFileAttributesExProc(nativePath,
+	if ((*tclWinProcs->getFileAttributesExProc)(nativePath,
 		GetFileExInfoStandard, &data) != TRUE) {
-
-	    /*
-	     * We might have just been denied access
-	     */
-	    
-	    WIN32_FIND_DATAT ffd;
-	    HANDLE hFind;
-	    hFind = tclWinProcs->findFirstFileProc(nativePath, &ffd);
-	    if (hFind != INVALID_HANDLE_VALUE) {
-		memcpy(&data, &ffd, sizeof(data));
-		FindClose(hFind);
-	    } else {
-		Tcl_SetErrno(ENOENT);
-		return -1;
-	    }
+	    Tcl_SetErrno(ENOENT);
+	    return -1;
 	}
 
 	attr = data.dwFileAttributes;
@@ -2156,14 +2132,14 @@
 	WIN32_FIND_DATAT data;
 	HANDLE handle;
 
-	handle = tclWinProcs->findFirstFileProc(nativePath, &data);
+	handle = (*tclWinProcs->findFirstFileProc)(nativePath, &data);
 	if (handle == INVALID_HANDLE_VALUE) {
 	    /*
 	     * FindFirstFile() doesn't work on root directories, so call
 	     * GetFileAttributes() to see if the specified file exists.
 	     */
 
-	    attr = tclWinProcs->getFileAttributesProc(nativePath);
+	    attr = (*tclWinProcs->getFileAttributesProc)(nativePath);
 	    if (attr == INVALID_FILE_ATTRIBUTES) {
 		Tcl_SetErrno(ENOENT);
 		return -1;
@@ -2223,8 +2199,8 @@
     TCHAR *nativePart;
     const char *fullPath;
 
-    tclWinProcs->getFullPathNameProc(nativePath, MAX_PATH, nativeFullPath,
-	    &nativePart);
+    (*tclWinProcs->getFullPathNameProc)(nativePath, MAX_PATH,
+	    nativeFullPath, &nativePart);
 
     fullPath = Tcl_WinTCharToUtf((TCHAR *) nativeFullPath, -1, &ds);
 
@@ -2249,8 +2225,8 @@
 	}
 	nativeVol = Tcl_WinUtfToTChar(fullPath, p - fullPath, &volString);
 	dw = (DWORD) -1;
-	tclWinProcs->getVolumeInformationProc(nativeVol, NULL, 0, &dw, NULL,
-		NULL, NULL, 0);
+	(*tclWinProcs->getVolumeInformationProc)(nativeVol, NULL, 0, &dw,
+		NULL, NULL, NULL, 0);
 
 	/*
 	 * GetFullPathName() turns special devices like "NUL" into "\\.\NUL",
@@ -2399,7 +2375,7 @@
 {
     WCHAR buffer[MAX_PATH];
 
-    if (tclWinProcs->getCurrentDirectoryProc(MAX_PATH, buffer) == 0) {
+    if ((*tclWinProcs->getCurrentDirectoryProc)(MAX_PATH, buffer) == 0) {
 	TclWinConvertError(GetLastError());
 	return NULL;
     }
@@ -2785,7 +2761,7 @@
 		const char *nativePath = Tcl_WinUtfToTChar(path,
 			currentPathEndPosition - path, &ds);
 
-		if (tclWinProcs->getFileAttributesExProc(nativePath,
+		if ((*tclWinProcs->getFileAttributesExProc)(nativePath,
 			GetFileExInfoStandard, &data) != TRUE) {
 		    /*
 		     * File doesn't exist.
@@ -2978,8 +2954,8 @@
 	    WCHAR wpath[MAX_PATH];
 	    const char *nativePath =
 		    Tcl_WinUtfToTChar(path, lastValidPathEnd - path, &ds);
-	    DWORD wpathlen = tclWinProcs->getLongPathNameProc(nativePath,
-		    (TCHAR *) wpath, MAX_PATH);
+	    DWORD wpathlen = (*tclWinProcs->getLongPathNameProc)(
+		    nativePath, (TCHAR *) wpath, MAX_PATH);
 
 	    /*
 	     * We have to make the drive letter uppercase.
@@ -3046,10 +3022,6 @@
     if (temp != NULL) {
 	Tcl_DecrRefCount(temp);
     }
-<<<<<<< HEAD
-
-=======
->>>>>>> 24fe335f
     return nextCheckpoint;
 }
 @@ -3383,7 +3355,7 @@
 
     native = (const TCHAR *) Tcl_FSGetNativePath(pathPtr);
 
-    attr = tclWinProcs->getFileAttributesProc(native);
+    attr = (*tclWinProcs->getFileAttributesProc)(native);
 
     if (attr != INVALID_FILE_ATTRIBUTES && attr & FILE_ATTRIBUTE_DIRECTORY) {
 	flags = FILE_FLAG_BACKUP_SEMANTICS;
@@ -3394,7 +3366,7 @@
      * savings complications that utime gets wrong.
      */
 
-    fileHandle = tclWinProcs->createFileProc(native, FILE_WRITE_ATTRIBUTES,
+    fileHandle = (tclWinProcs->createFileProc)(native, FILE_WRITE_ATTRIBUTES,
 	    0, NULL, OPEN_EXISTING, flags, NULL);
 
     if (fileHandle == INVALID_HANDLE_VALUE ||
