README:  Tcl
<<<<<<< HEAD
    This is the Tcl 8.6b1 source distribution.
=======
    This is the Tcl 8.5.8 source distribution.
>>>>>>> 24fe335f
    Tcl/Tk is also available through NetCVS:
	http://tcl.sourceforge.net/
    You can get any source release of Tcl from the file distributions
    link at the above URL.

RCS: @(#) $Id$

Contents
--------
    1. Introduction
    2. Documentation
    3. Compiling and installing Tcl
    4. Development tools
    5. Tcl newsgroup
    6. Tcl contributed archive
    7. Tcl Resource Center
    8. Mailing lists
    9. Support and Training
    10. Thank You

1. Introduction
---------------
Tcl provides a powerful platform for creating integration applications that
tie together diverse applications, protocols, devices, and frameworks.
When paired with the Tk toolkit, Tcl provides the fastest and most powerful
way to create GUI applications that run on PCs, Unix, and Mac OS X.
Tcl can also be used for a variety of web-related tasks and for creating
powerful command languages for applications.

Tcl is maintained, enhanced, and distributed freely by the Tcl community.
The home for Tcl/Tk sources and bug/patch database is on SourceForge:

	http://tcl.sourceforge.net/

with the Tcl Developer Xchange hosted at:

	http://www.tcl.tk/

Tcl is a freely available open source package.  You can do virtually
anything you like with it, such as modifying it, redistributing it,
and selling it either in whole or in part.  See the file
"license.terms" for complete information.

2. Documentation
----------------

Extensive documentation is available at our website.
The home page for this release, including new features, is
	http://www.tcl.tk/software/tcltk/8.6.html

Detailed release notes can be found at the file distributions page
by clicking on the relevant version.
	http://sourceforge.net/project/showfiles.php?group_id=10894

Information about Tcl itself can be found at
	http://www.tcl.tk/scripting/

There have been many Tcl books on the market.  Many are mentioned in the Wiki:
	http://wiki.tcl.tk/book

2a. Unix Documentation
----------------------

The "doc" subdirectory in this release contains a complete set of
reference manual entries for Tcl.  Files with extension ".1" are for
programs (for example, tclsh.1); files with extension ".3" are for C
library procedures; and files with extension ".n" describe Tcl
commands.  The file "doc/Tcl.n" gives a quick summary of the Tcl
language syntax.  To print any of the man pages on Unix, cd to the
"doc" directory and invoke your favorite variant of troff using the
normal -man macros, for example

		ditroff -man Tcl.n

to print Tcl.n.  If Tcl has been installed correctly and your "man" program
supports it, you should be able to access the Tcl manual entries using the
normal "man" mechanisms, such as

		man Tcl

2b. Windows Documentation
-------------------------

The "doc" subdirectory in this release contains a complete set of Windows
help files for Tcl.  Once you install this Tcl release, a shortcut to the
Windows help Tcl documentation will appear in the "Start" menu:

	Start | Programs | Tcl | Tcl Help

3. Compiling and installing Tcl
-------------------------------

There are brief notes in the unix/README, win/README, and macosx/README about
compiling on these different platforms.  There is additional information
about building Tcl from sources at

	http://www.tcl.tk/doc/howto/compile.html

4. Development tools
---------------------------

ActiveState produces a high quality set of commercial quality development
tools that is available to accelerate your Tcl application development.
Tcl Dev Kit builds on the earlier TclPro toolset and provides a debugger,
static code checker, single-file wrapping utility, bytecode compiler and
more.  More information can be found at

	http://www.ActiveState.com/Tcl

5. Tcl newsgroup
----------------

There is a USENET news group, "comp.lang.tcl", intended for the exchange of
information about Tcl, Tk, and related applications.  The newsgroup is a
great place to ask general information questions.  For bug reports, please
see the "Support and bug fixes" section below.

6. Tcl'ers Wiki
---------------

A Wiki-based open community site covering all aspects of Tcl/Tk is at:

	http://wiki.tcl.tk/

It is dedicated to the Tcl programming language and its extensions.  A
wealth of useful information can be found there.  It contains code
snippets, references to papers, books, and FAQs, as well as pointers to
development tools, extensions, and applications.  You can also recommend
additional URLs by editing the wiki yourself.

7. Mailing lists
----------------

Several mailing lists are hosted at SourceForge to discuss development or
use issues (like Macintosh and Windows topics).  For more information and
to subscribe, visit:

	http://sourceforge.net/projects/tcl/

and go to the Mailing Lists page.

8. Support and Training
------------------------

We are very interested in receiving bug reports, patches, and suggestions
for improvements.  We prefer that you send this information to us via the
bug form at SourceForge, rather than emailing us directly.  The bug
database is at:

	http://tcl.sourceforge.net/

The bug form was designed to give uniform structure to bug reports as
well as to solicit enough information to minimize followup questions.

We will log and follow-up on each bug, although we cannot promise a
specific turn-around time.  Enhancements, reported via the Feature
Requests form at the same web site, may take longer and may not happen
at all unless there is widespread support for them (we're trying to
slow the rate at which Tcl/Tk turns into a kitchen sink).  It's very
difficult to make incompatible changes to Tcl/Tk at this point, due to
the size of the installed base.

The Tcl community is too large for us to provide much individual support
for users.  If you need help we suggest that you post questions to
comp.lang.tcl.  We read the newsgroup and will attempt to answer esoteric
questions for which no one else is likely to know the answer.  In addition,
see the following Web site for links to other organizations that offer
Tcl/Tk training:

	http://wiki.tcl.tk/training

10. Thank You
-------------

We'd like to express our thanks to the Tcl community for all the
helpful suggestions, bug reports, and patches we have received.
Tcl/Tk has improved vastly and will continue to do so with your help.<|MERGE_RESOLUTION|>--- conflicted
+++ resolved
@@ -1,9 +1,5 @@
 README:  Tcl
-<<<<<<< HEAD
-    This is the Tcl 8.6b1 source distribution.
-=======
     This is the Tcl 8.5.8 source distribution.
->>>>>>> 24fe335f
     Tcl/Tk is also available through NetCVS:
 	http://tcl.sourceforge.net/
     You can get any source release of Tcl from the file distributions
@@ -52,7 +48,7 @@
 
 Extensive documentation is available at our website.
 The home page for this release, including new features, is
-	http://www.tcl.tk/software/tcltk/8.6.html
+	http://www.tcl.tk/software/tcltk/8.5.html
 
 Detailed release notes can be found at the file distributions page
 by clicking on the relevant version.
