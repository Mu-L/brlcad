--- conflicted
+++ resolved
@@ -37,11 +37,7 @@
 #include "dm.h"
 
 
-<<<<<<< HEAD
-static int
-=======
-int
->>>>>>> 031a9ea6
+int
 _fb_null_open(struct fb *ifp, const char *UNUSED(file), int width, int height)
 {
     FB_CK_FB(ifp->i);
@@ -54,72 +50,44 @@
     return 0;
 }
 
-<<<<<<< HEAD
-static struct fb_platform_specific *
-=======
 struct fb_platform_specific *
->>>>>>> 031a9ea6
 _fb_null_get_fbps(uint32_t UNUSED(magic))
 {
         return NULL;
 }
 
 
-<<<<<<< HEAD
-static void
-=======
 void
->>>>>>> 031a9ea6
 _fb_null_put_fbps(struct fb_platform_specific *UNUSED(fbps))
 {
         return;
 }
 
-<<<<<<< HEAD
-static int
-=======
-int
->>>>>>> 031a9ea6
+int
 _fb_null_open_existing(struct fb *UNUSED(ifp), int UNUSED(width), int UNUSED(height), struct fb_platform_specific *UNUSED(fb_p))
 {
         return 0;
 }
 
-<<<<<<< HEAD
-static int
-=======
-int
->>>>>>> 031a9ea6
+int
 _fb_null_close_existing(struct fb *UNUSED(ifp))
 {
         return 0;
 }
 
-<<<<<<< HEAD
-static int
-=======
-int
->>>>>>> 031a9ea6
+int
 _fb_null_configure_window(struct fb *UNUSED(ifp), int UNUSED(width), int UNUSED(height))
 {
         return 0;
 }
 
-<<<<<<< HEAD
-static int
-=======
-int
->>>>>>> 031a9ea6
+int
 _fb_null_refresh(struct fb *UNUSED(ifp), int UNUSED(x), int UNUSED(y), int UNUSED(w), int UNUSED(h))
 {
         return 0;
 }
 
-<<<<<<< HEAD
-static int
-=======
-int
->>>>>>> 031a9ea6
+int
 _fb_null_close(struct fb *ifp)
 {
     FB_CK_FB(ifp->i);
@@ -128,11 +96,7 @@
 }
 
 
-<<<<<<< HEAD
-static int
-=======
-int
->>>>>>> 031a9ea6
+int
 _fb_null_clear(struct fb *ifp, unsigned char *UNUSED(pp))
 {
     FB_CK_FB(ifp->i);
@@ -141,11 +105,7 @@
 }
 
 
-<<<<<<< HEAD
-static ssize_t
-=======
 ssize_t
->>>>>>> 031a9ea6
 _fb_null_read(struct fb *ifp, int UNUSED(x), int UNUSED(y), unsigned char *UNUSED(pixelp), size_t count)
 {
     FB_CK_FB(ifp->i);
@@ -154,11 +114,7 @@
 }
 
 
-<<<<<<< HEAD
-static ssize_t
-=======
 ssize_t
->>>>>>> 031a9ea6
 _fb_null_write(struct fb *ifp, int UNUSED(x), int UNUSED(y), const unsigned char *UNUSED(pixelp), size_t count)
 {
     FB_CK_FB(ifp->i);
@@ -167,11 +123,7 @@
 }
 
 
-<<<<<<< HEAD
-static int
-=======
-int
->>>>>>> 031a9ea6
+int
 _fb_null_rmap(struct fb *ifp, ColorMap *UNUSED(cmp))
 {
     FB_CK_FB(ifp->i);
@@ -180,11 +132,7 @@
 }
 
 
-<<<<<<< HEAD
-static int
-=======
-int
->>>>>>> 031a9ea6
+int
 _fb_null_wmap(struct fb *ifp, const ColorMap *UNUSED(cmp))
 {
     FB_CK_FB(ifp->i);
@@ -193,11 +141,7 @@
 }
 
 
-<<<<<<< HEAD
-static int
-=======
-int
->>>>>>> 031a9ea6
+int
 _fb_null_view(struct fb *ifp, int UNUSED(xcenter), int UNUSED(ycenter), int UNUSED(xzoom), int UNUSED(yzoom))
 {
     FB_CK_FB(ifp->i);
@@ -207,11 +151,7 @@
 }
 
 
-<<<<<<< HEAD
-static int
-=======
-int
->>>>>>> 031a9ea6
+int
 _fb_null_getview(struct fb *ifp, int *UNUSED(xcenter), int *UNUSED(ycenter), int *UNUSED(xzoom), int *UNUSED(yzoom))
 {
     FB_CK_FB(ifp->i);
@@ -221,11 +161,7 @@
 }
 
 
-<<<<<<< HEAD
-static int
-=======
-int
->>>>>>> 031a9ea6
+int
 _fb_null_setcursor(struct fb *ifp, const unsigned char *UNUSED(bits), int UNUSED(xbits), int UNUSED(ybits), int UNUSED(xorig), int UNUSED(yorig))
 {
     FB_CK_FB(ifp->i);
@@ -234,11 +170,7 @@
 }
 
 
-<<<<<<< HEAD
-static int
-=======
-int
->>>>>>> 031a9ea6
+int
 _fb_null_cursor(struct fb *ifp, int UNUSED(mode), int UNUSED(x), int UNUSED(y))
 {
     FB_CK_FB(ifp->i);
@@ -248,11 +180,7 @@
 }
 
 
-<<<<<<< HEAD
-static int
-=======
-int
->>>>>>> 031a9ea6
+int
 _fb_null_getcursor(struct fb *ifp, int *UNUSED(mode), int *UNUSED(x), int *UNUSED(y))
 {
     FB_CK_FB(ifp->i);
@@ -262,11 +190,7 @@
 }
 
 
-<<<<<<< HEAD
-static int
-=======
-int
->>>>>>> 031a9ea6
+int
 _fb_null_readrect(struct fb *ifp, int UNUSED(xmin), int UNUSED(ymin), int width, int height, unsigned char *UNUSED(pp))
 {
     FB_CK_FB(ifp->i);
@@ -275,11 +199,7 @@
 }
 
 
-<<<<<<< HEAD
-static int
-=======
-int
->>>>>>> 031a9ea6
+int
 _fb_null_writerect(struct fb *ifp, int UNUSED(xmin), int UNUSED(ymin), int width, int height, const unsigned char *UNUSED(pp))
 {
     FB_CK_FB(ifp->i);
@@ -288,11 +208,7 @@
 }
 
 
-<<<<<<< HEAD
-static int
-=======
-int
->>>>>>> 031a9ea6
+int
 _fb_null_poll(struct fb *ifp)
 {
     FB_CK_FB(ifp->i);
@@ -301,11 +217,7 @@
 }
 
 
-<<<<<<< HEAD
-static int
-=======
-int
->>>>>>> 031a9ea6
+int
 _fb_null_flush(struct fb *ifp)
 {
     FB_CK_FB(ifp->i);
@@ -314,11 +226,7 @@
 }
 
 
-<<<<<<< HEAD
-static int
-=======
-int
->>>>>>> 031a9ea6
+int
 _fb_null_free(struct fb *ifp)
 {
     FB_CK_FB(ifp->i);
@@ -327,11 +235,7 @@
 }
 
 
-<<<<<<< HEAD
-static int
-=======
-int
->>>>>>> 031a9ea6
+int
 _fb_null_help(struct fb *ifp)
 {
     FB_CK_FB(ifp->i);
