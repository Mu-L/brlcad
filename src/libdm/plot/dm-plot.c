--- conflicted
+++ resolved
@@ -323,11 +323,7 @@
  * Returns 0 if object could be drawn, !0 if object was omitted.
  */
 static int
-<<<<<<< HEAD
-plot_drawVList(struct dm *dmp, struct bn_vlist *vp)
-=======
 plot_drawVList(struct dm *dmp, struct bv_vlist *vp)
->>>>>>> 031a9ea6
 {
     static vect_t last;
     struct bv_vlist *tvp;
@@ -484,11 +480,7 @@
 
 
 static int
-<<<<<<< HEAD
-plot_draw(struct dm *dmp, struct bn_vlist *(*callback_function)(void *), void **data)
-=======
 plot_draw(struct dm *dmp, struct bv_vlist *(*callback_function)(void *), void **data)
->>>>>>> 031a9ea6
 {
     struct bv_vlist *vp;
     if (!callback_function) {
@@ -507,14 +499,6 @@
 }
 
 
-<<<<<<< HEAD
-/**
- * Restore the display processor to a normal mode of operation (i.e.,
- * not scaled, rotated, displaced, etc.).  Turns off windowing.
- */
-static int
-plot_normal(struct dm *dmp)
-=======
 static int
 plot_hud_begin(struct dm *dmp)
 {
@@ -526,7 +510,6 @@
 
 static int
 plot_hud_end(struct dm *dmp)
->>>>>>> 031a9ea6
 {
     if (!dmp)
 	return BRLCAD_ERROR;
@@ -615,14 +598,10 @@
     return BRLCAD_OK;
 }
 static int
-<<<<<<< HEAD
-plot_setBGColor(struct dm *dmp, unsigned char r, unsigned char g, unsigned char b)
-=======
 plot_setBGColor(struct dm *dmp,
 	unsigned char r1, unsigned char g1, unsigned char b1,
 	unsigned char r2, unsigned char g2, unsigned char b2
 	)
->>>>>>> 031a9ea6
 {
     if (!dmp) {
 	bu_log("WARNING: Null display (r/g/b==%d/%d/%d, color2==%d/%d/%d)\n", r1, g1, b1, r2, g2, b2);
