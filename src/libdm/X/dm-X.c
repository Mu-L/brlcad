/*                          D M - X . C
 * BRL-CAD
 *
 * Copyright (c) 1988-2022 United States Government as represented by
 * the U.S. Army Research Laboratory.
 *
 * This library is free software; you can redistribute it and/or
 * modify it under the terms of the GNU Lesser General Public License
 * version 2.1 as published by the Free Software Foundation.
 *
 * This library is distributed in the hope that it will be useful, but
 * WITHOUT ANY WARRANTY; without even the implied warranty of
 * MERCHANTABILITY or FITNESS FOR A PARTICULAR PURPOSE.  See the GNU
 * Lesser General Public License for more details.
 *
 * You should have received a copy of the GNU Lesser General Public
 * License along with this file; see the file named COPYING for more
 * information.
 */
/** @file libdm/dm-X.c
 *
 * An X Window System Display Manager.
 *
 */

#include "common.h"

#include <stdlib.h>
#include <stdio.h>
#include <limits.h>
#include <string.h>
#include <math.h>

#define class REDEFINE_CLASS_STRING_TO_AVOID_CXX_CONFLICT
#include <X11/Xlib.h>
#include <X11/Xutil.h>

#ifdef HAVE_X11_XOSDEFS_H
#  include <X11/Xfuncproto.h>
#  include <X11/Xosdefs.h>
#endif

#ifdef HAVE_X11_EXTENSIONS_XINPUT_H
#  include <X11/extensions/XInput.h>
#endif /* HAVE_X11_XINPUT_H */

#if defined(linux)
#  undef X_NOT_STDC_ENV
#  undef X_NOT_POSIX
#endif

#ifdef HAVE_TK
#  include "tk.h"
#endif

#include "png.h"

#include "vmath.h"
#include "bu/endian.h"
#include "bu/malloc.h"
#include "bu/str.h"
#include "bn.h"
#include "dm.h"
#include "../null/dm-Null.h"
#include "./fb_X.h"
#include "./dm-X.h"

#include "bv/defines.h"

#include "../include/private.h"

#define PLOTBOUND 1000.0	/* Max magnification in Rot matrix */

#define DM_X_DEFAULT_POINT_SIZE 1.0

/* Vector count at which a Tcl event processing step is triggered */
#define vectorThreshold 100000

extern void X_allocate_color_cube(Display *, Colormap, long unsigned int *, int, int, int);
extern unsigned long X_get_pixel(unsigned char, unsigned char, unsigned char, long unsigned int *, int);


struct X_mvars {
    int zclip;
    double bound;
    int boundFlag;
};


struct allocated_colors {
    struct bu_list l;
    int r;
    int g;
    int b;
    XColor c;
};


static void
get_color(Display *dpy, Colormap cmap, XColor *color)
{
    Status st;
    static struct allocated_colors *colors = NULL;
    struct allocated_colors *c;
    int r, g, b;

    if (!colors) {
	BU_ALLOC(colors, struct allocated_colors);
	BU_LIST_INIT(&(colors->l));
	colors->r = colors->g = colors->b = -1;
    }

    /* allocated colors are stashed into a list in order to avoid
     * subsequent repeat allocations.
     */
    for (BU_LIST_FOR(c, allocated_colors, &(colors->l))) {
	if (DM_SAME_COLOR(c->r, c->g, c->b, color->red, color->green, color->blue)) {
	    *color = c->c; /* struct copy */
	    return;
	}
    }

    r = color->red;
    g = color->green;
    b = color->blue;

    st = XAllocColor(dpy, cmap, color);
    switch (st) {
	case 1:
	    break;
	case BadColor:
	    bu_log("XAllocColor failed (BadColor) for (%3d, %3d, %3d) %04x, %04x, %04x\n",
		   (r >> 8), (g >> 8), (b >> 8),
		   r, g, b);
	    break;

	default:
	    bu_log("XAllocColor error for (%3d, %3d, %3d) %04x, %04x, %04x\n",
		   (r >> 8), (g >> 8), (b >> 8),
		   r, g, b);
	    break;
    }

    /* got new valid color, add it to our list */
    BU_ALLOC(c, struct allocated_colors);
    c->r = r;
    c->g = g;
    c->b = b;
    c->c = *color; /* struct copy */
    BU_LIST_PUSH(&(colors->l), &(c->l));
}


static int
X_reshape(struct dm *dmp, int width, int height)
{
    struct x_vars *privars = (struct x_vars *)dmp->i->dm_vars.priv_vars;

    dmp->i->dm_height = height;
    dmp->i->dm_width = width;
    dmp->i->dm_aspect = (fastf_t)dmp->i->dm_width / (fastf_t)dmp->i->dm_height;

    privars->disp_mat[0] = 2. * privars->ppmm_x / dmp->i->dm_width;
    privars->disp_mat[5] = 2. * privars->ppmm_y / dmp->i->dm_width;

    return 0;
}

static int
X_doevent(struct dm *dmp, void *UNUSED(vclientData), void *veventPtr)
{
    XEvent *eventPtr= (XEvent *)veventPtr;
    if (eventPtr->type == Expose && eventPtr->xexpose.count == 0) {
        dm_set_dirty(dmp, 1);
        /* no further processing for this event */
        return TCL_RETURN;
    }
    /* allow further processing of this event */
    return TCL_OK;
}

static int
X_configureWin_guts(struct dm *dmp, int force)
{
    XWindowAttributes xwa;
    XFontStruct *newfontstruct;
    XGCValues gcv;
    struct dm_Xvars *pubvars = (struct dm_Xvars *)dmp->i->dm_vars.pub_vars;
    struct x_vars *privars = (struct x_vars *)dmp->i->dm_vars.priv_vars;

    XGetWindowAttributes(pubvars->dpy,
			 pubvars->win, &xwa);

    /* nothing to do */
    if (!force &&
	dmp->i->dm_height == xwa.height &&
	dmp->i->dm_width == xwa.width)
	return BRLCAD_OK;

    X_reshape(dmp, xwa.width, xwa.height);

    if (dmp->i->dm_debugLevel) {
	bu_log("X_configureWin_guts()\n");
	bu_log("width = %d, height = %d\n", dmp->i->dm_width, dmp->i->dm_height);
    }

#ifdef HAVE_TK
    Tk_FreePixmap(pubvars->dpy,
		  privars->pix);
    privars->pix =
	Tk_GetPixmap(pubvars->dpy,
		     DefaultRootWindow(pubvars->dpy),
		     dmp->i->dm_width,
		     dmp->i->dm_height,
		     Tk_Depth(pubvars->xtkwin));
#endif

    /* First time through, load a font or quit */
    if (pubvars->fontstruct == NULL) {
	if ((pubvars->fontstruct =
	     XLoadQueryFont(pubvars->dpy, FONT9)) == NULL) {
	    /* Try hardcoded backup font */
	    if ((pubvars->fontstruct =
		 XLoadQueryFont(pubvars->dpy, FONTBACK)) == NULL) {
		bu_log("dm-X: Can't open font '%s' or '%s'\n", FONT9, FONTBACK);
		return BRLCAD_ERROR;
	    }
	}

	gcv.font = pubvars->fontstruct->fid;
	XChangeGC(pubvars->dpy,
		  privars->gc, GCFont, &gcv);
    }

    /* Always try to choose a the font that best fits the window size.
     */

    if (dmp->i->dm_width < 582) {
	if (pubvars->fontstruct->per_char->width != 5) {
	    if ((newfontstruct = XLoadQueryFont(pubvars->dpy,
						FONT5)) != NULL) {
		XFreeFont(pubvars->dpy,
			  pubvars->fontstruct);
		pubvars->fontstruct = newfontstruct;
		gcv.font = pubvars->fontstruct->fid;
		XChangeGC(pubvars->dpy,
			  privars->gc, GCFont, &gcv);
	    }
	}
    } else if (dmp->i->dm_width < 679) {
	if (pubvars->fontstruct->per_char->width != 6) {
	    if ((newfontstruct = XLoadQueryFont(pubvars->dpy,
						FONT6)) != NULL) {
		XFreeFont(pubvars->dpy,
			  pubvars->fontstruct);
		pubvars->fontstruct = newfontstruct;
		gcv.font = pubvars->fontstruct->fid;
		XChangeGC(pubvars->dpy,
			  privars->gc, GCFont, &gcv);
	    }
	}
    } else if (dmp->i->dm_width < 776) {
	if (pubvars->fontstruct->per_char->width != 7) {
	    if ((newfontstruct = XLoadQueryFont(pubvars->dpy,
						FONT7)) != NULL) {
		XFreeFont(pubvars->dpy,
			  pubvars->fontstruct);
		pubvars->fontstruct = newfontstruct;
		gcv.font = pubvars->fontstruct->fid;
		XChangeGC(pubvars->dpy,
			  privars->gc, GCFont, &gcv);
	    }
	}
    } else if (dmp->i->dm_width < 873) {
	if (pubvars->fontstruct->per_char->width != 8) {
	    if ((newfontstruct = XLoadQueryFont(pubvars->dpy,
						FONT8)) != NULL) {
		XFreeFont(pubvars->dpy,
			  pubvars->fontstruct);
		pubvars->fontstruct = newfontstruct;
		gcv.font = pubvars->fontstruct->fid;
		XChangeGC(pubvars->dpy,
			  privars->gc, GCFont, &gcv);
	    }
	}
    } else {
	if (pubvars->fontstruct->per_char->width != 9) {
	    if ((newfontstruct = XLoadQueryFont(pubvars->dpy,
						FONT9)) != NULL) {
		XFreeFont(pubvars->dpy,
			  pubvars->fontstruct);
		pubvars->fontstruct = newfontstruct;
		gcv.font = pubvars->fontstruct->fid;
		XChangeGC(pubvars->dpy,
			  privars->gc, GCFont, &gcv);
	    }
	}
    }

    return BRLCAD_OK;
}


static XVisualInfo *
X_choose_visual(struct dm *dmp)
{
    XVisualInfo *vip, vitemp, *vibase, *maxvip;
    int num, i, j;
    int tries, baddepth;
    int desire_trueColor = 1;
    int min_depth = 8;
    int *good = NULL;
    int screen;
    struct dm_Xvars *pubvars = (struct dm_Xvars *)dmp->i->dm_vars.pub_vars;
    struct x_vars *privars = (struct x_vars *)dmp->i->dm_vars.priv_vars;

    vibase = XGetVisualInfo(pubvars->dpy, 0, &vitemp, &num);
    screen = DefaultScreen(((struct dm_Xvars *)dmp->i->dm_vars.pub_vars)->dpy);

    good = (int *)bu_malloc(sizeof(int)*num, "alloc good visuals");

    while (1) {
	for (i=0, j=0, vip=vibase; i<num; i++, vip++) {
	    /* requirements */
	    if (vip->screen != screen)
		continue;
	    if (vip->depth < min_depth)
		continue;
	    if (desire_trueColor) {
		if (vip->class != TrueColor)
		    continue;
	    } else if (vip->class != PseudoColor)
		continue;

	    /* this visual meets criteria */
	    good[j++] = i;
	}

	baddepth = 1000;
	for (tries = 0; tries < j; ++tries) {
	    maxvip = vibase + good[0];
	    for (i=1; i<j; i++) {
		vip = vibase + good[i];
		if ((vip->depth > maxvip->depth)&&(vip->depth < baddepth)) {
		    maxvip = vip;
		}
	    }

	    /* make sure Tk handles it */
	    if (desire_trueColor) {
		pubvars->cmap =
		    XCreateColormap(pubvars->dpy,
				    RootWindow(pubvars->dpy,
					       maxvip->screen),
				    maxvip->visual, AllocNone);
		privars->is_trueColor = 1;
	    } else {
		pubvars->cmap =
		    XCreateColormap(pubvars->dpy,
				    RootWindow(pubvars->dpy,
					       maxvip->screen),
				    maxvip->visual, AllocAll);
		privars->is_trueColor = 0;
	    }

#ifdef HAVE_TK
	    if (Tk_SetWindowVisual(pubvars->xtkwin,
				   maxvip->visual,
				   maxvip->depth,
				   pubvars->cmap)) {
		pubvars->depth = maxvip->depth;

		bu_free(good, "dealloc good visuals");
		return maxvip; /* success */
	    } else
#endif
	    {
		/* retry with lesser depth */
		baddepth = maxvip->depth;
		XFreeColormap(pubvars->dpy, pubvars->cmap);
	    }
	}

	if (desire_trueColor) {
	    desire_trueColor = 0;
	} else {
	    /* ran out of visuals, give up */
	    break;
	}
    }

    bu_free(good, "dealloc good visuals");
    return (XVisualInfo *)NULL; /* failure */
}


/*
 * Gracefully release the display.
 */
static int
X_close(struct dm *dmp)
{
    struct dm_Xvars *pubvars = (struct dm_Xvars *)dmp->i->dm_vars.pub_vars;
    struct x_vars *privars = (struct x_vars *)dmp->i->dm_vars.priv_vars;

    if (pubvars->dpy) {
	if (privars->gc)
	    XFreeGC(pubvars->dpy,
		    privars->gc);

#ifdef HAVE_TK
	if (privars->pix)
	    Tk_FreePixmap(pubvars->dpy,
			  privars->pix);
#endif

	/*XXX Possibly need to free the colormap */
	if (pubvars->cmap)
	    XFreeColormap(pubvars->dpy,
			  pubvars->cmap);

#ifdef HAVE_TK
	if (pubvars->xtkwin)
	    Tk_DestroyWindow(pubvars->xtkwin);
#endif

    }

    bu_vls_free(&dmp->i->dm_pathName);
    bu_vls_free(&dmp->i->dm_tkName);
    bu_vls_free(&dmp->i->dm_dName);
    bu_free((void *)dmp->i->m_vars, "X_close: m_vars");
    bu_free((void *)dmp->i->dm_vars.priv_vars, "X_close: x_vars");
    bu_free((void *)dmp->i->dm_vars.pub_vars, "X_close: dm_Xvars");
    bu_free((void *)dmp->i, "X_close: dmp->i");
    bu_free((void *)dmp, "X_close: dmp");

    return BRLCAD_OK;
}

int
X_viable(const char *dpy_string)
{
    Display *dpy;
    if ((dpy = XOpenDisplay(dpy_string)) != NULL) {
	XCloseDisplay(dpy);
	return 1;
    }
    return -1;
}

/*
 * Fire up the display manager, and the display processor.
 *
 */
struct dm *
X_open(void *UNUSED(ctx), void *vinterp, int argc, const char **argv)
{
    Tcl_Interp *interp = (Tcl_Interp *)vinterp;
    static int count = 0;
    int make_square = -1;
    XGCValues gcv;
#ifdef HAVE_X11_EXTENSIONS_XINPUT_H
    int j, k;
    int ndevices;
    int nclass = 0;
    int unused;
    XDeviceInfoPtr olist = NULL, list = NULL;
    XDevice *dev = NULL;
    XEventClass e_class[15];
    XInputClassInfo *cip = NULL;
#endif
    struct bu_vls str = BU_VLS_INIT_ZERO;
    struct bu_vls init_proc_vls = BU_VLS_INIT_ZERO;
    struct dm *dmp = NULL;
    struct dm_impl *dmpi = NULL;
    Tk_Window tkwin = (Tk_Window)NULL;
    Screen *screen = (Screen *)NULL;

    struct dm_Xvars *pubvars = NULL;
    struct x_vars *privars = NULL;

#ifdef HAVE_TK
    if ((tkwin = Tk_MainWindow(interp)) == NULL) {
	return DM_NULL;
    }
#endif

    BU_ALLOC(dmp, struct dm);
    dmp->magic = DM_MAGIC;
    dmp->start_time = 0;

    BU_ALLOC(dmpi, struct dm_impl);

    *dmpi = *dm_X.i; /* struct copy */
    dmp->i = dmpi;
    dmp->i->dm_interp = interp;

    BU_ALLOC(dmp->i->dm_vars.pub_vars, struct dm_Xvars);
    pubvars = (struct dm_Xvars *)dmp->i->dm_vars.pub_vars;

    BU_ALLOC(dmp->i->dm_vars.priv_vars, struct x_vars);
    privars = (struct x_vars *)dmp->i->dm_vars.priv_vars;

    BU_ALLOC(dmp->i->m_vars, struct X_mvars);
    struct X_mvars *m_vars = (struct X_mvars *)dmp->i->m_vars;
    m_vars->zclip = 0;
    m_vars->bound = PLOTBOUND;
    m_vars->boundFlag = 1;

    bu_vls_init(&dmp->i->dm_pathName);
    bu_vls_init(&dmp->i->dm_tkName);
    bu_vls_init(&dmp->i->dm_dName);

    dm_processOptions(dmp, &init_proc_vls, --argc, ++argv);

    if (bu_vls_strlen(&dmp->i->dm_pathName) == 0)
	bu_vls_printf(&dmp->i->dm_pathName, ".dm_X%d", count);

    ++count;
    if (bu_vls_strlen(&dmp->i->dm_dName) == 0) {
	char *dp;

	dp = getenv("DISPLAY");
	if (dp)
	    bu_vls_strcpy(&dmp->i->dm_dName, dp);
	else
	    bu_vls_strcpy(&dmp->i->dm_dName, ":0.0");
    }

    /* initialize dm specific variables */
    pubvars->devmotionnotify = LASTEvent;
    pubvars->devbuttonpress = LASTEvent;
    pubvars->devbuttonrelease = LASTEvent;
    dmp->i->dm_aspect = 1.0;

    pubvars->fontstruct = NULL;

    if (dmp->i->dm_top) {
#ifdef HAVE_TK
	/* Make xtkwin a toplevel window */
	pubvars->xtkwin = Tk_CreateWindowFromPath(interp, tkwin,
						  bu_vls_addr(&dmp->i->dm_pathName),
						  bu_vls_addr(&dmp->i->dm_dName));
	pubvars->top = pubvars->xtkwin;
#endif
    } else {
	char *cp;

	cp = strrchr(bu_vls_addr(&dmp->i->dm_pathName), (int)'.');
	if (cp == bu_vls_addr(&dmp->i->dm_pathName)) {
	    pubvars->top = tkwin;
	} else {
	    struct bu_vls top_vls = BU_VLS_INIT_ZERO;

	    bu_vls_strncpy(&top_vls, (const char *)bu_vls_addr(&dmp->i->dm_pathName), cp - bu_vls_addr(&dmp->i->dm_pathName));

#ifdef HAVE_TK
	    pubvars->top =
		Tk_NameToWindow(interp, bu_vls_addr(&top_vls), tkwin);
#endif
	    bu_vls_free(&top_vls);
	}

#ifdef HAVE_TK
	/* Make xtkwin an embedded window */
	pubvars->xtkwin =
	    Tk_CreateWindow(interp, pubvars->top,
			    cp + 1, (char *)NULL);
#endif
    }

    if (pubvars->xtkwin == NULL) {
	bu_log("X_open: Failed to open %s\n", bu_vls_addr(&dmp->i->dm_pathName));
	(void)X_close(dmp);
	return DM_NULL;
    }

#ifdef HAVE_TK
    bu_vls_printf(&dmp->i->dm_tkName, "%s",
		  (char *)Tk_Name(pubvars->xtkwin));
#endif

    if (bu_vls_strlen(&init_proc_vls) > 0) {
	bu_vls_printf(&str, "%s %s\n", bu_vls_addr(&init_proc_vls), bu_vls_addr(&dmp->i->dm_pathName));

	if (Tcl_Eval(interp, bu_vls_addr(&str)) == BRLCAD_ERROR) {
	    bu_vls_free(&str);
	    (void)X_close(dmp);
	    return DM_NULL;
	}
    }

    bu_vls_free(&init_proc_vls);
    bu_vls_free(&str);

    pubvars->dpy = NULL;
#ifdef HAVE_TK
    pubvars->dpy = Tk_Display(pubvars->top);
#endif

    /* make sure there really is a display before proceeding. */
    if (!pubvars->dpy) {
	bu_log("ERROR: Unable to attach to display (%s)\n", bu_vls_addr(&dmp->i->dm_pathName));
	(void)X_close(dmp);
	return DM_NULL;
    }

    screen = DefaultScreenOfDisplay(pubvars->dpy);

    if (!screen) {
#ifdef HAVE_TK
	/* failed to get a default screen, try harder */
	screen = Tk_Screen(pubvars->top);
#endif
    }

    /* make sure there really is a screen before processing. */
    if (!screen) {
	bu_log("ERROR: Unable to attach to screen (%s)\n", bu_vls_addr(&dmp->i->dm_pathName));
	(void)X_close(dmp);
	return DM_NULL;
    }

    /* FIXME: Applications on Mac OS X linking against the system
     * Tcl/Tk frameworks may crash here due to dpy being a high (7+
     * digit) value and the screens[] array it indexes into being 0x0.
     * Might have better luck calling functions instead of macros.
     */

    privars->ppmm_x = screen->width / screen->mwidth;
    privars->ppmm_y = screen->height / screen->mheight;

    if (dmp->i->dm_width == 0) {
	dmp->i->dm_width =
	    DisplayWidth(pubvars->dpy,
			 DefaultScreen(pubvars->dpy)) - 30;
	++make_square;
    }

    if (dmp->i->dm_height == 0) {
	dmp->i->dm_height =
	    DisplayHeight(pubvars->dpy,
			  DefaultScreen(pubvars->dpy)) - 30;
	++make_square;
    }

    if (make_square > 0) {
	/* Make window square */
	if (dmp->i->dm_height <
	    dmp->i->dm_width)
	    dmp->i->dm_width = dmp->i->dm_height;
	else
	    dmp->i->dm_height = dmp->i->dm_width;
    }

#ifdef HAVE_TK
    Tk_GeometryRequest(pubvars->xtkwin,
		       dmp->i->dm_width,
		       dmp->i->dm_height);
#endif

    /* must do this before MakeExist */
    if ((pubvars->vip = X_choose_visual(dmp)) == NULL) {
	bu_log("X_open: Can't get an appropriate visual.\n");
	(void)X_close(dmp);
	return DM_NULL;
    }

#ifdef HAVE_TK
    Tk_MakeWindowExist(pubvars->xtkwin);
    pubvars->win = Tk_WindowId(pubvars->xtkwin);
    dmp->i->dm_id = pubvars->win;
    privars->pix =
	Tk_GetPixmap(pubvars->dpy,
		     pubvars->win,
		     dmp->i->dm_width,
		     dmp->i->dm_height,
		     Tk_Depth(pubvars->xtkwin));
#endif

    if (privars->is_trueColor) {
	XColor fg, bg;

	INIT_XCOLOR(&fg);
	INIT_XCOLOR(&bg);

	fg.red = 65535;
	fg.green = fg.blue = 0;

	get_color(pubvars->dpy,
		  pubvars->cmap,
		  &fg);

	privars->fg = fg.pixel;

	bg.red = bg.green = bg.blue = 0;
	get_color(pubvars->dpy,
		  pubvars->cmap,
		  &bg);

	privars->bg = bg.pixel;
    } else {
	X_allocate_color_cube(pubvars->dpy,
			      pubvars->cmap,
			      privars->pixels,
			      /* cube dimension, uses XStoreColor */
			      6, CMAP_BASE, 1);

	privars->bg =
	    X_get_pixel(DM_BLACK,
			privars->pixels,
			CUBE_DIMENSION);
	privars->fg =
	    X_get_pixel(DM_RED,
			privars->pixels,
			CUBE_DIMENSION);
    }

    gcv.background = privars->bg;
    gcv.foreground = privars->fg;
    privars->gc = XCreateGC(pubvars->dpy,
			    pubvars->win,
			    (GCForeground|GCBackground), &gcv);

    /* First see if the server supports XInputExtension */
    {
	int return_val;

	if (!XQueryExtension(pubvars->dpy,
			     "XInputExtension", &return_val, &return_val, &return_val))
	    goto Skip_dials;
    }

#ifdef HAVE_X11_EXTENSIONS_XINPUT_H
    /*
     * Take a look at the available input devices. We're looking for
     * "dial+buttons".
     */
    if (XQueryExtension(pubvars->dpy, "XInputExtension", &unused, &unused, &unused)) {
	olist = list = (XDeviceInfoPtr)XListInputDevices(pubvars->dpy, &ndevices);
    }

    if (list == (XDeviceInfoPtr)NULL ||
	list == (XDeviceInfoPtr)1) goto Done;

    for (j = 0; j < ndevices; ++j, list++) {
	if (list->use == IsXExtensionDevice) {
	    if (BU_STR_EQUAL(list->name, "dial+buttons")) {
		if ((dev = XOpenDevice(pubvars->dpy,
				       list->id)) == (XDevice *)NULL) {
		    bu_log("X_open: Couldn't open the dials+buttons\n");
		    goto Done;
		}

		for (cip = dev->classes, k = 0; k < dev->num_classes;
		     ++k, ++cip) {
		    switch (cip->input_class) {
#ifdef IR_BUTTONS
			case ButtonClass:
			    DeviceButtonPress(dev, pubvars->devbuttonpress,
					      e_class[nclass]);
			    ++nclass;
			    DeviceButtonRelease(dev, pubvars->devbuttonrelease,
						e_class[nclass]);
			    ++nclass;
			    break;
#endif
#ifdef IR_KNOBS
			case ValuatorClass:
			    DeviceMotionNotify(dev, pubvars->devmotionnotify,
					       e_class[nclass]);
			    ++nclass;
			    break;
#endif
			default:
			    break;
		    }
		}

		XSelectExtensionEvent(pubvars->dpy,
				      pubvars->win, e_class, nclass);
		goto Done;
	    }
	}
    }
Done:
    XFreeDeviceList(olist);
#endif

Skip_dials:
    MAT_IDN(privars->mod_mat);
    MAT_IDN(privars->disp_mat);

    privars->xmat = &(privars->mod_mat[0]);

    (void)X_configureWin_guts(dmp, 1);

#ifdef HAVE_TK
    Tk_SetWindowBackground(pubvars->xtkwin,
			   privars->bg);
    Tk_MapWindow(pubvars->xtkwin);
#endif

    return dmp;
}


static int
X_drawBegin(struct dm *dmp)
{
    XGCValues gcv;
    struct dm_Xvars *pubvars = (struct dm_Xvars *)dmp->i->dm_vars.pub_vars;
    struct x_vars *privars = (struct x_vars *)dmp->i->dm_vars.priv_vars;

    if (dmp->i->dm_debugLevel)
	bu_log("X_drawBegin()\n");

    /* clear pixmap */
    gcv.foreground = privars->bg;
    XChangeGC(pubvars->dpy,
	      privars->gc,
	      GCForeground, &gcv);
    XFillRectangle(pubvars->dpy,
		   privars->pix,
		   privars->gc, 0,
		   0, dmp->i->dm_width + 1,
		   dmp->i->dm_height + 1);

    /* reset foreground */
    gcv.foreground = privars->fg;
    XChangeGC(pubvars->dpy,
	      privars->gc,
	      GCForeground, &gcv);

    return BRLCAD_OK;
}


static int
X_drawEnd(struct dm *dmp)
{
    struct dm_Xvars *pubvars = (struct dm_Xvars *)dmp->i->dm_vars.pub_vars;
    struct x_vars *privars = (struct x_vars *)dmp->i->dm_vars.priv_vars;

    if (dmp->i->dm_debugLevel)
	bu_log("X_drawEnd()\n");

    XCopyArea(pubvars->dpy,
	      privars->pix,
	      pubvars->win,
	      privars->gc,
	      0, 0, dmp->i->dm_width,
	      dmp->i->dm_height, 0, 0);

    /* Prevent lag between events and updates */
    XSync(pubvars->dpy, 0);

    return BRLCAD_OK;
}


/*
 * Load a new Model matrix.  This will be followed by many
 * calls to X_draw().
 */
static int
X_loadMatrix(struct dm *dmp, fastf_t *mat, int which_eye)
{
    struct x_vars *privars = (struct x_vars *)dmp->i->dm_vars.priv_vars;

    if (dmp->i->dm_debugLevel) {
	bu_log("X_load_Matrix()\n");

	bu_log("which eye = %d\t", which_eye);
	bu_log("transformation matrix = \n");

	/* note the row/column ordering */
	bu_log("%g %g %g %g\n", mat[0], mat[1], mat[2], mat[3]);
	bu_log("%g %g %g %g\n", mat[4], mat[5], mat[6], mat[7]);
	bu_log("%g %g %g %g\n", mat[8], mat[9], mat[10], mat[11]);
	bu_log("%g %g %g %g\n", mat[12], mat[13], mat[14], mat[15]);
    }

    MAT_COPY(privars->mod_mat, mat);
    return BRLCAD_OK;
}


static int
<<<<<<< HEAD
X_drawVList(struct dm *dmp, struct bn_vlist *vp)
=======
X_drawVList(struct dm *dmp, struct bv_vlist *vp)
>>>>>>> 031a9ea6
{
    static vect_t spnt, lpnt, pnt;
    struct bv_vlist *tvp;
    XSegment segbuf[1024];	/* XDrawSegments list */
    XSegment *segp;		/* current segment */
    int nseg;		        /* number of segments */
    fastf_t delta;
    point_t *pt_prev = NULL;
    fastf_t dist_prev=1.0;
    fastf_t pointSize = DM_X_DEFAULT_POINT_SIZE;

    static int nvectors = 0;
    struct dm_Xvars *pubvars = (struct dm_Xvars *)dmp->i->dm_vars.pub_vars;
    struct x_vars *privars = (struct x_vars *)dmp->i->dm_vars.priv_vars;
    struct X_mvars *m_vars = (struct X_mvars *)dmp->i->m_vars;

    /* delta is used in clipping to insure clipped endpoint is
     * slightly in front of eye plane (perspective mode only).  This
     * value is a SWAG that seems to work OK.
     */
    delta = privars->xmat[15]*0.0001;
    if (delta < 0.0)
	delta = -delta;
    if (delta < SQRT_SMALL_FASTF)
	delta = SQRT_SMALL_FASTF;

    nseg = 0;
    segp = segbuf;
    for (BU_LIST_FOR(tvp, bv_vlist, &vp->l)) {
	int i;
	int nused = tvp->nused;
	int *cmd = tvp->cmd;
	point_t *pt = tvp->pt;
	point_t tlate;
	fastf_t dist;

	/* Viewing region is from -1.0 to +1.0 */
	/* 2^31 ~= 2e9 -- dynamic range of a long int */
	/* 2^(31-11) = 2^20 ~= 1e6 */
	/* Integerize and let the X server do the clipping */
	for (i = 0; i < nused; i++, cmd++, pt++) {
	    switch (*cmd) {
		case BV_VLIST_POLY_START:
		case BV_VLIST_POLY_VERTNORM:
		case BV_VLIST_TRI_START:
		case BV_VLIST_TRI_VERTNORM:
		    continue;
		case BV_VLIST_MODEL_MAT:
		    privars->xmat = &(privars->mod_mat[0]);
		    continue;
		case BV_VLIST_DISPLAY_MAT:
		    MAT4X3PNT(tlate, privars->mod_mat, *pt);
		    privars->disp_mat[3] = tlate[0];
		    privars->disp_mat[7] = tlate[1];
		    privars->disp_mat[11] = tlate[2];
		    privars->xmat = &(privars->disp_mat[0]);
		    continue;
		case BV_VLIST_POLY_MOVE:
		case BV_VLIST_LINE_MOVE:
		case BV_VLIST_TRI_MOVE:
		    /* Move, not draw */
		    if (dmp->i->dm_debugLevel > 2) {
			bu_log("before transformation:\n");
			bu_log("pt - %lf %lf %lf\n", V3ARGS(*pt));
		    }

		    if (dmp->i->dm_perspective > 0) {
			/* cannot apply perspective transformation to
			 * points behind eye plane!!!!
			 */
			dist = VDOT(*pt, &(privars->xmat)[12]) + privars->xmat[15];
			if (dist <= 0.0) {
			    pt_prev = pt;
			    dist_prev = dist;
			    continue;
			} else {
			    MAT4X3PNT(lpnt, privars->xmat, *pt);
			    dist_prev = dist;
			    pt_prev = pt;
			}
		    } else {
			MAT4X3PNT(lpnt, privars->xmat, *pt);
		    }

		    lpnt[0] *= 2047;
		    lpnt[1] *= 2047 * dmp->i->dm_aspect;
		    lpnt[2] *= 2047;
		    continue;
		case BV_VLIST_POLY_DRAW:
		case BV_VLIST_POLY_END:
		case BV_VLIST_LINE_DRAW:
		case BV_VLIST_TRI_DRAW:
		case BV_VLIST_TRI_END:
		    /* draw */
		    if (dmp->i->dm_debugLevel > 2) {
			bu_log("before transformation:\n");
			bu_log("pt - %lf %lf %lf\n", V3ARGS(*pt));
		    }

		    if (dmp->i->dm_perspective > 0) {
			/* cannot apply perspective transformation to
			 * points behind eye plane!!!!
			 */
			dist = VDOT(*pt, &(privars->xmat)[12]) + privars->xmat[15];
			if (dmp->i->dm_debugLevel > 2)
			    bu_log("dist=%g, dist_prev=%g\n", dist, dist_prev);
			if (dist <= 0.0) {
			    if (dist_prev <= 0.0) {
				/* nothing to plot */
				dist_prev = dist;
				pt_prev = pt;
				continue;
			    } else {
				if (pt_prev) {
				fastf_t alpha;
				vect_t diff;
				point_t tmp_pt;

				/* clip this end */
				VSUB2(diff, *pt, *pt_prev);
				alpha = (dist_prev - delta) / (dist_prev - dist);
				VJOIN1(tmp_pt, *pt_prev, alpha, diff);
				MAT4X3PNT(pnt, privars->xmat, tmp_pt);
				}
			    }
			} else {
			    if (dist_prev <= 0.0) {
				if (pt_prev) {
				fastf_t alpha;
				vect_t diff;
				point_t tmp_pt;

				/* clip other end */
				VSUB2(diff, *pt, *pt_prev);
				alpha = (-dist_prev + delta) / (dist - dist_prev);
				VJOIN1(tmp_pt, *pt_prev, alpha, diff);
				MAT4X3PNT(lpnt, privars->xmat, tmp_pt);
				lpnt[0] *= 2047;
				lpnt[1] *= 2047 * dmp->i->dm_aspect;
				lpnt[2] *= 2047;
				MAT4X3PNT(pnt, privars->xmat, *pt);
				}
			    } else {
				MAT4X3PNT(pnt, privars->xmat, *pt);
			    }
			}
			dist_prev = dist;
		    } else {
			MAT4X3PNT(pnt, privars->xmat, *pt);
		    }

		    pnt[0] *= 2047;
		    pnt[1] *= 2047 * dmp->i->dm_aspect;
		    pnt[2] *= 2047;

		    /* save pnt --- it might get changed by clip() */
		    VMOVE(spnt, pnt);
		    pt_prev = pt;

		    if (dmp->i->dm_debugLevel > 2) {
			bu_log("before clipping:\n");
			bu_log("clipmin - %lf %lf %lf\n",
			       dmp->i->dm_clipmin[X],
			       dmp->i->dm_clipmin[Y],
			       dmp->i->dm_clipmin[Z]);
			bu_log("clipmax - %lf %lf %lf\n",
			       dmp->i->dm_clipmax[X],
			       dmp->i->dm_clipmax[Y],
			       dmp->i->dm_clipmax[Z]);
			bu_log("pt1 - %lf %lf %lf\n", lpnt[X], lpnt[Y], lpnt[Z]);
			bu_log("pt2 - %lf %lf %lf\n", pnt[X], pnt[Y], pnt[Z]);
		    }

		    if (m_vars->zclip) {
			if (vclip(lpnt, pnt,
				  dmp->i->dm_clipmin,
				  dmp->i->dm_clipmax) == 0) {
			    VMOVE(lpnt, spnt);
			    continue;
			}
		    } else {
			fastf_t min_short = (fastf_t)SHRT_MIN;
			fastf_t max_short = (fastf_t)SHRT_MAX;

			/* Check to see if lpnt or pnt contain values
			 * that exceed the capacity of a short (segbuf
			 * is an array of XSegments which contain
			 * shorts). If so, do clipping now. Otherwise,
			 * let the X server do the clipping.
			 */
			if (lpnt[0] < min_short || max_short < lpnt[0] ||
			    lpnt[1] < min_short || max_short < lpnt[1] ||
			    pnt[0] < min_short || max_short < pnt[0] ||
			    pnt[1] < min_short || max_short < pnt[1]) {
			    /* if the entire line segment will not be
			     * visible then ignore it.
			     */
			    if (clip(&lpnt[0], &lpnt[1], &pnt[0], &pnt[1]) == -1) {
				VMOVE(lpnt, spnt);
				continue;
			    }
			}
		    }

		    if (dmp->i->dm_debugLevel > 2) {
			bu_log("after clipping:\n");
			bu_log("pt1 - %lf %lf %lf\n", lpnt[X], lpnt[Y], lpnt[Z]);
			bu_log("pt2 - %lf %lf %lf\n", pnt[X], pnt[Y], pnt[Z]);
		    }

		    /* convert to X window coordinates */
		    segp->x1 = (short)GED_TO_Xx(dmp, lpnt[0]);
		    segp->y1 = (short)GED_TO_Xy(dmp, lpnt[1]);
		    segp->x2 = (short)GED_TO_Xx(dmp, pnt[0]);
		    segp->y2 = (short)GED_TO_Xy(dmp, pnt[1]);

		    nseg++;
		    segp++;
		    VMOVE(lpnt, spnt);

		    if (nseg == 1024) {
			XDrawSegments(pubvars->dpy,
				      privars->pix,
				      privars->gc, segbuf, nseg);

			nseg = 0;
			segp = segbuf;
		    }
		    break;
		case BV_VLIST_POINT_DRAW:
		    if (dmp->i->dm_debugLevel > 2) {
			bu_log("before transformation:\n");
			bu_log("pt - %lf %lf %lf\n", V3ARGS(*pt));
		    }

		    if (dmp->i->dm_perspective > 0) {
			dist = VDOT(*pt, &(privars->xmat)[12]) + privars->xmat[15];

			if (dist <= 0.0) {
			    /* nothing to plot - point is behind eye plane */
			    continue;
			}
		    }

		    MAT4X3PNT(pnt, privars->xmat, *pt);

		    pnt[0] *= 2047;
		    pnt[1] *= 2047 * dmp->i->dm_aspect;
		    pnt[2] *= 2047;
		    VMOVE(lpnt, pnt);

		    if (dmp->i->dm_debugLevel > 2) {
			bu_log("after clipping:\n");
			bu_log("pt - %lf %lf %lf\n", pnt[X], pnt[Y], pnt[Z]);
		    }

		    if (pointSize <= DM_X_DEFAULT_POINT_SIZE) {
			/* draws a single pixel */
			XDrawPoint(pubvars->dpy, privars->pix, privars->gc,
				GED_TO_Xx(dmp, pnt[0]), GED_TO_Xy(dmp, pnt[1]));
		    } else {
			int upperLeft[2];

			/* need the upper-left adjusted a half-pixel
			 * so points with odd size are centered.
			 */
			upperLeft[X] = (double)GED_TO_Xx(dmp, pnt[0]) - (pointSize / 2.0) + 0.5;
			upperLeft[Y] = (double)GED_TO_Xy(dmp, pnt[1]) - (pointSize / 2.0) + 0.5;

			/* NOTE: in order to get smooth circles,
			 * especially for small radii, X11 requires
			 * that you draw both the interior and the
			 * exterior.  only filling small radius
			 * circles will otherwise render as a square.
			 */
			XDrawArc(pubvars->dpy, privars->pix, privars->gc, upperLeft[X], upperLeft[Y], pointSize, pointSize, 0, 360*64);
			XFillArc(pubvars->dpy, privars->pix, privars->gc, upperLeft[X], upperLeft[Y], pointSize, pointSize, 0, 360*64);
		    }
		    break;
		case BV_VLIST_POINT_SIZE:
		    pointSize = (*pt)[0];
		    if (pointSize < DM_X_DEFAULT_POINT_SIZE) {
			pointSize = DM_X_DEFAULT_POINT_SIZE;
		    }
		    break;
	    }
	}

	nvectors += nused;
	if (nvectors >= vectorThreshold) {
	    if (dmp->i->dm_debugLevel)
		bu_log("X_drawVList(): handle Tcl events\n");

	    nvectors = 0;

	    /* Handle events in the queue */
	    while (Tcl_DoOneEvent(TCL_ALL_EVENTS|TCL_DONT_WAIT));
	}
    }

    if (nseg) {
	XDrawSegments(pubvars->dpy,
		      privars->pix,
		      privars->gc, segbuf, nseg);
    }

    return BRLCAD_OK;
}


static int
<<<<<<< HEAD
X_draw(struct dm *dmp, struct bn_vlist *(*callback_function)(void *), void **data)
=======
X_draw(struct dm *dmp, struct bv_vlist *(*callback_function)(void *), void **data)
>>>>>>> 031a9ea6
{
    struct bv_vlist *vp;
    if (!callback_function) {
	if (data) {
	    vp = (struct bv_vlist *)data;
	    X_drawVList(dmp, vp);
	}
    } else {
	if (!data) {
	    return BRLCAD_ERROR;
	} else {
	    (void)callback_function(data);
	}
    }
    return BRLCAD_OK;
}


<<<<<<< HEAD
/**
 * Restore the display processor to a normal mode of operation (i.e.,
 * not scaled, rotated, displaced, etc.).
 */
static int
X_normal(struct dm *dmp)
=======
static int
X_hud_begin(struct dm *dmp)
{
    if (dmp->i->dm_debugLevel)
	bu_log("X_normal()\n");

    return BRLCAD_OK;
}

static int
X_hud_end(struct dm *dmp)
>>>>>>> 031a9ea6
{
    if (dmp->i->dm_debugLevel)
	bu_log("X_normal()\n");

    return BRLCAD_OK;
}



/**
 * Output a string into the displaylist.  The starting position of the
 * beam is as specified.
 */
static int
X_drawString2D(struct dm *dmp, const char *str, fastf_t x, fastf_t y, int size, int use_aspect)
{
    int sx, sy;
    struct dm_Xvars *pubvars = (struct dm_Xvars *)dmp->i->dm_vars.pub_vars;
    struct x_vars *privars = (struct x_vars *)dmp->i->dm_vars.priv_vars;

    if (dmp->i->dm_debugLevel) {
	bu_log("X_drawString2D():\n");
	bu_log("\tstr - %s\n", str);
	bu_log("\tx - %g\n", x);
	bu_log("\ty - %g\n", y);
	bu_log("\tsize - %d\n", size);
	if (use_aspect) {
	    bu_log("\tuse_aspect - %d\t\taspect ratio - %g\n", use_aspect, dmp->i->dm_aspect);
	} else
	    bu_log("\tuse_aspect - 0");
    }

    sx = dm_Normal2Xx(dmp, x);
    sy = dm_Normal2Xy(dmp, y, use_aspect);

    XDrawString(pubvars->dpy,
		privars->pix,
		privars->gc,
		sx, sy, str, strlen(str));

    return BRLCAD_OK;
}


static int
X_drawLine2D(struct dm *dmp, fastf_t x_1, fastf_t y_1, fastf_t x_2, fastf_t y_2)
{
    int sx1, sy1, sx2, sy2;
    struct dm_Xvars *pubvars = (struct dm_Xvars *)dmp->i->dm_vars.pub_vars;
    struct x_vars *privars = (struct x_vars *)dmp->i->dm_vars.priv_vars;

    sx1 = dm_Normal2Xx(dmp, x_1);
    sx2 = dm_Normal2Xx(dmp, x_2);
    sy1 = dm_Normal2Xy(dmp, y_1, 0);
    sy2 = dm_Normal2Xy(dmp, y_2, 0);

    if (dmp->i->dm_debugLevel) {
	bu_log("X_drawLine2D()\n");
	bu_log("x1 = %g, y1 = %g\n", x_1, y_1);
	bu_log("x2 = %g, y2 = %g\n", x_2, y_2);
	bu_log("sx1 = %d, sy1 = %d\n", sx1, sy1);
	bu_log("sx2 = %d, sy2 = %d\n", sx2, sy2);
    }

    XDrawLine(pubvars->dpy,
	      privars->pix,
	      privars->gc,
	      sx1, sy1, sx2, sy2);

    return BRLCAD_OK;
}


static int
X_drawLine3D(struct dm *dmp, point_t pt1, point_t pt2)
{
    return draw_Line3D(dmp, pt1, pt2);
}


static int
X_drawLines3D(struct dm *dmp, int npoints, point_t *points, int UNUSED(sflag))
{
    if (!dmp || npoints < 0 || !points)
	return BRLCAD_ERROR;

    return BRLCAD_OK;
}


static int
X_drawPoint2D(struct dm *dmp, fastf_t x, fastf_t y)
{
    int sx, sy;
    struct dm_Xvars *pubvars = (struct dm_Xvars *)dmp->i->dm_vars.pub_vars;
    struct x_vars *privars = (struct x_vars *)dmp->i->dm_vars.priv_vars;

    sx = dm_Normal2Xx(dmp, x);
    sy = dm_Normal2Xy(dmp, y, 0);

    if (dmp->i->dm_debugLevel) {
	bu_log("X_drawPoint2D()\n");
	bu_log("x = %g, y = %g\n", x, y);
	bu_log("sx = %d, sy = %d\n", sx, sy);
    }

    XDrawPoint(pubvars->dpy,
	       privars->pix,
	       privars->gc, sx, sy);

    return BRLCAD_OK;
}


static int
X_setFGColor(struct dm *dmp, unsigned char r, unsigned char g, unsigned char b, int strict, fastf_t transparency)
{
    XGCValues gcv;
    struct dm_Xvars *pubvars = (struct dm_Xvars *)dmp->i->dm_vars.pub_vars;
    struct x_vars *privars = (struct x_vars *)dmp->i->dm_vars.priv_vars;

    if (dmp->i->dm_debugLevel)
	bu_log("X_setFGColor() rgb=[%d, %d, %d] strict=%d transparency=%f\n", r, g, b, strict, transparency);

    dmp->i->dm_fg[0] = r;
    dmp->i->dm_fg[1] = g;
    dmp->i->dm_fg[2] = b;

    if (privars->is_trueColor) {
	XColor color;

	INIT_XCOLOR(&color);

	color.red = r << 8;
	color.green = g << 8;
	color.blue = b << 8;
	get_color(pubvars->dpy,
		  pubvars->cmap,
		  &color);

	gcv.foreground = color.pixel;
    } else {
	gcv.foreground = X_get_pixel(r, g, b, privars->pixels, CUBE_DIMENSION);
    }

    /* save foreground pixel */
    privars->fg = gcv.foreground;

    XChangeGC(pubvars->dpy,
	      privars->gc,
	      GCForeground, &gcv);

    return BRLCAD_OK;
}


static int
<<<<<<< HEAD
X_setBGColor(struct dm *dmp, unsigned char r, unsigned char g, unsigned char b)
=======
X_setBGColor(struct dm *dmp,
	unsigned char r, unsigned char g, unsigned char b,
	unsigned char UNUSED(r2), unsigned char UNUSED(g2), unsigned char UNUSED(b2)
	)
>>>>>>> 031a9ea6
{
    struct dm_Xvars *pubvars = (struct dm_Xvars *)dmp->i->dm_vars.pub_vars;
    struct x_vars *privars = (struct x_vars *)dmp->i->dm_vars.priv_vars;

    if (dmp->i->dm_debugLevel)
	bu_log("X_setBGColor()\n");

    dmp->i->dm_bg1[0] = r;
    dmp->i->dm_bg1[1] = g;
    dmp->i->dm_bg1[2] = b;

    if (privars->is_trueColor) {
	XColor color;

	INIT_XCOLOR(&color);

	color.red = r << 8;
	color.green = g << 8;
	color.blue = b << 8;

	get_color(pubvars->dpy,
		  pubvars->cmap,
		  &color);

	privars->bg = color.pixel;
    } else
	privars->bg =
	    X_get_pixel(r, g, b, privars->pixels, CUBE_DIMENSION);

    return BRLCAD_OK;
}


static int
X_setLineAttr(struct dm *dmp, int width, int style)
{
    int linestyle;
    struct dm_Xvars *pubvars = (struct dm_Xvars *)dmp->i->dm_vars.pub_vars;
    struct x_vars *privars = (struct x_vars *)dmp->i->dm_vars.priv_vars;

    if (dmp->i->dm_debugLevel)
	bu_log("X_setLineAttr()\n");

    dmp->i->dm_lineWidth = width;
    dmp->i->dm_lineStyle = style;

    if (width <= 1)
	width = 0;

    if (style == DM_DASHED_LINE)
	linestyle = LineOnOffDash;
    else
	linestyle = LineSolid;

    XSetLineAttributes(pubvars->dpy,
		       privars->gc,
		       width, linestyle, CapButt, JoinMiter);

    return BRLCAD_OK;
}


static int
X_debug(struct dm *dmp, int lvl)
{
    dmp->i->dm_debugLevel = lvl;

    return BRLCAD_OK;
}


static int
X_logfile(struct dm *dmp, const char *filename)
{
    bu_vls_sprintf(&dmp->i->dm_log, "%s", filename);

    return BRLCAD_OK;
}


static int
X_setWinBounds(struct dm *dmp, fastf_t *w)
{
    if (dmp->i->dm_debugLevel)
	bu_log("X_setWinBounds()\n");

    dmp->i->dm_clipmin[0] = w[0];
    dmp->i->dm_clipmin[1] = w[2];
    dmp->i->dm_clipmin[2] = w[4];
    dmp->i->dm_clipmax[0] = w[1];
    dmp->i->dm_clipmax[1] = w[3];
    dmp->i->dm_clipmax[2] = w[5];

    return BRLCAD_OK;
}

<<<<<<< HEAD

static int
X_configureWin(struct dm *dmp, int force)
=======
static int
X_setZClip(struct dm *dmp, int zclip)
>>>>>>> 031a9ea6
{
    struct X_mvars *mvars = (struct X_mvars *)dmp->i->m_vars;

    if (dmp->i->dm_debugLevel)
	bu_log("X_setZClip");

    mvars->zclip = zclip;

    return BRLCAD_OK;
}

static int
X_getZClip(struct dm *dmp)
{
    struct X_mvars *mvars = (struct X_mvars *)dmp->i->m_vars;

    if (dmp->i->dm_debugLevel)
	bu_log("X_getZClip");

    return mvars->zclip;
}

static int
<<<<<<< HEAD
X_setLight(struct dm *dmp, int light_on)
=======
X_setBound(struct dm *dmp, double bound)
>>>>>>> 031a9ea6
{
    struct X_mvars *mvars = (struct X_mvars *)dmp->i->m_vars;

    if (dmp->i->dm_debugLevel)
	bu_log("X_setBound");

    mvars->bound = bound;

    return BRLCAD_OK;
}

static double
X_getBound(struct dm *dmp)
{
    struct X_mvars *mvars = (struct X_mvars *)dmp->i->m_vars;

<<<<<<< HEAD
static int
X_setZBuffer(struct dm *dmp, int zbuffer_on)
=======
    if (dmp->i->dm_debugLevel)
	bu_log("X_getBound");

    return mvars->bound;
}

static int
X_setBoundFlag(struct dm *dmp, int bound)
>>>>>>> 031a9ea6
{
    struct X_mvars *mvars = (struct X_mvars *)dmp->i->m_vars;

    if (dmp->i->dm_debugLevel)
	bu_log("X_setBoundFlag");

    mvars->boundFlag = bound;

    return BRLCAD_OK;
}

static int
X_getBoundFlag(struct dm *dmp)
{
    struct X_mvars *mvars = (struct X_mvars *)dmp->i->m_vars;

    if (dmp->i->dm_debugLevel)
	bu_log("X_getBoundFlag");

    return mvars->boundFlag;
}

static int
X_configureWin(struct dm *dmp, int force)
{
    /* don't force */
    return X_configureWin_guts(dmp, force);
}

<<<<<<< HEAD
static int
X_getDisplayImage(struct dm *dmp, unsigned char **image)
=======

static int
X_getDisplayImage(struct dm *dmp, unsigned char **image, int flip, int alpha)
>>>>>>> 031a9ea6
{
    XImage *ximage_p;
    unsigned char **rows;
    unsigned char *idata;
    unsigned char *irow;
    int bytes_per_pixel;
    int bytes_per_pixel_output = 3; /* limit for current bu_image raw pix usage */
    int bytes_per_line_output;
    int i, j, k;
    unsigned char *dbyte0, *dbyte1, *dbyte2;
    int red_shift;
    int green_shift;
    int blue_shift;
    int red_bits;
    int green_bits;
    int blue_bits;

    if (flip) {
	bu_log("X: flipping unimplemented for this backend\n");
	return BRLCAD_ERROR;
    }

    if (alpha) {
	bu_log("X: alpha support unimplemented for this backend\n");
	return BRLCAD_ERROR;
    }

    ximage_p = XGetImage(((struct dm_Xvars *)dmp->i->dm_vars.pub_vars)->dpy,
			 ((struct dm_Xvars *)dmp->i->dm_vars.pub_vars)->win,
			 0, 0,
			 dmp->i->dm_width,
			 dmp->i->dm_height,
			 ~0, ZPixmap);

    if (!ximage_p) {
	bu_log("png: could not get XImage\n");
	return BRLCAD_ERROR;
    }

    bytes_per_pixel = ximage_p->bytes_per_line / ximage_p->width;

    if (bytes_per_pixel == 4) {
	unsigned long mask;
	unsigned long tmask;

	/* This section assumes 8 bits per channel */

	mask = ximage_p->red_mask;
	tmask = 1;
	for (red_shift = 0; red_shift < 32; red_shift++) {
	    if (tmask & mask)
		break;
	    tmask = tmask << 1;
	}

	mask = ximage_p->green_mask;
	tmask = 1;
	for (green_shift = 0; green_shift < 32; green_shift++) {
	    if (tmask & mask)
		break;
	    tmask = tmask << 1;
	}

	mask = ximage_p->blue_mask;
	tmask = 1;
	for (blue_shift = 0; blue_shift < 32; blue_shift++) {
	    if (tmask & mask)
		break;
	    tmask = tmask << 1;
	}

	/*
	 * We need to reverse things if the image byte order
	 * is different from the system's byte order.
	 */
	if (((bu_byteorder() == BU_BIG_ENDIAN) && (ximage_p->byte_order == LSBFirst)) ||
	    ((bu_byteorder() == BU_LITTLE_ENDIAN) && (ximage_p->byte_order == MSBFirst))) {
	    DM_REVERSE_COLOR_BYTE_ORDER(red_shift, ximage_p->red_mask);
	    DM_REVERSE_COLOR_BYTE_ORDER(green_shift, ximage_p->green_mask);
	    DM_REVERSE_COLOR_BYTE_ORDER(blue_shift, ximage_p->blue_mask);
	}

    } else if (bytes_per_pixel == 2) {
	unsigned long mask;
	unsigned long tmask;
	int bpb = 8;   /* bits per byte */

	/*XXX
	 * This section probably needs logic similar
	 * to the previous section (i.e. bytes_per_pixel == 4).
	 * That is we may need to reverse things depending on
	 * the image byte order and the system's byte order.
	 */

	mask = ximage_p->red_mask;
	tmask = 1;
	for (red_shift = 0; red_shift < 16; red_shift++) {
	    if (tmask & mask)
		break;
	    tmask = tmask << 1;
	}
	for (red_bits = red_shift; red_bits < 16; red_bits++) {
	    if (!(tmask & mask))
		break;
	    tmask = tmask << 1;
	}

	red_bits = red_bits - red_shift;
	if (red_shift == 0)
	    red_shift = red_bits - bpb;
	else
	    red_shift = red_shift - (bpb - red_bits);

	mask = ximage_p->green_mask;
	tmask = 1;
	for (green_shift = 0; green_shift < 16; green_shift++) {
	    if (tmask & mask)
		break;
	    tmask = tmask << 1;
	}
	for (green_bits = green_shift; green_bits < 16; green_bits++) {
	    if (!(tmask & mask))
		break;
	    tmask = tmask << 1;
	}

	green_bits = green_bits - green_shift;
	green_shift = green_shift - (bpb - green_bits);

	mask = ximage_p->blue_mask;
	tmask = 1;
	for (blue_shift = 0; blue_shift < 16; blue_shift++) {
	    if (tmask & mask)
		break;
	    tmask = tmask << 1;
	}
	for (blue_bits = blue_shift; blue_bits < 16; blue_bits++) {
	    if (!(tmask & mask))
		break;
	    tmask = tmask << 1;
	}
	blue_bits = blue_bits - blue_shift;

	if (blue_shift == 0)
	    blue_shift = blue_bits - bpb;
	else
	    blue_shift = blue_shift - (bpb - blue_bits);
    } else {
	bu_log("png: %d bytes per pixel is not yet supported\n", bytes_per_pixel);
	return BRLCAD_ERROR;
    }

    rows = (unsigned char **)bu_calloc(ximage_p->height, sizeof(unsigned char *), "rows");
    idata = (unsigned char *)bu_calloc(ximage_p->height * ximage_p->width, bytes_per_pixel_output, "png data");
    *image = idata;

    /* for each scanline */
    bytes_per_line_output = ximage_p->width * bytes_per_pixel_output;
    for (i = ximage_p->height - 1, j = 0; 0 <= i; --i, ++j) {
	/* irow points to the current scanline in ximage_p */
	irow = (unsigned char *)(ximage_p->data + ((ximage_p->height-i-1)*ximage_p->bytes_per_line));

	if (bytes_per_pixel == 4) {
	    unsigned int pixel;

	    /* rows[j] points to the current scanline in idata */
	    rows[j] = (unsigned char *)(idata + ((ximage_p->height-i-1)*bytes_per_line_output));

	    /* for each pixel in current scanline of ximage_p */
	    for (k = 0; k < ximage_p->width; k++) {
		pixel = *((unsigned int *)(irow + k*bytes_per_pixel));

		dbyte0 = rows[j] + k*bytes_per_pixel_output;
		dbyte1 = dbyte0 + 1;
		dbyte2 = dbyte0 + 2;

		*dbyte0 = (pixel & ximage_p->red_mask) >> red_shift;
		*dbyte1 = (pixel & ximage_p->green_mask) >> green_shift;
		*dbyte2 = (pixel & ximage_p->blue_mask) >> blue_shift;
	    }
	} else if (bytes_per_pixel == 2) {
	    unsigned short spixel;
	    unsigned long pixel;

	    /* rows[j] points to the current scanline in idata */
	    rows[j] = (unsigned char *)(idata + ((ximage_p->height-i-1)*bytes_per_line_output));

	    /* for each pixel in current scanline of ximage_p */
	    for (k = 0; k < ximage_p->width; k++) {
		spixel = *((unsigned short *)(irow + k*bytes_per_pixel));
		pixel = spixel;

		dbyte0 = rows[j] + k*bytes_per_pixel_output;
		dbyte1 = dbyte0 + 1;
		dbyte2 = dbyte0 + 2;

		if (0 <= red_shift)
		    *dbyte0 = (pixel & ximage_p->red_mask) >> red_shift;
		else
		    *dbyte0 = (pixel & ximage_p->red_mask) << -red_shift;

		*dbyte1 = (pixel & ximage_p->green_mask) >> green_shift;

		if (0 <= blue_shift)
		    *dbyte2 = (pixel & ximage_p->blue_mask) >> blue_shift;
		else
		    *dbyte2 = (pixel & ximage_p->blue_mask) << -blue_shift;
	    }
	} else {
	    bu_free(rows, "rows");
	    bu_free(idata, "image data");

	    bu_log("png: not supported for this platform\n");
	    return BRLCAD_ERROR;
	}
    }

    bu_free(rows, "rows");
    return BRLCAD_OK;
}

int
X_openFb(struct dm *dmp)
{
    struct fb_platform_specific *fb_ps;
    struct X24_fb_info *xfb_ps;
    struct dm_Xvars *pubvars = (struct dm_Xvars *)dmp->i->dm_vars.pub_vars;
    struct x_vars *privars = (struct x_vars *)dmp->i->dm_vars.priv_vars;

    fb_ps = fb_get_platform_specific(FB_X24_MAGIC);
    xfb_ps = (struct X24_fb_info *)fb_ps->data;
    xfb_ps->dpy = pubvars->dpy;
    xfb_ps->win = privars->pix;
    xfb_ps->cwinp = pubvars->win;
    xfb_ps->cmap = pubvars->cmap;
    xfb_ps->vip = pubvars->vip;
    xfb_ps->gc = privars->gc;

    dmp->i->fbp = fb_open_existing("X", dm_get_width(dmp), dm_get_height(dmp), fb_ps);
    fb_put_platform_specific(fb_ps);
    return 0;
}

#define X_MV_O(_m) offsetof(struct X_mvars, _m)
struct bu_structparse X_vparse[] = {
    {"%g",  1, "bound",         X_MV_O(bound),          dm_generic_hook, NULL, NULL},
    {"%d",  1, "useBound",      X_MV_O(boundFlag),      dm_generic_hook, NULL, NULL},
    {"%d",  1, "zclip",         X_MV_O(zclip),          dm_generic_hook, NULL, NULL},
    {"",    0, (char *)0,       0,                      BU_STRUCTPARSE_FUNC_NULL, NULL, NULL}
};

int
X_geometry_request(struct dm *dmp, int width, int height)
{
    if (!dmp) return -1;
    Tk_GeometryRequest(((struct dm_Xvars *)dmp->i->dm_vars.pub_vars)->xtkwin, width, height);
    return 0;
}

#define XVARS_MV_O(_m) offsetof(struct dm_Xvars, _m)

struct bu_structparse dm_Xvars_vparse[] = {
    {"%x",      1,      "dpy",                  XVARS_MV_O(dpy),        BU_STRUCTPARSE_FUNC_NULL, NULL, NULL },
    {"%x",      1,      "win",                  XVARS_MV_O(win),        BU_STRUCTPARSE_FUNC_NULL, NULL, NULL },
    {"%x",      1,      "top",                  XVARS_MV_O(top),        BU_STRUCTPARSE_FUNC_NULL, NULL, NULL },
    {"%x",      1,      "tkwin",                XVARS_MV_O(xtkwin),     BU_STRUCTPARSE_FUNC_NULL, NULL, NULL },
    {"%d",      1,      "depth",                XVARS_MV_O(depth),      BU_STRUCTPARSE_FUNC_NULL, NULL, NULL },
    {"%x",      1,      "cmap",                 XVARS_MV_O(cmap),       BU_STRUCTPARSE_FUNC_NULL, NULL, NULL },
    {"%x",      1,      "vip",                  XVARS_MV_O(vip),        BU_STRUCTPARSE_FUNC_NULL, NULL, NULL },
    {"%x",      1,      "fontstruct",           XVARS_MV_O(fontstruct), BU_STRUCTPARSE_FUNC_NULL, NULL, NULL },
    {"%d",      1,      "devmotionnotify",      XVARS_MV_O(devmotionnotify),    BU_STRUCTPARSE_FUNC_NULL, NULL, NULL },
    {"%d",      1,      "devbuttonpress",       XVARS_MV_O(devbuttonpress),     BU_STRUCTPARSE_FUNC_NULL, NULL, NULL },
    {"%d",      1,      "devbuttonrelease",     XVARS_MV_O(devbuttonrelease),   BU_STRUCTPARSE_FUNC_NULL, NULL, NULL },
    {"",        0,      (char *)0,              0,                      BU_STRUCTPARSE_FUNC_NULL, NULL, NULL }
};

int
X_internal_var(struct bu_vls *result, struct dm *dmp, const char *key)
{
    if (!dmp || !result) return -1;
    if (!key) {
        // Print all current vars
        bu_vls_struct_print2(result, "dm internal X variables", dm_Xvars_vparse, (const char *)dmp->i->dm_vars.pub_vars);
        return 0;
    }
    // Print specific var
    bu_vls_struct_item_named(result, dm_Xvars_vparse, key, (const char *)dmp->i->dm_vars.pub_vars, ',');
    return 0;
}


// TODO - this and getDisplayImage need to be consolidated...
int
X_write_image(struct bu_vls *msgs, FILE *fp, struct dm *dmp)
{
    png_structp png_p;
    png_infop info_p;
    XImage *ximage_p;
    unsigned char **rows;
    unsigned char *idata;
    unsigned char *irow;
    int bytes_per_pixel;
    int bits_per_channel = 8;  /* bits per color channel */
    int i, j, k;
    unsigned char *dbyte0, *dbyte1, *dbyte2, *dbyte3;
    int red_shift;
    int green_shift;
    int blue_shift;
    int red_bits;
    int green_bits;
    int blue_bits;

    png_p = png_create_write_struct(PNG_LIBPNG_VER_STRING, NULL, NULL, NULL);
    if (!png_p) {
	if (msgs) {
	    bu_vls_printf(msgs, "X_write_image: could not create PNG write structure\n");
	}
	return -1;
    }

    info_p = png_create_info_struct(png_p);
    if (!info_p) {
	if (msgs) {
	    bu_vls_printf(msgs, "X_write_image: could not create PNG info structure\n");
	}
	png_destroy_write_struct(&png_p, NULL);
	return -1;
    }

    ximage_p = XGetImage(((struct dm_Xvars *)dmp->i->dm_vars.pub_vars)->dpy,
			 ((struct dm_Xvars *)dmp->i->dm_vars.pub_vars)->win,
			 0, 0,
			 dmp->i->dm_width,
			 dmp->i->dm_height,
			 ~0, ZPixmap);
    if (!ximage_p) {
	if (msgs) {
	    bu_vls_printf(msgs, "png: could not get XImage\n");
	}
	png_destroy_write_struct(&png_p, &info_p);
	return -1;
    }

    bytes_per_pixel = ximage_p->bytes_per_line / ximage_p->width;

    if (bytes_per_pixel == 4) {
	unsigned long mask;
	unsigned long tmask;

	/* This section assumes 8 bits per channel */

	mask = ximage_p->red_mask;
	tmask = 1;
	for (red_shift = 0; red_shift < 32; red_shift++) {
	    if (tmask & mask)
		break;
	    tmask = tmask << 1;
	}

	mask = ximage_p->green_mask;
	tmask = 1;
	for (green_shift = 0; green_shift < 32; green_shift++) {
	    if (tmask & mask)
		break;
	    tmask = tmask << 1;
	}

	mask = ximage_p->blue_mask;
	tmask = 1;
	for (blue_shift = 0; blue_shift < 32; blue_shift++) {
	    if (tmask & mask)
		break;
	    tmask = tmask << 1;
	}

	/*
	 * We need to reverse things if the image byte order
	 * is different from the system's byte order.
	 */
	if (((bu_byteorder() == BU_BIG_ENDIAN) && (ximage_p->byte_order == LSBFirst)) ||
	    ((bu_byteorder() == BU_LITTLE_ENDIAN) && (ximage_p->byte_order == MSBFirst))) {
	    DM_REVERSE_COLOR_BYTE_ORDER(red_shift, ximage_p->red_mask);
	    DM_REVERSE_COLOR_BYTE_ORDER(green_shift, ximage_p->green_mask);
	    DM_REVERSE_COLOR_BYTE_ORDER(blue_shift, ximage_p->blue_mask);
	}

    } else if (bytes_per_pixel == 2) {
	unsigned long mask;
	unsigned long tmask;
	int bpb = 8;   /* bits per byte */

	/*XXX
	 * This section probably needs logic similar
	 * to the previous section (i.e. bytes_per_pixel == 4).
	 * That is we may need to reverse things depending on
	 * the image byte order and the system's byte order.
	 */

	mask = ximage_p->red_mask;
	tmask = 1;
	for (red_shift = 0; red_shift < 16; red_shift++) {
	    if (tmask & mask)
		break;
	    tmask = tmask << 1;
	}
	for (red_bits = red_shift; red_bits < 16; red_bits++) {
	    if (!(tmask & mask))
		break;
	    tmask = tmask << 1;
	}

	red_bits = red_bits - red_shift;
	if (red_shift == 0)
	    red_shift = red_bits - bpb;
	else
	    red_shift = red_shift - (bpb - red_bits);

	mask = ximage_p->green_mask;
	tmask = 1;
	for (green_shift = 0; green_shift < 16; green_shift++) {
	    if (tmask & mask)
		break;
	    tmask = tmask << 1;
	}
	for (green_bits = green_shift; green_bits < 16; green_bits++) {
	    if (!(tmask & mask))
		break;
	    tmask = tmask << 1;
	}

	green_bits = green_bits - green_shift;
	green_shift = green_shift - (bpb - green_bits);

	mask = ximage_p->blue_mask;
	tmask = 1;
	for (blue_shift = 0; blue_shift < 16; blue_shift++) {
	    if (tmask & mask)
		break;
	    tmask = tmask << 1;
	}
	for (blue_bits = blue_shift; blue_bits < 16; blue_bits++) {
	    if (!(tmask & mask))
		break;
	    tmask = tmask << 1;
	}
	blue_bits = blue_bits - blue_shift;

	if (blue_shift == 0)
	    blue_shift = blue_bits - bpb;
	else
	    blue_shift = blue_shift - (bpb - blue_bits);
    } else {
	if (msgs) {
	    bu_vls_printf(msgs, "png: %d bytes per pixel is not yet supported\n", bytes_per_pixel);
	}
	png_destroy_write_struct(&png_p, &info_p);
	return -1;
    }

    rows = (unsigned char **)bu_calloc(ximage_p->height, sizeof(unsigned char *), "rows");
    idata = (unsigned char *)bu_calloc(ximage_p->height * ximage_p->width, 4, "png data");

    /* for each scanline */
    for (i = ximage_p->height - 1, j = 0; 0 <= i; --i, ++j) {
	/* irow points to the current scanline in ximage_p */
	irow = (unsigned char *)(ximage_p->data + ((ximage_p->height-i-1)*ximage_p->bytes_per_line));

	if (bytes_per_pixel == 4) {
	    unsigned int pixel;

	    /* rows[j] points to the current scanline in idata */
	    rows[j] = (unsigned char *)(idata + ((ximage_p->height-i-1)*ximage_p->bytes_per_line));

	    /* for each pixel in current scanline of ximage_p */
	    for (k = 0; k < ximage_p->bytes_per_line; k += bytes_per_pixel) {
		pixel = *((unsigned int *)(irow + k));

		dbyte0 = rows[j] + k;
		dbyte1 = dbyte0 + 1;
		dbyte2 = dbyte0 + 2;
		dbyte3 = dbyte0 + 3;

		*dbyte0 = (pixel & ximage_p->red_mask) >> red_shift;
		*dbyte1 = (pixel & ximage_p->green_mask) >> green_shift;
		*dbyte2 = (pixel & ximage_p->blue_mask) >> blue_shift;
		*dbyte3 = 255;
	    }
	} else if (bytes_per_pixel == 2) {
	    unsigned short spixel;
	    unsigned long pixel;

	    /* rows[j] points to the current scanline in idata */
	    rows[j] = (unsigned char *)(idata + ((ximage_p->height-i-1)*ximage_p->bytes_per_line*2));

	    /* for each pixel in current scanline of ximage_p */
	    for (k = 0; k < ximage_p->bytes_per_line; k += bytes_per_pixel) {
		spixel = *((unsigned short *)(irow + k));
		pixel = spixel;

		dbyte0 = rows[j] + k*2;
		dbyte1 = dbyte0 + 1;
		dbyte2 = dbyte0 + 2;
		dbyte3 = dbyte0 + 3;

		if (0 <= red_shift)
		    *dbyte0 = (pixel & ximage_p->red_mask) >> red_shift;
		else
		    *dbyte0 = (pixel & ximage_p->red_mask) << -red_shift;

		*dbyte1 = (pixel & ximage_p->green_mask) >> green_shift;

		if (0 <= blue_shift)
		    *dbyte2 = (pixel & ximage_p->blue_mask) >> blue_shift;
		else
		    *dbyte2 = (pixel & ximage_p->blue_mask) << -blue_shift;

		*dbyte3 = 255;
	    }
	} else {
	    bu_free(rows, "rows");
	    bu_free(idata, "image data");
	    png_destroy_write_struct(&png_p, &info_p);
	    if (msgs) {
		bu_vls_printf(msgs, "png: not supported for this platform\n");
	    }
	    return -1;
	}
    }

    png_init_io(png_p, fp);
    png_set_filter(png_p, 0, PNG_FILTER_NONE);
    png_set_compression_level(png_p, 9);
    png_set_IHDR(png_p, info_p, ximage_p->width, ximage_p->height, bits_per_channel,
		 PNG_COLOR_TYPE_RGB_ALPHA, PNG_INTERLACE_NONE,
		 PNG_COMPRESSION_TYPE_DEFAULT, PNG_FILTER_TYPE_DEFAULT);
    png_set_gAMA(png_p, info_p, 0.77);
    png_write_info(png_p, info_p);
    png_write_image(png_p, rows);
    png_write_end(png_p, NULL);

    png_destroy_write_struct(&png_p, &info_p);

    bu_free(rows, "rows");
    bu_free(idata, "image data");

    return 0;
}

void
X_flush(struct dm *dmp)
{
    struct dm_Xvars *pub_vars = (struct dm_Xvars *)dmp->i->dm_vars.pub_vars;
    XFlush(pub_vars->dpy);
}

void
X_sync(struct dm *dmp)
{
    struct dm_Xvars *pub_vars = (struct dm_Xvars *)dmp->i->dm_vars.pub_vars;
    XSync(pub_vars->dpy, 0);
}

int
X_event_cmp(struct dm *dmp, dm_event_t type, int event)
{
    struct dm_Xvars *pubvars = (struct dm_Xvars *)dmp->i->dm_vars.pub_vars;
    switch (type) {
	case DM_MOTION_NOTIFY:
	    return (event == pubvars->devmotionnotify) ? 1 : 0;
	    break;
	case DM_BUTTON_PRESS:
	    return (event == pubvars->devbuttonpress) ? 1 : 0;
	    break;
	case DM_BUTTON_RELEASE:
	    return (event == pubvars->devbuttonrelease) ? 1 : 0;
	    break;
	default:
	    return -1;
	    break;
    };
}

/* Display Manager package interface */
struct dm_impl dm_X_impl = {
    X_open,
    X_close,
    X_viable,
    X_drawBegin,
    X_drawEnd,
    X_hud_begin,
    X_hud_end,
    X_loadMatrix,
    null_loadPMatrix,
    null_popPMatrix,
    X_drawString2D,
    null_String2DBBox,
    X_drawLine2D,
    X_drawLine3D,
    X_drawLines3D,
    X_drawPoint2D,
    null_drawPoint3D,
    null_drawPoints3D,
    X_drawVList,
    X_drawVList,
    null_draw_obj,
    NULL,
    X_draw,
    X_setFGColor,
    X_setBGColor,
    X_setLineAttr,
    X_configureWin,
    X_setWinBounds,
    null_setLight,
    null_getLight,
    null_setTransparency,
    null_getTransparency,
    null_setDepthMask,
    null_setZBuffer,
    null_getZBuffer,
    X_setZClip,
    X_getZClip,
    X_setBound,
    X_getBound,
    X_setBoundFlag,
    X_getBoundFlag,
    X_debug,
    X_logfile,
    null_beginDList,
    null_endDList,
    null_drawDList,
    null_freeDLists,
    null_genDLists,
    NULL,
    X_getDisplayImage, /* display to image function */
    X_reshape,
    null_makeCurrent,
    null_SwapBuffers,
    X_doevent,
    X_openFb,
    NULL,
    NULL,
    X_geometry_request,
    X_internal_var,
    X_write_image,
    X_flush,
    X_sync,
    X_event_cmp,
    NULL,
    NULL,
    0,
    1,				/* is graphical */
    "Tk",                       /* uses Tk graphics system */
    0,				/* no displaylist */
    0,                          /* no stereo */
    "X",
    "X Window System (X11)",
    1, /* top */
    0, /* width */
    0, /* height */
    0, /* dirty */
    0, /* bytes per pixel */
    0, /* bits per channel */
    0,
    0,
    1.0, /* aspect ratio */
    0,
    {0, 0},
    NULL,
    NULL,
    BU_VLS_INIT_ZERO,		/* bu_vls path name*/
    BU_VLS_INIT_ZERO,		/* bu_vls full name drawing window */
    BU_VLS_INIT_ZERO,		/* bu_vls short name drawing window */
    BU_VLS_INIT_ZERO,		/* bu_vls logfile */
    {0, 0, 0},			/* bg1 color */
    {0, 0, 0},			/* bg2 color */
    {0, 0, 0},			/* fg color */
    {GED_MIN, GED_MIN, GED_MIN},	/* clipmin */
    {GED_MAX, GED_MAX, GED_MAX},	/* clipmax */
    0,				/* no debugging */
    0,				/* no perspective */
    0,				/* depth buffer is not writable */
    1,                          /* clear back buffer after drawing and swap */
    0,                          /* not overriding the auto font size */
    X_vparse,
    FB_NULL,
    0,				/* Tcl interpreter */
    NULL,                       /* Drawing context */
    NULL                        /* App data */
};

struct dm dm_X = { DM_MAGIC, &dm_X_impl, 0 };

#ifdef DM_PLUGIN
static const struct dm_plugin pinfo = { DM_API, &dm_X };

COMPILER_DLLEXPORT const struct dm_plugin *dm_plugin_info()
{
    return &pinfo;
}
#endif

/* Because class is actually used to access a struct
 * entry in this file, preserve our redefinition
 * of class for the benefit of avoiding C++ name
 * collisions until the end of this file */
#undef class

/*
 * Local Variables:
 * mode: C
 * tab-width: 8
 * indent-tabs-mode: t
 * c-file-style: "stroustrup"
 * End:
 * ex: shiftwidth=4 tabstop=8
 */<|MERGE_RESOLUTION|>--- conflicted
+++ resolved
@@ -888,11 +888,7 @@
 
 
 static int
-<<<<<<< HEAD
-X_drawVList(struct dm *dmp, struct bn_vlist *vp)
-=======
 X_drawVList(struct dm *dmp, struct bv_vlist *vp)
->>>>>>> 031a9ea6
 {
     static vect_t spnt, lpnt, pnt;
     struct bv_vlist *tvp;
@@ -1204,11 +1200,7 @@
 
 
 static int
-<<<<<<< HEAD
-X_draw(struct dm *dmp, struct bn_vlist *(*callback_function)(void *), void **data)
-=======
 X_draw(struct dm *dmp, struct bv_vlist *(*callback_function)(void *), void **data)
->>>>>>> 031a9ea6
 {
     struct bv_vlist *vp;
     if (!callback_function) {
@@ -1227,14 +1219,6 @@
 }
 
 
-<<<<<<< HEAD
-/**
- * Restore the display processor to a normal mode of operation (i.e.,
- * not scaled, rotated, displaced, etc.).
- */
-static int
-X_normal(struct dm *dmp)
-=======
 static int
 X_hud_begin(struct dm *dmp)
 {
@@ -1246,7 +1230,6 @@
 
 static int
 X_hud_end(struct dm *dmp)
->>>>>>> 031a9ea6
 {
     if (dmp->i->dm_debugLevel)
 	bu_log("X_normal()\n");
@@ -1404,14 +1387,10 @@
 
 
 static int
-<<<<<<< HEAD
-X_setBGColor(struct dm *dmp, unsigned char r, unsigned char g, unsigned char b)
-=======
 X_setBGColor(struct dm *dmp,
 	unsigned char r, unsigned char g, unsigned char b,
 	unsigned char UNUSED(r2), unsigned char UNUSED(g2), unsigned char UNUSED(b2)
 	)
->>>>>>> 031a9ea6
 {
     struct dm_Xvars *pubvars = (struct dm_Xvars *)dmp->i->dm_vars.pub_vars;
     struct x_vars *privars = (struct x_vars *)dmp->i->dm_vars.priv_vars;
@@ -1508,14 +1487,8 @@
     return BRLCAD_OK;
 }
 
-<<<<<<< HEAD
-
-static int
-X_configureWin(struct dm *dmp, int force)
-=======
 static int
 X_setZClip(struct dm *dmp, int zclip)
->>>>>>> 031a9ea6
 {
     struct X_mvars *mvars = (struct X_mvars *)dmp->i->m_vars;
 
@@ -1539,11 +1512,7 @@
 }
 
 static int
-<<<<<<< HEAD
-X_setLight(struct dm *dmp, int light_on)
-=======
 X_setBound(struct dm *dmp, double bound)
->>>>>>> 031a9ea6
 {
     struct X_mvars *mvars = (struct X_mvars *)dmp->i->m_vars;
 
@@ -1560,10 +1529,6 @@
 {
     struct X_mvars *mvars = (struct X_mvars *)dmp->i->m_vars;
 
-<<<<<<< HEAD
-static int
-X_setZBuffer(struct dm *dmp, int zbuffer_on)
-=======
     if (dmp->i->dm_debugLevel)
 	bu_log("X_getBound");
 
@@ -1572,7 +1537,6 @@
 
 static int
 X_setBoundFlag(struct dm *dmp, int bound)
->>>>>>> 031a9ea6
 {
     struct X_mvars *mvars = (struct X_mvars *)dmp->i->m_vars;
 
@@ -1602,14 +1566,9 @@
     return X_configureWin_guts(dmp, force);
 }
 
-<<<<<<< HEAD
-static int
-X_getDisplayImage(struct dm *dmp, unsigned char **image)
-=======
 
 static int
 X_getDisplayImage(struct dm *dmp, unsigned char **image, int flip, int alpha)
->>>>>>> 031a9ea6
 {
     XImage *ximage_p;
     unsigned char **rows;
