--- conflicted
+++ resolved
@@ -1,11 +1,7 @@
 /*                        D M - O G L . C
  * BRL-CAD
  *
-<<<<<<< HEAD
- * Copyright (c) 1988-2018 United States Government as represented by
-=======
  * Copyright (c) 1988-2020 United States Government as represented by
->>>>>>> 60304d81
  * the U.S. Army Research Laboratory.
  *
  * This library is free software; you can redistribute it and/or
@@ -1666,13 +1662,9 @@
     register int mflag = 1;
     static float black[4] = {0.0, 0.0, 0.0, 0.0};
     GLfloat originalPointSize, originalLineWidth;
-<<<<<<< HEAD
-    GLfloat m[16];
-=======
     GLdouble m[16];
     GLdouble mt[16];
     GLdouble tlate[3];
->>>>>>> 60304d81
 
     glGetFloatv(GL_POINT_SIZE, &originalPointSize);
     glGetFloatv(GL_LINE_WIDTH, &originalLineWidth);
@@ -1716,17 +1708,6 @@
 		    glVertex3dv(dpt);
 		    break;
 		case BN_VLIST_MODEL_MAT:
-<<<<<<< HEAD
-		    glMatrixMode(GL_PROJECTION);
-		    glLoadIdentity();
-		    glLoadMatrixf(m);
-		    break;
-		case BN_VLIST_DISPLAY_MAT:
-		    glMatrixMode(GL_PROJECTION);
-		    glGetFloatv (GL_PROJECTION_MATRIX, m);
-		    glPopMatrix();
-		    glLoadIdentity();
-=======
 		    if (first == 0) {
 			glEnd();
 			first = 1;
@@ -1749,7 +1730,6 @@
 		    glScaled(2. * 3.78 / dmp->dm_width,
 		             2. * 3.78 / dmp->dm_height,
 		             1.);
->>>>>>> 60304d81
 		    break;
 		case BN_VLIST_POLY_START:
 		case BN_VLIST_TRI_START:
