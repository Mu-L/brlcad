/*                          D M - T K . C
 * BRL-CAD
 *
<<<<<<< HEAD
 * Copyright (c) 1988-2018 United States Government as represented by
=======
 * Copyright (c) 1988-2020 United States Government as represented by
>>>>>>> 60304d81
 * the U.S. Army Research Laboratory.
 *
 * This library is free software; you can redistribute it and/or
 * modify it under the terms of the GNU Lesser General Public License
 * version 2.1 as published by the Free Software Foundation.
 *
 * This library is distributed in the hope that it will be useful, but
 * WITHOUT ANY WARRANTY; without even the implied warranty of
 * MERCHANTABILITY or FITNESS FOR A PARTICULAR PURPOSE.  See the GNU
 * Lesser General Public License for more details.
 *
 * You should have received a copy of the GNU Lesser General Public
 * License along with this file; see the file named COPYING for more
 * information.
 */
/** @file libdm/dm-tk.c
 *
 * A Display Manager that should work wherever tk does.
 *
 */

#include "common.h"

#ifdef DM_TK

#include <stdlib.h>
#include <stdio.h>
#include <limits.h>
#include <string.h>

#include <tcl.h>
#include <tk.h>

<<<<<<< HEAD
#ifdef HAVE_X11_XOSDEFS_H
#  include <X11/Xfuncproto.h>
#  include <X11/Xosdefs.h>
#endif

#if defined(linux)
#  undef X_NOT_STDC_ENV
#  undef X_NOT_POSIX
#endif
=======
>>>>>>> 60304d81

#include "vmath.h"
#include "bn.h"
#include "dm.h"
#include "dm-tk.h"
#include "dm-Null.h"
#include "dm/dm_xvars.h"
#include "dm_private.h"
#include "rt/solid.h"

#define PLOTBOUND 1000.0        /* Max magnification in Rot matrix */

/**
 * @proc tk_close
 *
 * Gracefully release the display.
 */
HIDDEN int
tk_close(struct dm_internal *dmp)
{
    if (((struct dm_xvars *)dmp->dm_vars.pub_vars)->dpy) {
	if (((struct tk_vars *)dmp->dm_vars.priv_vars)->gc)
	    Tk_FreeGC(((struct dm_xvars *)dmp->dm_vars.pub_vars)->dpy,
		      ((struct tk_vars *)dmp->dm_vars.priv_vars)->gc);

	if (((struct dm_xvars *)dmp->dm_vars.pub_vars)->xtkwin)
	    Tk_DestroyWindow(((struct dm_xvars *)dmp->dm_vars.pub_vars)->xtkwin);

    }

    bu_vls_free(&dmp->dm_pathName);
    bu_vls_free(&dmp->dm_tkName);
    bu_vls_free(&dmp->dm_dName);
    bu_free(dmp->dm_vars.priv_vars, "tk_close: tk_vars");
    bu_free(dmp->dm_vars.pub_vars, "tk_close: dm_tkvars");
    bu_free(dmp, "tk_close: dmp");

    return BRLCAD_OK;
}


/**
 * @proc tk_drawBegin
 * This white-washes the dm's pixmap with the background color.
 */
HIDDEN int
tk_drawBegin(struct dm_internal *dmp)
{

    if (dmp->dm_debugLevel)
	bu_log("tk_drawBegin()\n");
#if 0
    XGCValues gcv;
    /* clear pixmap */
    gcv.foreground = ((struct tk_vars *)dmp->dm_vars.priv_vars)->bg;
    XChangeGC(((struct dm_xvars *)dmp->dm_vars.pub_vars)->dpy,
	      ((struct tk_vars *)dmp->dm_vars.priv_vars)->gc,
	      GCForeground, &gcv);
    XFillRectangle(((struct dm_xvars *)dmp->dm_vars.pub_vars)->dpy,
		   ((struct tk_vars *)dmp->dm_vars.priv_vars)->pix,
		   ((struct tk_vars *)dmp->dm_vars.priv_vars)->gc, 0,
		   0, dmp->dm_width + 1,
		   dmp->dm_height + 1);

    /* reset foreground */

    gcv.foreground = ((struct tk_vars *)dmp->dm_vars.priv_vars)->fg;
    XChangeGC(((struct dm_xvars *)dmp->dm_vars.pub_vars)->dpy,
	      ((struct tk_vars *)dmp->dm_vars.priv_vars)->gc,
	      GCForeground, &gcv);
#endif
    return BRLCAD_OK;
}


/**
 * tk_drawEnd
 * This copies the pixmap into the window.
 */
HIDDEN int
tk_drawEnd(struct dm_internal *dmp)
{
    if (dmp->dm_debugLevel)
	bu_log("tk_drawEnd()\n");
#if 0
    XCopyArea(((struct dm_xvars *)dmp->dm_vars.pub_vars)->dpy,
	      ((struct tk_vars *)dmp->dm_vars.priv_vars)->pix,
	      ((struct dm_xvars *)dmp->dm_vars.pub_vars)->win,
	      ((struct tk_vars *)dmp->dm_vars.priv_vars)->gc,
	      0, 0, dmp->dm_width,
	      dmp->dm_height, 0, 0);


    /* Prevent lag between events and updates */
    XSync(((struct dm_xvars *)dmp->dm_vars.pub_vars)->dpy, 0);
#endif
    return BRLCAD_OK;
}


/**
 * @proc tk_loadMatrix
 *
 * Load a new transformation matrix.  This will be followed by
 * many calls to tk_drawVList().
 */
/* ARGSUSED */
HIDDEN int
tk_loadMatrix(struct dm_internal *dmp, fastf_t *mat, int which_eye)
{
    if (dmp->dm_debugLevel) {
	bu_log("tk_loadMatrix()\n");

	bu_log("which eye = %d\t", which_eye);
	bu_log("transformation matrix = \n");

	bu_log("%g %g %g %g\n", mat[0], mat[1], mat[2], mat[3]);
	bu_log("%g %g %g %g\n", mat[4], mat[5], mat[6], mat[7]);
	bu_log("%g %g %g %g\n", mat[8], mat[9], mat[10], mat[11]);
	bu_log("%g %g %g %g\n", mat[12], mat[13], mat[14], mat[15]);
    }
<<<<<<< HEAD

    MAT_COPY(((struct x_vars *)dmp->dm_vars.priv_vars)->mod_mat, mat);
=======
#if 0
    MAT_COPY(((struct tk_vars *)dmp->dm_vars.priv_vars)->mod_mat, mat);
#endif
>>>>>>> 60304d81
    return BRLCAD_OK;
}


/**
 * tk_drawVList
 *
 */

HIDDEN int
tk_drawVList(struct dm_internal *dmp, struct bn_vlist *vp)
{
    if (dmp->dm_debugLevel) {
	bu_log("tk_drawVList()\n");
	bu_log("vp - %p, perspective - %d\n", (void *)vp, dmp->dm_perspective);
    }

#if 0
    static vect_t spnt, lpnt, pnt;
    struct bn_vlist *tvp;
    XSegment segbuf[1024];		/* XDrawSegments list */
    XSegment *segp;			/* current segment */
    int nseg;		        /* number of segments */
    fastf_t delta;
    point_t *pt_prev = NULL;
    point_t tlate;
    fastf_t dist_prev=1.0;
    static int nvectors = 0;

<<<<<<< HEAD
    struct x_vars *privars = (struct x_vars *)dmp->dm_vars.priv_vars;

    if (dmp->dm_debugLevel) {
	bu_log("tk_drawVList()\n");
	bu_log("vp - %p, perspective - %d\n", (void *)vp, dmp->dm_perspective);
    }
=======
    struct tk_vars *privars = (struct tk_vars *)dmp->dm_vars.priv_vars;

>>>>>>> 60304d81

    /* delta is used in clipping to insure clipped endpoint is slightly
     * in front of eye plane (perspective mode only).
     * This value is a SWAG that seems to work OK.
     */
    delta = (privars->xmat)[15]*0.0001;
    if (delta < 0.0)
	delta = -delta;
    if (delta < SQRT_SMALL_FASTF)
	delta = SQRT_SMALL_FASTF;

    nseg = 0;
    segp = segbuf;
    for (BU_LIST_FOR(tvp, bn_vlist, &vp->l)) {
	int i;
	int nused = tvp->nused;
	int *cmd = tvp->cmd;
	point_t *pt = tvp->pt;
	fastf_t dist;

	/* Viewing region is from -1.0 to +1.0 */
	/* 2^31 ~= 2e9 -- dynamic range of a long int */
	/* 2^(31-11) = 2^20 ~= 1e6 */
	/* Integerize and let the X server do the clipping */
	for (i = 0; i < nused; i++, cmd++, pt++) {
	    switch (*cmd) {
		case BN_VLIST_POLY_START:
		case BN_VLIST_POLY_VERTNORM:
		case BN_VLIST_TRI_START:
		case BN_VLIST_TRI_VERTNORM:
		    continue;
		case BN_VLIST_MODEL_MAT:
		    privars->xmat = &(privars->mod_mat[0]);
		    continue;
		case BN_VLIST_DISPLAY_MAT:
		    MAT4X3PNT(tlate, privars->mod_mat, *pt);
		    privars->disp_mat[3] = tlate[0];
		    privars->disp_mat[7] = tlate[1];
		    privars->disp_mat[11] = tlate[2];
		    privars->xmat = &(privars->disp_mat[0]);
		    continue;
		case BN_VLIST_POLY_MOVE:
		case BN_VLIST_LINE_MOVE:
		case BN_VLIST_TRI_MOVE:
		    /* Move, not draw */
		    if (dmp->dm_debugLevel > 2) {
			bu_log("before transformation:\n");
			bu_log("pt - %lf %lf %lf\n", V3ARGS(*pt));
		    }

		    if (dmp->dm_perspective > 0) {
			/* cannot apply perspective transformation to
			 * points behind eye plane!!!!
			 */
			dist = VDOT(*pt, &(privars->xmat)[12]) + privars->xmat[15];
			if (dist <= 0.0) {
			    pt_prev = pt;
			    dist_prev = dist;
			    continue;
			} else {
			    MAT4X3PNT(lpnt, privars->xmat, *pt);
			    dist_prev = dist;
			    pt_prev = pt;
			}
		    } else {
			    MAT4X3PNT(lpnt, privars->xmat, *pt);
		    }

		    lpnt[0] *= 2047;
		    lpnt[1] *= 2047 * dmp->dm_aspect;
		    lpnt[2] *= 2047;
		    continue;
		case BN_VLIST_POLY_DRAW:
		case BN_VLIST_POLY_END:
		case BN_VLIST_LINE_DRAW:
		case BN_VLIST_TRI_DRAW:
		case BN_VLIST_TRI_END:
		    /* draw */
		    if (dmp->dm_debugLevel > 2) {
			bu_log("before transformation:\n");
			bu_log("pt - %lf %lf %lf\n", V3ARGS(*pt));
		    }

		    if (dmp->dm_perspective > 0) {
			/* cannot apply perspective transformation to
			 * points behind eye plane!!!!
			 */
			dist = VDOT(*pt, &(privars->xmat)[12]) + privars->xmat[15];
			if (dmp->dm_debugLevel > 2)
			    bu_log("dist=%g, dist_prev=%g\n", dist, dist_prev);
			if (dist <= 0.0) {
			    if (dist_prev <= 0.0) {
				/* nothing to plot */
				dist_prev = dist;
				pt_prev = pt;
				continue;
			    } else {
				if (pt_prev) {
				fastf_t alpha;
				vect_t diff;
				point_t tmp_pt;

				/* clip this end */
				VSUB2(diff, *pt, *pt_prev);
				alpha = (dist_prev - delta) / (dist_prev - dist);
				VJOIN1(tmp_pt, *pt_prev, alpha, diff);
				MAT4X3PNT(pnt, privars->xmat, tmp_pt);
				}
			    }
			} else {
			    if (dist_prev <= 0.0) {
				if (pt_prev) {
				fastf_t alpha;
				vect_t diff;
				point_t tmp_pt;

				/* clip other end */
				VSUB2(diff, *pt, *pt_prev);
				alpha = (-dist_prev + delta) / (dist - dist_prev);
				VJOIN1(tmp_pt, *pt_prev, alpha, diff);
				MAT4X3PNT(pnt, privars->xmat, tmp_pt);
				lpnt[0] *= 2047;
				lpnt[1] *= 2047 * dmp->dm_aspect;
				lpnt[2] *= 2047;
				MAT4X3PNT(pnt, privars->xmat, *pt);
				}
			    } else {
				MAT4X3PNT(pnt, privars->xmat, *pt);
			    }
			}
			dist_prev = dist;
		    } else {
			MAT4X3PNT(pnt, privars->xmat, *pt);
		    }

		    pnt[0] *= 2047;
		    pnt[1] *= 2047 * dmp->dm_aspect;
		    pnt[2] *= 2047;

		    /* save pnt --- it might get changed by clip() */
		    VMOVE(spnt, pnt);
		    pt_prev = pt;

		    if (dmp->dm_debugLevel > 2) {
			bu_log("before clipping:\n");
			bu_log("clipmin - %lf %lf %lf\n",
			       dmp->dm_clipmin[X],
			       dmp->dm_clipmin[Y],
			       dmp->dm_clipmin[Z]);
			bu_log("clipmax - %lf %lf %lf\n",
			       dmp->dm_clipmax[X],
			       dmp->dm_clipmax[Y],
			       dmp->dm_clipmax[Z]);
			bu_log("pt1 - %lf %lf %lf\n", lpnt[X], lpnt[Y], lpnt[Z]);
			bu_log("pt2 - %lf %lf %lf\n", pnt[X], pnt[Y], pnt[Z]);
		    }

		    if (dmp->dm_zclip) {
			if (vclip(lpnt, pnt,
				  dmp->dm_clipmin,
				  dmp->dm_clipmax) == 0) {
			    VMOVE(lpnt, spnt);
			    continue;
			}
		    } else {
			/* Check to see if lpnt or pnt contain values that exceed
			   the capacity of a short (segbuf is an array of XSegments which
			   contain shorts). If so, do clipping now. Otherwise, let the
			   X server do the clipping */
			if (lpnt[0] < min_short || max_short < lpnt[0] ||
			    lpnt[1] < min_short || max_short < lpnt[1] ||
			    pnt[0] < min_short || max_short < pnt[0] ||
			    pnt[1] < min_short || max_short < pnt[1]) {
			    /* if the entire line segment will not be visible then ignore it */
			    if (clip(&lpnt[0], &lpnt[1], &pnt[0], &pnt[1]) == -1) {
				VMOVE(lpnt, spnt);
				continue;
			    }
			}
		    }

		    if (dmp->dm_debugLevel > 2) {
			bu_log("after clipping:\n");
			bu_log("pt1 - %lf %lf %lf\n", lpnt[X], lpnt[Y], lpnt[Z]);
			bu_log("pt2 - %lf %lf %lf\n", pnt[X], pnt[Y], pnt[Z]);
		    }

		    /* convert to X window coordinates */
		    segp->x1 = (short)GED_TO_Xx(dmp, lpnt[0]);
		    segp->y1 = (short)GED_TO_Xy(dmp, lpnt[1]);
		    segp->x2 = (short)GED_TO_Xx(dmp, pnt[0]);
		    segp->y2 = (short)GED_TO_Xy(dmp, pnt[1]);

		    nseg++;
		    segp++;
		    VMOVE(lpnt, spnt);

		    if (nseg == 1024) {
			XDrawSegments(((struct dm_xvars *)dmp->dm_vars.pub_vars)->dpy,
				      ((struct tk_vars *)dmp->dm_vars.priv_vars)->pix,
				      ((struct tk_vars *)dmp->dm_vars.priv_vars)->gc, segbuf, nseg);

			nseg = 0;
			segp = segbuf;
		    }
		    break;
	    }
	}

	nvectors += nused;
	if (nvectors >= vectorThreshold) {
	    if (dmp->dm_debugLevel)
		bu_log("tk_drawVList(): handle Tcl events\n");

	    nvectors = 0;

	    /* Handle events in the queue */
	    while (Tcl_DoOneEvent(TCL_ALL_EVENTS|TCL_DONT_WAIT));
	}
    }

    if (nseg) {
	XDrawSegments(((struct dm_xvars *)dmp->dm_vars.pub_vars)->dpy,
		      ((struct tk_vars *)dmp->dm_vars.priv_vars)->pix,
		      ((struct tk_vars *)dmp->dm_vars.priv_vars)->gc, segbuf, nseg);
    }
#endif
    return BRLCAD_OK;
}


int
tk_draw(struct dm_internal *dmp, struct bn_vlist *(*callback_function)(void *), void **data)
{
    struct bn_vlist *vp;
    if (!callback_function) {
	if (data) {
	    vp = (struct bn_vlist *)data;
	    tk_drawVList(dmp, vp);
	}
    } else {
	if (!data) {
	    return BRLCAD_ERROR;
	} else {
	    (void)callback_function(data);
	}
    }
    return BRLCAD_OK;
}


/*
 * Restore the display processor to a normal mode of operation
 * (i.e., not scaled, rotated, displaced, etc.).
 */
HIDDEN int
tk_normal(struct dm_internal *dmp)
{
    if (dmp->dm_debugLevel)
	bu_log("tk_normal()\n");

    return BRLCAD_OK;
}


/*
 * Output a string into the displaylist.
 * The starting position of the beam is as specified.
 */
/* ARGSUSED */
HIDDEN int
tk_drawString2D(struct dm_internal *dmp, const char *str, fastf_t x, fastf_t y, int size, int use_aspect)
{

    if (dmp->dm_debugLevel) {
	bu_log("tk_drawString2D():\n");
	bu_log("\tstr - %s\n", str);
	bu_log("\tx - %g\n", x);
	bu_log("\ty - %g\n", y);
	bu_log("\tsize - %d\n", size);

	bu_log("color = %lu\n", ((struct tk_vars *)dmp->dm_vars.priv_vars)->fg);
	/* bu_log("real_color = %d\n", ((struct tk_vars *)dmp->dm_vars.priv_vars)->gc->foreground); */

	if (use_aspect) {
	    bu_log("\tuse_aspect - %d\t\taspect ratio - %g\n", use_aspect, dmp->dm_aspect);
	} else
	    bu_log("\tuse_aspect - 0");
    }
#if 0
    int sx, sy;
    sx = dm_Normal2Xx(dmp, x);
    sy = dm_Normal2Xy(dmp, y, use_aspect);


    Tk_DrawChars(((struct dm_xvars *)dmp->dm_vars.pub_vars)->dpy,
		 ((struct tk_vars *)dmp->dm_vars.priv_vars)->pix,
		 ((struct tk_vars *)dmp->dm_vars.priv_vars)->gc,
		 ((struct dm_xvars *)dmp->dm_vars.pub_vars)->tkfontstruct,
		 str, strlen(str), sx, sy);
#endif
    return BRLCAD_OK;
}


HIDDEN int
tk_drawLine2D(struct dm_internal *dmp, fastf_t xpos1, fastf_t ypos1, fastf_t xpos2, fastf_t ypos2)
{
    int sx1, sy1, sx2, sy2;

    sx1 = dm_Normal2Xx(dmp, xpos1);
    sx2 = dm_Normal2Xx(dmp, xpos2);
    sy1 = dm_Normal2Xy(dmp, ypos1, 0);
    sy2 = dm_Normal2Xy(dmp, ypos2, 0);

    if (dmp->dm_debugLevel) {
	bu_log("tk_drawLine2D()\n");
	bu_log("x1 = %g, y1 = %g\n", xpos1, ypos1);
	bu_log("x2 = %g, y2 = %g\n", xpos2, ypos2);
	bu_log("sx1 = %d, sy1 = %d\n", sx1, sy1);
	bu_log("sx2 = %d, sy2 = %d\n", sx2, sy2);
	bu_log("color = %lu\n", ((struct tk_vars *)dmp->dm_vars.priv_vars)->fg);
    }

#if 0

    XDrawLine(((struct dm_xvars *)dmp->dm_vars.pub_vars)->dpy,
	      ((struct tk_vars *)dmp->dm_vars.priv_vars)->pix,
	      ((struct tk_vars *)dmp->dm_vars.priv_vars)->gc,
	      sx1, sy1, sx2, sy2);
#endif

    return BRLCAD_OK;
}


HIDDEN int
tk_drawLine3D(struct dm_internal *dmp, point_t UNUSED(pt1), point_t UNUSED(pt2))
{
    if (!dmp)
	return BRLCAD_ERROR;

    return BRLCAD_OK;
}


HIDDEN int
tk_drawLines3D(struct dm_internal *dmp, int npoints, point_t *points, int UNUSED(sflag))
{
    if (!dmp || npoints < 0 || (npoints > 0 && !points))
	return BRLCAD_ERROR;

    return BRLCAD_OK;
}


HIDDEN int
tk_drawPoint2D(struct dm_internal *dmp, fastf_t x, fastf_t y)
{
    int sx, sy;
    sx = dm_Normal2Xx(dmp, x);
    sy = dm_Normal2Xy(dmp, y, 0);

    if (dmp->dm_debugLevel) {
	bu_log("tk_drawPoint2D()\n");
	bu_log("x = %g, y = %g\n", x, y);
	bu_log("sx = %d, sy = %d\n", sx, sy);
    }

#if 0
    XDrawPoint(((struct dm_xvars *)dmp->dm_vars.pub_vars)->dpy,
	       ((struct tk_vars *)dmp->dm_vars.priv_vars)->pix,
	       ((struct tk_vars *)dmp->dm_vars.priv_vars)->gc, sx, sy);
#endif
    return BRLCAD_OK;
}


HIDDEN int
tk_setFGColor(struct dm_internal *dmp, unsigned char r, unsigned char g, unsigned char b, int strict, fastf_t transparency)
{
    if (!dmp) {
	bu_log("WARNING: NULL display (r/g/b => %d/%d/%d; strict => %d; transparency => %f)\n", r, g, b, strict, transparency);
	return BRLCAD_ERROR;
    }

    if (dmp->dm_debugLevel)
	bu_log("tk_setFGColor(%d %d %d)\n", r, g, b);

#if 0
    XColor color;

    INIT_XCOLOR(&color);


    dmp->dm_fg[0] = r;
    dmp->dm_fg[1] = g;
    dmp->dm_fg[2] = b;

    color.red = r << 8;
    color.green = g << 8;
    color.blue = b << 8;

    ((struct tk_vars *)dmp->dm_vars.priv_vars)->fg = Tk_GetColorByValue
	(((struct dm_xvars *)dmp->dm_vars.pub_vars)->xtkwin, &color)->pixel;

    XSetForeground(((struct dm_xvars *)dmp->dm_vars.pub_vars)->dpy,
		   ((struct tk_vars *)dmp->dm_vars.priv_vars)->gc,
		   ((struct tk_vars *)dmp->dm_vars.priv_vars)->fg);
#endif
    return BRLCAD_OK;
}


HIDDEN int
tk_setBGColor(struct dm_internal *dmp, unsigned char r, unsigned char g, unsigned char b)
{
    if (!dmp) {
	bu_log("WARNING: NULL display (r/g/b==%d/%d/%d)\n", r, g, b);
	return BRLCAD_ERROR;
    }

    if (dmp->dm_debugLevel)
	bu_log("tk_setBGColor()\n");

#if 0
    XColor color;

    INIT_XCOLOR(&color);


    dmp->dm_bg[0] = r;
    dmp->dm_bg[1] = g;
    dmp->dm_bg[2] = b;

    color.red = r << 8;
    color.green = g << 8;
    color.blue = b << 8;

    XSetBackground(((struct dm_xvars *)dmp->dm_vars.pub_vars)->dpy,
		   ((struct tk_vars *)dmp->dm_vars.priv_vars)->gc,
		   Tk_GetColorByValue(((struct dm_xvars *)dmp->dm_vars.pub_vars)->xtkwin,
				      &color)->pixel);
#endif

    return BRLCAD_OK;
}


HIDDEN int
tk_setLineAttr(struct dm_internal *dmp, int width, int style)
{
    if (dmp->dm_debugLevel)
	bu_log("tk_setLineAttr(width: %d, style: %d)\n", width, style);

#if 0
    int linestyle;
    dmp->dm_lineWidth = width;
    dmp->dm_lineStyle = style;

    if (width < 1)
	width = 1;

    if (style == DM_DASHED_LINE)
	linestyle = LineOnOffDash;
    else
	linestyle = LineSolid;

    XSetLineAttributes(((struct dm_xvars *)dmp->dm_vars.pub_vars)->dpy,
		       ((struct tk_vars *)dmp->dm_vars.priv_vars)->gc,
		       width, linestyle, CapButt, JoinMiter);
#endif

    return BRLCAD_OK;
}


/* ARGSUSED */
HIDDEN int
tk_debug(struct dm_internal *dmp, int lvl)
{
    dmp->dm_debugLevel = lvl;

    return BRLCAD_OK;
}

HIDDEN int
tk_logfile(struct dm_internal *dmp, const char *filename)
{
    bu_vls_sprintf(&dmp->dm_log, "%s", filename);

    return BRLCAD_OK;
}



HIDDEN int
tk_setWinBounds(struct dm_internal *dmp, fastf_t *w)
{
    if (dmp->dm_debugLevel)
	bu_log("tk_setWinBounds()\n");

    dmp->dm_clipmin[0] = w[0];
    dmp->dm_clipmin[1] = w[2];
    dmp->dm_clipmin[2] = w[4];
    dmp->dm_clipmax[0] = w[1];
    dmp->dm_clipmax[1] = w[3];
    dmp->dm_clipmax[2] = w[5];

    return BRLCAD_OK;
}


HIDDEN int
tk_configureWin_guts(struct dm_internal *dmp, int force)
{
    int h, w;

    /* nothing to do */
    h = Tk_Height(((struct dm_xvars *)dmp->dm_vars.pub_vars)->xtkwin);
    w = Tk_Width(((struct dm_xvars *)dmp->dm_vars.pub_vars)->xtkwin);

    if (!force && dmp->dm_width==w && dmp->dm_height == h)
	return BRLCAD_OK;

#if 0
    dmp->dm_width=w;
    dmp->dm_width=h;

    dmp->dm_aspect = (fastf_t)dmp->dm_width / (fastf_t)dmp->dm_height;

    if (dmp->dm_debugLevel) {
	bu_log("tk_configureWin_guts()\n");
	bu_log("width = %d, height = %d\n", dmp->dm_width, dmp->dm_height);
    }

    Tk_FreePixmap(((struct dm_xvars *)dmp->dm_vars.pub_vars)->dpy,
		  ((struct tk_vars *)dmp->dm_vars.priv_vars)->pix);
    ((struct tk_vars *)dmp->dm_vars.priv_vars)->pix =
	Tk_GetPixmap(((struct dm_xvars *)dmp->dm_vars.pub_vars)->dpy,
		     DefaultRootWindow(((struct dm_xvars *)dmp->dm_vars.pub_vars)->dpy),
		     dmp->dm_width,
		     dmp->dm_height,
		     Tk_Depth(((struct dm_xvars *)dmp->dm_vars.pub_vars)->xtkwin));

    /* First time through, load a font or quit */
    if (((struct dm_xvars *)dmp->dm_vars.pub_vars)->tkfontset == 0) {

	((struct dm_xvars *)dmp->dm_vars.pub_vars)->tkfontstruct =
	    Tk_GetFont(dmp->dm_interp, ((struct dm_xvars *)dmp->dm_vars.pub_vars)->xtkwin, FONT9);

	if (((struct dm_xvars *)dmp->dm_vars.pub_vars)->tkfontstruct == NULL) {
	    /* Try hardcoded backup font */

	    ((struct dm_xvars *)dmp->dm_vars.pub_vars)->tkfontstruct =
		Tk_GetFont(dmp->dm_interp, ((struct dm_xvars *)dmp->dm_vars.pub_vars)->xtkwin, FONTBACK);

	    if (((struct dm_xvars *)dmp->dm_vars.pub_vars)->tkfontstruct == NULL) {
		bu_log("dm-Tk: Can't open font '%s' or '%s'\n", FONT9, FONTBACK);
		return BRLCAD_ERROR;
	    }
	}
	((struct dm_xvars *)dmp->dm_vars.pub_vars)->tkfontset = 1;
    }

    /* XXX:  I removed the font-sizing routine from dm-X from here.  Something
       should be devised to replace it.  --TJM*/
#endif

    return BRLCAD_OK;
}


HIDDEN int
tk_configureWin(struct dm_internal *dmp, int force)
{
    /* don't force */
    return tk_configureWin_guts(dmp, force);
}


HIDDEN int
tk_setLight(struct dm_internal *dmp, int light_on)
{
    if (dmp->dm_debugLevel)
	bu_log("tk_setLight:\n");

    dmp->dm_light = light_on;

    return BRLCAD_OK;
}


HIDDEN int
tk_setZBuffer(struct dm_internal *dmp, int zbuffer_on)
{
    if (dmp->dm_debugLevel)
	bu_log("tk_setZBuffer:\n");

    dmp->dm_zbuffer = zbuffer_on;

    return BRLCAD_OK;
}

struct bu_structparse Tk_vparse[] = {
    {"%g",  1, "bound",         DM_O(dm_bound),         dm_generic_hook, NULL, NULL},
    {"%d",  1, "useBound",      DM_O(dm_boundFlag),     dm_generic_hook, NULL, NULL},
    {"%d",  1, "zclip",         DM_O(dm_zclip),         dm_generic_hook, NULL, NULL},
    {"%d",  1, "debug",         DM_O(dm_debugLevel),    dm_generic_hook, NULL, NULL},
    {"",    0, (char *)0,       0,                      BU_STRUCTPARSE_FUNC_NULL, NULL, NULL}
};

struct dm_internal dm_tk = {
    tk_close,
    tk_drawBegin,
    tk_drawEnd,
    tk_normal,
    tk_loadMatrix,
    null_loadPMatrix,
    tk_drawString2D,
    tk_drawLine2D,
    tk_drawLine3D,
    tk_drawLines3D,
    tk_drawPoint2D,
    null_drawPoint3D,
    null_drawPoints3D,
    tk_drawVList,
    tk_drawVList,
    tk_draw,
    tk_setFGColor,
    tk_setBGColor,
    tk_setLineAttr,
    tk_configureWin,
    tk_setWinBounds,
    tk_setLight,
    null_setTransparency,
    null_setDepthMask,
    tk_setZBuffer,
    tk_debug,
    tk_logfile,
    null_beginDList,
    null_endDList,
    null_drawDList,
    null_freeDLists,
    null_genDLists,
    NULL,
    null_getDisplayImage,	/* display to image function */
    null_reshape,
    null_makeCurrent,
    null_openFb,
    NULL,
    NULL,
    0,
    0,				/* no displaylist */
    0,				/* no stereo */
    PLOTBOUND,			/* zoom-in limit */
    1,				/* bound flag */
    "Tk",
    "Tk Abstraction Layer",
    DM_TYPE_TK,
    1,
    0,
    0,
    0, /* bytes per pixel */
    0, /* bits per channel */
    0,
    0,
    1.0, /* aspect ratio */
    0,
    {0, 0},
    NULL,
    NULL,
    BU_VLS_INIT_ZERO,		/* bu_vls path name*/
    BU_VLS_INIT_ZERO,		/* bu_vls full name drawing window */
    BU_VLS_INIT_ZERO,		/* bu_vls short name drawing window */
    {0, 0, 0},			/* bg color */
    {0, 0, 0},			/* fg color */
    {GED_MIN, GED_MIN, GED_MIN},	/* clipmin */
    {GED_MAX, GED_MAX, GED_MAX},	/* clipmax */
    0,				/* no debugging */
    BU_VLS_INIT_ZERO,		/* bu_vls logfile */
    0,				/* no perspective */
    0,				/* no lighting */
    0,				/* no transparency */
    0,				/* depth buffer is not writable */
    0,				/* no zbuffer */
    0,				/* no zclipping */
    1,                          /* clear back buffer after drawing and swap */
    0,                          /* not overriding the auto font size */
    Tk_vparse,
    FB_NULL,
    0				/* Tcl interpreter */
};


struct dm_internal *tk_open_dm(Tcl_Interp *interp, int argc, char **argv);

/* Display Manager package interface */


/*
 * Fire up the display manager, and the display processor.
 *
 */
struct dm_internal *
tk_open_dm(Tcl_Interp *interp, int argc, char **argv)
{
    int make_square = -1;

    struct dm_internal *dmp = (struct dm_internal *)NULL;
    Tk_Window tkwin;

    if ((tkwin = Tk_MainWindow(interp)) == NULL) {
	return DM_NULL;
    }

    BU_ALLOC(dmp, struct dm_internal);

    *dmp = dm_tk; /* struct copy */
    dmp->dm_interp = interp;

    BU_ALLOC(dmp->dm_vars.pub_vars, struct dm_xvars);
    BU_ALLOC(dmp->dm_vars.priv_vars, struct tk_vars);

    bu_vls_init(&dmp->dm_pathName);
    bu_vls_init(&dmp->dm_tkName);
    bu_vls_init(&dmp->dm_dName);

    struct dm_xvars *pub_vars = (struct dm_xvars *)dmp->dm_vars.pub_vars;
    struct tk_vars *privvars = (struct tk_vars *)dmp->dm_vars.priv_vars;

    /* initialize dm specific variables */
    dmp->dm_aspect = 1.0;
    pub_vars->tkfontset = 0;

    /* Things like width, height, name and initialization commands can be set
     * via argv entries - check */
    struct bu_vls init_proc_vls = BU_VLS_INIT_ZERO;
    dm_processOptions(dmp, &init_proc_vls, --argc, ++argv);

    // Find an open Tk dm name
    int win_id = 0;
    if (bu_vls_strlen(&dmp->dm_pathName) == 0) {
	bu_vls_sprintf(&dmp->dm_pathName, ".dm_tk%d", win_id);
    }
    Tk_Window *winPtr = (Tk_Window *)Tk_NameToWindow(interp, bu_vls_cstr(&dmp->dm_pathName), tkwin);
    if (winPtr) {
	while (winPtr) {
	    win_id++;
	    if (win_id > 1000) {
		tk_close(dmp);
		return DM_NULL;
	    }
	    bu_vls_sprintf(&dmp->dm_pathName, ".dm_tk%d", win_id);
	    winPtr = (Tk_Window *)Tk_NameToWindow(interp, bu_vls_cstr(&dmp->dm_pathName), tkwin);
	}
    }

    // TODO - what roll does this play on Windows?
    if (bu_vls_strlen(&dmp->dm_dName) == 0) {
	char *dp = DisplayString(Tk_Display(tkwin));
	if (dp) {
	    bu_vls_strcpy(&dmp->dm_dName, dp);
	} else {
	    bu_vls_strcpy(&dmp->dm_dName, ":0.0");
	}
    }

    if (dmp->dm_top) {
	/* Make xtkwin a toplevel window */
	pub_vars->xtkwin = Tk_CreateWindowFromPath(interp, tkwin, bu_vls_addr(&dmp->dm_pathName), bu_vls_addr(&dmp->dm_dName));
	pub_vars->top = pub_vars->xtkwin;
    } else {
	// Check for a "." in the specified pathname.  If present, the main window is the top window for dm_pathName
	char *cp = strrchr(bu_vls_addr(&dmp->dm_pathName), (int)'.');
	if (cp == bu_vls_addr(&dmp->dm_pathName)) {
	    pub_vars->top = tkwin;
	} else {
	    // "." wasn't the top according to dm_pathName - figure out which window should be top
	    struct bu_vls top_vls = BU_VLS_INIT_ZERO;
	    bu_vls_strncpy(&top_vls, (const char *)bu_vls_addr(&dmp->dm_pathName), cp - bu_vls_addr(&dmp->dm_pathName));
	    pub_vars->top = Tk_NameToWindow(interp, bu_vls_addr(&top_vls), tkwin);
	    bu_vls_free(&top_vls);
	}

	/* Make xtkwin an embedded window */
	pub_vars->xtkwin = Tk_CreateWindow(interp, pub_vars->top, cp + 1, (char *)NULL);
    }

    if (pub_vars->xtkwin == NULL) {
	bu_log("tk_open: Failed to open %s\n", bu_vls_addr(&dmp->dm_pathName));
	(void)tk_close(dmp);
	return DM_NULL;
    }

    bu_vls_printf(&dmp->dm_tkName, "%s", (char *)Tk_Name(pub_vars->xtkwin));

    if (bu_vls_strlen(&init_proc_vls) > 0) {
	struct bu_vls str = BU_VLS_INIT_ZERO;
	bu_vls_printf(&str, "%s %s\n", bu_vls_cstr(&init_proc_vls), bu_vls_cstr(&dmp->dm_pathName));
	if (Tcl_Eval(interp, bu_vls_cstr(&str)) == BRLCAD_ERROR) {
	    bu_log("Failure initializing Tk dm with command \"%s %s\":\n%s\n", bu_vls_cstr(&init_proc_vls), bu_vls_cstr(&dmp->dm_pathName), Tcl_GetStringResult(interp));
	    bu_vls_free(&str);
	    (void)tk_close(dmp);
	    return DM_NULL;
	}
	bu_vls_free(&str);
    }
    bu_vls_free(&init_proc_vls);

    pub_vars->dpy = Tk_Display(pub_vars->top);

    /* make sure there really is a display before proceeding. */
    if (!pub_vars->dpy) {
	(void)tk_close(dmp);
	return DM_NULL;
    }

    /* Finalize the dimensions of the window */
    if (dmp->dm_width == 0) {
	dmp->dm_width = WidthOfScreen(Tk_Screen(pub_vars->xtkwin));
	make_square++;
    }
    if (dmp->dm_height == 0) {
	dmp->dm_height = HeightOfScreen(Tk_Screen(pub_vars->xtkwin));
	make_square++;
    }
    if (make_square > 0) {
	/* Make window square */
	if (dmp->dm_height < dmp->dm_width) {
	    dmp->dm_width = dmp->dm_height;
	} else {
	    dmp->dm_height = dmp->dm_width;
	}
    }

    // Set up a Tk_Photo
    struct bu_vls photo_cmd = BU_VLS_INIT_ZERO;

    // Create a canvas to hold the photo
    bu_vls_sprintf(&photo_cmd, "canvas %s.canvas -width %d -height %d -borderwidth 0", bu_vls_cstr(&dmp->dm_pathName), dmp->dm_width, dmp->dm_height);
    Tcl_Eval(interp, bu_vls_cstr(&photo_cmd));
    bu_log("Canvas result::\n%s\n", Tcl_GetStringResult(interp));
    bu_vls_sprintf(&photo_cmd, "pack %s.canvas -fill both -expand 1", bu_vls_cstr(&dmp->dm_pathName));
    Tcl_Eval(interp, bu_vls_cstr(&photo_cmd));
    bu_log("pack result::\n%s\n", Tcl_GetStringResult(interp));

    // Note: confirmed with Tcl/Tk community that (at least as of Tcl/Tk 8.6)
    // Tcl_Eval is the ONLY way to create an image object.  The C API doesn't
    // expose that ability, although it does support manipulation of the
    // created object.
    bu_vls_sprintf(&photo_cmd, "image create photo %s.canvas.photo", bu_vls_cstr(&dmp->dm_pathName));
    Tcl_Eval(interp, bu_vls_cstr(&photo_cmd));
    bu_log("photo result::\n%s\n", Tcl_GetStringResult(interp));
    bu_vls_sprintf(&photo_cmd, "%s.canvas.photo", bu_vls_cstr(&dmp->dm_pathName));
    privvars->img = Tk_FindPhoto(interp, bu_vls_cstr(&photo_cmd));
    Tk_PhotoBlank(privvars->img);
    Tk_PhotoSetSize(interp, privvars->img, dmp->dm_width, dmp->dm_height);

    // Initialize the PhotoImageBlock information for a color image of size
    // 500x500 pixels.
    Tk_PhotoImageBlock dm_data;
    dm_data.width = dmp->dm_width;
    dm_data.height = dmp->dm_height;
    dm_data.pixelSize = 4;
    dm_data.pitch = dmp->dm_width * 4;
    dm_data.offset[0] = 0;
    dm_data.offset[1] = 1;
    dm_data.offset[2] = 2;
    dm_data.offset[3] = 3;

    // Actually create our memory for the image buffer.  Expects RGBA information
    dm_data.pixelPtr = (unsigned char *)Tcl_AttemptAlloc(dm_data.width * dm_data.height * 4);
    if (!dm_data.pixelPtr) {
	bu_log("Tcl/Tk photo memory allocation failed!\n");
	bu_vls_free(&photo_cmd);
	(void)tk_close(dmp);
	return DM_NULL;
    }

    // Initialize. This alters the actual data, but Tcl/Tk doesn't know about it yet.
    for (int i = 0; i < (dm_data.width * dm_data.height * 4); i+=4) {
        // Red
        dm_data.pixelPtr[i] = 0;
        // Green
        dm_data.pixelPtr[i+1] = 255;
        // Blue
        dm_data.pixelPtr[i+2] = 0;
        // Alpha at 255 - we dont' want transparency for this demo.
        dm_data.pixelPtr[i+3] = 255;
    }

    // Let Tk_Photo know we have data
    Tk_PhotoPutBlock(interp, privvars->img, &dm_data, 0, 0, dm_data.width, dm_data.height, TK_PHOTO_COMPOSITE_SET);

    // Put block operation complete - free local allocated buffer
    Tcl_Free((char *)dm_data.pixelPtr);

    bu_vls_sprintf(&photo_cmd, "%s.canvas create image 0 0 -image %s.canvas.photo -anchor nw", bu_vls_cstr(&dmp->dm_pathName), bu_vls_cstr(&dmp->dm_pathName));
    Tcl_Eval(interp, bu_vls_cstr(&photo_cmd));

    bu_vls_free(&photo_cmd);

    // Actually create the Tk Window itself
    Tk_GeometryRequest(pub_vars->xtkwin, dmp->dm_width, dmp->dm_height);
    Tk_MakeWindowExist(pub_vars->xtkwin);
    Tk_MapWindow(pub_vars->xtkwin);

    // Store some information about the window
    pub_vars->win = Tk_WindowId(pub_vars->xtkwin);
    dmp->dm_id = pub_vars->win;

<<<<<<< HEAD
    MAT_IDN(((struct x_vars *)dmp->dm_vars.priv_vars)->mod_mat);
    MAT_IDN(((struct x_vars *)dmp->dm_vars.priv_vars)->disp_mat);

    ((struct x_vars *)dmp->dm_vars.priv_vars)->xmat = 
        &(((struct x_vars *)dmp->dm_vars.priv_vars)->mod_mat[0]);
=======
>>>>>>> 60304d81

    return dmp;
}


#endif /* DM_TK */

/*
 * Local Variables:
 * mode: C
 * tab-width: 8
 * indent-tabs-mode: t
 * c-file-style: "stroustrup"
 * End:
 * ex: shiftwidth=4 tabstop=8
 */<|MERGE_RESOLUTION|>--- conflicted
+++ resolved
@@ -1,11 +1,7 @@
 /*                          D M - T K . C
  * BRL-CAD
  *
-<<<<<<< HEAD
- * Copyright (c) 1988-2018 United States Government as represented by
-=======
  * Copyright (c) 1988-2020 United States Government as represented by
->>>>>>> 60304d81
  * the U.S. Army Research Laboratory.
  *
  * This library is free software; you can redistribute it and/or
@@ -39,18 +35,6 @@
 #include <tcl.h>
 #include <tk.h>
 
-<<<<<<< HEAD
-#ifdef HAVE_X11_XOSDEFS_H
-#  include <X11/Xfuncproto.h>
-#  include <X11/Xosdefs.h>
-#endif
-
-#if defined(linux)
-#  undef X_NOT_STDC_ENV
-#  undef X_NOT_POSIX
-#endif
-=======
->>>>>>> 60304d81
 
 #include "vmath.h"
 #include "bn.h"
@@ -172,14 +156,9 @@
 	bu_log("%g %g %g %g\n", mat[8], mat[9], mat[10], mat[11]);
 	bu_log("%g %g %g %g\n", mat[12], mat[13], mat[14], mat[15]);
     }
-<<<<<<< HEAD
-
-    MAT_COPY(((struct x_vars *)dmp->dm_vars.priv_vars)->mod_mat, mat);
-=======
 #if 0
     MAT_COPY(((struct tk_vars *)dmp->dm_vars.priv_vars)->mod_mat, mat);
 #endif
->>>>>>> 60304d81
     return BRLCAD_OK;
 }
 
@@ -209,17 +188,8 @@
     fastf_t dist_prev=1.0;
     static int nvectors = 0;
 
-<<<<<<< HEAD
-    struct x_vars *privars = (struct x_vars *)dmp->dm_vars.priv_vars;
-
-    if (dmp->dm_debugLevel) {
-	bu_log("tk_drawVList()\n");
-	bu_log("vp - %p, perspective - %d\n", (void *)vp, dmp->dm_perspective);
-    }
-=======
     struct tk_vars *privars = (struct tk_vars *)dmp->dm_vars.priv_vars;
 
->>>>>>> 60304d81
 
     /* delta is used in clipping to insure clipped endpoint is slightly
      * in front of eye plane (perspective mode only).
@@ -1132,14 +1102,6 @@
     pub_vars->win = Tk_WindowId(pub_vars->xtkwin);
     dmp->dm_id = pub_vars->win;
 
-<<<<<<< HEAD
-    MAT_IDN(((struct x_vars *)dmp->dm_vars.priv_vars)->mod_mat);
-    MAT_IDN(((struct x_vars *)dmp->dm_vars.priv_vars)->disp_mat);
-
-    ((struct x_vars *)dmp->dm_vars.priv_vars)->xmat = 
-        &(((struct x_vars *)dmp->dm_vars.priv_vars)->mod_mat[0]);
-=======
->>>>>>> 60304d81
 
     return dmp;
 }
