--- conflicted
+++ resolved
@@ -69,15 +69,7 @@
     )
   BRLCAD_INCLUDE_DIRS(isst_dirs)
 
-<<<<<<< HEAD
-  set(isst_libs libtclcad librender libdm ${TCL_LIBRARIES} ${OPENGL_LIBRARIES})
-
-  if(CPP_DLL_DEFINES)
-    set(isst_libs ${isst_libs} imm32.lib comctl32.lib opengl32.lib)
-  endif(CPP_DLL_DEFINES)
-=======
-  set(isst_libs libtclcad librender libdm ${TCL_LIBRARY} ${OPENGL_LIBRARIES} ${IMM32_LIBRARY} ${COMCTL32_LIBRARY} ${OPENGL32_LIBRARY})
->>>>>>> 60304d81
+  set(isst_libs libtclcad librender libdm ${TCL_LIBRARIES} ${OPENGL_LIBRARIES} ${IMM32_LIBRARY} ${COMCTL32_LIBRARY} ${OPENGL32_LIBRARY})
 
   BRLCAD_ADDDATA(isst.tcl tclscripts/isst)
   BRLCAD_ADDEXEC(isst isst.c "${isst_libs}" GUI)
