--- conflicted
+++ resolved
@@ -97,11 +97,7 @@
     switch (op) {
 	case ADRT_WORK_INIT:
 	{
-<<<<<<< HEAD
-	    render_camera_init (&adrt_workspace_list[wid].camera, adrt_slave_threads);
-=======
 	    render_camera_init (&adrt_workspace_list[wid].camera, (size_t)adrt_slave_threads);
->>>>>>> 031a9ea6
 	    if ( slave_load (&adrt_workspace_list[wid].tie, (void *)work->data) != 0 )
 		bu_exit (1, "Failed to load geometry. Going into a flaming tailspin\n");
 	    TIE_PREP(&adrt_workspace_list[wid].tie);
@@ -176,11 +172,6 @@
 
 	    /* coordinates */
 	    TCOPY(TIE_3, work->data, ind, ray.pos, 0);
-<<<<<<< HEAD
-	    ind += sizeof (TIE_3);
-	    TCOPY(TIE_3, work->data, ind, ray.dir, 0);
-=======
->>>>>>> 031a9ea6
 	    ind += sizeof (TIE_3);
 	    TCOPY(TIE_3, work->data, ind, ray.dir, 0);
 
