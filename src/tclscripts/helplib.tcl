--- conflicted
+++ resolved
@@ -170,15 +170,10 @@
 
 set helplib_data(dgo_assoc)		{{[wdb_obj]} {set/get the associated database object}}
 set helplib_data(dgo_autoview)		{{view_obj} {calculate an appropriate view size and center for view_obj}}
-set helplib_data(dgo_blast)		{{"[-A] [-o] [-C#/#/#] [-s] <object(s) | attribute name/value pairs>"} {erase all currently displayed geometry and draw the specified object(s)}}
+set helplib_data(dgo_blast)		{{"[-A -o -C#/#/# -s] <object(s) | attribute name/value pairs>"} {erase all currently displayed geometry and draw the specified object(s)}}
 set helplib_data(dgo_clear)		{{} {erase all objects from the display}}
-<<<<<<< HEAD
 set helplib_data(dgo_draw)		{{"[-A -o -C#/#/# -s] <objects | attribute name/value pairs>"} {prepare object(s) for display}}
 set helplib_data(dgo_E)			{{[-s] <objects>} {evaluated display of objects}}
-=======
-set helplib_data(dgo_draw)		{{"[-A] [-o] [-C#/#/#] [-s] <objects | attribute name/value pairs>"} {prepare object(s) for display}}
-set helplib_data(dgo_E)			{{"[-C#/#/#] [-s] <objects>"} {evaluated display of objects}}
->>>>>>> f1590352
 set helplib_data(dgo_erase)		{{<objects>} {erase objects from the display}}
 set helplib_data(dgo_erase_all)		{{<objects>} {erase all occurrences of objects from the display}}
 set helplib_data(dgo_ev)		{{"[-dfnstuvwT] [-P #] <objects>"}	{evaluate objects via NMG tessellation}}
@@ -269,7 +264,7 @@
 proc ?lib {} {
     global helplib_data
 
-    return [?_comm helplib_data 20 4]
+    return [?_comm helplib_data 25 4]
 }
 
 
