--- conflicted
+++ resolved
@@ -1,11 +1,7 @@
 #                S K E T C H E D I T F R A M E . T C L
 # BRL-CAD
 #
-<<<<<<< HEAD
-# Copyright (c) 2002-2018 United States Government as represented by
-=======
 # Copyright (c) 2002-2020 United States Government as represented by
->>>>>>> 2965d039
 # the U.S. Army Research Laboratory.
 #
 # This library is free software; you can redistribute it and/or
