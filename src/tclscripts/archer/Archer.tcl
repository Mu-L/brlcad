#                     A R C H E R . T C L
# BRL-CAD
#
# Copyright (c) 2002-2011 United States Government as represented by
# the U.S. Army Research Laboratory.
#
# This library is free software; you can redistribute it and/or
# modify it under the terms of the GNU Lesser General Public License
# version 2.1 as published by the Free Software Foundation.
#
# This library is distributed in the hope that it will be useful, but
# WITHOUT ANY WARRANTY; without even the implied warranty of
# MERCHANTABILITY or FITNESS FOR A PARTICULAR PURPOSE.  See the GNU
# Lesser General Public License for more details.
#
# You should have received a copy of the GNU Lesser General Public
# License along with this file; see the file named COPYING for more
# information.
#
###
#
# Description:
#    Archer mega-widget.
#


# Set the Tcl encoding to UTF-8
encoding system utf-8

namespace eval Archer {
    if {![info exists debug]} {
	set debug 0
    }

    set methodDecls ""
    set methodImpls ""
    set extraMgedCommands ""
    set corePluginInit ""

    set pluginsdir [file join [bu_brlcad_data "plugins"] archer]
    if {![file exists $pluginsdir]} {
	# searching 'src' is only necessary for items installed to a
	# different hierarchy.
	set pluginsdir [file join [bu_brlcad_data "src"] archer plugins]
    }

    if {[file exists [file join $pluginsdir Core]]} {
	set savePwd [pwd]
	cd [file join $pluginsdir Core]
	catch {
	    foreach filename [lsort [glob -nocomplain *]] {
		if [file isfile $filename] {
		    set ext [file extension $filename]
		    switch -exact -- $ext {
			".tcl" -
			".itk" -
			".itcl" {
			    source $filename
			}
			".sh" {
			    # silently ignore
			}
			default {
			    # silently ignore
			}
		    }
		}
	    }
	}
	cd $savePwd
    }
    if {[file exists [file join $pluginsdir Commands]]} {
	set savePwd [pwd]
	cd [file join $pluginsdir Commands]
	catch {
	    foreach filename [lsort [glob -nocomplain *]] {
		if [file isfile $filename] {
		    set ext [file extension $filename]
		    switch -exact -- $ext {
			".tcl" -
			".itk" -
			".itcl" {
			    source $filename
			}
			".sh" {
			    # silently ignore
			}
			default {
			    # silently ignore
			}
		    }
		}
	    }
	}
	cd $savePwd
    }
}


LoadArcherLibs
package require ArcherCore 1.0
catch {package require Tktable 2.10} tktable
package require ManBrowser 1.0
package provide Archer 1.0

::itcl::class Archer {
    inherit ArcherCore

    constructor {{_viewOnly 0} {_noCopy 0} args} {
	ArcherCore::constructor $_viewOnly $_noCopy
    } {}
    destructor {}


    # Dynamically load methods
    if {$Archer::methodDecls != ""} {
	foreach meth $::Archer::methodDecls {
	    eval $meth
	}
    }


    public {
	# Public Class Variables
	common plugins ""
	common pluginMajorTypeCore "Core"
   	common pluginMajorTypeCommand "Command"
   	common pluginMajorTypeWizard "Wizard"
   	common pluginMajorTypeUtility "Utility"
   	common pluginMinorTypeMged "Mged"
   	common pluginMinorTypeAll "All"

	# Plugins Section
	proc initArcher {}
	proc pluginDialog {_w}
	proc pluginLoader {}
	proc pluginGed {_archer}
	proc pluginQuery {_name}
	proc pluginRegister {_majorType _minorType _name _class _file \
				 {_description ""} \
				 {_version ""} \
				 {_developer ""} \
				 {_icon ""} \
				 {_tooltip ""} \
				 {_action ""} \
				 {_xmlAction ""}}
	proc pluginUnregister {_name}

	method pluginGetMinAllowableRid {}
   	method pluginUpdateProgressBar {percent}
	method pluginUpdateSaveMode {mode}
	method pluginUpdateStatusBar {msg}

	method importFg4Sections   {_slist _wlist _delta}
	method initAppendPipePoint {_obj _button _callback}
	method initFindPipePoint {_obj _button _callback}
	method initPrependPipePoint {_obj _button _callback}

	# General
	method askToRevert {}
	method bot_fix_all {}
	method bot_fix_all_wrapper {}
	method bot_flip_check      {args}
	method bot_flip_check_all  {}
	method bot_flip_check_all_wrapper  {}
	method bot_split_all {}
	method bot_split_all_wrapper {}
	method bot_sync_all {}
	method bot_sync_all_wrapper {}
	method fbclear {}
	method raytracePlus {}

	# ArcherCore Override Section
	method cmd                 {args}
	method p                   {args}
	method p_protate           {args}
	method p_pscale            {args}
	method p_ptranslate        {args}
	method p_move_arb_edge     {args}
	method p_move_arb_face     {args}
	method p_rotate_arb_face   {args}
	method Load                {_target}
	method saveDb              {}
	method units               {args}
	method initImages          {}
	method initFbImages        {}
	method setDefaultBindingMode {_mode}

	# Object Edit Management
	method revert {}
    }

    protected {
	variable mPrefFile ""

	variable mArcherVersion "0.9.2"
	variable mActiveEditDialogs {}
	variable wizardXmlCallbacks ""
	variable mBotFixAllFlag 0

	# plugin list
	variable mWizardClass ""
	variable mWizardTop ""
	variable mWizardState ""
	variable mNoWizardActive 0

	# ArcherCore Override Section
	method buildCommandView {}
	method dblClick {_tags}
	method handleTreeSelect {}
	method initDefaultBindings {{_comp ""}}
	method initGed {}
	method setActivePane {_pane}
	method updateSaveMode {}

	# Miscellaneous Section
	method buildAboutDialog {}
	method buildarcherHelp {}
	method buildCommandViewNew {_mflag}
	method buildDisplayPreferences {}
	method buildGeneralPreferences {}
	method buildGridPreferences {}
	method buildGroundPlanePreferences {}
	method buildInfoDialogs {}
	method buildModelAxesPosition {_parent}
	method buildModelAxesPreferences {}
	method buildMouseOverridesDialog {}
	method buildOtherGeneralPreferences {_i}
	method buildPreferencesDialog {}
	method buildRevertDialog {}
	method buildToplevelMenubar {_parent {_prefix ""}}
	method buildViewAxesPreferences {}
	method doAboutArcher {}
	method doarcherHelp {}
	method handleConfigure {}
	method launchDisplayMenuBegin {_dm _m _x _y}
	method launchDisplayMenuEnd {}
	method fbActivePaneCallback {_pane}
	method fbEnabledCallback {_on}
	method fbModeCallback {_mode}
	method fbModeToggle {}
	method fbToggle {}
	method rtEndCallback {_aborted}
	method getRayBotNormalCos {_start _target _bot}

	#XXX Need to split up menuStatusCB into one method per menu
	method menuStatusCB {_w}
	method modesMenuStatusCB {_w}
	method rtCheckMenuStatusCB {_w}
	method rtEdgeMenuStatusCB {_w}
	method rtMenuStatusCB {_w}

	method updateCreationButtons {_on}
	method updatePrimaryToolbar {}
	method updateRaytraceButtons {_on}

	method buildEmbeddedMenubar {}
	method buildEmbeddedFileMenu {}
	method buildEmbeddedDisplayMenu {}
	method buildEmbeddedModesMenu {}
	method buildEmbeddedRaytraceMenu {}
	method buildEmbeddedHelpMenu {}

	method buildModesMenu {{_prefix ""}}

	method activateMenusEtc {}

	# Modes Section
	method initMode {{_updateFractions 0}}

	# Object Edit Section
	method initEdit {{_initEditMode 1}}

	# Object Edit VIA Mouse Section
	method beginObjRotate {}
	method beginObjScale {}
	method beginObjTranslate {}
	method beginObjCenter {}
	method endObjCenter {_obj}
	method endObjRotate {_dm _obj}
	method endObjScale {_dm _obj}
	method endObjTranslate {_dm _obj _mx _my}
	method handleObjCenter {_dm _obj _mx _my}


	# Object Views Section
	method buildArb4EditView {}
	method buildArb5EditView {}
	method buildArb6EditView {}
	method buildArb7EditView {}
	method buildArb8EditView {}
	method buildBotEditView {}
	method buildCombEditView {}
	method buildDbAttrView {}
	method buildEhyEditView {}
	method buildEllEditView {}
	method buildEpaEditView {}
	method buildEtoEditView {}
	method buildExtrudeEditView {}
	method buildGripEditView {}
	method buildHalfEditView {}
	method buildHypEditView {}
	method buildObjAttrView {}
	method buildObjEditView {}
	method buildObjToolView {}
	method buildObjViewToolbar {}
	method buildPartEditView {}
	method buildPipeEditView {}
	method buildRhcEditView {}
	method buildRpcEditView {}
	method buildSketchEditView {}
	method buildSphereEditView {}
	method buildSuperellEditView {}
	method buildTgcEditView {}
	method buildTorusEditView {}
	method buildInvalidObjEditView {}

	method initArb4EditView {_odata}
	method initArb5EditView {_odata}
	method initArb6EditView {_odata}
	method initArb7EditView {_odata}
	method initArb8EditView {_odata}
	method initBotEditView {_odata}
	method initCombEditView {_odata}
	method initDbAttrView {_name}
	method initEhyEditView {_odata}
	method initEllEditView {_odata}
	method initEpaEditView {_odata}
	method initEtoEditView {_odata}
	method initExtrudeEditView {_odata}
	method initGripEditView {_odata}
	method initHalfEditView {_odata}
	method initHypEditView {_odata}
	method initNoWizard {_parent _msg}
	method initObjAttrView {}
	method initObjEditView {}
	method initObjToolView {}
	method initObjWizard {_obj _wizardLoaded}
	method initPartEditView {_odata}
	method initPipeEditView {_odata}
	method initRhcEditView {_odata}
	method initRpcEditView {_odata}
	method initSketchEditView {_odata}
	method initSphereEditView {_odata}
	method initSuperellEditView {_odata}
	method initTgcEditView {_odata}
	method initTorusEditView {_odata}
	method initInvalidObjEditView {_oname}

	method updateCombEditView {}
	method updateObjEdit {_updateObj _needInit _needSave}
	method updateObjEditView {}

	# Plugins Section
	method buildUtilityMenu {}
	method buildWizardMenu {}
	method buildWizardObj {_dialog _wizard _action _oname}
	method invokeUtilityDialog {_class _wname _w}
	method invokeWizardDialog {_class _action _wname}
	method invokeWizardUpdate {_wizard _action _oname _name}
	method updateUtilityMenu {}
	method updateWizardMenu {}

	# Preferences Section
	method applyDisplayPreferences {}
	method applyDisplayPreferencesIfDiff {}
	method applyGeneralPreferences {}
	method applyGeneralPreferencesIfDiff {}
	method applyGridPreferences {}
	method applyGridPreferencesIfDiff {}
	method applyGroundPlanePreferencesIfDiff {}
	method applyModelAxesPreferences {}
	method applyModelAxesPreferencesIfDiff {}
	method applyPreferences {}
	method applyPreferencesIfDiff {}
	method applyViewAxesPreferences {}
	method applyViewAxesPreferencesIfDiff {}
	method cancelPreferences {}
	method doPreferences {}
	method readPreferences {}
	method readPreferencesInit {}
	method writePreferences {}
	method writePreferencesHeader {_pfile}
	method writePreferencesBody {_pfile}
	method affectedNodeHighlightCallback {}
	method listViewAllAffectedCallback {}

	# Primitive Creation Section
	method createObj {_type}
	method createArb4 {_name}
	method createArb5 {_name}
	method createArb6 {_name}
	method createArb7 {_name}
	method createArb8 {_name}
	method createBot {_name}
	method createComb {_name}
	method createEhy {_name}
	method createEll {_name}
	method createEpa {_name}
	method createEto {_name}
	method createExtrude {_name}
	method createGrip {_name}
	method createHalf {_name}
	method createHyp {_name}
	method createPart {_name}
	method createPipe {_name}
	method createRhc {_name}
	method createRpc {_name}
	method createSketch {_name}
	method createSphere {_name}
	method createSuperell {_name}
	method createTgc {_name}
	method createTorus {_name}
    }

    private {
	variable mInstanceInit 1
    }
}


# ------------------------------------------------------------
#                      CONSTRUCTOR
# ------------------------------------------------------------
::itcl::body Archer::constructor {{_viewOnly 0} {_noCopy 0} args} {

    # Append a few more commands
    if {$Archer::extraMgedCommands != ""} {
	eval lappend mArcherCoreCommands $Archer::extraMgedCommands
    }
    lappend mArcherCoreCommands importFg4Sections bot_flip_check \
	bot_flip_check_all bot_split_all bot_sync_all bot_fix_all

    if {!$mViewOnly} {
	updatePrimaryToolbar
    }

    eval itk_initialize $args

    $this configure -background $LABEL_BACKGROUND_COLOR

    if {!$mViewOnly} {
	buildInfoDialogs
	buildSaveDialog
	buildRevertDialog
	buildViewCenterDialog
	buildPreferencesDialog
	buildDbAttrView
	buildObjViewToolbar
	buildObjAttrView
	buildObjEditView
	buildObjToolView

	# set initial toggle variables
	set mVPaneToggle3 $mVPaneFraction3
	set mVPaneToggle5 $mVPaneFraction5

	readPreferences
	set save_hpanefraction1 $mHPaneFraction1
	set save_hpanefraction2 $mHPaneFraction2
	buildCommandViewNew 1

	if {!$mSeparateCommandWindow} {
	    set mHPaneFraction1 $save_hpanefraction1
	    set mHPaneFraction2 $save_hpanefraction2
	    $itk_component(hpane) fraction $mHPaneFraction1 $mHPaneFraction2
	}


	set mDelayCommandViewBuild 0
	pack $itk_component(advancedTabs) -fill both -expand yes
	::update
	initMode

	setTreeView
	updateCreationButtons 0
	updateRaytraceButtons 0
	updateSaveMode
    } else {
	backgroundColor $mBackgroundColor
    }

    set mInstanceInit 0
    initImages

    if {!$mViewOnly} {
	# Change the command window's prompt
	$itk_component(cmd) configure -prompt "Archer> "
	$itk_component(cmd) reinitialize
    }

    $itk_component(primaryToolbar) itemconfigure new -state normal
    $itk_component(primaryToolbar) itemconfigure preferences -state normal


    ::update
    Load ""

    if {!$mViewOnly} {
	pushZClipSettings
    }


    bind [namespace tail $this] <Configure> [::itcl::code $this handleConfigure]
}


# ------------------------------------------------------------
#                       DESTRUCTOR
# ------------------------------------------------------------
::itcl::body Archer::destructor {} {
    writePreferences
}


################################### Public Section ###################################

################################### Plugins Section ###################################
::itcl::body Archer::initArcher {} {
    # Load plugins
    if {[catch {pluginLoader} msg]} {
	tk_messageBox -message "Failed to load plugins\n$msg"
    }
}


::itcl::body Archer::pluginDialog {w} {
    set dialog [::iwidgets::dialog .\#auto \
		    -modality application \
		    -title "Plug-in Information"]

    # For some reason this hoses the centering of the dialog.
    #$dialog delete Apply
    #$dialog delete Cancel
    #$dialog delete Help
    # This does not foul up the dialog centering.
    $dialog hide 1
    $dialog hide 2
    $dialog hide 3

    $dialog configure \
	-thickness 2 \
	-buttonboxpady 0
    $dialog buttonconfigure 0 \
	-defaultring yes \
	-defaultringpad 3 \
	-borderwidth 1 \
	-pady 0

    # ITCL can be nasty
    set win [$dialog component bbox component OK component hull]
    after idle "$win configure -relief flat"

    set parent [$dialog childsite]

    # scrolled frame
    set sf [::iwidgets::scrolledframe $parent.sf \
		-borderwidth 1 \
		-relief sunken \
		-width 5i \
		-height 3i \
		-hscrollmode dynamic \
		-vscrollmode dynamic \
		-labeltext "Installed Plug-ins" \
		-labelfont [list $SystemWindowFont 10 bold] \
		-labelpos n]

    set i 0
    foreach plugin $::Archer::plugins {
	# seperator
	if {$i > 0} {
	    frame [$sf childsite].sep$i -borderwidth 2 -height 2 -relief sunken
	    pack [$sf childsite].sep$i -padx 2 -pady 4 -fill x
	}

	# frame
	set frm_data [frame [$sf childsite].frm$i]

	# labels
	label $frm_data.lbl0 -text "Type:" -justify left
	label $frm_data.lbl1 -text [$plugin get -majorType] -justify left
	label $frm_data.lbl2 -text "Name:" -justify left
	label $frm_data.lbl3 -text [$plugin get -name] -justify left
	label $frm_data.lbl4 -text "Version:" -justify left
	label $frm_data.lbl5 -text [$plugin get -version] -justify left
	label $frm_data.lbl6 -text "Filename:" -justify left
	label $frm_data.lbl7 -text [$plugin get -filename] -justify left
	label $frm_data.lbl8 -text "Developer:" -justify left
	label $frm_data.lbl9 -text [$plugin get -developer] -justify left
	label $frm_data.lbl10 -text "Description:" -justify left
	label $frm_data.lbl11 -text [$plugin get -description] -justify left
	#	label $frm_data.lbl12 -text "Action:" -justify left
	#	label $frm_data.lbl13 -text [$plugin get -action] -justify left

	# gridding
	set row 0
	grid $frm_data.lbl0 -column 0 -row $row -sticky nw
	grid $frm_data.lbl1 -column 1 -row $row -sticky nw
	incr row
	grid $frm_data.lbl2 -column 0 -row $row -sticky nw
	grid $frm_data.lbl3 -column 1 -row $row -sticky nw
	incr row
	grid $frm_data.lbl4 -column 0 -row $row -sticky nw
	grid $frm_data.lbl5 -column 1 -row $row -sticky nw
	incr row
	grid $frm_data.lbl6 -column 0 -row $row -sticky nw
	grid $frm_data.lbl7 -column 1 -row $row -sticky nw
	incr row
	grid $frm_data.lbl8 -column 0 -row $row -sticky nw
	grid $frm_data.lbl9 -column 1 -row $row -sticky nw
	incr row
	grid $frm_data.lbl10 -column 0 -row $row -sticky nw
	grid $frm_data.lbl11 -column 1 -row $row -sticky nw
	incr row
	#	grid $frm_data.lbl12 -column 0 -row $row -sticky nw
	#	grid $frm_data.lbl13 -column 1 -row $row -sticky nw
	pack $frm_data -anchor w

	incr i
    }

    $dialog configure -background $LABEL_BACKGROUND_COLOR

    pack $sf -padx 2 -pady 2 -expand yes -fill both

    $dialog buttonconfigure OK -command "$dialog deactivate; destroy $dialog"
    wm protocol $dialog WM_DELETE_WINDOW "$dialog deactivate; destroy $dialog"
    wm geometry $dialog 400x400

    # Event bindings
    #    bind $dialog <Enter> "raise $dialog"
    #    bind $dialog <Configure> "raise $dialog"
    #    bind $dialog <FocusOut> "raise $dialog"

    $dialog center $w
    $dialog center $w
    ::update
    $dialog activate
}

::itcl::body Archer::pluginLoader {} {
    global env

    set pwd [::pwd]

    # developer & user plugins
    set pluginPath [file join [bu_brlcad_data "plugins"] archer]
    if { ![file exists $pluginPath] } {
	# try a source dir invocation

	# searching 'src' is only necessary for items installed to a
	# different hierarchy.
	set pluginPath [file join [bu_brlcad_data "src"] archer plugins]
    }
    if { ![file exists $pluginPath] } {
	# give up on loading any plugins
	return
    }

    foreach plugindir [list $pluginPath] {
	set utilities_list [concat [lsort [glob -nocomplain $plugindir/Utility/*]]] 
	set wizards_list [concat [lsort [glob -nocomplain $plugindir/Wizards/*]]]
	set plugins_list [concat $utilities_list $wizards_list]
	foreach filename $plugins_list {
	    if [file isfile $filename] {
		set ext [file extension $filename]
		switch -exact -- $ext {
		    ".tcl" -
		    ".itk" -
		    ".itcl" {
			uplevel \#0 source \"$filename\"
	    	    }
	            default {
		        # silently ignore
	            }
		}
	    }
	}
    }

    ::cd $pwd
}


::itcl::body Archer::pluginGed {_archer} {
    if {[catch {$_archer component ged} ged]} {
	return ""
    } else {
	return $ged
    }
}


::itcl::body Archer::pluginQuery {name} {
    foreach plugin $::Archer::plugins {
	if {[$plugin get -class] == $name} {
	    return $plugin
	}
    }

    return ""
}


::itcl::body Archer::pluginRegister {majorType minorType name class file {description ""} {version ""} {developer ""} {icon ""} {tooltip ""} {action ""} {xmlAction ""}} {
    lappend ::Archer::plugins [Plugin \#auto $majorType $minorType $name $class $file $description $version $developer $icon $tooltip $action $xmlAction]
}


::itcl::body Archer::pluginUnregister {name} {
    set plugin [plugin_query $name]

    # plugin not registered
    if {$plugin == ""} {
	return
    }

    set idx [lsearch -exact $::Archer::plugins $plug]
    set ::Archer::plugins [lreplace $::Archer::plugins $idx $idx ""]
}


::itcl::body Archer::initAppendPipePoint {_obj _button _callback} {
    if {![info exists itk_component(ged)]} {
	return
    }

    # This deselects the selected mouse mode in the primary toolbar
    set mDefaultBindingMode FIRST_FREE_BINDING_MODE

    # For the moment, the callback being used here is from PipeEditFrame. At some point,
    # Archer may want to provide the callback in order to do something before passing
    # things through to PipeEditFrame.

    $itk_component(ged) init_append_pipept $_obj $_button $_callback
}


::itcl::body Archer::initFindPipePoint {_obj _button _callback} {
    if {![info exists itk_component(ged)]} {
	return
    }

    # This deselects the selected mouse mode in the primary toolbar
    set mDefaultBindingMode FIRST_FREE_BINDING_MODE

    # For the moment, the callback being used here is from PipeEditFrame. At some point,
    # Archer may want to provide the callback in order to do something before passing
    # things through to PipeEditFrame.

    $itk_component(ged) init_find_pipept $_obj $_button $_callback
}


::itcl::body Archer::initPrependPipePoint {_obj _button _callback} {
    if {![info exists itk_component(ged)]} {
	return
    }

    # This deselects the selected mouse mode in the primary toolbar
    set mDefaultBindingMode FIRST_FREE_BINDING_MODE

    # For the moment, the callback being used here is from PipeEditFrame. At some point,
    # Archer may want to provide the callback in order to do something before passing
    # things through to PipeEditFrame.

    $itk_component(ged) init_prepend_pipept $_obj $_button $_callback
}


## - importFg4Sections
#
#
# Note - it's up to the caller to delete existing combinatons/
#        groups if desired. However, if a leaf solid already
#        exists an error will be thrown. For the moment its also
#        up to the caller to remove like-named members from any
#        relevant groups/regions.
#
::itcl::body Archer::importFg4Sections {slist wlist delta} {
    if {[expr {[llength $wlist] % 2}] != 0} {
	error "importFg4Sections: wlist must have an even number of elements"
    }

    set wi2 [lsearch $wlist WizardTop]
    if {$wi2 != -1} {
	set wi1 $wi2
	incr wi2
	set wizTop [lindex $wlist $wi2]
	set wlist [lreplace $wlist $wi1 $wi2]
    } else {
	error "importFg4Sections: wlist is missing the WizardTop key and its corresponding value"
    }

    SetWaitCursor $this
    set savedUnits [$itk_component(ged) units -s]
    $itk_component(ged) units in
    $itk_component(ged) configure -autoViewEnable 0
    $itk_component(ged) detachObservers

    set pname ""
    set firstName ""
    set lastName ""
    foreach section $slist {
	set pname [lindex $section 0]
	set sdata [lindex $section 1]
	set attrList [lrange $section 2 end]

	set names [split $pname "/"]
	set firstName [lindex $names 0]
	set lastName [lindex $names end]
	set gnames [lrange $names 0 end-1]

	if {[regexp {(.*\.)r([0-9]*)$} $lastName all s1 s2]} {
	    set regionName $lastName
	    set solidName $s1\s$s2
	} else {
	    set regionName "$lastName\.r"
	    set solidName "$lastName\.s"
	}

	if { [ $itk_component(ged) exists $solidName ] } {
	    #$itk_component(ged) attachObservers
	    $itk_component(ged) units $savedUnits
	    error "importFg4Sections: $solidName already exists!"
	}

	if {[catch {$itk_component(ged) importFg4Section $solidName $sdata} ret]} {
	    #$itk_component(ged) attachObservers
	    $itk_component(ged) units $savedUnits
	    error "importFg4Sections: $ret"
	}

	eval $itk_component(ged) otranslate $solidName $delta

	# Add to the region
	$itk_component(ged) r $regionName u $solidName

	if {$firstName == $lastName} {
	    continue
	}

	# reverse the list
	set reversedGnames {}
	foreach item $gnames {
	    set reversedGnames [linsert $reversedGnames 0 $item]
	}

	set gmember $regionName
	foreach gname $reversedGnames {
	    if { ! [ $itk_component(ged) exists $gname ] } {
		$itk_component(ged) g $gname $gmember
	    } else {
		if {[catch {gedCmd get $gname tree} tree]} {
		    #$itk_component(ged) attachObservers
		    $itk_component(ged) units $savedUnits
		    error "importFg4Sections: $gname is not a group!"
		}

		# Add gmember only if its not already there
		regsub -all {(\{[ul])|([{}]+)} $tree " " tmembers
		if {[lsearch $tmembers $gmember] == -1} {
		    $itk_component(ged) g $gname $gmember
		}
	    }

	    # Add WizardTop attribute
	    $itk_component(ged) attr set $gname WizardTop $wizTop

	    set gmember $gname
	}

	# Add WizardTop attribute to the region and its solid
	$itk_component(ged) attr set $regionName WizardTop $wizTop
	$itk_component(ged) attr set $solidName WizardTop $wizTop

	# Add wizard attributes
	#foreach {key val} $wlist {
	#$itk_component(ged) attr set $wizTop $key $val
	#}

	# Add other attributes that are specific to this region
	foreach {key val} $attrList {
	    $itk_component(ged) attr set $regionName $key $val
	}

	if {[catch {$itk_component(ged) attr get $regionName transparency} tr]} {
	    set tr 1.0
	} else {
	    if {![string is double $tr] || $tr < 0.0 || 1.0 < $tr} {
		set tr 1.0
	    }
	}

	if {[catch {$itk_component(ged) attr get $regionName vmode} vmode]} {
	    set vmode 0
	} else {
	    switch -- $vmode {
		"shaded" {
		    set vmode 2
		}
		default {
		    set vmode 0
		}
	    }
	}

	render $pname\.r $vmode $tr 0 0

	# Add wizard attributes
	foreach {key val} $wlist {
	    $itk_component(ged) attr set $wizTop $key $val
	}

	syncTree
	set mNeedSave 1
	updateSaveMode
	$itk_component(ged) units $savedUnits
	$itk_component(ged) attachObservers
	$itk_component(ged) refreshAll
	$itk_component(ged) configure -autoViewEnable 1
	SetNormalCursor $this
    }
}


::itcl::body Archer::fbclear {} {
    $itk_component(rtcntrl) clear
}


::itcl::body Archer::raytracePlus {} {
    $itk_component(primaryToolbar) itemconfigure raytrace \
	-image $mImage_rtAbort \
	-command "$itk_component(rtcntrl) abort"
    $itk_component(rtcntrl) raytracePlus
}


::itcl::body Archer::askToRevert {} {
    if {!$mNeedSave} {
	return 0
    }

    $itk_component(revertDialog) center [namespace tail $this]
    ::update
    if {[$itk_component(revertDialog) activate]} {
	revert
	return 1
    }

    return 0
}


::itcl::body Archer::bot_fix_all {} {
    set mBotFixAllFlag 1

    set ret_string ""
    append ret_string "[bot_split_all]\n\n"
    append ret_string "[bot_sync_all]\n\n"
    append ret_string "[bot_flip_check_all]"

    set mBotFixAllFlag 0
    redrawWho

    return $ret_string
}


::itcl::body Archer::bot_fix_all_wrapper {} {
    putString [bot_fix_all]
}

::itcl::body Archer::bot_flip_check {args} {
    SetWaitCursor $this

    set skip_count 0
    set no_flip_count 0
    set flip_count 0
    set miss_count 0

    set skip_string ""
    set not_bot_string ""
    set no_flip_string ""
    set flip_string ""
    set miss_string ""

    set nitems [llength $args]
    set icount 0
    set last_percent 0

    putString "Flipping bots ..."

    foreach item $args {
	incr icount

	if {$item == ""} {
	    continue
	}

	if {[catch {$itk_component(ged) get_type $item} gtype]} {
	    incr skip_count
	    append skip_string "$gtype\n"
	    continue
	}

	if {$gtype != "bot"} {
	    incr skip_count
	    append not_bot_string "$item "
	    continue
	}

	if {[$itk_component(ged) get $item mode] != "volume"} {
	    incr skip_count
	    append not_bot_string "$item "
	    continue
	}

	set rpp [$itk_component(ged) bb -q -e $item]
	set min [lindex $rpp 1]
	set max [lindex $rpp 3]
	set target [expr {[vscale [vadd2 $min $max] 0.5]}]

	set diag [vsub2 $max $min]
	set start [vsub2 $target $diag]

	# Turn off orientation
	set save_orient [$itk_component(ged) get $item orient]
	if {$save_orient != "no"} {
	    $itk_component(ged) adjust $item orient no
	}

	set cosa [getRayBotNormalCos $start $target $item]
	if {$cosa == ""} {
	    # Try firing another ray. This time use points from the first triangle.
	    
	    if {[catch {$itk_component(ged) get $item V} bot_vertices]} {
		incr skip_count
		append skip_string "$item: unable to get vertices\n"

		# Set orientation back to original setting
		if {$save_orient != "no"} {
		    $itk_component(ged) adjust $item orient $save_orient
		}

		continue
	    }

	    if {[catch {$itk_component(ged) get $item F} bot_faces] ||
		[llength $bot_faces] < 1} {
		incr skip_count
		append skip_string "$item: unable to get faces\n"

		# Set orientation back to original setting
		if {$save_orient != "no"} {
		    $itk_component(ged) adjust $item orient $save_orient
		}

		continue
	    }

	    set face [lindex $bot_faces 0]
	    set v0 [lindex $bot_vertices [lindex $face 0]]
	    set v1 [lindex $bot_vertices [lindex $face 1]]
	    set v2 [lindex $bot_vertices [lindex $face 2]]

	    if {$v0 == "" || $v1 == "" || $v2 == ""} {
		incr skip_count
		append skip_string "$item: unable to get vertices\n"

		# Set orientation back to original setting
		if {$save_orient != "no"} {
		    $itk_component(ged) adjust $item orient $save_orient
		}

		continue
	    }

	    set oneThird [expr {1 / 3.0}]
	    set target [vscale [vadd3 $v0 $v1 $v2] $oneThird]

	    set v1m0 [vsub2 $v1 $v0]
	    set v2m0 [vsub2 $v2 $v0]
	    set n [vunitize [vcross $v1m0 $v2m0]]
	    set diag_len [vmagnitude $diag]
	    set start [vsub2 $target [vscale $n $diag_len]]

	    set cosa [getRayBotNormalCos $start $target $item]
	    if {$cosa == ""} {
		# This should not happen

		incr skip_count
		append skip_string "$item: unable to get faces\n"

		# Set orientation back to original setting
		if {$save_orient != "no"} {
		    $itk_component(ged) adjust $item orient $save_orient
		}

		continue
	    }
	}

	if {$cosa > 0} {
	    # Set orientation to rh
	    if {$save_orient != "no"} {
		$itk_component(ged) adjust $item orient rh
	    }

	    incr flip_count
	    append flip_string "$item "
	    $itk_component(ged) bot_flip $item
	} else {
	    # Set orientation back to original setting
	    if {$save_orient != "no"} {
		$itk_component(ged) adjust $item orient $save_orient
	    }

	    incr no_flip_count
	    append no_flip_string "$item "
	}

	set percent [format "%.2f" [expr {$icount / double($nitems)}]]
	if {$percent > $last_percent} {
	    set last_percent $percent
	    pluginUpdateProgressBar $percent
	}
    }

    set ret_string "************************ ITEMS SKIPPED ************************\n"
    if {$skip_count} {
	append ret_string "$skip_string\n"
	if {$not_bot_string != ""} {
	    append ret_string "The following are not volume mode bots:\n$not_bot_string\n"
	}
    } else {
	append ret_string "None\n"
    }
    append ret_string "\n"
    append ret_string "\n"
    append ret_string "************************ ITEMS MISSED ************************\n"
    if {$miss_count} {
	append ret_string "$miss_string\n"
    } else {
	append ret_string "None\n"
    }
    append ret_string "\n"
    append ret_string "\n"
    append ret_string "************************ ITEMS NOT FLIPPED ************************\n"
    if {$no_flip_count} {
	append ret_string "$no_flip_string\n"
    } else {
	append ret_string "None\n"
    }
    append ret_string "\n"
    append ret_string "\n"
    append ret_string "************************ ITEMS FLIPPED ************************\n"
    if {$flip_count} {
	append ret_string "$flip_string\n"
    } else {
	append ret_string "None"
    }
    append ret_string "\n"
    append ret_string "\n"
    append ret_string "\n"
    append ret_string "************************ SUMMARY ************************\n"

    if {$skip_count == 1} {
	append ret_string "$skip_count item skipped\n"
    } else {
	append ret_string "$skip_count items skipped\n"
    }

    if {$miss_count == 1} {
        append ret_string "$miss_count item missed\n"
    } else {
	append ret_string "$miss_count items missed\n"
    }

    if {$no_flip_count == 1} {
	append ret_string "$no_flip_count item NOT flipped\n"
    } else {
	append ret_string "$no_flip_count items NOT flipped\n"
    }

    if {$flip_count == 1} {
	append ret_string "$flip_count item flipped\n"
    } else {
	append ret_string "$flip_count items flipped\n"
    }

    SetNormalCursor $this
    pluginUpdateProgressBar 0

    if {$flip_count} {
	setSave
    }

    return $ret_string
}


::itcl::body Archer::bot_flip_check_all {} {
    set blist [split [search . -type bot] "\n "]
    set ret [eval bot_flip_check $blist]

    if {!$mBotFixAllFlag} {
	redrawWho
    }

    return $ret
}


::itcl::body Archer::bot_flip_check_all_wrapper {} {
    putString [bot_flip_check_all]
}


::itcl::body Archer::bot_split_all {} {
    SetWaitCursor $this

    set ret_string "The following bots have been split:\n"
    set blist [split [search . -type bot] "\n "]
    set nitems [llength $blist]
    set icount 0
    set last_percent 0
    set split_count 0
    set split_bots {}

    putString "Splitting bots ..."

    foreach bot $blist {
	incr icount

	if {$bot == ""} {
	    continue
	}

	if {![catch {bot_split2 $bot} bnames] && $bnames != ""} {
	    incr split_count
	    append ret_string "[lindex $bnames 0] "
	    lappend split_bots [lindex $bnames 1]
	}

	set percent [format "%.2f" [expr {$icount / double($nitems)}]]
	if {$percent > $last_percent} {
	    set last_percent $percent
	    pluginUpdateProgressBar $percent
	}
    }

    pluginUpdateProgressBar 0
    SetNormalCursor $this

    if {$split_count} {
	gedCmd make_name -s 0
	set gname [gedCmd make_name bot_split_backup]
	eval gedCmd g $gname $split_bots

	syncTree
	setSave
    }

    if {!$mBotFixAllFlag} {
	redrawWho
    }

    return $ret_string
}


::itcl::body Archer::bot_split_all_wrapper {} {
    putString [bot_split_all]
}


::itcl::body Archer::bot_sync_all {} {
    SetWaitCursor $this

    set blist [split [search . -type bot] "\n "]
    set nitems [llength $blist]
    set icount 0
    set last_percent 0

    putString "Syncing bots ..."
    set ret_string "The following bots have been synced:\n"

    foreach bot $blist {
	incr icount

	if {$bot == ""} {
	    continue
	}
	append ret_string "$bot "
	catch {gedCmd bot_sync $bot}

	set percent [format "%.2f" [expr {$icount / double($nitems)}]]
	if {$percent > $last_percent} {
	    set last_percent $percent
	    pluginUpdateProgressBar $percent
	}
    }

    pluginUpdateProgressBar 0
    SetNormalCursor $this

    setSave
    if {!$mBotFixAllFlag} {
	redrawWho
    }


    return $ret_string
}


::itcl::body Archer::bot_sync_all_wrapper {} {
    putString [bot_sync_all]
}


::itcl::body Archer::cmd {args} {
    set mCoreCmdLevel 1
    set ret [eval ArcherCore::cmd $args]
    set mCoreCmdLevel 0

    return $ret
}


::itcl::body Archer::p {args} {
    if {$mSelectedObj == ""} {
	return
    }

    set ret ""

    if {$GeometryEditFrame::mEditPCommand != ""} {
	set err [catch {eval $GeometryEditFrame::mEditPCommand $mSelectedObj $args} ret]
    } else {
	switch -- $mDefaultBindingMode \
	    $OBJECT_ROTATE_MODE {
		if {[llength $args] != 3 ||
		    ![string is double [lindex $args 0]] ||
		    ![string is double [lindex $args 1]] ||
		    ![string is double [lindex $args 2]]} {
		    return "Usage: p rx ry rz"
		}

		set err [catch {eval gedCmd orotate $mSelectedObj $args} ret]
	    } \
	    $OBJECT_TRANSLATE_MODE {
		if {[llength $args] != 3 ||
		    ![string is double [lindex $args 0]] ||
		    ![string is double [lindex $args 1]] ||
		    ![string is double [lindex $args 2]]} {
		    return "Usage: p tx ty tz"
		}

		set err [catch {eval gedCmd otranslate $mSelectedObj $args} ret]
	    } \
	    $OBJECT_SCALE_MODE {
		if {[llength $args] != 1 || ![string is double $args]} {
		    return "Usage: p sf"
		}

		set err [catch {eval gedCmd oscale $mSelectedObj $args} ret]
	    } \
	    $OBJECT_CENTER_MODE {
		if {[llength $args] != 3 ||
		    ![string is double [lindex $args 0]] ||
		    ![string is double [lindex $args 1]] ||
		    ![string is double [lindex $args 2]]} {
		    return "Usage: p cx cy cz"
		}

		set err [catch {eval gedCmd ocenter $mSelectedObj $args} ret]
	    } \
	    default {
		return "Nothing appropriate."
	    }
    }

    if {!$err} {
	set mNeedSave 1
	updateSaveMode
	redrawObj $mSelectedObjPath
	initEdit 0
    }

    return $ret
}


::itcl::body Archer::p_protate {args} {
    catch {eval gedCmd protate $args} ret
    return $ret
}


::itcl::body Archer::p_pscale {args} {
    catch {eval gedCmd pscale $args} ret
    return $ret
}


::itcl::body Archer::p_ptranslate {args} {
    catch {eval gedCmd ptranslate $args} ret
    return $ret
}


::itcl::body Archer::p_move_arb_edge {args} {
    catch {eval gedCmd move_arb_edge $args} ret
    return $ret
}


::itcl::body Archer::p_move_arb_face {args} {
    catch {eval gedCmd move_arb_face $args} ret
    return $ret
}


::itcl::body Archer::p_rotate_arb_face {args} {
    catch {eval gedCmd rotate_arb_face $args} ret
    return $ret
}


::itcl::body Archer::Load {_target} {
    SetWaitCursor $this
    if {$mNeedSave} {
	askToSave
    }

    set mNeedSave 0
    updateSaveMode

    # Get rid of any existing edit dialogs
    foreach ed $mActiveEditDialogs {
	::itcl::delete object $ed
    }
    set mActiveEditDialogs {}

    set mTarget $_target
    set mDbType "BRL-CAD"

    if {![catch {$mTarget ls}]} {
	set mDbShared 1
	set mDbReadOnly 1
    } elseif {[file exists $mTarget]} {
	if {[file writable $mTarget]} {
	    set mDbReadOnly 0
	} else {
	    set mDbReadOnly 1
	}
    } else {
	set mDbReadOnly 0
    }

    if {$mDbNoCopy || $mDbReadOnly} {
	set mTargetOldCopy $mTargetCopy
	set mTargetCopy ""
    } else {
	createTargetCopy
    }

    # Load MGED database
    if {[info exists itk_component(ged)]} {
	if {$mDbShared} {
	    $itk_component(ged) sharedGed $mTarget
	} elseif {$mDbNoCopy || $mDbReadOnly} {
	    $itk_component(ged) open $mTarget
	} else {
	    $itk_component(ged) open $mTargetCopy
	}
    } else {
	initGed

	grid forget $itk_component(canvas)
	if {!$mViewOnly} {
	    grid $itk_component(ged) -row 0 -column 0 -columnspan 3 -sticky news
	    after idle "$this component cmd configure -cmd_prefix \"[namespace tail $this] cmd\""
	} else {
	    grid $itk_component(ged) -row 1 -column 0 -sticky news
	}
    }

    $itk_component(ged) refresh_off

    set mDbTitle [$itk_component(ged) title]
    set mDbUnits [$itk_component(ged) units -s]

    if {!$mViewOnly} {
	initDbAttrView $mTarget
	applyPreferences
	doLighting
	updateWizardMenu
	updateUtilityMenu
	deleteTargetOldCopy

	updateCreationButtons 1
	#	updateRaytraceButtons 1

	buildGroundPlane
	showGroundPlane
    } else {
	applyPreferences
	doLighting
    }

    # update the units combobox in the General tab of the preferences panel
    set utypes {}
    foreach utype [split [$itk_component(ged) units -t] , ] {
	lappend utypes [string trim $utype]
    }
    $itk_component(unitsCB) configure \
	-values $utypes \
	-state readonly

    # refresh tree contents
    rebuildTree

    if {$mBindingMode == "Default"} {
	set mDefaultBindingMode $VIEW_ROTATE_MODE
	beginViewRotate
    }
    $itk_component(ged) refresh_on
    $itk_component(ged) refresh_all
    SetNormalCursor $this
}


::itcl::body Archer::saveDb {} {
    ArcherCore::saveDb
}


::itcl::body Archer::units {args} {
    set b2l_1 [gedCmd base2local]
    set ret [eval ArcherCore::units $args]
    set mDbUnits [gedCmd units -s]
    set b2l_2 [gedCmd base2local]

    if {$b2l_1 != $b2l_2} {
	# Update grid parameters
	set sf [expr {$b2l_2 / $b2l_1}]

	set X [lindex $mGridAnchor 0]
	set Y [lindex $mGridAnchor 1]
	set Z [lindex $mGridAnchor 2]
	set X [expr {$sf * $X}]
	set Y [expr {$sf * $Y}]
	set Z [expr {$sf * $Z}]
	set mGridAnchor "$X $Y $Z"
	set mGridRh [expr {$sf * $mGridRh}]
	set mGridRv [expr {$sf * $mGridRv}]
    }

    return $ret
}


::itcl::body Archer::initImages {} {
    if {$mInstanceInit} {
	return
    }

    ArcherCore::initImages

    if {!$mViewOnly} {
	# Primary 
	$itk_component(primaryToolbar) itemconfigure checkpoint \
	    -image [image create photo \
			-file [file join $mImgDir checkpoint.png]]
	$itk_component(primaryToolbar) itemconfigure object_undo \
	    -image [image create photo \
			-file [file join $mImgDir object_undo.png]]
	$itk_component(primaryToolbar) itemconfigure new \
	    -image [image create photo \
			-file [file join $mImgDir file_new.png]]
	$itk_component(primaryToolbar) itemconfigure global_undo \
	    -image [image create photo \
			-file [file join $mImgDir global_undo.png]]
	$itk_component(primaryToolbar) itemconfigure revert \
	    -image [image create photo \
			-file [file join $mImgDir revert.png]]
	$itk_component(primaryToolbar) itemconfigure preferences \
	    -image [image create photo \
			-file [file join $mImgDir configure.png]]
	$itk_component(primaryToolbar) itemconfigure comb \
	    -image [image create photo \
			-file [file join $mImgDir combination.png]]
	#	$itk_component(primaryToolbar) itemconfigure arb6 \
	    -image [image create photo \
			-file [file join $mImgDir primitive_arb6.png]]
	#	$itk_component(primaryToolbar) itemconfigure arb8 \
	    -image [image create photo \
			-file [file join $mImgDir primitive_arb8.png]]
	#	$itk_component(primaryToolbar) itemconfigure cone \
	    -image [image create photo \
			-file [file join $mImgDir primitive_cone.png]]
	#	$itk_component(primaryToolbar) itemconfigure pipe \
	    -image [image create photo \
			-file [file join $mImgDir primitive_pipe.png]]
	#	$itk_component(primaryToolbar) itemconfigure sphere \
	    -image [image create photo \
			-file [file join $mImgDir primitive_sph.png]]
	#	$itk_component(primaryToolbar) itemconfigure torus \
	    -image [image create photo \
			-file [file join $mImgDir primitive_tor.png]]
	$itk_component(primaryToolbar) itemconfigure other \
	    -image [image create photo \
			-file [file join $mImgDir primitive_list.png]]

	# View Toolbar
	#	$itk_component(primaryToolbar) itemconfigure rotate \
	    #	    -image [image create photo \
	    #			-file [file join $mImgDir view_rotate.png]]
	#	$itk_component(primaryToolbar) itemconfigure translate \
	    #	    -image [image create photo \
	    #			-file [file join $mImgDir view_translate.png]]
	#	$itk_component(primaryToolbar) itemconfigure scale \
	    #	    -image [image create photo \
	    #			-file [file join $mImgDir view_scale.png]]
	#	$itk_component(primaryToolbar) itemconfigure center \
	    #	    -image [image create photo \
	    #			-file [file join $mImgDir view_select.png]]
	#	$itk_component(primaryToolbar) itemconfigure cpick \
	    #	    -image [image create photo \
	    #			-file [file join $mImgDir compSelect.png]]
	#	$itk_component(primaryToolbar) itemconfigure measure \
	    #	    -image [image create photo \
	    #			-file [file join $mImgDir measure.png]]

	# We catch this because the item may not exist
	catch {$itk_component(primaryToolbar) itemconfigure wizards \
		   -image [image create photo \
			       -file [file join $mImgDir wizard.png]]}

	#$itk_component(primaryToolbar) itemconfigure ehy \
	    -image [image create photo \
			-file [file join $mImgDir primitive_ehy.png]]
	#$itk_component(primaryToolbar) itemconfigure epa \
	    -image [image create photo \
			-file [file join $mImgDir primitive_epa.png]]
	#$itk_component(primaryToolbar) itemconfigure rpc \
	    -image [image create photo \
			-file [file join $mImgDir primitive_rpc.png]]
	#$itk_component(primaryToolbar) itemconfigure rhc \
	    -image [image create photo \
			-file [file join $mImgDir primitive_rhc.png]]
	#$itk_component(primaryToolbar) itemconfigure ell \
	    -image [image create photo \
			-file [file join $mImgDir primitive_ell.png]]
	#$itk_component(primaryToolbar) itemconfigure eto \
	    -image [image create photo \
			-file [file join $mImgDir primitive_eto.png]]
	#$itk_component(primaryToolbar) itemconfigure half \
	    -image [image create photo \
			-file [file join $mImgDir primitive_half.png]]
	#$itk_component(primaryToolbar) itemconfigure part \
	    -image [image create photo \
			-file [file join $mImgDir primitive_part.png]]
	#$itk_component(primaryToolbar) itemconfigure grip \
	    -image [image create photo \
			-file [file join $mImgDir primitive_grip.png]]
	#$itk_component(primaryToolbar) itemconfigure extrude \
	    -image [image create photo \
			-file [file join $mImgDir primitive_extrude.png]]
	#$itk_component(primaryToolbar) itemconfigure sketch \
	    -image [image create photo \
			-file [file join $mImgDir primitive_sketch.png]]
	#$itk_component(primaryToolbar) itemconfigure bot \
	    -image [image create photo \
			-file [file join $mImgDir primitive_bot.png]]
	#$itk_component(primaryToolbar) itemconfigure tgc \
	    -image [image create photo \
			-file [file join $mImgDir primitive_tgc.png]]
	#$itk_component(primaryToolbar) itemconfigure superell \
	    -image [image create photo \
			-file [file join $mImgDir primitive_superell.png]]
	#$itk_component(primaryToolbar) itemconfigure hyp \
	    -image [image create photo \
			-file [file join $mImgDir primitive_hyp.png]]

	catch {
	    $itk_component(primaryToolbar) itemconfigure edit_rotate \
		-image [image create photo \
			    -file [file join $mImgDir edit_rotate.png]]
	    $itk_component(primaryToolbar) itemconfigure edit_translate \
		-image [image create photo \
			    -file [file join $mImgDir edit_translate.png]]
	    $itk_component(primaryToolbar) itemconfigure edit_scale \
		-image [image create photo \
			    -file [file join $mImgDir edit_scale.png]]
	    $itk_component(primaryToolbar) itemconfigure edit_center \
		-image [image create photo \
			    -file [file join $mImgDir edit_select.png]]
	}

	# Attribute View Toolbar
	$itk_component(objViewToolbar) itemconfigure objAttrView \
	    -image [image create photo \
			-file [file join $mImgDir option_text.png]]
	$itk_component(objViewToolbar) itemconfigure objEditView \
	    -image [image create photo \
			-file [file join $mImgDir option_edit.png]]
	$itk_component(objViewToolbar) itemconfigure objToolView \
	    -image [image create photo \
			-file [file join $mImgDir tools.png]]
    }

    initFbImages
}


::itcl::body Archer::initFbImages {} {
    set mImage_fbOff [image create photo -file [file join $mImgDir framebuffer_off.png]]
    set mImage_fbOn [image create photo -file [file join $mImgDir framebuffer.png]]
    set mImage_fbInterlay [image create photo -file [file join $mImgDir framebuffer_interlay.png]]
    set mImage_fbOverlay [image create photo -file [file join $mImgDir framebuffer_overlay.png]]
    set mImage_fbUnderlay [image create photo -file [file join $mImgDir framebuffer_underlay.png]]
    set mImage_rt [image create photo -file [file join $mImgDir raytrace.png]]
    set mImage_rtAbort [image create photo -file [file join $mImgDir raytrace_abort.png]]

    $itk_component(primaryToolbar) itemconfigure toggle_fb \
	-image $mImage_fbOn
    $itk_component(primaryToolbar) itemconfigure toggle_fb_mode \
	-image $mImage_fbUnderlay
    $itk_component(primaryToolbar) itemconfigure raytrace \
	-image $mImage_rt
    $itk_component(primaryToolbar) itemconfigure clear_fb \
	-image [image create photo \
		    -file [file join $mImgDir framebuffer_clear.png]]
}


::itcl::body Archer::setDefaultBindingMode {_mode} {
    set saved_mode $mDefaultBindingMode

    if {[::ArcherCore::setDefaultBindingMode $_mode]} {
	return
    }

    switch -- $mDefaultBindingMode \
	$OBJECT_ROTATE_MODE { \
				  beginObjRotate
	} \
	$OBJECT_TRANSLATE_MODE { \
				     beginObjTranslate
	} \
	$OBJECT_SCALE_MODE { \
				 beginObjScale
	} \
	$OBJECT_CENTER_MODE { \
				  if {$saved_mode == $OBJECT_TRANSLATE_MODE} { \
										   set mDefaultBindingMode $saved_mode
				      beginObjTranslate
				  } else { \
					       beginObjCenter
				  } \
			      }
}


################################### End Public Section ###################################


################################### Protected Section ###################################

################################### ArcherCore Override Section ###################################

::itcl::body Archer::buildCommandView {} {
    set mDelayCommandViewBuild 1
}


::itcl::body Archer::buildCommandViewNew {_mflag} {
    ::ArcherCore::buildCommandView

    if {$ArcherCore::inheritFromToplevel} {
	if {$_mflag} {
	    buildToplevelMenubar $itk_interior
	    $this configure -menu $itk_component(menubar)
	}

	if {$mSeparateCommandWindow} {
	    buildToplevelMenubar $itk_component(sepcmdT) $mSepCmdPrefix
	    $itk_component(sepcmdT) configure -menu $itk_component(${mSepCmdPrefix}menubar)
	    set mHPaneFraction1 100
	    set mHPaneFraction2 0
	}

	if {!$mSeparateCommandWindow} {
	    set mHPaneFraction1 80
	    set mHPaneFraction2 20
	} else {
	    set xy [winfo pointerxy [namespace tail $this]]
	    wm geometry $itk_component(sepcmdT) "+[lindex $xy 0]+[lindex $xy 1]"
	}

	after idle "$itk_component(cmd) configure -cmd_prefix \"[namespace tail $this] cmd\""
    } else {
	if {$_mflag} {
	    buildEmbeddedMenubar
	    pack $itk_component(menubar) -side top -fill x -padx 1
	}
    }

    if {!$mViewOnly} {
	$itk_component(cmd) configure -prompt "Archer> "
	$itk_component(cmd) reinitialize
    }
}


::itcl::body Archer::dblClick {tags} {
    return

    set element [split $tags ":"]
    if {[llength $element] > 1} {
	set element [lindex $element 1]
    }

    set node [$itk_component(tree) query -path $element]
    set type [$itk_component(tree) query -nodetype $element]

    set mPrevSelectedObjPath $mSelectedObjPath
    set mPrevSelectedObj $mSelectedObj
    set mSelectedObjPath $node
    set mSelectedObj [$itk_component(tree) query -text $element]

    if {$mPrevSelectedObj != $mSelectedObj} {
	if {!$mViewOnly} {
	    if {$mObjViewMode == $OBJ_ATTR_VIEW_MODE} {
		initObjAttrView
	    } else {
		initObjEditView
	    }
	}

	set mPrevSelectedObjPath $mSelectedObjPath
	set mPrevSelectedObj $mSelectedObj
    }

    $itk_component(tree) selection clear
    $itk_component(tree) selection set $tags

    switch -- $type {
	"leaf"   -
	"branch" {renderComp $node}
    }
}


::itcl::body Archer::handleTreeSelect {} {
    ::ArcherCore::handleTreeSelect

    if {!$mViewOnly} {
	if {$mObjViewMode == $OBJ_ATTR_VIEW_MODE} {
	    initObjAttrView
	} elseif {$mObjViewMode == $OBJ_EDIT_VIEW_MODE} {
	    if {!$mRestoringTree} {
		initObjEditView
		switch -- $mDefaultBindingMode \
		    $OBJECT_ROTATE_MODE { \
			beginObjRotate
		    } \
		    $OBJECT_SCALE_MODE { \
			beginObjScale
		    } \
		    $OBJECT_TRANSLATE_MODE { \
			beginObjTranslate
		    } \
		    $OBJECT_CENTER_MODE { \
			beginObjCenter
		    }
	    }
	}
    }
}


::itcl::body Archer::initDefaultBindings {{_comp ""}} {
    if {$_comp == ""} {
	set _comp $itk_component(ged)
    }

    ArcherCore::initDefaultBindings $_comp

    if {$mSeparateCommandWindow} {
	set prefix $mSepCmdPrefix
    } else {
	set prefix ""
    }

    foreach dname {ul ur ll lr} {
	set dm [$_comp component $dname]
	set win $dm

	if {$mViewOnly} {
	    bind $win <3> \
		"[::itcl::code $this launchDisplayMenuBegin $dname [$itk_component(canvas_menu) component view-menu] %X %Y]; break"
	} else {
	    if {$ArcherCore::inheritFromToplevel} {
		bind $win <3> \
		    "[::itcl::code $this launchDisplayMenuBegin $dname $itk_component(${prefix}displaymenu) %X %Y]; break"
	    } else {
		bind $win <3> \
		    "[::itcl::code $this launchDisplayMenuBegin $dname [$itk_component(menubar) component display-menu] %X %Y]; break"
	    }
	}
    }

    $itk_component(primaryToolbar) itemconfigure edit_rotate -state normal
    $itk_component(primaryToolbar) itemconfigure edit_translate -state normal
    $itk_component(primaryToolbar) itemconfigure edit_scale -state normal
    $itk_component(primaryToolbar) itemconfigure edit_center -state normal
}


::itcl::body Archer::initGed {} {
    ArcherCore::initGed
    activateMenusEtc
    setActivePane ur
}


::itcl::body Archer::setActivePane {_pane} {
    $itk_component(rtcntrl) setActivePane $_pane
}


::itcl::body Archer::updateSaveMode {} {
    ArcherCore::updateSaveMode

    if {$mViewOnly} {
	return
    }

    if {$mSeparateCommandWindow} {
	set prefix $mSepCmdPrefix
    } else {
	set prefix ""
    }

    catch {
	if {$mSeparateCommandWindow} {
	    set plist [list {} $mSepCmdPrefix]
	} else {
	    set plist {{}}
	}

	if {!$mDbNoCopy && !$mDbReadOnly && $mNeedSave} {
	    $itk_component(primaryToolbar) itemconfigure revert \
		-state normal

	    if {$ArcherCore::inheritFromToplevel} {
		foreach prefix $plist {
		    $itk_component(${prefix}filemenu) entryconfigure "Save" -state normal
		    $itk_component(${prefix}filemenu) entryconfigure "Revert" -state normal
		}
	    } else {
		$itk_component(menubar) menuconfigure .file.save \
		    -state normal
		$itk_component(menubar) menuconfigure .file.revert \
		    -state normal
	    }
	} else {
	    $itk_component(primaryToolbar) itemconfigure revert \
		-state disabled

	    if {$ArcherCore::inheritFromToplevel} {
		foreach prefix $plist {
		    $itk_component(${prefix}filemenu) entryconfigure "Save" -state disabled
		    $itk_component(${prefix}filemenu) entryconfigure "Revert" -state disabled
		}
	    } else {
		$itk_component(menubar) menuconfigure .file.save \
		    -state disabled
		$itk_component(menubar) menuconfigure .file.revert \
		    -state disabled
	    }
	}
    }
}



################################### Miscellaneous Section ###################################

::itcl::body Archer::buildAboutDialog {} {
    global env

    itk_component add aboutDialog {
	::iwidgets::dialog $itk_interior.aboutDialog \
	    -modality application \
	    -title "About Archer" \
	    -background $SystemButtonFace
    } {}
    $itk_component(aboutDialog) hide 1
    $itk_component(aboutDialog) hide 2
    $itk_component(aboutDialog) hide 3
    $itk_component(aboutDialog) configure \
	-thickness 2 \
	-buttonboxpady 0
    $itk_component(aboutDialog) buttonconfigure 0 \
	-defaultring yes \
	-defaultringpad 3 \
	-borderwidth 1 \
	-pady 0

    # ITCL can be nasty
    set win [$itk_component(aboutDialog) component bbox component OK component hull]
    after idle "$win configure -relief flat"

    set parent [$itk_component(aboutDialog) childsite]

    itk_component add aboutDialogTabs {
	::ttk::notebook $parent.tabs
    } {}

    # About Info
    set imgfile [file join [bu_brlcad_data "tclscripts"] archer images aboutArcher.png]
    set aboutImg [image create photo -file $imgfile]
    itk_component add aboutInfo {
	::ttk::label $itk_component(aboutDialogTabs).aboutInfo \
	    -image $aboutImg
    } {}

    # BRL-CAD License Info
    itk_component add brlcadLicenseInfo {
	::iwidgets::scrolledtext $itk_component(aboutDialogTabs).brlcadLicenseInfo \
	    -wrap word \
	    -hscrollmode dynamic \
	    -vscrollmode dynamic \
	    -textfont $mFontText \
	    -background $SystemButtonFace \
	    -textbackground $SystemButtonFace
    } {}

    set brlcadLicenseFile [file join [bu_brlcad_data "."] COPYING]
    if {![catch {open $brlcadLicenseFile "r"} fd]} {
	set brlcadLicenseInfo [read $fd]
	close $fd
	$itk_component(brlcadLicenseInfo) insert 0.0 $brlcadLicenseInfo
    }
    $itk_component(brlcadLicenseInfo) configure -state disabled

    # Acknowledgement Info
    itk_component add ackInfo {
	::iwidgets::scrolledtext $itk_component(aboutDialogTabs).info \
	    -wrap word \
	    -hscrollmode dynamic \
	    -vscrollmode dynamic \
	    -textfont $mFontText \
	    -background $SystemButtonFace \
	    -textbackground $SystemButtonFace
    } {}

    set ackFile [file join [bu_brlcad_data "doc"] archer_ack.txt]
    if {![catch {open $ackFile "r"} fd]} {
	set ackInfo [read $fd]
	close $fd
	$itk_component(ackInfo) insert 0.0 $ackInfo
    }
    $itk_component(ackInfo) configure -state disabled

    itk_component add mikeF {
	::frame $itk_component(aboutDialogTabs).mikeInfo
    } {}

    # try installed, uninstalled
    set imgfile [file join [bu_brlcad_data "tclscripts"] mged mike-tux.png]
    set mikeImg [image create photo -file $imgfile]
    itk_component add mikePic {
	::label $itk_component(mikeF).pic \
	    -image $mikeImg
    } {}

    set row 0
    grid $itk_component(mikePic) -row $row -sticky ew

    itk_component add mikeDates {
	label $itk_component(mikeF).dates \
	    -text "Michael John Muuss\nOctober 16, 1958 - November 20, 2000"
    } {}

    incr row
    grid $itk_component(mikeDates) -row $row -sticky ew

    itk_component add mikeInfo {
	::iwidgets::scrolledtext $itk_component(mikeF).info \
	    -wrap word \
	    -hscrollmode dynamic \
	    -vscrollmode dynamic \
	    -textfont $mFontText \
	    -background $SystemButtonFace \
	    -textbackground $SystemButtonFace
    } {}

    set mikeInfoFile [file join [bu_brlcad_data "tclscripts"] mged mike-dedication.txt]
    if {![catch {open $mikeInfoFile "r"} fd]} {
	set mikeInfo [read -nonewline $fd]
	close $fd
	$itk_component(mikeInfo) insert 0.0 $mikeInfo
    }

    incr row
    grid $itk_component(mikeInfo) -row $row -sticky nsew

    grid columnconfigure $itk_component(mikeF) 0 -weight 1
    grid rowconfigure $itk_component(mikeF) $row -weight 1

    $itk_component(aboutDialogTabs) add $itk_component(aboutInfo) -text "About" -stick ns
    $itk_component(aboutDialogTabs) add $itk_component(brlcadLicenseInfo) -text "License"
    $itk_component(aboutDialogTabs) add $itk_component(ackInfo) -text "Acknowledgements"
    $itk_component(aboutDialogTabs) add $itk_component(mikeF) -text "Dedication"

    $itk_component(aboutDialog) configure -background $LABEL_BACKGROUND_COLOR

    pack $itk_component(aboutDialogTabs) -expand yes -fill both

    wm geometry $itk_component(aboutDialog) "600x600"
    $itk_component(aboutDialog) center
}


proc Archer::get_html_data {helpfile} {
    global archer_help_data

    set help_fd [open $helpfile]
    set archer_help_data [read $help_fd]
    close $help_fd
}


proc Archer::get_html_man_data {cmdname} {
    global archer_help_data
    set help_fd [open [file join [bu_brlcad_data "doc/html"] mann en $cmdname.html]]
    set archer_help_data [read $help_fd]
    close $help_fd
}


proc Archer::html_man_display {w} {
    global archer_help_data
    $w reset;
    $w configure -parsemode html
    $w parse $archer_help_data
}


proc Archer::html_help_display {me} {
    global htmlviewer
    global archer_help_data

    upvar $me O
    set origurl $O(-uri)
    if {[catch {regexp {(home://blank)(.+)} $origurl match prefix tempurl} msg]} {
	tk_messageBox -message "html_help_display: regexp failed, msg - $msg"
    }
    set url [bu_brlcad_data "doc/html"]
    append url $tempurl
    get_html_data $url
    $htmlviewer reset
    $htmlviewer parse $archer_help_data
}


proc Archer::mkHelpTkImage {file} {
    set fullpath [file join [bu_brlcad_data "doc/html"] manuals mged $file]
    set name [image create photo -file $fullpath]
    return [list $name [list image delete $name]]
}


proc title_node_handler {node} {
    set titletext ""
    foreach child [$node children] {
	append titletext [$child text]
    }
}


::itcl::body Archer::buildarcherHelp {} {
    global env
    global archer_help_data
    global htmlviewer

    itk_component add archerHelp {
	::iwidgets::dialog $itk_interior.archerHelp \
	    -modality none \
	    -title "Archer Help Browser" \
	    -background $SystemButtonFace
    } {}
    $itk_component(archerHelp) hide 1
    $itk_component(archerHelp) hide 2
    $itk_component(archerHelp) hide 3
    $itk_component(archerHelp) configure \
	-thickness 2 \
	-buttonboxpady 0
    $itk_component(archerHelp) buttonconfigure 0 \
	-defaultring yes \
	-defaultringpad 3 \
	-borderwidth 1 \
	-pady 0

    # ITCL can be nasty
    set win [$itk_component(archerHelp) component bbox component OK component hull]
    after idle "$win configure -relief flat"

    set tlparent [$itk_component(archerHelp) childsite]


    if {[file exists [file join [bu_brlcad_data "doc/html"] books en BRL-CAD_Tutorial_Series-VolumeI.html]] &&
        [file exists [file join [bu_brlcad_data "doc/html"] toc.html]] } {

	# Table of Contents
	itk_component add archerHelpToC {
	    ::tk::frame $tlparent.archerManToc
	} {}
	set docstoc $itk_component(archerHelpToC)
	pack $docstoc -side left -expand yes -fill y
	
	# HTML widget
	set docstoclist [::hv3::hv3 $docstoc.htmlview -width 250 -requestcmd Archer::html_help_display]
	set docstochtml [$docstoclist html]
	$docstochtml configure -parsemode html 
	set help_fd [lindex [list [file join [bu_brlcad_data "doc/html"] toc.html]] 0]
	get_html_data $help_fd
	$docstochtml parse $archer_help_data

	grid $docstoclist -sticky nsew -in $docstoc

	grid columnconfigure $docstoc 0 -weight 1
	grid rowconfigure $docstoc 0 -weight 1

	pack $docstoc -side left -expand yes -fill both

	pack $itk_component(archerHelpToC) -side left -expand no -fill y


	# Main HTML window

	itk_component add archerHelpF {
	    ::tk::frame $tlparent.archerHelpF
	} {}

	set sfcs $itk_component(archerHelpF)
	pack $sfcs -expand yes -fill both 

	# HTML widget
	set hv3htmlviewer [::hv3::hv3 $sfcs.htmlview]
	set htmlviewer [$hv3htmlviewer html]
	$htmlviewer configure -parsemode html
	$htmlviewer configure -imagecmd Archer::mkHelpTkImage
	set help_fd [lindex [list [file join [bu_brlcad_data "doc/html"] books en BRL-CAD_Tutorial_Series-VolumeI.html]] 0]
	get_html_data $help_fd
	$htmlviewer parse $archer_help_data

	grid $hv3htmlviewer -sticky nsew -in $sfcs

	grid columnconfigure $sfcs 0 -weight 1
	grid rowconfigure $sfcs 0 -weight 1

	pack $itk_component(archerHelpF) -side left -expand yes -fill both

    } 

    wm geometry $itk_component(archerHelp) "1100x800"
    $itk_component(archerHelp) center
}

::itcl::body Archer::buildDisplayPreferences {} {
    set oglParent $itk_component(preferenceTabs)
    itk_component add displayF {
	::ttk::frame $oglParent.displayF
    } {}

    set parent $itk_component(displayF)

    itk_component add zclipFrontL {
	::ttk::label $parent.zclipFrontL \
	    -anchor se \
	    -text "ZClip Percent (Front):"
    } {}
    itk_component add zclipFrontS {
	::scale $parent.zclipFrontS \
	    -showvalue 1 \
	    -orient horizontal \
	    -from 1.0 \
	    -to 100.0 \
	    -resolution 0.01 \
	    -variable [::itcl::scope mZClipFrontPref] \
	    -command [::itcl::code $this updateZClipPlanes]
    }

    itk_component add zclipBackL {
	::ttk::label $parent.zclipBackL \
	    -anchor se \
	    -text "ZClip Percent (Back):"
    } {}
    itk_component add zclipBackS {
	::scale $parent.zclipBackS \
	    -showvalue 1 \
	    -orient horizontal \
	    -from 1.0 \
	    -to 100.0 \
	    -resolution 0.01 \
	    -variable [::itcl::scope mZClipBackPref] \
	    -command [::itcl::code $this updateZClipPlanes]
    }

    itk_component add zclipBackMaxL {
	::ttk::label $parent.zclipBackMaxL \
	    -anchor e \
	    -text "ZClip Max (Back):"
    } {}
    itk_component add zclipBackMaxF {
	::ttk::frame $parent.zclipBackMaxF
    } {}
    itk_component add zclipBackMaxE {
	::ttk::entry $itk_component(zclipBackMaxF).zclipBackMaxE \
	    -width 12 \
	    -textvariable [::itcl::scope mZClipBackMaxPref] \
	    -validate key \
	    -validatecommand [::itcl::code $this validateDouble %P]
    } {}
    itk_component add zclipBackMaxB {
	::ttk::button $itk_component(zclipBackMaxF).zclipBackMaxB \
	    -width -1 \
	    -text "Compute" \
	    -command [::itcl::code $this calculateZClipBackMax]
    } {}
    grid $itk_component(zclipBackMaxE) -column 0 -row 0 -sticky nsew
    grid $itk_component(zclipBackMaxB) -column 1 -row 0 -sticky nse
    grid columnconfigure $itk_component(zclipBackMaxF) 0 -weight 1

    itk_component add zclipFrontMaxL {
	::ttk::label $parent.zclipFrontMaxL \
	    -anchor e \
	    -text "ZClip Max (Front):"
    } {}
    itk_component add zclipFrontMaxF {
	::ttk::frame $parent.zclipFrontMaxF
    } {}
    itk_component add zclipFrontMaxE {
	::ttk::entry $itk_component(zclipFrontMaxF).zclipFrontMaxE \
	    -width 12 \
	    -textvariable [::itcl::scope mZClipFrontMaxPref] \
	    -validate key \
	    -validatecommand [::itcl::code $this validateDouble %P]
    } {}
    itk_component add zclipFrontMaxB {
	::ttk::button $itk_component(zclipFrontMaxF).zclipFrontMaxB \
	    -width -1 \
	    -text "Compute" \
	    -command [::itcl::code $this calculateZClipFrontMax]
    } {}
    grid $itk_component(zclipFrontMaxE) -column 0 -row 0 -sticky nsew
    grid $itk_component(zclipFrontMaxB) -column 1 -row 0 -sticky nse
    grid columnconfigure $itk_component(zclipFrontMaxF) 0 -weight 1

    itk_component add lightModeL {
	::ttk::label $parent.lightModeL \
	    -anchor e \
	    -text "Light Mode:"
    } {}
    itk_component add lightModeF {
	::ttk::frame $parent.lightModeF \
	    -relief sunken \
	    -borderwidth 1
    } {}
    itk_component add lightModeFrontRB {
	::ttk::radiobutton $itk_component(lightModeF).lightModeFrontRB \
	    -text "Front" \
	    -value $LIGHT_MODE_FRONT \
	    -variable [::itcl::scope mLightingModePref]
    } {}
    itk_component add lightModeFrontBackRB {
	::ttk::radiobutton $itk_component(lightModeF).lightModeFrontBackRB \
	    -text "Front and Back" \
	    -value $LIGHT_MODE_FRONT_AND_BACK \
	    -variable [::itcl::scope mLightingModePref]
    } {}
    itk_component add lightModeFrontBackDarkRB {
	::ttk::radiobutton $itk_component(lightModeF).lightModeFrontBackDarkRB \
	    -text "Front and Back (Dark Back)" \
	    -value $LIGHT_MODE_FRONT_AND_BACK_DARK \
	    -variable [::itcl::scope mLightingModePref]
    } {}
    itk_component add lightModeFrontBackLightRB {
	::ttk::radiobutton $itk_component(lightModeF).lightModeFrontBackLightRB \
	    -text "Front and Back (Light Back)" \
	    -value $LIGHT_MODE_FRONT_AND_BACK_LIGHT \
	    -variable [::itcl::scope mLightingModePref]
    } {}
    set i 0
    grid $itk_component(lightModeFrontRB) -row $i -sticky nsew
    incr i
    grid $itk_component(lightModeFrontBackRB) -row $i -sticky nsew
    incr i
    grid $itk_component(lightModeFrontBackDarkRB) -row $i -sticky nsew
    incr i
    grid $itk_component(lightModeFrontBackLightRB) -row $i -sticky nsew
    grid columnconfigure $itk_component(lightModeF) 0 -weight 1

    set i 0
    grid $itk_component(zclipBackL) -column 0 -row $i -sticky se
    grid $itk_component(zclipBackS) -column 1 -row $i -sticky ew
    incr i
    grid $itk_component(zclipBackMaxL) -column 0 -row $i -sticky e
    grid $itk_component(zclipBackMaxF) -column 1 -row $i -sticky ew
    incr i
    grid $itk_component(zclipFrontL) -column 0 -row $i -sticky se
    grid $itk_component(zclipFrontS) -column 1 -row $i -sticky ew
    incr i
    grid $itk_component(zclipFrontMaxL) -column 0 -row $i -sticky e
    grid $itk_component(zclipFrontMaxF) -column 1 -row $i -sticky ew
    incr i
    grid $itk_component(lightModeL) -column 0 -row $i -sticky ne
    grid $itk_component(lightModeF) -column 1 -row $i -sticky ew

    incr i
    grid rowconfigure $parent $i -weight 1
    grid columnconfigure $parent 1 -weight 1

    set i 0
    grid $parent -column 0 -row $i -sticky nsew

    $itk_component(preferenceTabs) add $itk_component(displayF) -text "Display"
}


::itcl::body Archer::buildGeneralPreferences {} {
    set parent $itk_component(preferenceTabs)
    itk_component add generalF {
	::ttk::frame $parent.generalF
    } {}

    buildComboBox $itk_component(generalF) \
	backgroundColor \
	bcolor \
	mBackgroundColorPref \
	"Background Color:" \
	$mColorListNoTriple

    buildComboBox $itk_component(generalF) \
	fbbackgroundColor \
	fbbcolor \
	mFBBackgroundColorPref \
	"FB Background Color:" \
	$mColorListNoTriple

    buildComboBox $itk_component(generalF) \
	fontsize \
	fontsize \
	mDisplayFontSizePref \
	"Font Size:" \
	$mDisplayFontSizes

    buildComboBox $itk_component(generalF) \
	binding \
	binding \
	mBindingModePref \
	"Display Window Bindings:" \
	{Default BRL-CAD}

    buildComboBox $itk_component(generalF) \
	primitiveLabelColor \
	plcolor \
	mPrimitiveLabelColorPref \
	"Primitive Label Color:" \
	$mColorListNoTriple

    buildComboBox $itk_component(generalF) \
	scaleColor \
	scolor \
	mScaleColorPref \
	"Scale Color:" \
	$mColorListNoTriple

    buildComboBox $itk_component(generalF) \
	measuringStickColor \
	mcolor \
	mMeasuringStickColorPref \
	"Measuring Stick Color:" \
	$mColorListNoTriple

    buildComboBox $itk_component(generalF) \
	viewingParamsColor \
	vcolor \
	mViewingParamsColorPref \
	"Viewing Parameters Color:" \
	$mColorListNoTriple

    buildComboBox $itk_component(generalF) \
	units \
	units \
	mDbUnits \
	"Units:" \
	{}
    $itk_component(unitsCB) configure -state disabled

    itk_component add treeAttrsL {
	::ttk::label $itk_component(generalF).treeAttrsL \
	    -anchor e \
	    -text "Tree Attributes"
    } {}
    itk_component add treeAttrsE {
	::ttk::entry $itk_component(generalF).treeAttrsE \
	    -width 12 \
	    -textvariable [::itcl::scope mTreeAttrColumnsPref]
    } {}

    itk_component add affectedTreeNodesModeCB {
	::ttk::checkbutton $itk_component(generalF).affectedTreeNodesModeCB \
	    -text "Highlight Affected Tree/List Nodes" \
	    -variable [::itcl::scope mEnableAffectedNodeHighlightPref] \
	    -command [::itcl::code $this affectedNodeHighlightCallback]
    } {}

    itk_component add listViewCB {
	::ttk::checkbutton $itk_component(generalF).listViewCB \
	    -text "List View" \
	    -variable [::itcl::scope mEnableListViewPref]
    } {}

    itk_component add listViewAllAffectedCB {
	::ttk::checkbutton $itk_component(generalF).listViewAllAffectedCB \
	    -text "All Affected Nodes Highlighted (List View Only)" \
	    -variable [::itcl::scope mEnableListViewAllAffectedPref] \
	    -command [::itcl::code $this listViewAllAffectedCallback]
    } {}

    if {$ArcherCore::inheritFromToplevel} {
	itk_component add sepCmdWinCB {
	    ::ttk::checkbutton $itk_component(generalF).sepCmdWinCB \
		-text "Separate Command Window" \
		-variable [::itcl::scope mSeparateCommandWindowPref]
	} {}
    }

    itk_component add generalF2 {
	::ttk::frame $itk_component(generalF).generalF2 \
	    -height 10
    } {}

    itk_component add bigEMenuItemCB {
	::ttk::checkbutton $itk_component(generalF).bigECB \
	    -text "Enable Evaluate Menu Item (Experimental)" \
	    -variable [::itcl::scope mEnableBigEPref]
    } {}

    set i 0
    grid $itk_component(bindingL) -column 0 -row $i -sticky e
    grid $itk_component(bindingF) -column 1 -row $i -sticky ew
    incr i
    grid $itk_component(unitsL) -column 0 -row $i -sticky e
    grid $itk_component(unitsF) -column 1 -row $i -sticky ew
    incr i
    grid $itk_component(generalF2) -column 0 -row $i -columnspan 2 -sticky nsew
    incr i
    grid $itk_component(backgroundColorL) -column 0 -row $i -sticky ne
    grid $itk_component(backgroundColorF) -column 1 -row $i -sticky ew
    incr i
    grid $itk_component(fbbackgroundColorL) -column 0 -row $i -sticky ne
    grid $itk_component(fbbackgroundColorF) -column 1 -row $i -sticky ew
    incr i
    grid $itk_component(fontsizeL) -column 0 -row $i -sticky e
    grid $itk_component(fontsizeF) -column 1 -row $i -sticky ew
    incr i
    grid $itk_component(measuringStickColorL) -column 0 -row $i -sticky e
    grid $itk_component(measuringStickColorF) -column 1 -row $i -sticky ew
    incr i
    grid $itk_component(primitiveLabelColorL) -column 0 -row $i -sticky e
    grid $itk_component(primitiveLabelColorF) -column 1 -row $i -sticky ew
    incr i
    grid $itk_component(scaleColorL) -column 0 -row $i -sticky e
    grid $itk_component(scaleColorF) -column 1 -row $i -sticky ew
    incr i
    grid $itk_component(viewingParamsColorL) -column 0 -row $i -sticky e
    grid $itk_component(viewingParamsColorF) -column 1 -row $i -sticky ew
    incr i
    grid $itk_component(treeAttrsL) -column 0 -row $i -sticky e
    grid $itk_component(treeAttrsE) -column 1 -row $i -sticky ew
    incr i
    set i [buildOtherGeneralPreferences $i]
    grid $itk_component(affectedTreeNodesModeCB) \
	-columnspan 2 \
	-column 0 \
	-row $i \
	-sticky sw
    grid rowconfigure $itk_component(generalF) $i -weight 1
    incr i
    grid $itk_component(listViewCB) \
	-columnspan 2 \
	-column 0 \
	-row $i \
	-sticky sw
    incr i
    grid $itk_component(listViewAllAffectedCB) \
	-columnspan 2 \
	-column 0 \
	-row $i \
	-sticky sw
    if {$ArcherCore::inheritFromToplevel} {
	incr i
	grid $itk_component(sepCmdWinCB) \
	    -columnspan 2 \
	    -column 0 \
	    -row $i \
	    -sticky sw
    }
    incr i
    grid $itk_component(bigEMenuItemCB) \
	-columnspan 2 \
	-column 0 \
	-row $i \
	-sticky sw
    grid columnconfigure $itk_component(generalF) 1 -weight 1

    set i 0
    grid $itk_component(generalF) -column 0 -row $i -sticky nsew

    $itk_component(preferenceTabs) add $itk_component(generalF) -text "General"
}


::itcl::body Archer::buildGridPreferences {} {
    set parent $itk_component(preferenceTabs)
    itk_component add gridF {
	::ttk::frame $parent.gridF
    } {}

    itk_component add gridAnchorXL {
	::ttk::label $itk_component(gridF).anchorXL \
	    -anchor e \
	    -text "Anchor X:"
    } {}
    itk_component add gridAnchorXE {
	::ttk::entry $itk_component(gridF).anchorXE \
	    -width 12 \
	    -textvariable [::itcl::scope mGridAnchorXPref] \
	    -validate key \
	    -validatecommand [::itcl::code $this validateDouble %P]
    } {}
    itk_component add gridAnchorXUnitsL {
	::ttk::label $itk_component(gridF).anchorXUnitsL \
	    -anchor e \
	    -textvariable [::itcl::scope mDbUnits]
    } {}

    itk_component add gridAnchorYL {
	::ttk::label $itk_component(gridF).anchorYL \
	    -anchor e \
	    -text "Anchor Y:"
    } {}
    itk_component add gridAnchorYE {
	::ttk::entry $itk_component(gridF).anchorYE \
	    -width 12 \
	    -textvariable [::itcl::scope mGridAnchorYPref] \
	    -validate key \
	    -validatecommand [::itcl::code $this validateDouble %P]
    } {}
    itk_component add gridAnchorYUnitsL {
	::ttk::label $itk_component(gridF).anchorYUnitsL \
	    -anchor e \
	    -textvariable [::itcl::scope mDbUnits]
    } {}

    itk_component add gridAnchorZL {
	::ttk::label $itk_component(gridF).anchorZL \
	    -anchor e \
	    -text "Anchor Z:"
    } {}
    itk_component add gridAnchorZE {
	::ttk::entry $itk_component(gridF).anchorZE \
	    -width 12 \
	    -textvariable [::itcl::scope mGridAnchorZPref] \
	    -validate key \
	    -validatecommand [::itcl::code $this validateDouble %P]
    } {}
    itk_component add gridAnchorZUnitsL {
	::ttk::label $itk_component(gridF).anchorZUnitsL \
	    -anchor e \
	    -textvariable [::itcl::scope mDbUnits]
    } {}

    buildComboBox $itk_component(gridF) \
	gridColor \
	color \
	mGridColorPref \
	"Color:" \
	$mColorListNoTriple

    itk_component add gridMrhL {
	::ttk::label $itk_component(gridF).mrhL \
	    -anchor e \
	    -text "Major Resolution (Horizontal):"
    } {}
    itk_component add gridMrhE {
	::ttk::entry $itk_component(gridF).mrhE \
	    -width 12 \
	    -textvariable [::itcl::scope mGridMrhPref] \
	    -validate key \
	    -validatecommand [::itcl::code $this validateDouble %P]
    } {}

    itk_component add gridMrvL {
	::ttk::label $itk_component(gridF).mrvL \
	    -anchor e \
	    -text "Major Resolution (Vertical):"
    } {}
    itk_component add gridMrvE {
	::ttk::entry $itk_component(gridF).mrvE \
	    -width 12 \
	    -textvariable [::itcl::scope mGridMrvPref] \
	    -validate key \
	    -validatecommand [::itcl::code $this validateDouble %P]
    } {}

    itk_component add gridRhL {
	::ttk::label $itk_component(gridF).rhL \
	    -anchor e \
	    -text "Minor Resolution (Horizontal):"
    } {}
    itk_component add gridRhE {
	::ttk::entry $itk_component(gridF).rhE \
	    -width 12 \
	    -textvariable [::itcl::scope mGridRhPref] \
	    -validate key \
	    -validatecommand [::itcl::code $this validateDouble %P]
    } {}
    itk_component add gridRhUnitsL {
	::ttk::label $itk_component(gridF).rhUnitsL \
	    -anchor e \
	    -textvariable [::itcl::scope mDbUnits]
    } {}

    itk_component add gridRvL {
	::ttk::label $itk_component(gridF).rvL \
	    -anchor e \
	    -text "Minor Resolution (Vertical):"
    } {}
    itk_component add gridRvE {
	::ttk::entry $itk_component(gridF).rvE \
	    -width 12 \
	    -textvariable [::itcl::scope mGridRvPref] \
	    -validate key \
	    -validatecommand [::itcl::code $this validateDouble %P]
    } {}
    itk_component add gridRvUnitsL {
	::ttk::label $itk_component(gridF).rvUnitsL \
	    -anchor e \
	    -textvariable [::itcl::scope mDbUnits]
    } {}

    set i 0
    grid $itk_component(gridAnchorXL) -column 0 -row $i -sticky e
    grid $itk_component(gridAnchorXE) -column 1 -row $i -sticky ew
    grid $itk_component(gridAnchorXUnitsL) -column 2 -row $i -sticky ew
    incr i
    grid $itk_component(gridAnchorYL) -column 0 -row $i -sticky e
    grid $itk_component(gridAnchorYE) -column 1 -row $i -sticky ew
    grid $itk_component(gridAnchorYUnitsL) -column 2 -row $i -sticky ew
    incr i
    grid $itk_component(gridAnchorZL) -column 0 -row $i -sticky e
    grid $itk_component(gridAnchorZE) -column 1 -row $i -sticky ew
    grid $itk_component(gridAnchorZUnitsL) -column 2 -row $i -sticky ew
    incr i
    grid $itk_component(gridColorL) -column 0 -row $i -sticky e
    grid $itk_component(gridColorF) -column 1 -row $i -sticky ew
    incr i
    grid $itk_component(gridMrhL) -column 0 -row $i -sticky e
    grid $itk_component(gridMrhE) -column 1 -row $i -sticky ew
    incr i
    grid $itk_component(gridMrvL) -column 0 -row $i -sticky e
    grid $itk_component(gridMrvE) -column 1 -row $i -sticky ew
    incr i
    grid $itk_component(gridRhL) -column 0 -row $i -sticky e
    grid $itk_component(gridRhE) -column 1 -row $i -sticky ew
    grid $itk_component(gridRhUnitsL) -column 2 -row $i -sticky ew
    incr i
    grid $itk_component(gridRvL) -column 0 -row $i -sticky e
    grid $itk_component(gridRvE) -column 1 -row $i -sticky ew
    grid $itk_component(gridRvUnitsL) -column 2 -row $i -sticky ew

    grid columnconfigure $itk_component(gridF) 1 -weight 1

    set i 0
    grid $itk_component(gridF) -column 0 -row $i -sticky nw

    $itk_component(preferenceTabs) add $itk_component(gridF) -text "Grid"
}


::itcl::body Archer::buildGroundPlanePreferences {} {
    set parent $itk_component(preferenceTabs)
    itk_component add groundPlaneF {
	::ttk::frame $parent.groundPlaneF
    } {}

    itk_component add groundPlaneSizeL {
	::ttk::label $itk_component(groundPlaneF).sizeL \
	    -anchor e \
	    -text "Square Size:"
    } {}
    itk_component add groundPlaneSizeE {
	::ttk::entry $itk_component(groundPlaneF).sizeE \
	    -width 12 \
	    -textvariable [::itcl::scope mGroundPlaneSizePref] \
	    -validate key \
	    -validatecommand [::itcl::code $this validateDouble %P]
    } {}
    itk_component add groundPlaneSizeUnitsL {
	::ttk::label $itk_component(groundPlaneF).sizeUnitsL \
	    -anchor e \
	    -text "mm"
    } {}

    itk_component add groundPlaneIntervalL {
	::ttk::label $itk_component(groundPlaneF).intervalL \
	    -anchor e \
	    -text "Line Interval:"
    } {}
    itk_component add groundPlaneIntervalE {
	::ttk::entry $itk_component(groundPlaneF).intervalE \
	    -width 12 \
	    -textvariable [::itcl::scope mGroundPlaneIntervalPref] \
	    -validate key \
	    -validatecommand [::itcl::code $this validateDouble %P]
    } {}
    itk_component add groundPlaneIntervalUnitsL {
	::ttk::label $itk_component(groundPlaneF).intervalUnitsL \
	    -anchor e \
	    -text "mm"
    } {}

    buildComboBox $itk_component(groundPlaneF) \
	groundPlaneMajorColor \
	majorColor \
	mGroundPlaneMajorColorPref \
	"Major Color:" \
	$mColorListNoTriple

    buildComboBox $itk_component(groundPlaneF) \
	groundPlaneMinorColor \
	minorColor \
	mGroundPlaneMinorColorPref \
	"Minor Color:" \
	$mColorListNoTriple

    set i 0
    grid $itk_component(groundPlaneSizeL) -column 0 -row $i -sticky e
    grid $itk_component(groundPlaneSizeE) -column 1 -row $i -sticky ew
    grid $itk_component(groundPlaneSizeUnitsL) -column 2 -row $i -sticky ew
    incr i
    grid $itk_component(groundPlaneIntervalL) -column 0 -row $i -sticky e
    grid $itk_component(groundPlaneIntervalE) -column 1 -row $i -sticky ew
    grid $itk_component(groundPlaneIntervalUnitsL) -column 2 -row $i -sticky ew
    incr i
    grid $itk_component(groundPlaneMajorColorL) -column 0 -row $i -sticky e
    grid $itk_component(groundPlaneMajorColorF) -column 1 -row $i -sticky ew
    incr i
    grid $itk_component(groundPlaneMinorColorL) -column 0 -row $i -sticky e
    grid $itk_component(groundPlaneMinorColorF) -column 1 -row $i -sticky ew

    grid columnconfigure $itk_component(groundPlaneF) 1 -weight 1

    set i 0
    grid $itk_component(groundPlaneF) -column 0 -row $i -sticky nw

    $itk_component(preferenceTabs) add $itk_component(groundPlaneF) -text "Ground Plane"
}


::itcl::body Archer::buildInfoDialogs {} {
    global tcl_platform

    buildAboutDialog
    buildarcherHelp

    # Build manual browser
    ManBrowser $itk_interior.archerMan -parentName Archer
<<<<<<< HEAD
=======
    $itk_interior.archerMan center
>>>>>>> 4a0bdedb

    if {0} {
    buildMouseOverridesDialog
    #    buildInfoDialog mouseOverridesDialog \
	"Mouse Overrides" $mMouseOverrideInfo \
	370x190 word application

    # Lame tcl/tk won't center the window properly
    # the first time unless we call update.
    update

    after idle "$itk_component(aboutDialog) center; $itk_component(mouseOverridesDialog) center"

    #    if {$tcl_platform(platform) == "windows"} {
    #	wm attributes $itk_component(aboutDialog) -topmost 1
    #	wm attributes $itk_component(mouseOverridesDialog) -topmost 1
    #    }

    #    wm group $itk_component(aboutDialog) [namespace tail $this]
    #    wm group $itk_component(mouseOverridesDialog) [namespace tail $this]
    }
}


::itcl::body Archer::buildModelAxesPosition {parent} {
    itk_component add modelAxesPositionXL {
	::ttk::label $parent.xl \
	    -anchor e \
	    -text "Position X:"
    } {}

    itk_component add modelAxesPositionXE {
	::ttk::entry $parent.xe \
	    -width 12 \
	    -textvariable [::itcl::scope mModelAxesPositionXPref] \
	    -validate key \
	    -validatecommand [::itcl::code $this validateDouble %P]
    } {}
    itk_component add modelAxesPositionYL {
	::ttk::label $parent.yl \
	    -anchor e \
	    -text "Position Y:"
    } {}
    itk_component add modelAxesPositionYE {
	::ttk::entry $parent.ye \
	    -width 12 \
	    -textvariable [::itcl::scope mModelAxesPositionYPref] \
	    -validate key \
	    -validatecommand [::itcl::code $this validateDouble %P]
    } {}
    itk_component add modelAxesPositionZL {
	::ttk::label $parent.zl \
	    -anchor e \
	    -text "Position Z:"
    } {}
    itk_component add modelAxesPositionZE {
	::ttk::entry $parent.ze \
	    -width 12 \
	    -textvariable [::itcl::scope mModelAxesPositionZPref] \
	    -validate key \
	    -validatecommand [::itcl::code $this validateDouble %P]
    } {}

    #    set row 0
    #    grid $itk_component(modelAxesPositionXL) -row $row -column 0
    #    grid $itk_component(modelAxesPositionXE) -row $row -column 1 -sticky ew
    #    incr row
    #    grid $itk_component(modelAxesPositionYL) -row $row -column 0
    #    grid $itk_component(modelAxesPositionYE) -row $row -column 1 -sticky ew
    #    incr row
    #    grid $itk_component(modelAxesPositionZL) -row $row -column 0
    #    grid $itk_component(modelAxesPositionZE) -row $row -column 1 -sticky ew
    #
    #    grid columnconfigure $parent 1 -weight 1
}


::itcl::body Archer::buildModelAxesPreferences {} {
    set parent $itk_component(preferenceTabs)
    itk_component add modelAxesF {
	::ttk::frame $parent.modelAxesF
    } {}

    buildComboBox $itk_component(modelAxesF) \
	modelAxesSize \
	size \
	mModelAxesSizePref \
	"Size:" \
	{Small Medium Large X-Large \
	     "View (1x)" "View (2x)" "View (4x)" "View (8x)"}

    #    itk_component add modelAxesPositionL {
    #	::label $itk_component(modelAxesF).positionL \
	#	    -text "Position:"
    #    }
    #    itk_component add modelAxesPositionF {
    #	::frame $itk_component(modelAxesF).positionF
    #    } {}
    #    _build_model_axes_position $itk_component(modelAxesPositionF)
    buildModelAxesPosition $itk_component(modelAxesF)

    buildComboBox $itk_component(modelAxesF) \
	modelAxesLineWidth \
	lineWidth \
	mModelAxesLineWidthPref \
	"Line Width:" \
	{1 2 3}

    buildComboBox $itk_component(modelAxesF) \
	modelAxesColor \
	color \
	mModelAxesColorPref \
	"Axes Color:" \
	$mColorList

    buildComboBox $itk_component(modelAxesF) \
	modelAxesLabelColor \
	labelColor \
	mModelAxesLabelColorPref \
	"Label Color:" \
	$mColorListNoTriple

    itk_component add modelAxesTickIntervalL {
	::ttk::label $itk_component(modelAxesF).tickIntervalL \
	    -text "Tick Interval:"
    } {}

    itk_component add modelAxesTickIntervalE {
	::ttk::entry $itk_component(modelAxesF).tickIntervalE \
	    -textvariable [::itcl::scope mModelAxesTickIntervalPref] \
	    -validate key \
	    -validatecommand [::itcl::code $this validateTickInterval %P]
    } {}

    buildComboBox $itk_component(modelAxesF) \
	modelAxesTicksPerMajor \
	ticksPerMajor \
	mModelAxesTicksPerMajorPref \
	"Ticks Per Major:" \
	{2 3 4 5 6 8 10 12}

    buildComboBox $itk_component(modelAxesF) \
	modelAxesTickThreshold \
	tickThreshold \
	mModelAxesTickThresholdPref \
	"Tick Threshold:" \
	{4 8 16 32 64}

    buildComboBox $itk_component(modelAxesF) \
	modelAxesTickLength \
	tickLength \
	mModelAxesTickLengthPref \
	"Tick Length:" \
	{2 4 8 16}

    buildComboBox $itk_component(modelAxesF) \
	modelAxesTickMajorLength \
	tickMajorLength \
	mModelAxesTickMajorLengthPref \
	"Major Tick Length:" \
	{2 4 8 16}

    buildComboBox $itk_component(modelAxesF) \
	modelAxesTickColor \
	tickColor \
	mModelAxesTickColorPref \
	"Tick Color:" \
	$mColorListNoTriple

    buildComboBox $itk_component(modelAxesF) \
	modelAxesTickMajorColor \
	tickMajorColor \
	mModelAxesTickMajorColorPref \
	"Major Tick Color:" \
	$mColorListNoTriple

    set i 0
    grid $itk_component(modelAxesSizeL) -column 0 -row $i -sticky e
    grid $itk_component(modelAxesSizeF) -column 1 -row $i -sticky ew
    incr i
    grid $itk_component(modelAxesPositionXL) -row $i -column 0 -sticky e
    grid $itk_component(modelAxesPositionXE) -row $i -column 1 -sticky ew
    incr i
    grid $itk_component(modelAxesPositionYL) -row $i -column 0 -sticky e
    grid $itk_component(modelAxesPositionYE) -row $i -column 1 -sticky ew
    incr i
    grid $itk_component(modelAxesPositionZL) -row $i -column 0 -sticky e
    grid $itk_component(modelAxesPositionZE) -row $i -column 1 -sticky ew
    #    incr i
    #    grid $itk_component(modelAxesPositionL) -column 0 -row $i -sticky ne
    #    grid $itk_component(modelAxesPositionF) -column 1 -row $i -sticky ew
    incr i
    grid $itk_component(modelAxesLineWidthL) -column 0 -row $i -sticky e
    grid $itk_component(modelAxesLineWidthF) -column 1 -row $i -sticky ew
    incr i
    grid $itk_component(modelAxesColorL) -column 0 -row $i -sticky e
    grid $itk_component(modelAxesColorF) -column 1 -row $i -sticky ew
    incr i
    grid $itk_component(modelAxesLabelColorL) -column 0 -row $i -sticky e
    grid $itk_component(modelAxesLabelColorF) -column 1 -row $i -sticky ew
    incr i
    grid $itk_component(modelAxesTickIntervalL) -column 0 -row $i -sticky e
    grid $itk_component(modelAxesTickIntervalE) -column 1 -row $i -sticky ew
    incr i
    grid $itk_component(modelAxesTicksPerMajorL) -column 0 -row $i -sticky e
    grid $itk_component(modelAxesTicksPerMajorF) -column 1 -row $i -sticky ew
    incr i
    grid $itk_component(modelAxesTickThresholdL) -column 0 -row $i -sticky e
    grid $itk_component(modelAxesTickThresholdF) -column 1 -row $i -sticky ew
    incr i
    grid $itk_component(modelAxesTickLengthL) -column 0 -row $i -sticky e
    grid $itk_component(modelAxesTickLengthF) -column 1 -row $i -sticky ew
    incr i
    grid $itk_component(modelAxesTickMajorLengthL) -column 0 -row $i -sticky e
    grid $itk_component(modelAxesTickMajorLengthF) -column 1 -row $i -sticky ew
    incr i
    grid $itk_component(modelAxesTickColorL) -column 0 -row $i -sticky e
    grid $itk_component(modelAxesTickColorF) -column 1 -row $i -sticky ew
    incr i
    grid $itk_component(modelAxesTickMajorColorL) -column 0 -row $i -sticky e
    grid $itk_component(modelAxesTickMajorColorF) -column 1 -row $i -sticky ew

    grid columnconfigure $itk_component(modelAxesF) 1 -weight 1

    set i 0
    grid $itk_component(modelAxesF) -column 0 -row $i -sticky nw

    $itk_component(preferenceTabs) add $itk_component(modelAxesF) -text "Model Axes"
}


::itcl::body Archer::buildMouseOverridesDialog {} {
    itk_component add mouseOverridesDialog {
	::iwidgets::dialog $itk_interior.mouseOverridesDialog \
	    -modality application \
	    -title "Mouse Overrides" \
	    -background $SystemButtonFace
    } {}
    $itk_component(mouseOverridesDialog) hide 1
    $itk_component(mouseOverridesDialog) hide 2
    $itk_component(mouseOverridesDialog) hide 3
    $itk_component(mouseOverridesDialog) configure \
	-thickness 2 \
	-buttonboxpady 0
    $itk_component(mouseOverridesDialog) buttonconfigure 0 \
	-defaultring yes \
	-defaultringpad 3 \
	-borderwidth 1 \
	-pady 0

    # ITCL can be nasty
    set win [$itk_component(mouseOverridesDialog) component bbox component OK component hull]
    after idle "$win configure -relief flat"

    set parent [$itk_component(mouseOverridesDialog) childsite]

    itk_component add mouseOverridesTranL1 {
	::ttk::label $parent.tranl1 \
	    -text "Translate: " \
	    -font $mFontText \
	    -anchor e
    } {}
    itk_component add mouseOverridesTranL2 {
	::ttk::label $parent.tranl2 \
	    -text "Shift-Right" \
	    -font $mFontText \
	    -anchor w
    } {}
    itk_component add mouseOverridesRotateL1 {
	::ttk::label $parent.rotateL1 \
	    -text "Rotate: " \
	    -font $mFontText \
	    -anchor e
    } {}
    itk_component add mouseOverridesRotateL2 {
	::ttk::label $parent.rotateL2 \
	    -text "Shift-Left" \
	    -font $mFontText \
	    -anchor w
    } {}
    itk_component add mouseOverridesScaleL1 {
	::ttk::label $parent.scaleL1 \
	    -text "Scale: " \
	    -font $mFontText \
	    -anchor e
    } {}
    itk_component add mouseOverridesScaleL2 {
	::ttk::label $parent.scaleL2 \
	    -text "Shift-Middle" \
	    -font $mFontText \
	    -anchor w
    } {}
    itk_component add mouseOverridesCenterL1 {
	::ttk::label $parent.centerL1 \
	    -text "Center: " \
	    -font $mFontText \
	    -anchor e
    } {}
    itk_component add mouseOverridesCenterL2 {
	::ttk::label $parent.centerL2 \
	    -text "Shift-Ctrl-Right" \
	    -font $mFontText \
	    -anchor w
    } {}
    itk_component add mouseOverridesPopupL1 {
	::ttk::label $parent.popupL1 \
	    -text "Popup Menu: " \
	    -font $mFontText \
	    -anchor e
    } {}
    itk_component add mouseOverridesPopupL2 {
	::ttk::label $parent.popupL2 \
	    -text "Right or Ctrl-Left" \
	    -font $mFontText \
	    -anchor w
    } {}

    $itk_component(mouseOverridesDialog) configure -background $LABEL_BACKGROUND_COLOR

    set row 0
    grid $itk_component(mouseOverridesTranL1) \
	$itk_component(mouseOverridesTranL2) \
	-row $row \
	-sticky nsew
    incr row
    grid $itk_component(mouseOverridesRotateL1) \
	$itk_component(mouseOverridesRotateL2) \
	-row $row \
	-sticky nsew
    incr row
    grid $itk_component(mouseOverridesScaleL1) \
	$itk_component(mouseOverridesScaleL2) \
	-row $row \
	-sticky nsew
    incr row
    grid $itk_component(mouseOverridesCenterL1) \
	$itk_component(mouseOverridesCenterL2) \
	-row $row \
	-sticky nsew
    incr row
    grid $itk_component(mouseOverridesPopupL1) \
	$itk_component(mouseOverridesPopupL2) \
	-row $row \
	-sticky nsew

    wm geometry $itk_component(mouseOverridesDialog) "370x190"
}


::itcl::body Archer::buildOtherGeneralPreferences {_i} {
    return $_i
}


::itcl::body Archer::buildPreferencesDialog {} {
    itk_component add preferencesDialog {
	::iwidgets::dialog $itk_interior.preferencesDialog \
	    -modality application \
	    -title "Preferences"
    } {}
    $itk_component(preferencesDialog) hide 3
    $itk_component(preferencesDialog) configure \
	-thickness 2 \
	-buttonboxpady 0
    $itk_component(preferencesDialog) buttonconfigure 0 \
	-defaultring yes \
	-defaultringpad 3 \
	-borderwidth 1 \
	-pady 0
    $itk_component(preferencesDialog) buttonconfigure 1 \
	-borderwidth 1 \
	-pady 0 \
	-command [::itcl::code $this applyPreferencesIfDiff]
    set b2_cmd [$itk_component(preferencesDialog) buttoncget 2 -command]
    $itk_component(preferencesDialog) buttonconfigure 2 \
	-borderwidth 1 \
	-pady 0 \
	-command "[::itcl::code $this cancelPreferences]; $b2_cmd"

    grid [$itk_component(preferencesDialog) component bbox] -sticky e

    # ITCL can be nasty
    set win [$itk_component(preferencesDialog) component bbox component OK component hull]
    after idle "$win configure -relief flat"

    set parent [$itk_component(preferencesDialog) childsite]
    itk_component add preferenceTabs {
	::ttk::notebook $parent.tabs
    } {}

    grid rowconfigure $itk_component(preferenceTabs) 0 -weight 1
    grid columnconfigure $itk_component(preferenceTabs) 0 -weight 1

    buildGeneralPreferences
    buildModelAxesPreferences
    buildViewAxesPreferences
    buildGroundPlanePreferences
    buildDisplayPreferences
    buildGridPreferences

    $itk_component(preferencesDialog) configure -background $LABEL_BACKGROUND_COLOR

    pack $itk_component(preferenceTabs) -expand yes -fill both

    wm geometry $itk_component(preferencesDialog) 450x500
}


::itcl::body Archer::buildRevertDialog {} {
    buildInfoDialog revertDialog \
	"Revert Database?" \
	"Do you wish to revert the database?" \
	450x85 none application

    $itk_component(revertDialog) show 2
    $itk_component(revertDialog) buttonconfigure 0 \
	-defaultring yes \
	-defaultringpad 3 \
	-borderwidth 1 \
	-pady 0 \
	-text Yes
    $itk_component(revertDialog) buttonconfigure 2 \
	-borderwidth 1 \
	-pady 0 \
	-text No
    $itk_component(revertDialogInfo) configure \
	-vscrollmode none \
	-hscrollmode none
}


::itcl::body Archer::buildToplevelMenubar {_parent {_prefix ""}} {
    itk_component add ${_prefix}menubar {
	::menu $_parent.${_prefix}menubar \
	    -tearoff 0
    } {
	keep -background
    }

    # File
    itk_component add ${_prefix}filemenu {
	::menu $itk_component(${_prefix}menubar).${_prefix}filemenu \
	    -tearoff 0
    } {
	keep -background
    }

    # Populate File menu
    $itk_component(${_prefix}filemenu) add command \
	-label "New..." \
	-command [::itcl::code $this newDb]
    $itk_component(${_prefix}filemenu) add command \
	-label "Open..." \
	-command [::itcl::code $this openDb]
    $itk_component(${_prefix}filemenu) add command \
	-label "Save" \
	-command [::itcl::code $this askToSave] \
	-state disabled
    $itk_component(${_prefix}filemenu) add command \
	-label "Revert" \
	-command [::itcl::code $this askToRevert] \
	-state disabled
    $itk_component(${_prefix}filemenu) add separator
    $itk_component(${_prefix}filemenu) add command \
	-label "Raytrace Control Panel..." \
	-command [::itcl::code $this raytracePanel] \
	-state disabled
    $itk_component(${_prefix}filemenu) add command \
	-label "Preferences..." \
	-command [::itcl::code $this doPreferences]
    $itk_component(${_prefix}filemenu) add separator
    $itk_component(${_prefix}filemenu) add command \
	-label "Quit" \
	-command [::itcl::code $this Close]

    itk_component add ${_prefix}displaymenu {
	::menu $itk_component(${_prefix}menubar).${_prefix}displaymenu \
	    -tearoff 0
    } {
	keep -background
    }
    $itk_component(${_prefix}displaymenu) add command \
	-label "Reset" \
	-command [::itcl::code $this doViewReset] \
	-state disabled
    $itk_component(${_prefix}displaymenu) add command \
	-label "Autoview" \
	-command [::itcl::code $this doAutoview] \
	-state disabled
    $itk_component(${_prefix}displaymenu) add command \
	-label "Center..." \
	-command [::itcl::code $this doViewCenter] \
	-state disabled

    itk_component add ${_prefix}backgroundmenu {
	::menu $itk_component(${_prefix}displaymenu).${_prefix}backgroundmenu \
	    -tearoff 0
    } {
	keep -background
    }
    $itk_component(${_prefix}backgroundmenu) add command \
	-label "Black" \
	-command [::itcl::code $this backgroundColor Black]
    $itk_component(${_prefix}backgroundmenu) add command \
	-label "Grey" \
	-command [::itcl::code $this backgroundColor Grey]
    $itk_component(${_prefix}backgroundmenu) add command \
	-label "White" \
	-command [::itcl::code $this backgroundColor White]
    $itk_component(${_prefix}backgroundmenu) add command \
	-label "Cyan" \
	-command [::itcl::code $this backgroundColor Cyan]
    $itk_component(${_prefix}backgroundmenu) add command \
	-label "Blue" \
	-command [::itcl::code $this backgroundColor Blue]
    $itk_component(${_prefix}backgroundmenu) add command \
	-label "Navy" \
	-command [::itcl::code $this backgroundColor Navy]
    $itk_component(${_prefix}displaymenu) add cascade \
	-label "Background Color" \
	-menu $itk_component(${_prefix}backgroundmenu) \
	-state normal

    itk_component add ${_prefix}stdviewsmenu {
	::menu $itk_component(${_prefix}displaymenu).${_prefix}stdviewsmenu \
	    -tearoff 0
    } {
	keep -background
    }
    $itk_component(${_prefix}stdviewsmenu) add command \
	-label "Front" \
	-command [::itcl::code $this doAe 0 0]
    $itk_component(${_prefix}stdviewsmenu) add command \
	-label "Rear" \
	-command [::itcl::code $this doAe 180 0]
    $itk_component(${_prefix}stdviewsmenu) add command \
	-label "Port" \
	-command [::itcl::code $this doAe 90 0]
    $itk_component(${_prefix}stdviewsmenu) add command \
	-label "Starboard" \
	-command [::itcl::code $this doAe -90 0]
    $itk_component(${_prefix}stdviewsmenu) add command \
	-label "Top" \
	-command [::itcl::code $this doAe 270 90]
    $itk_component(${_prefix}stdviewsmenu) add command \
	-label "Bottom" \
	-command [::itcl::code $this doAe 270 -90]
    $itk_component(${_prefix}stdviewsmenu) add separator
    $itk_component(${_prefix}stdviewsmenu) add command \
	-label "35, 25" \
	-command [::itcl::code $this doAe 35 25]
    $itk_component(${_prefix}stdviewsmenu) add command \
	-label "45, 45" \
	-command [::itcl::code $this doAe 45 45]
    $itk_component(${_prefix}displaymenu) add cascade \
	-label "Standard Views" \
	-menu $itk_component(${_prefix}stdviewsmenu) \
	-state disabled
    $itk_component(${_prefix}displaymenu) add command \
	-label "Clear" \
	-command [::itcl::code $this zap] \
	-state disabled
    $itk_component(${_prefix}displaymenu) add command \
	-label "Refresh" \
	-command [::itcl::code $this refreshDisplay] \
	-state disabled

    buildModesMenu $_prefix
    updateUtilityMenu

    itk_component add ${_prefix}raytracemenu {
	::menu $itk_component(${_prefix}menubar).${_prefix}raytracemenu \
	    -tearoff 0
    } {
	keep -background
    }

    itk_component add ${_prefix}rtmenu {
	::menu $itk_component(${_prefix}raytracemenu).${_prefix}rtmenu \
	    -tearoff 0
    } {
	keep -background
    }
    $itk_component(${_prefix}rtmenu) add command \
	-label "512x512" \
	-command [::itcl::code $this launchRtApp rt 512]
    $itk_component(${_prefix}rtmenu) add command \
	-label "1024x1024" \
	-command [::itcl::code $this launchRtApp rt 1024]
    $itk_component(${_prefix}rtmenu) add command \
	-label "Window Size" \
	-command [::itcl::code $this launchRtApp rt window]

    itk_component add ${_prefix}rtcheckmenu {
	::menu $itk_component(${_prefix}raytracemenu).${_prefix}rtcheckmenu \
	    -tearoff 0
    } {
	keep -background
    }
    $itk_component(${_prefix}rtcheckmenu) add command \
	-label "50x50" \
	-command [::itcl::code $this launchRtApp rtcheck 50]
    $itk_component(${_prefix}rtcheckmenu) add command \
	-label "100x100" \
	-command [::itcl::code $this launchRtApp rtcheck 100]
    $itk_component(${_prefix}rtcheckmenu) add command \
	-label "256x256" \
	-command [::itcl::code $this launchRtApp rtcheck 256]
    $itk_component(${_prefix}rtcheckmenu) add command \
	-label "512x512" \
	-command [::itcl::code $this launchRtApp rtcheck 512]

    itk_component add ${_prefix}rtedgemenu {
	::menu $itk_component(${_prefix}raytracemenu).${_prefix}rtedgemenu \
	    -tearoff 0
    } {
	keep -background
    }
    $itk_component(${_prefix}rtedgemenu) add command \
	-label "512x512" \
	-command [::itcl::code $this launchRtApp rtedge 512]
    $itk_component(${_prefix}rtedgemenu) add command \
	-label "1024x1024" \
	-command [::itcl::code $this launchRtApp rtedge 1024]
    $itk_component(${_prefix}rtedgemenu) add command \
	-label "Window Size" \
	-command [::itcl::code $this launchRtApp rtedge window]

    $itk_component(${_prefix}raytracemenu) add cascade \
	-label "rt" \
	-menu $itk_component(${_prefix}rtmenu) \
	-state disabled
    $itk_component(${_prefix}raytracemenu) add cascade \
	-label "rtcheck" \
	-menu $itk_component(${_prefix}rtcheckmenu) \
	-state disabled
    $itk_component(${_prefix}raytracemenu) add cascade \
	-label "rtedge" \
	-menu $itk_component(${_prefix}rtedgemenu) \
	-state disabled
    $itk_component(${_prefix}raytracemenu) add separator
    $itk_component(${_prefix}raytracemenu) add command \
	-label "nirt" \
	-command [::itcl::code $this launchNirt] \
	-state disabled

    itk_component add ${_prefix}helpmenu {
	::menu $itk_component(${_prefix}menubar).${_prefix}helpmenu \
	    -tearoff 0
    } {
	#	rename -font -menuFont menuFont MenuFont
	#	keep -font
	keep -background
    }
    $itk_component(${_prefix}helpmenu) add command \
	-label "Archer Man Pages..." \
	-command [::itcl::code $this man]
    $itk_component(${_prefix}helpmenu) add command \
	-label "Archer Help..." \
	-command [::itcl::code $this doarcherHelp]
    $itk_component(${_prefix}helpmenu) add separator
    $itk_component(${_prefix}helpmenu) add command \
	-label "About Plug-ins..." \
	-command "::Archer::pluginDialog [namespace tail $this]"
    $itk_component(${_prefix}helpmenu) add command \
	-label "About Archer..." \
	-command [::itcl::code $this doAboutArcher]
    #    $itk_component(${_prefix}helpmenu) add command \
	-label "Mouse Mode Overrides..." \
	-command [::itcl::code $this doMouseOverrides]

    # Hook in the first tier of menus
    $itk_component(${_prefix}menubar) add cascade \
	-label "File" \
	-menu $itk_component(${_prefix}filemenu)

    $itk_component(${_prefix}menubar) add cascade \
	-label "Display" \
	-menu $itk_component(${_prefix}displaymenu)

    $itk_component(${_prefix}menubar) add cascade \
	-label "Modes" \
	-menu $itk_component(${_prefix}modesmenu) \

    $itk_component(${_prefix}menubar) add cascade \
	-label "Raytrace" \
	-menu $itk_component(${_prefix}raytracemenu) \

    $itk_component(${_prefix}menubar) add cascade \
	-label "Help" \
	-menu $itk_component(${_prefix}helpmenu)

    # set up bindings for status
    bind $itk_component(${_prefix}filemenu) <<MenuSelect>> [::itcl::code $this menuStatusCB %W]
    bind $itk_component(${_prefix}displaymenu) <<MenuSelect>> [::itcl::code $this menuStatusCB %W]
    bind $itk_component(${_prefix}backgroundmenu) <<MenuSelect>> [::itcl::code $this menuStatusCB %W]
    bind $itk_component(${_prefix}stdviewsmenu) <<MenuSelect>> [::itcl::code $this menuStatusCB %W]
    bind $itk_component(${_prefix}modesmenu) <<MenuSelect>> [::itcl::code $this modesMenuStatusCB %W]
    bind $itk_component(${_prefix}activepanemenu) <<MenuSelect>> [::itcl::code $this menuStatusCB %W]
    bind $itk_component(${_prefix}comppickmenu) <<MenuSelect>> [::itcl::code $this modesMenuStatusCB %W]
    bind $itk_component(${_prefix}helpmenu) <<MenuSelect>> [::itcl::code $this menuStatusCB %W]

    bind $itk_component(${_prefix}raytracemenu) <<MenuSelect>> [::itcl::code $this menuStatusCB %W]
    bind $itk_component(${_prefix}rtmenu) <<MenuSelect>> [::itcl::code $this rtMenuStatusCB %W]
    bind $itk_component(${_prefix}rtcheckmenu) <<MenuSelect>> [::itcl::code $this rtCheckMenuStatusCB %W]
    bind $itk_component(${_prefix}rtedgemenu) <<MenuSelect>> [::itcl::code $this rtEdgeMenuStatusCB %W]
}


::itcl::body Archer::buildViewAxesPreferences {} {
    set parent $itk_component(preferenceTabs)
    itk_component add viewAxesF {
	::ttk::frame $parent.viewAxesF
    } {}

    buildComboBox $itk_component(viewAxesF) \
	viewAxesSize \
	size \
	mViewAxesSizePref \
	"Size:" \
	{Small Medium Large X-Large}

    buildComboBox $itk_component(viewAxesF) \
	viewAxesPosition \
	position \
	mViewAxesPositionPref \
	"Position:" \
	{Center "Upper Left" "Upper Right" "Lower Left" "Lower Right"}

    buildComboBox $itk_component(viewAxesF) \
	viewAxesLineWidth \
	lineWidth \
	mViewAxesLineWidthPref \
	"Line Width:" \
	{1 2 3}

    buildComboBox $itk_component(viewAxesF) \
	viewAxesColor \
	color \
	mViewAxesColorPref \
	"Axes Color:" \
	$mColorList

    buildComboBox $itk_component(viewAxesF) \
	viewAxesLabelColor \
	labelColor \
	mViewAxesLabelColorPref \
	"Label Color:" \
	$mColorListNoTriple

    set i 0
    grid $itk_component(viewAxesSizeL) -column 0 -row $i -sticky e
    grid $itk_component(viewAxesSizeF) -column 1 -row $i -sticky ew
    incr i
    grid $itk_component(viewAxesPositionL) -column 0 -row $i -sticky e
    grid $itk_component(viewAxesPositionF) -column 1 -row $i -sticky ew
    incr i
    grid $itk_component(viewAxesLineWidthL) -column 0 -row $i -sticky e
    grid $itk_component(viewAxesLineWidthF) -column 1 -row $i -sticky ew
    incr i
    grid $itk_component(viewAxesColorL) -column 0 -row $i -sticky e
    grid $itk_component(viewAxesColorF) -column 1 -row $i -sticky ew
    incr i
    grid $itk_component(viewAxesLabelColorL) -column 0 -row $i -sticky e
    grid $itk_component(viewAxesLabelColorF) -column 1 -row $i -sticky ew

    grid columnconfigure $itk_component(viewAxesF) 1 -weight 1

    set i 0
    grid $itk_component(viewAxesF) -column 0 -row $i -sticky nw

    $itk_component(preferenceTabs) add $itk_component(viewAxesF) -text "View Axes"
}


::itcl::body Archer::doAboutArcher {} {
    #    bind $itk_component(aboutDialog) <Enter> "raise $itk_component(aboutDialog)"
    #    bind $itk_component(aboutDialog) <Configure> "raise $itk_component(aboutDialog)"
    #    bind $itk_component(aboutDialog) <FocusOut> "raise $itk_component(aboutDialog)"

    $itk_component(aboutDialog) center [namespace tail $this]
    ::update
    $itk_component(aboutDialog) activate
}

::itcl::body Archer::doarcherHelp {} {
    global tcl_platform

    $itk_component(archerHelp) center [namespace tail $this]
    ::update idletasks
    $itk_component(archerHelp) activate

}

::itcl::body Archer::handleConfigure {} {
    if {$mWindowGeometry != ""} {
	wm geometry [namespace tail $this] $mWindowGeometry
    }

    bind [namespace tail $this] <Configure> {}
}

::itcl::body Archer::launchDisplayMenuBegin {_dm _m _x _y} {
    set mCurrentPaneName $_dm
    tk_popup $_m $_x $_y
    after idle [::itcl::code $this launchDisplayMenuEnd]
}


::itcl::body Archer::launchDisplayMenuEnd {} {
    #    set mCurrentPaneName ""
}


::itcl::body Archer::fbActivePaneCallback {_pane} {
    ArcherCore::setActivePane $_pane
}


::itcl::body Archer::fbEnabledCallback {_on} {
    if {$_on} {
	$itk_component(primaryToolbar) itemconfigure toggle_fb \
	    -image $mImage_fbOff
    } else {
	$itk_component(primaryToolbar) itemconfigure toggle_fb \
	    -image $mImage_fbOn
    }
}


::itcl::body Archer::fbModeCallback {_mode} {
    switch -- $_mode {
	1 {
	    set img $mImage_fbUnderlay
	}
	2 {
	    set img $mImage_fbInterlay
	}
	3 {
	    set img $mImage_fbOverlay
	}
	default {
	    return
	}
    }

    $itk_component(primaryToolbar) itemconfigure toggle_fb_mode \
	-image $img
}


::itcl::body Archer::fbModeToggle {} {
    $itk_component(rtcntrl) toggleFbMode
}


::itcl::body Archer::fbToggle {} {
    $itk_component(rtcntrl) toggleFB
}


::itcl::body Archer::rtEndCallback {_aborted} {
    $itk_component(primaryToolbar) itemconfigure raytrace \
	-image $mImage_rt \
	-command [::itcl::code $this raytracePlus]
}


##
# At this point _bot is expected to be the name of an existing, unoriented
# volume mode bot. This method fires a ray at the bot and determines if it
# needs flipping and returns either an empty string that indicates no determination
# could be made or the cosine of the angle between the ray and the bot's normal.
#
::itcl::body Archer::getRayBotNormalCos {_start _target _bot} {
    set miss_flag 0
    set partitions [shootRay_doit $_start "at" $_target 1 1 1 1 $_bot]

    if {$partitions == ""} {
	return ""
    }

    set partition [lindex $partitions 0]
    if {[catch {bu_get_value_by_keyword in $partition} in] ||
	[catch {bu_get_value_by_keyword normal $in} hit_normal]} {
	return ""
    }

    set diff [vsub2 $_target $_start]
    set raydir [vunitize $diff]

    set hit_normal [vunitize $hit_normal]
    set cosa [vdot $raydir $hit_normal]

    if {[vnear_zero $cosa 0.00001]} {
	return ""
    }

    return $cosa
}


::itcl::body Archer::menuStatusCB {_w} {
    if {$mDoStatus} {
	# entry might not support -label (i.e. tearoffs)
	if {[catch {$_w entrycget active -label} op]} {
	    set op ""
	}

	set validOp 1
	switch -- $op {
	    "New..." {
		set mStatusStr "Create a new target description"
	    }
	    "Open..." {
		set mStatusStr "Open a target description"
	    }
	    "Save" {
		set mStatusStr "Save the current target description"
	    }
	    "Revert" {
		set mStatusStr "Discard all edits waiting to be saved"
	    }
	    "Raytrace Control Panel..." {
		set mStatusStr "Launch the raytrace control panel"
	    }
	    "Close" {
		set mStatusStr "Close the current target description"
	    }
	    "Preferences..." {
		set mStatusStr "Set application preferences"
	    }
	    "Quit" {
		set mStatusStr "Exit Archer"
	    }
	    "Reset" {
		set mStatusStr "Set view to default"
	    }
	    "Autoview" {
		set mStatusStr "Set view size and center according to what's being displayed"
	    }
	    "Center..." {
		set mStatusStr "Set the view center"
	    }
	    "Front" {
		set mStatusStr "Set view to front"
	    }
	    "Rear" {
		set mStatusStr "Set view to rear"
	    }
	    "Port" {
		set mStatusStr "Set view to port/left"
	    }
	    "Starboard" {
		set mStatusStr "Set view to starboard/right"
	    }
	    "Top" {
		set mStatusStr "Set view to top"
	    }
	    "Bottom" {
		set mStatusStr "Set view to bottom"
	    }
	    "35, 25" {
		set mStatusStr "Set view to az=35, el=25"
	    }
	    "45, 45" {
		set mStatusStr "Set view to az=45, el=45"
	    }
	    "Primary" {
		set mStatusStr "Toggle on/off primary toolbar"
	    }
	    "View Controls" {
		set mStatusStr "Toggle on/off view toolbar"
	    }
	    "About Archer..." {
		set mStatusStr "Info about Archer"
	    }
	    "Archer Help..." {
		set mStatusStr "Help for Archer"
	    }
	    "About Plug-ins..." {
		set mStatusStr "Info about Archer's plugins"
	    }
	    "Mouse Mode Overrides..." {
		set mStatusStr "Mouse mode override definitions"
	    }
	    "Upper Left" {
		set mStatusStr "Set the active pane to the upper left pane"
	    }
	    "Upper Right" {
		set mStatusStr "Set the active pane to the upper right pane"
	    }
	    "Lower Left" {
		set mStatusStr "Set the active pane to the lower left pane"
	    }
	    "Lower Right" {
		set mStatusStr "Set the active pane to the lower right pane"
	    }
	    "File" {
		set mStatusStr ""
	    }
	    "View" {
		set mStatusStr ""
	    }
	    "Modes" {
		set mStatusStr ""
	    }
	    "Help" {
		set mStatusStr ""
	    }
	    "Black" {
		set mStatusStr "Set the display background color to black"
	    }
	    "Grey" {
		set mStatusStr "Set the display background color to grey"
	    }
	    "White" {
		set mStatusStr "Set the display background color to white"
	    }
	    "Cyan" {
		set mStatusStr "Set the display background color to cyan"
	    }
	    "Blue" {
		set mStatusStr "Set the display background color to blue"
	    }
	    "Clear" {
		set mStatusStr "Clear the display"
	    }
	    "Refresh" {
		set mStatusStr "Refresh the display"
	    }
	    "nirt" {
		set mStatusStr "Run nirt on the displayed geometry"
	    }
	    default {
		set validOp 0
		set mStatusStr ""
	    }
	}

	if {!$validOp} {
	    ArcherCore::menuStatusCB $_w
	}
    }
}


::itcl::body Archer::modesMenuStatusCB {_w} {
    if {$mDoStatus} {
	# entry might not support -label (i.e. tearoffs)
	if {[catch {$_w entrycget active -label} op]} {
	    set op ""
	}

	switch -- $op {
	    "Active Pane" {
		set mStatusStr ""
	    }
	    "Quad View" {
		set mStatusStr "Toggle between single and multiple geometry pane mode"
	    }
	    "View Axes" {
		set mStatusStr "Hide/Show view axes"
	    }
	    "Model Axes" {
		set mStatusStr "Hide/Show model axes"
	    }
	    "Ground Plane" {
		set mStatusStr "Hide/Show ground plane"
	    }
	    "Primitive Labels" {
		set mStatusStr "Hide/Show primitive labels"
	    }
	    "Viewing Parameters" {
		set mStatusStr "Hide/Show viewing parameters"
	    }
	    "Scale" {
		set mStatusStr "Hide/Show view scale"
	    }
	    "Lighting" {
		set mStatusStr "Toggle lighting on/off "
	    }
	    "Tree Select" {
		set mStatusStr "Select the picked object in the hierarchy tree."
	    }
	    "Get Object Name" {
		set mStatusStr "Get the name of the picked object."
	    }
	    "Erase Object" {
		set mStatusStr "Erase the picked object."
	    }
	    "Bot Flip" {
		set mStatusStr "Flip the picked object if it's a bot."
	    }
	    "Bot Split" {
		set mStatusStr "Split the picked object if it's a bot."
	    }
	    "Bot Sync" {
		set mStatusStr "Sync the picked object if it's a bot."
	    }
	    default {
		set mStatusStr ""
	    }
	}
    }
}


::itcl::body Archer::rtCheckMenuStatusCB {_w} {
    if {$mDoStatus} {
	# entry might not support -label (i.e. tearoffs)
	if {[catch {$_w entrycget active -label} op]} {
	    set op ""
	}

	switch -- $op {
	    "50x50" {
		set mStatusStr "Run rtcheck with a size of 50 on the displayed geometry"
	    }
	    "100x100" {
		set mStatusStr "Run rtcheck with a size of 100 on the displayed geometry"
	    }
	    "256x256" {
		set mStatusStr "Run rtcheck with a size of 256 on the displayed geometry"
	    }
	    "512x512" {
		set mStatusStr "Run rtcheck with a size of 512 on the displayed geometry"
	    }
	    default {
		set mStatusStr ""
	    }
	}
    }
}


::itcl::body Archer::rtEdgeMenuStatusCB {_w} {
    if {$mDoStatus} {
	# entry might not support -label (i.e. tearoffs)
	if {[catch {$_w entrycget active -label} op]} {
	    set op ""
	}

	switch -- $op {
	    "512x512" {
		set mStatusStr "Run rtedge with a size of 512 on the displayed geometry"
	    }
	    "1024x1024" {
		set mStatusStr "Run rtedge with a size of 1024 on the displayed geometry"
	    }
	    "Window Size" {
		set mStatusStr "Run rtedge with a size of \"window size\" on the displayed geometry"
	    }
	    default {
		set mStatusStr ""
	    }
	}
    }
}


::itcl::body Archer::rtMenuStatusCB {_w} {
    if {$mDoStatus} {
	# entry might not support -label (i.e. tearoffs)
	if {[catch {$_w entrycget active -label} op]} {
	    set op ""
	}

	switch -- $op {
	    "512x512" {
		set mStatusStr "Run rt with a size of 512 on the displayed geometry"
	    }
	    "1024x1024" {
		set mStatusStr "Run rt with a size of 1024 on the displayed geometry"
	    }
	    "Window Size" {
		set mStatusStr "Run rt with a size of \"window size\" on the displayed geometry"
	    }
	    default {
		set mStatusStr ""
	    }
	}
    }
}


::itcl::body Archer::updateCreationButtons {_on} {
    if {$_on} {
	$itk_component(primaryToolbar) itemconfigure other -state normal
	$itk_component(primaryToolbar) itemconfigure comb -state normal
    } else {
	$itk_component(primaryToolbar) itemconfigure other -state disabled
	$itk_component(primaryToolbar) itemconfigure comb -state disabled
    }
}


::itcl::body Archer::updateRaytraceButtons {_on} {
    if {$_on} {
	$itk_component(primaryToolbar) itemconfigure toggle_fb \
	    -state normal \
	    -command [::itcl::code $this fbToggle]
	$itk_component(primaryToolbar) itemconfigure toggle_fb_mode \
	    -state normal \
	    -command [::itcl::code $this fbModeToggle]
	$itk_component(primaryToolbar) itemconfigure raytrace \
	    -state normal \
	    -command [::itcl::code $this raytracePlus]
	$itk_component(primaryToolbar) itemconfigure clear_fb \
	    -state normal \
	    -command "$itk_component(rtcntrl) clear"

	$itk_component(rtcntrl) configure \
	    -fb_active_pane_callback [::itcl::code $this fbActivePaneCallback] \
	    -fb_enabled_callback [::itcl::code $this fbEnabledCallback] \
	    -fb_mode_callback [::itcl::code $this fbModeCallback]

	gedCmd rt_end_callback [::itcl::code $this rtEndCallback]
    } else {
	$itk_component(primaryToolbar) itemconfigure toggle_fb -state disabled
	$itk_component(primaryToolbar) itemconfigure raytrace -state disabled
	$itk_component(primaryToolbar) itemconfigure clear_fb -state disabled
    }
}


::itcl::body Archer::updatePrimaryToolbar {} {
    # Populate the primary toolbar
    $itk_component(primaryToolbar) insert 0 button new \
	-balloonstr "Create a new geometry file" \
	-helpstr "Create a new geometry file" \
	-relief flat \
	-overrelief raised \
	-command [::itcl::code $this newDb]

    $itk_component(primaryToolbar) insert rotate button preferences \
	-balloonstr "Set application preferences" \
	-helpstr "Set application preferences" \
	-relief flat \
	-overrelief raised \
	-command [::itcl::code $this doPreferences]

    # half-size spacer
    $itk_component(primaryToolbar) insert rotate frame fill0 \
	-relief flat \
	-width 3
    $itk_component(primaryToolbar) insert rotate frame sep0 \
	-relief sunken \
	-width 2
    $itk_component(primaryToolbar) insert rotate frame fill1 \
	-relief flat \
	-width 3

    $itk_component(primaryToolbar) insert rotate button checkpoint \
	-balloonstr "Create checkpoint" \
	-helpstr "Create checkpoint" \
	-relief flat \
	-overrelief raised \
	-command [::itcl::code $this object_checkpoint]

    $itk_component(primaryToolbar) insert rotate button object_undo \
	-balloonstr "Object undo" \
	-helpstr "Object undo" \
	-relief flat \
	-overrelief raised \
	-command [::itcl::code $this object_undo]

    $itk_component(primaryToolbar) insert rotate button global_undo \
	-balloonstr "Global undo" \
	-helpstr "Global undo" \
	-relief flat \
	-overrelief raised \
	-command [::itcl::code $this global_undo]

    $itk_component(primaryToolbar) insert rotate button revert \
	-balloonstr "Revert database" \
	-helpstr "Revert database" \
	-relief flat \
	-overrelief raised \
	-command [::itcl::code $this askToRevert]


    if {$::Archer::plugins != ""} {
	$itk_component(primaryToolbar) insert rotate frame fill2 \
	    -relief flat \
	    -width 3
	$itk_component(primaryToolbar) insert rotate frame sep1 \
	    -relief sunken \
	    -width 2
	$itk_component(primaryToolbar) insert rotate frame fill3 \
	    -relief flat \
	    -width 3
    }

    buildWizardMenu
    
    $itk_component(primaryToolbar) insert rotate frame fill4 \
	-relief flat \
	-width 3
    $itk_component(primaryToolbar) insert rotate frame sep2 \
	-relief sunken \
	-width 2
    $itk_component(primaryToolbar) insert rotate frame fill5 \
	-relief flat \
	-width 3

    #    $itk_component(primaryToolbar) insert rotate button arb6 \
	-balloonstr "Create an arb6" \
	-helpstr "Create an arb6" \
	-relief flat \
	-overrelief raised \
	-command [::itcl::code $this createObj arb6]

    #    $itk_component(primaryToolbar) insert rotate button arb8 \
	-balloonstr "Create an arb8" \
	-helpstr "Create an arb8" \
	-relief flat \
	-overrelief raised \
	-command [::itcl::code $this createObj arb8]

    #    $itk_component(primaryToolbar) insert rotate button cone \
	-balloonstr "Create a tgc" \
	-helpstr "Create a tgc" \
	-relief flat \
	-overrelief raised \
	-command [::itcl::code $this createObj tgc]

    #    $itk_component(primaryToolbar) insert rotate button sphere \
	-balloonstr "Create a sphere" \
	-helpstr "Create a sphere" \
	-relief flat \
	-overrelief raised \
	-command [::itcl::code $this createObj sph]

    #    $itk_component(primaryToolbar) insert rotate button torus \
	-balloonstr "Create a torus" \
	-helpstr "Create a torus" \
	-relief flat \
	-overrelief raised \
	-command [::itcl::code $this createObj tor]

    #    $itk_component(primaryToolbar) insert rotate button pipe \
	-balloonstr "Create a pipe" \
	-helpstr "Create a pipe" \
	-relief flat \
	-overrelief raised \
	-command [::itcl::code $this createObj pipe]

    $itk_component(primaryToolbar) insert rotate menubutton other \
	-balloonstr "Create other primitives" \
	-helpstr "Create other primitives" \
	-relief flat

    # half-size spacer
    $itk_component(primaryToolbar) insert rotate frame fill6 \
	-relief flat \
	-width 3
    $itk_component(primaryToolbar) insert rotate frame sep3 \
	-relief sunken \
	-width 2
    $itk_component(primaryToolbar) insert rotate frame fill7 \
	-relief flat \
	-width 3

    $itk_component(primaryToolbar) insert rotate button comb \
	-state disabled \
	-balloonstr "Create a combination" \
	-helpstr "Create a combination" \
	-relief flat \
	-overrelief raised \
	-command [::itcl::code $this createObj comb]


    set parent [$itk_component(primaryToolbar) component other]
    itk_component add primitiveMenu {
	::menu $parent.menu \
	    -tearoff 0
    } {
	keep -background
    }
    itk_component add arbsMenu {
	::menu $itk_component(primitiveMenu).arbmenu \
	    -tearoff 0
    } {
	keep -background
    }
    $itk_component(arbsMenu) add command \
	-image $mImage_arb8Labeled \
	-command [::itcl::code $this createObj arb8]
    $itk_component(arbsMenu) add command \
	-image $mImage_arb7Labeled \
	-command [::itcl::code $this createObj arb7]
    $itk_component(arbsMenu) add command \
	-image $mImage_arb6Labeled \
	-label arb6 \
	-command [::itcl::code $this createObj arb6]
    $itk_component(arbsMenu) add command \
	-image $mImage_arb5Labeled \
	-label arb5 \
	-command [::itcl::code $this createObj arb5]
    $itk_component(arbsMenu) add command \
	-image $mImage_arb4Labeled \
	-command [::itcl::code $this createObj arb4]
    $itk_component(arbsMenu) add command \
	-label rpp \
	-command [::itcl::code $this createObj arb8]
    $itk_component(arbsMenu) add separator
    $itk_component(arbsMenu) add command \
	-image $mImage_arb5Labeled \
	-command [::itcl::code $this createObj arbn]

    itk_component add conesCylsMenu {
	::menu $itk_component(primitiveMenu).conescylsmenu \
	    -tearoff 0
    } {
	keep -background
    }
    $itk_component(conesCylsMenu) add command \
	-label rcc \
	-command [::itcl::code $this createObj rcc]
    $itk_component(conesCylsMenu) add command \
	-label rec \
	-command [::itcl::code $this createObj rec]
    $itk_component(conesCylsMenu) add command \
	-image $mImage_rhcLabeled \
	-command [::itcl::code $this createObj rhc]
    $itk_component(conesCylsMenu) add command \
	-image $mImage_rpcLabeled \
	-command [::itcl::code $this createObj rpc]
    $itk_component(conesCylsMenu) add command \
	-label tec \
	-command [::itcl::code $this createObj tec]
    $itk_component(conesCylsMenu) add command \
	-image $mImage_tgcLabeled \
	-command [::itcl::code $this createObj tgc]
    $itk_component(conesCylsMenu) add command \
	-label trc \
	-command [::itcl::code $this createObj trc]

    itk_component add ellsMenu {
	::menu $itk_component(primitiveMenu).ellsmenu \
	    -tearoff 0
    } {
	keep -background
    }
    $itk_component(ellsMenu) add command \
	-image $mImage_ellLabeled \
	-command [::itcl::code $this createObj ell]
    $itk_component(ellsMenu) add command \
	-label ell1 \
	-command [::itcl::code $this createObj ell1]
    $itk_component(ellsMenu) add command \
	-image $mImage_epaLabeled \
	-command [::itcl::code $this createObj epa]
    $itk_component(ellsMenu) add command \
	-image $mImage_sphLabeled \
	-command [::itcl::code $this createObj sph]

    itk_component add toriiMenu {
	::menu $itk_component(primitiveMenu).toriimenu \
	    -tearoff 0
    } {
	keep -background
    }
    $itk_component(toriiMenu) add command \
	-image $mImage_etoLabeled \
	-command [::itcl::code $this createObj eto]
    $itk_component(toriiMenu) add command \
	-image $mImage_torLabeled \
	-command [::itcl::code $this createObj tor]

    $itk_component(primitiveMenu) add cascade \
	-label Arbs \
	-menu $itk_component(arbsMenu)
    $itk_component(primitiveMenu) add cascade \
	-label "Cones & Cylinders" \
	-menu $itk_component(conesCylsMenu)
    $itk_component(primitiveMenu) add cascade \
	-label Ellipsoids \
	-menu $itk_component(ellsMenu)
    $itk_component(primitiveMenu) add cascade \
	-label Torii \
	-menu $itk_component(toriiMenu)
    $itk_component(primitiveMenu) add separator

    #    $itk_component(primitiveMenu) add command \
	-label bot \
	-command [::itcl::code $this createObj bot]
    #    $itk_component(primitiveMenu) add command \
	-label comb \
	-command [::itcl::code $this createObj comb]
    #    $itk_component(primitiveMenu) add command \
	-label ehy \
	-command [::itcl::code $this createObj ehy]
    #    $itk_component(primitiveMenu) add command \
	-label ell \
	-command [::itcl::code $this createObj ell]
    #    $itk_component(primitiveMenu) add command \
	-label epa \
	-command [::itcl::code $this createObj epa]
    #    $itk_component(primitiveMenu) add command \
	-label eto \
	-command [::itcl::code $this createObj eto]
    #    $itk_component(primitiveMenu) add command \
	-label extrude \
	-command [::itcl::code $this createObj extrude]
    #    $itk_component(primitiveMenu) add command \
	-label grip \
	-command [::itcl::code $this createObj grip]
    #    $itk_component(primitiveMenu) add command \
	-label half \
	-command [::itcl::code $this createObj half]
    #    $itk_component(primitiveMenu) add command \
	-label part \
	-command [::itcl::code $this createObj part]
    #    $itk_component(primitiveMenu) add command \
	-label pipe \
	-command [::itcl::code $this createObj pipe]
    #    $itk_component(primitiveMenu) add command \
	-label rhc \
	-command [::itcl::code $this createObj rhc]
    #    $itk_component(primitiveMenu) add command \
	-label rpc \
	-command [::itcl::code $this createObj rpc]
    #    $itk_component(primitiveMenu) add command \
	-label sketch \
	-command [::itcl::code $this createObj sketch]
    $itk_component(primitiveMenu) add command \
	-image $mImage_arsLabeled \
	-command [::itcl::code $this createObj ars]
    $itk_component(primitiveMenu) add command \
	-image $mImage_ehyLabeled \
	-command [::itcl::code $this createObj ehy]
    #    $itk_component(primitiveMenu) add command \
	-image $mImage_etoLabeled \
	-command [::itcl::code $this createObj eto]
    $itk_component(primitiveMenu) add command \
	-image $mImage_extrudeLabeled \
	-command [::itcl::code $this createObj extrude]
    $itk_component(primitiveMenu) add command \
	-image $mImage_halfLabeled \
	-command [::itcl::code $this createObj hyp]
    $itk_component(primitiveMenu) add command \
	-image $mImage_hypLabeled \
	-command [::itcl::code $this createObj hyp]
    $itk_component(primitiveMenu) add command \
	-image $mImage_metaballLabeled \
	-command [::itcl::code $this createObj metaball]
    $itk_component(primitiveMenu) add command \
	-label part \
	-command [::itcl::code $this createObj part]
    $itk_component(primitiveMenu) add command \
	-image $mImage_pipeLabeled \
	-command [::itcl::code $this createObj pipe]
    $itk_component(primitiveMenu) add command \
	-image $mImage_sketchLabeled \
	-command [::itcl::code $this createObj sketch]
    #    $itk_component(primitiveMenu) add command \
	-image $mImage_torLabeled \
	-command [::itcl::code $this createObj tor]

    set parent [$itk_component(primaryToolbar) component other]
    $parent configure \
	-menu $itk_component(primitiveMenu) \
	-activebackground [$parent cget -background]

    #    $itk_component(primaryToolbar) insert rotate button ehy \
	-balloonstr "Create an ehy" \
	-helpstr "Create an ehy" \
	-relief flat \
	-overrelief raised \
	-command [::itcl::code $this createObj ehy]

    #    $itk_component(primaryToolbar) insert rotate button epa \
	-balloonstr "Create an epa" \
	-helpstr "Create an epa" \
	-relief flat \
	-overrelief raised \
	-command [::itcl::code $this createObj epa]

    #    $itk_component(primaryToolbar) insert rotate button rpc \
	-balloonstr "Create an rpc" \
	-helpstr "Create an rpc" \
	-relief flat \
	-overrelief raised \
	-command [::itcl::code $this createObj rpc]

    #    $itk_component(primaryToolbar) insert rotate button rhc \
	-balloonstr "Create an rhc" \
	-helpstr "Create an rhc" \
	-relief flat \
	-overrelief raised \
	-command [::itcl::code $this createObj rhc]

    #    $itk_component(primaryToolbar) insert rotate button ell \
	-balloonstr "Create an ellipsoid" \
	-helpstr "Create an ellipsoid" \
	-relief flat \
	-overrelief raised \
	-command [::itcl::code $this createObj ell]

    #    $itk_component(primaryToolbar) insert rotate button eto \
	-balloonstr "Create an eto" \
	-helpstr "Create an eto" \
	-relief flat \
	-overrelief raised \
	-command [::itcl::code $this createObj eto]

    #    $itk_component(primaryToolbar) insert rotate button half \
	-balloonstr "Create a half space" \
	-helpstr "Create a half space" \
	-relief flat \
	-overrelief raised \
	-command [::itcl::code $this createObj half]

    #    $itk_component(primaryToolbar) insert rotate button part \
	-balloonstr "Create a particle" \
	-helpstr "Create a particle" \
	-relief flat \
	-overrelief raised \
	-command [::itcl::code $this createObj part]

    #    $itk_component(primaryToolbar) insert rotate button grip \
	-balloonstr "Create a grip" \
	-helpstr "Create a grip" \
	-relief flat \
	-overrelief raised \
	-command [::itcl::code $this createObj grip]

    #    $itk_component(primaryToolbar) insert rotate button extrude \
	-balloonstr "Create an extrusion" \
	-helpstr "Create an extrusion" \
	-relief flat \
	-overrelief raised \
	-command [::itcl::code $this createObj extrude]

    #    $itk_component(primaryToolbar) insert rotate button sketch \
	-balloonstr "Create a sketch" \
	-helpstr "Create a sketch" \
	-relief flat \
	-overrelief raised \
	-command [::itcl::code $this createObj sketch]

    #    $itk_component(primaryToolbar) insert rotate button bot \
	-balloonstr "Create a bot" \
	-helpstr "Create a bot" \
	-relief flat \
	-overrelief raised \
	-command [::itcl::code $this createObj bot]

    # half-size spacer
    $itk_component(primaryToolbar) insert rotate frame fill8 \
	-relief flat \
	-width 3
    $itk_component(primaryToolbar) insert rotate frame sep4 \
	-relief sunken \
	-width 2
    $itk_component(primaryToolbar) insert rotate frame fill9 \
	-relief flat \
	-width 3

    # add spacer
    $itk_component(primaryToolbar) add frame fill10 \
	-relief flat \
	-width 3
    $itk_component(primaryToolbar) add frame sep5 \
	-relief sunken \
	-width 2
    $itk_component(primaryToolbar) add frame fill11 \
	-relief flat \
	-width 3
    $itk_component(primaryToolbar) add radiobutton edit_rotate \
	-balloonstr "Rotate selected object" \
	-helpstr "Rotate selected object" \
	-variable [::itcl::scope mDefaultBindingMode] \
	-value $OBJECT_ROTATE_MODE \
	-command [::itcl::code $this beginObjRotate] \
	-image [image create photo \
		    -file [file join $mImgDir edit_rotate.png]]
    $itk_component(primaryToolbar) add radiobutton edit_translate \
	-balloonstr "Translate selected object" \
	-helpstr "Translate selected object" \
	-variable [::itcl::scope mDefaultBindingMode] \
	-value $OBJECT_TRANSLATE_MODE \
	-command [::itcl::code $this beginObjTranslate] \
	-image [image create photo \
		    -file [file join $mImgDir edit_translate.png]]
    $itk_component(primaryToolbar) add radiobutton edit_scale \
	-balloonstr "Scale selected object" \
	-helpstr "Scale selected object" \
	-variable [::itcl::scope mDefaultBindingMode] \
	-value $OBJECT_SCALE_MODE \
	-command [::itcl::code $this beginObjScale] \
	-image [image create photo \
		    -file [file join $mImgDir edit_scale.png]]
    $itk_component(primaryToolbar) add radiobutton edit_center \
	-balloonstr "Center selected object" \
	-helpstr "Center selected object" \
	-variable [::itcl::scope mDefaultBindingMode] \
	-value $OBJECT_CENTER_MODE \
	-command [::itcl::code $this beginObjCenter] \
	-image [image create photo \
		    -file [file join $mImgDir edit_select.png]]

    $itk_component(primaryToolbar) itemconfigure edit_rotate -state disabled
    $itk_component(primaryToolbar) itemconfigure edit_translate -state disabled
    $itk_component(primaryToolbar) itemconfigure edit_scale -state disabled
    $itk_component(primaryToolbar) itemconfigure edit_center -state disabled

    # add spacer
    $itk_component(primaryToolbar) add frame fill12 \
	-relief flat \
	-width 3
    $itk_component(primaryToolbar) add frame sep6 \
	-relief sunken \
	-width 2
    $itk_component(primaryToolbar) add frame fill13 \
	-relief flat \
	-width 3

    $itk_component(primaryToolbar) add button raytrace \
	-state disabled \
	-balloonstr "Raytrace current view" \
	-helpstr "Raytrace current view" \
	-relief flat \
	-overrelief raised
    $itk_component(primaryToolbar) add button toggle_fb_mode \
	-state disabled \
	-balloonstr "Change framebuffer mode" \
	-helpstr "Change framebuffer mode" \
	-relief flat \
	-overrelief raised
    $itk_component(primaryToolbar) add button clear_fb \
	-state disabled \
	-balloonstr "Clear framebuffer" \
	-helpstr "Clear framebuffer" \
	-relief flat \
	-overrelief raised
    $itk_component(primaryToolbar) add button toggle_fb \
	-state disabled \
	-balloonstr "Toggle framebuffer" \
	-helpstr "Toggle framebuffer" \
	-relief flat \
	-overrelief raised
}


::itcl::body Archer::buildEmbeddedMenubar {} {
    itk_component add menubar {
	::iwidgets::menubar $itk_interior.menubar \
	    -helpvariable [::itcl::scope mStatusStr] \
	    -font $mFontText \
	    -activebackground $SystemHighlight \
	    -activeforeground $SystemHighlightText
    } {
	keep -background
    }

    $itk_component(menubar) component menubar configure \
	-relief flat

    buildEmbeddedFileMenu
    buildEmbeddedDisplayMenu
    buildEmbeddedModesMenu
    buildEmbeddedRaytraceMenu
    updateUtilityMenu
    buildEmbeddedHelpMenu
}


::itcl::body Archer::buildEmbeddedFileMenu {} {
    $itk_component(menubar) add menubutton file \
	-text "File" -menu {
	    options -tearoff 0

	    command new \
		-label "New..." \
		-helpstr "Open target description"
	    command open \
		-label "Open..." \
		-helpstr "Open target description"
	    command save \
		-label "Save" \
		-helpstr "Save target description"
	    separator sep0
	    command rt -label "Raytrace Control Panel..." \
		-helpstr "Launch Ray Trace Panel"
	    command pref \
		-label "Preferences..." \
		-helpstr "Set application preferences"
	    separator sep1
	    command exit \
		-label "Quit" \
		-helpstr "Exit Archer"
	}
    $itk_component(menubar) menuconfigure .file.new \
	-command [::itcl::code $this newDb]
    $itk_component(menubar) menuconfigure .file.open \
	-command [::itcl::code $this openDb]
    $itk_component(menubar) menuconfigure .file.save \
	-command [::itcl::code $this askToSave] \
	-state disabled
    $itk_component(menubar) menuconfigure .file.revert \
	-command [::itcl::code $this askToRevert] \
	-state disabled
    $itk_component(menubar) menuconfigure .file.rt \
	-command [::itcl::code $this raytracePanel] \
	-state disabled
    $itk_component(menubar) menuconfigure .file.pref \
	-command [::itcl::code $this doPreferences]
    $itk_component(menubar) menuconfigure .file.exit \
	-command [::itcl::code $this Close]
}


::itcl::body Archer::buildEmbeddedDisplayMenu {} {
    $itk_component(menubar) add menubutton display \
	-text "Display" -menu {
	    options -tearoff 0

	    command reset -label "Reset" \
		-helpstr "Set view to default"
	    command autoview -label "Autoview" \
		-helpstr "Set view size and center according to what's being displayed"
	    command center -label "Center..." \
		-helpstr "Set the view center"

	    cascade background -label "Background Color" -menu {
		command black -label "Black" \
		    -helpstr "Set display background to Black"
		command grey -label "Grey" \
		    -helpstr "Set display background to Grey"
		command white -label "White" \
		    -helpstr "Set display background to White"
		command cyan -label "Cyan" \
		    -helpstr "Set display background to Cyan"
		command blue -label "Blue" \
		    -helpstr "Set display background to Blue"
		command navy -label "Navy" \
		    -helpstr "Set display background to Navy"
	    }

	    cascade standard -label "Standard Views" -menu {
		command front -label "Front" \
		    -helpstr "Set view to front"
		command rear -label "Rear" \
		    -helpstr "Set view to rear"
		command port -label "Port" \
		    -helpstr "Set view to port/left"
		command starboard -label "Starboard" \
		    -helpstr "Set view to starboard/right"
		command top -label "Top" \
		    -helpstr "Set view to top"
		command bottom -label "Bottom" \
		    -helpstr "Set view to bottom"
		separator sep0
		command 35, 25 -label "35, 25" \
		    -helpstr "Set view to az=35, el=25"
		command 45, 45 -label "45, 45" \
		    -helpstr "Set view to az=45, el=45"
	    }

	    command clear -label "Clear" \
		-helpstr "Clear the display"
	    command refresh -label "Refresh" \
		-helpstr "Refresh the display"
	}

    $itk_component(menubar) menuconfigure .display.standard \
	-state disabled
    $itk_component(menubar) menuconfigure .display.reset \
	-command [::itcl::code $this doViewReset] \
	-state disabled
    $itk_component(menubar) menuconfigure .display.autoview \
	-command [::itcl::code $this doAutoview] \
	-state disabled
    $itk_component(menubar) menuconfigure .display.center \
	-command [::itcl::code $this doViewCenter] \
	-state disabled
    $itk_component(menubar) menuconfigure .display.background.black \
	-command [::itcl::code $this backgroundColor black]
    $itk_component(menubar) menuconfigure .display.background.grey \
	-command [::itcl::code $this backgroundColor grey]
    $itk_component(menubar) menuconfigure .display.background.white \
	-command [::itcl::code $this backgroundColor white]
    $itk_component(menubar) menuconfigure .display.background.cyan \
	-command [::itcl::code $this backgroundColor cyan]
    $itk_component(menubar) menuconfigure .display.background.blue \
	-command [::itcl::code $this backgroundColor blue]
    $itk_component(menubar) menuconfigure .display.background.navy \
	-command [::itcl::code $this backgroundColor navy]
    $itk_component(menubar) menuconfigure .display.standard.front \
	-command [::itcl::code $this doAe 0 0]
    $itk_component(menubar) menuconfigure .display.standard.rear \
	-command [::itcl::code $this doAe 180 0]
    $itk_component(menubar) menuconfigure .display.standard.port \
	-command [::itcl::code $this doAe 90 0]
    $itk_component(menubar) menuconfigure .display.standard.starboard \
	-command [::itcl::code $this doAe -90 0]
    $itk_component(menubar) menuconfigure .display.standard.top \
	-command [::itcl::code $this doAe 270 90]
    $itk_component(menubar) menuconfigure .display.standard.bottom \
	-command [::itcl::code $this doAe 270 -90]
    $itk_component(menubar) menuconfigure .display.standard.35, 25 \
	-command [::itcl::code $this doAe 35 25]
    $itk_component(menubar) menuconfigure .display.standard.45, 45 \
	-command [::itcl::code $this doAe 45 45]
    $itk_component(menubar) menuconfigure .display.clear \
	-command [::itcl::code $this zap] \
	-state disabled
    $itk_component(menubar) menuconfigure .display.refresh \
	-command [::itcl::code $this refreshDisplay] \
	-state disabled
}


::itcl::body Archer::buildEmbeddedHelpMenu {} {
    $itk_component(menubar) add menubutton help \
	-text "Help" \
	-menu {
	    options -tearoff 1
	    command archerHelp -label "Archer Help..." \
		-helpstr "Archer's User Manual"
	    separator sep0
	    command aboutPlugins -label "About Plug-ins..." \
		-helpstr "Info about Plug-ins"
	    command aboutArcher -label "About Archer..." \
		-helpstr "Info about Archer"

	    #	    command overrides -label "Mouse Mode Overrides..." \
		-helpstr "Mouse mode override definitions"
	}
    $itk_component(menubar) menuconfigure .help.archerHelp \
	-command [::itcl::code $this doarcherHelp]
    $itk_component(menubar) menuconfigure .help.aboutPlugins \
	-command "::Archer::pluginDialog [namespace tail $this]"
    $itk_component(menubar) menuconfigure .help.aboutArcher \
	-command [::itcl::code $this doAboutArcher]
    #    $itk_component(menubar) menuconfigure .help.overrides \
	-command [::itcl::code $this doMouseOverrides]
}


::itcl::body Archer::buildEmbeddedModesMenu {} {
    $itk_component(menubar) add menubutton modes \
	-text "Modes" -menu {
	    options -tearoff 0

	    cascade activepane -label "Active Pane" -menu {
		radiobutton ul -label "Upper Left" \
		    -helpstr "Set active pane to upper left"
		radiobutton ur -label "Upper Right" \
		    -helpstr "Set active pane to upper right"
		radiobutton ll -label "Lower Left" \
		    -helpstr "Set active pane to lower left"
		radiobutton lr -label "Lower Right" \
		    -helpstr "Set active pane to lower right"
	    }
	    cascade comppick -label "Comp Pick Mode" -menu {
		radiobutton tselect -label "Tree Select" \
		    -helpstr "Select the picked object in the hierarchy tree."
		radiobutton gname -label "Get Object Name" \
		    -helpstr "Get the name of the picked object."
		radiobutton cerase -label "Erase Object" \
		    -helpstr "Erase the picked object."
		radiobutton bsplit -label "Bot Split" \
		    -helpstr "Split the picked object if it's a bot."
		radiobutton bsync -label "Bot Sync" \
		    -helpstr "Sync the picked object if it's a bot."
		radiobutton bflip -label "Bot Flip" \
		    -helpstr "Flip the picked object if it's a bot."
	    }
	    checkbutton quad -label "Quad View" \
		-helpstr "Toggle between single and quad display."
	    separator sep1
	    checkbutton vaxes -label "View Axes" \
		-helpstr "Toggle display of the view axes."
	    checkbutton maxes -label "Model Axes" \
		-helpstr "Toggle display of the model axes."
	    checkbutton gplane -label "Ground Plane" \
		-helpstr "Toggle display of the ground plane."
	    checkbutton plabels -label "Primitive Labels" \
		-helpstr "Toggle display of the primitive labels."
	    checkbutton vparams -label "Viewing Parameters" \
		-helpstr "Toggle display of the viewing parameters."
	    checkbutton scale -label "Scale" \
		-helpstr "Toggle display of the view scale."
	    checkbutton light -label "Lighting" \
		-helpstr "Toggle lighting on/off."
	    checkbutton grid -label "Grid" \
		-helpstr "Toggle display of the grid."
	    checkbutton sgrid -label "Snap Grid" \
		-helpstr "Toggle grid snapping."
	    checkbutton adc -label "Angle/Distance Cursor" \
		-helpstr "Toggle display of the angle distance cursor."
	}
    $itk_component(menubar) menuconfigure .modes.activepane \
	-state disabled
    set i 0
    $itk_component(menubar) menuconfigure .modes.activepane.ul \
	-value $i \
	-variable [::itcl::scope mActivePane] \
	-command [::itcl::code $this setActivePane ul]
    incr i
    $itk_component(menubar) menuconfigure .modes.activepane.ur \
	-value $i \
	-variable [::itcl::scope mActivePane] \
	-command [::itcl::code $this setActivePane ur]
    incr i
    $itk_component(menubar) menuconfigure .modes.activepane.ll \
	-value $i \
	-variable [::itcl::scope mActivePane] \
	-command [::itcl::code $this setActivePane ll]
    incr i
    $itk_component(menubar) menuconfigure .modes.activepane.lr \
	-value $i \
	-variable [::itcl::scope mActivePane] \
	-command [::itcl::code $this setActivePane lr]

    $itk_component(menubar) menuconfigure .modes.comppick.tselect \
	-command [::itcl::code $this initCompPick] \
	-value $COMP_PICK_TREE_SELECT_MODE \
	-variable [::itcl::scope mCompPickMode]
    $itk_component(menubar) menuconfigure .modes.comppick.gname \
	-command [::itcl::code $this initCompPick] \
	-value $COMP_PICK_NAME_MODE \
	-variable [::itcl::scope mCompPickMode]
    $itk_component(menubar) menuconfigure .modes.comppick.cerase \
	-command [::itcl::code $this initCompPick] \
	-value $COMP_PICK_ERASE_MODE \
	-variable [::itcl::scope mCompPickMode]
    $itk_component(menubar) menuconfigure .modes.comppick.bsplit \
	-command [::itcl::code $this initCompPick] \
	-value $COMP_PICK_BOT_SPLIT_MODE \
	-variable [::itcl::scope mCompPickMode]
    $itk_component(menubar) menuconfigure .modes.comppick.bsync \
	-command [::itcl::code $this initCompPick] \
	-value $COMP_PICK_BOT_SYNC_MODE \
	-variable [::itcl::scope mCompPickMode]
    $itk_component(menubar) menuconfigure .modes.comppick.bflip \
	-command [::itcl::code $this initCompPick] \
	-value $COMP_PICK_BOT_FLIP_MODE \
	-variable [::itcl::scope mCompPickMode]

    $itk_component(menubar) menuconfigure .modes.quad \
	-command [::itcl::code $this doMultiPane] \
	-offvalue 0 \
	-onvalue 1 \
	-variable [::itcl::scope mMultiPane] \
	-state disabled
    $itk_component(menubar) menuconfigure .modes.vaxes \
	-offvalue 0 \
	-onvalue 1 \
	-variable [::itcl::scope mShowViewAxes] \
	-command [::itcl::code $this showViewAxes] \
	-state disabled
    $itk_component(menubar) menuconfigure .modes.maxes \
	-offvalue 0 \
	-onvalue 1 \
	-variable [::itcl::scope mShowModelAxes] \
	-command [::itcl::code $this showModelAxes] \
	-state disabled
    $itk_component(menubar) menuconfigure .modes.gplane \
	-offvalue 0 \
	-onvalue 1 \
	-variable [::itcl::scope mShowGroundPlane] \
	-command [::itcl::code $this showGroundPlane] \
	-state disabled
    $itk_component(menubar) menuconfigure .modes.plabels \
	-offvalue 0 \
	-onvalue 1 \
	-variable [::itcl::scope mShowPrimitiveLabels] \
	-command [::itcl::code $this showPrimitiveLabels] \
	-state disabled
    $itk_component(menubar) menuconfigure .modes.vparams \
	-offvalue 0 \
	-onvalue 1 \
	-variable [::itcl::scope mShowViewingParams] \
	-command [::itcl::code $this showViewParams] \
	-state disabled
    $itk_component(menubar) menuconfigure .modes.scale \
	-offvalue 0 \
	-onvalue 1 \
	-variable [::itcl::scope mShowScale] \
	-command [::itcl::code $this showScale] \
	-state disabled
    $itk_component(menubar) menuconfigure .modes.light \
	-offvalue 0 \
	-onvalue 1 \
	-variable [::itcl::scope mLighting] \
	-command [::itcl::code $this doLighting] \
	-state disabled
    $itk_component(menubar) menuconfigure .modes.grid \
	-offvalue 0 \
	-onvalue 1 \
	-variable [::itcl::scope mShowGrid] \
	-command [::itcl::code $this showGrid] \
	-state disabled
    $itk_component(menubar) menuconfigure .modes.sgrid \
	-offvalue 0 \
	-onvalue 1 \
	-variable [::itcl::scope mSnapGrid] \
	-command [::itcl::code $this snapGrid] \
	-state disabled
    $itk_component(menubar) menuconfigure .modes.adc \
	-offvalue 0 \
	-onvalue 1 \
	-variable [::itcl::scope mShowADC] \
	-command [::itcl::code $this showADC] \
	-state disabled
}


::itcl::body Archer::buildEmbeddedRaytraceMenu {} {
    $itk_component(menubar) add menubutton raytrace \
	-text "Raytrace" -menu {
	    options -tearoff 0

	    cascade rt -label "rt" -menu {
		command rt512 -label "512x512" \
		    -helpstr "Render the current view with rt -s 512."
		command rt1024 -label "1024x1024" \
		    -helpstr "Render the current view with rt -s 1024."
		command rtwinsize -label "Window Size" \
		    -helpstr "Render the current view with rt using the window size."
	    }

	    cascade rtcheck -label "rtcheck" -menu {
		command rtcheck50 -label "50x50" \
		    -helpstr "Run rtcheck -s 50."
		command rtcheck100 -label "100x100" \
		    -helpstr "Run rtcheck -s 100."
		command rtcheck256 -label "256x256" \
		    -helpstr "Run rtcheck -s 256."
		command rtcheck512 -label "512x512" \
		    -helpstr "Run rtcheck -s 512."
	    }

	    cascade rtedge -label "rtedge" -menu {
		command rtedge512 -label "512x512" \
		    -helpstr "Render the current view with rtedge -s 512."
		command rtedge1024 -label "1024x1024" \
		    -helpstr "Render the current view with rtedge -s 1024."
		command rtedgewinsize -label "Window Size" \
		    -helpstr "Render the current view with rtedge using the window size."
	    }

	    command nirt -label "nirt" \
		-helpstr "Fire nirt at current view."
	}

    $itk_component(menubar) menuconfigure .raytrace.rt \
	-state disabled
    $itk_component(menubar) menuconfigure .raytrace.rt.rt512 \
	-command [::itcl::code $this launchRtApp rt 512]
    $itk_component(menubar) menuconfigure .raytrace.rt.rt1024 \
	-command [::itcl::code $this launchRtApp rt 1024]
    $itk_component(menubar) menuconfigure .raytrace.rt.rtwinsize \
	-command [::itcl::code $this launchRtApp rt window]

    $itk_component(menubar) menuconfigure .raytrace.rtcheck \
	-state disabled
    $itk_component(menubar) menuconfigure .raytrace.rtcheck.rtcheck50 \
	-command [::itcl::code $this launchRtApp rtcheck 50]
    $itk_component(menubar) menuconfigure .raytrace.rtcheck.rtcheck100 \
	-command [::itcl::code $this launchRtApp rtcheck 100]
    $itk_component(menubar) menuconfigure .raytrace.rtcheck.rtcheck256 \
	-command [::itcl::code $this launchRtApp rtcheck 256]
    $itk_component(menubar) menuconfigure .raytrace.rtcheck.rtcheck512 \
	-command [::itcl::code $this launchRtApp rtcheck 512]

    $itk_component(menubar) menuconfigure .raytrace.rtedge \
	-state disabled
    $itk_component(menubar) menuconfigure .raytrace.rtedge.rtedge512 \
	-command [::itcl::code $this launchRtApp rtedge 512]
    $itk_component(menubar) menuconfigure .raytrace.rtedge.rtedge1024 \
	-command [::itcl::code $this launchRtApp rtedge 1024]
    $itk_component(menubar) menuconfigure .raytrace.rtedge.rtedgewinsize \
	-command [::itcl::code $this launchRtApp rtedge window]

    $itk_component(menubar) menuconfigure .raytrace.nirt \
	-command [::itcl::code $this launchNirt] \
	-state disabled
}


::itcl::body Archer::buildModesMenu {{_prefix ""}} {
    itk_component add ${_prefix}modesmenu {
	menu $itk_component(menubar).${_prefix}modesmenu \
	    -tearoff 0
    } {
	keep -background
    }

    itk_component add ${_prefix}activepanemenu {
	menu $itk_component(${_prefix}modesmenu).${_prefix}activepanemenu \
	    -tearoff 0
    } {
	keep -background
    }
    set i 0
    $itk_component(${_prefix}activepanemenu) add radiobutton \
	-label "Upper Left" \
	-value $i \
	-variable [::itcl::scope mActivePane] \
	-command [::itcl::code $this setActivePane ul]
    incr i
    $itk_component(${_prefix}activepanemenu) add radiobutton \
	-label "Upper Right" \
	-value $i \
	-variable [::itcl::scope mActivePane] \
	-command [::itcl::code $this setActivePane ur]
    set mActivePane $i
    incr i
    $itk_component(${_prefix}activepanemenu) add radiobutton \
	-label "Lower Left" \
	-value $i \
	-variable [::itcl::scope mActivePane] \
	-command [::itcl::code $this setActivePane ll]
    incr i
    $itk_component(${_prefix}activepanemenu) add radiobutton \
	-label "Lower Right" \
	-value $i \
	-variable [::itcl::scope mActivePane] \
	-command [::itcl::code $this setActivePane lr]

    itk_component add ${_prefix}comppickmenu {
	menu $itk_component(${_prefix}modesmenu).${_prefix}comppickmenu \
	    -tearoff 0
    } {
	keep -background
    }

    $itk_component(${_prefix}comppickmenu) add radiobutton \
	-command [::itcl::code $this initCompPick] \
	-label "Tree Select" \
	-value $COMP_PICK_TREE_SELECT_MODE \
	-variable [::itcl::scope mCompPickMode]
    $itk_component(${_prefix}comppickmenu) add radiobutton \
	-command [::itcl::code $this initCompPick] \
	-label "Get Object Name" \
	-value $COMP_PICK_NAME_MODE \
	-variable [::itcl::scope mCompPickMode]
    $itk_component(${_prefix}comppickmenu) add radiobutton \
	-command [::itcl::code $this initCompPick] \
	-label "Erase Object" \
	-value $COMP_PICK_ERASE_MODE \
	-variable [::itcl::scope mCompPickMode]
    $itk_component(${_prefix}comppickmenu) add radiobutton \
	-command [::itcl::code $this initCompPick] \
	-label "Bot Split" \
	-value $COMP_PICK_BOT_SPLIT_MODE \
	-variable [::itcl::scope mCompPickMode]
    $itk_component(${_prefix}comppickmenu) add radiobutton \
	-command [::itcl::code $this initCompPick] \
	-label "Bot Sync" \
	-value $COMP_PICK_BOT_SYNC_MODE \
	-variable [::itcl::scope mCompPickMode]
    $itk_component(${_prefix}comppickmenu) add radiobutton \
	-command [::itcl::code $this initCompPick] \
	-label "Bot Flip" \
	-value $COMP_PICK_BOT_FLIP_MODE \
	-variable [::itcl::scope mCompPickMode]

    $itk_component(${_prefix}modesmenu) add cascade \
	-label "Active Pane" \
	-menu $itk_component(${_prefix}activepanemenu) \
	-state disabled
    $itk_component(${_prefix}modesmenu) add cascade \
	-label "Comp Pick Mode" \
	-menu $itk_component(${_prefix}comppickmenu)
    $itk_component(${_prefix}modesmenu) add checkbutton \
	-label "Quad View" \
	-offvalue 0 \
	-onvalue 1 \
	-variable [::itcl::scope mMultiPane] \
	-command [::itcl::code $this doMultiPane] \
	-state disabled
    $itk_component(${_prefix}modesmenu) add separator
    $itk_component(${_prefix}modesmenu) add checkbutton \
	-label "View Axes" \
	-offvalue 0 \
	-onvalue 1 \
	-variable [::itcl::scope mShowViewAxes] \
	-command [::itcl::code $this showViewAxes] \
	-state disabled
    $itk_component(${_prefix}modesmenu) add checkbutton \
	-label "Model Axes" \
	-offvalue 0 \
	-onvalue 1 \
	-variable [::itcl::scope mShowModelAxes] \
	-command [::itcl::code $this showModelAxes] \
	-state disabled
    $itk_component(${_prefix}modesmenu) add checkbutton \
	-label "Ground Plane" \
	-offvalue 0 \
	-onvalue 1 \
	-variable [::itcl::scope mShowGroundPlane] \
	-command [::itcl::code $this showGroundPlane] \
	-state disabled
    $itk_component(${_prefix}modesmenu) add checkbutton \
	-label "Primitive Labels" \
	-offvalue 0 \
	-onvalue 1 \
	-variable [::itcl::scope mShowPrimitiveLabels] \
	-command [::itcl::code $this showPrimitiveLabels] \
	-state disabled
    $itk_component(${_prefix}modesmenu) add checkbutton \
	-label "Viewing Parameters" \
	-offvalue 0 \
	-onvalue 1 \
	-variable [::itcl::scope mShowViewingParams] \
	-command [::itcl::code $this showViewParams] \
	-state disabled
    $itk_component(${_prefix}modesmenu) add checkbutton \
	-label "Scale" \
	-offvalue 0 \
	-onvalue 1 \
	-variable [::itcl::scope mShowScale] \
	-command [::itcl::code $this showScale] \
	-state disabled
    $itk_component(${_prefix}modesmenu) add checkbutton \
	-label "Lighting" \
	-offvalue 0 \
	-onvalue 1 \
	-variable [::itcl::scope mLighting] \
	-command [::itcl::code $this doLighting] \
	-state disabled
    $itk_component(${_prefix}modesmenu) add checkbutton \
	-label "Grid" \
	-offvalue 0 \
	-onvalue 1 \
	-variable [::itcl::scope mShowGrid] \
	-command [::itcl::code $this showGrid] \
	-state disabled
    $itk_component(${_prefix}modesmenu) add checkbutton \
	-label "Snap Grid" \
	-offvalue 0 \
	-onvalue 1 \
	-variable [::itcl::scope mSnapGrid] \
	-command [::itcl::code $this snapGrid] \
	-state disabled
    $itk_component(${_prefix}modesmenu) add checkbutton \
	-label "Angle/Distance Cursor" \
	-offvalue 0 \
	-onvalue 1 \
	-variable [::itcl::scope mShowADC] \
	-command [::itcl::code $this showADC] \
	-state disabled
}


::itcl::body Archer::activateMenusEtc {} {
    if {!$mViewOnly} {
	updateRaytraceButtons 1

	if {$ArcherCore::inheritFromToplevel} {
	    if {$mSeparateCommandWindow} {
		set plist [list {} $mSepCmdPrefix]
	    } else {
		set plist {{}}
	    }

	    foreach prefix $plist {
		$itk_component(${prefix}filemenu) entryconfigure "Raytrace Control Panel..." -state normal

		$itk_component(${prefix}displaymenu) entryconfigure "Standard Views" -state normal
		$itk_component(${prefix}displaymenu) entryconfigure "Reset" -state normal
		$itk_component(${prefix}displaymenu) entryconfigure "Autoview" -state normal
		$itk_component(${prefix}displaymenu) entryconfigure "Center..." -state normal
		$itk_component(${prefix}displaymenu) entryconfigure "Clear" -state normal
		$itk_component(${prefix}displaymenu) entryconfigure "Refresh" -state normal

		$itk_component(${prefix}modesmenu) entryconfigure "Active Pane" -state normal
		$itk_component(${prefix}modesmenu) entryconfigure "Quad View" -state normal
		$itk_component(${prefix}modesmenu) entryconfigure "View Axes" -state normal
		$itk_component(${prefix}modesmenu) entryconfigure "Model Axes" -state normal
		$itk_component(${prefix}modesmenu) entryconfigure "Ground Plane" -state normal
		$itk_component(${prefix}modesmenu) entryconfigure "Primitive Labels" -state normal
		$itk_component(${prefix}modesmenu) entryconfigure "Viewing Parameters" -state normal
		$itk_component(${prefix}modesmenu) entryconfigure "Scale" -state normal
		$itk_component(${prefix}modesmenu) entryconfigure "Lighting" -state normal
		$itk_component(${prefix}modesmenu) entryconfigure "Grid" -state normal
		$itk_component(${prefix}modesmenu) entryconfigure "Snap Grid" -state normal
		$itk_component(${prefix}modesmenu) entryconfigure "Angle/Distance Cursor" -state normal

		$itk_component(${prefix}raytracemenu) entryconfigure "rt" -state normal
		$itk_component(${prefix}raytracemenu) entryconfigure "rtcheck" -state normal
		$itk_component(${prefix}raytracemenu) entryconfigure "rtedge" -state normal
		$itk_component(${prefix}raytracemenu) entryconfigure "nirt" -state normal
	    }
	} else {
	    $itk_component(menubar) menuconfigure .file.rt -state normal

	    $itk_component(menubar) menuconfigure .display.standard -state normal
	    $itk_component(menubar) menuconfigure .display.reset -state normal
	    $itk_component(menubar) menuconfigure .display.autoview -state normal
	    $itk_component(menubar) menuconfigure .display.center -state normal
	    $itk_component(menubar) menuconfigure .display.clear -state normal
	    $itk_component(menubar) menuconfigure .display.refresh -state normal

	    $itk_component(menubar) menuconfigure .modes.activepane -state normal
	    $itk_component(menubar) menuconfigure .modes.quad -state normal
	    $itk_component(menubar) menuconfigure .modes.vaxes -state normal
	    $itk_component(menubar) menuconfigure .modes.maxes -state normal
	    $itk_component(menubar) menuconfigure .modes.gplane -state normal
	    $itk_component(menubar) menuconfigure .modes.plabels -state normal
	    $itk_component(menubar) menuconfigure .modes.vparams -state normal
	    $itk_component(menubar) menuconfigure .modes.cdot -state normal
	    $itk_component(menubar) menuconfigure .modes.scale -state normal
	    $itk_component(menubar) menuconfigure .modes.light -state normal
	    $itk_component(menubar) menuconfigure .modes.grid -state normal
	    $itk_component(menubar) menuconfigure .modes.sgrid -state normal
	    $itk_component(menubar) menuconfigure .modes.adc -state normal

	    $itk_component(menubar) menuconfigure .raytrace.rt -state normal
	    $itk_component(menubar) menuconfigure .raytrace.rtcheck -state normal
	    $itk_component(menubar) menuconfigure .raytrace.rtedge -state normal
	    $itk_component(menubar) menuconfigure .raytrace.nirt -state normal
	}
    }
}


################################### Modes Section ###################################

::itcl::body Archer::initMode {{_updateFractions 0}} {
    if {$_updateFractions} {
	updateHPaneFractions
	updateVPaneFractions
    }

    if {$ArcherCore::inheritFromToplevel == 0} {
	pack forget $itk_component(menubar)
	::itcl::delete object $itk_component(menubar)
	buildEmbeddedMenubar
	pack $itk_component(menubar) -side top -fill x -padx 1 -before $itk_component(south)
    } else {
	updateUtilityMenu
    }

    updateWizardMenu

    if {$mTarget != "" &&
	$mBindingMode == "Default"} {
	$itk_component(primaryToolbar) itemconfigure edit_rotate -state normal
	$itk_component(primaryToolbar) itemconfigure edit_translate -state normal
	$itk_component(primaryToolbar) itemconfigure edit_scale -state normal
	$itk_component(primaryToolbar) itemconfigure edit_center -state normal
    }

    $itk_component(hpane) show bottomView
    $itk_component(hpane) fraction $mHPaneFraction1 $mHPaneFraction2
    $itk_component(vpane) show attrView

    # How screwed up is this?
    $itk_component(vpane) fraction $mVPaneFraction3 $mVPaneFraction4 $mVPaneFraction5
    update
    after idle $itk_component(vpane) fraction $mVPaneFraction3 $mVPaneFraction4 $mVPaneFraction5
}


################################### Object Edit Section ###################################


::itcl::body Archer::initEdit {{_initEditMode 1}} {
    if {[catch {gedCmd get_type $mSelectedObj} mSelectedObjType]} {
	if {![info exists itk_component(invalidView)]} {
	    buildInvalidObjEditView
	}

	initInvalidObjEditView $mSelectedObj
	return
    }

    if {$mSelectedObjType != "bot"} {
	set odata [lrange [gedCmd get $mSelectedObj] 1 end]
    } else {
	set odata ""
    }

    if {$_initEditMode && [info exists GeometryEditFrame::mEditCommand]} {
	set GeometryEditFrame::mEditMode 0
	set GeometryEditFrame::mEditClass $GeometryEditFrame::EDIT_CLASS_NONE
	set GeometryEditFrame::mEditCommand ""
	set GeometryEditFrame::mEditParam1 0
	set GeometryEditFrame::mEditParam2 0
	set GeometryEditFrame::mEditPCommand ""
    }

    switch -- $mSelectedObjType {
	"arb4" {
	    if {![info exists itk_component(arb4View)]} {
		buildArb4EditView
	    }
	    initArb4EditView $odata
	}
	"arb5" {
	    if {![info exists itk_component(arb5View)]} {
		buildArb5EditView
	    }
	    initArb5EditView $odata
	}
	"arb6" {
	    if {![info exists itk_component(arb6View)]} {
		buildArb6EditView
	    }
	    initArb6EditView $odata
	}
	"arb7" {
	    if {![info exists itk_component(arb7View)]} {
		buildArb7EditView
	    }
	    initArb7EditView $odata
	}
	"arb8" {
	    if {![info exists itk_component(arb8View)]} {
		buildArb8EditView
	    }
	    initArb8EditView $odata
	}
	"bot" {
	    if {![info exists itk_component(botView)]} {
		buildBotEditView
	    }
	    initBotEditView $odata
	}
	"comb" {
	    if {![info exists itk_component(combView)]} {
		buildCombEditView
	    }
	    initCombEditView $odata
	}
	"ell" {
	    if {![info exists itk_component(ellView)]} {
		buildEllEditView
	    }
	    initEllEditView $odata
	}
	"ehy" {
	    if {![info exists itk_component(ehyView)]} {
		buildEhyEditView
	    }
	    initEhyEditView $odata
	}
	"epa" {
	    if {![info exists itk_component(epaView)]} {
		buildEpaEditView
	    }
	    initEpaEditView $odata
	}
	"eto" {
	    if {![info exists itk_component(etoView)]} {
		buildEtoEditView
	    }
	    initEtoEditView $odata
	}
	"extrude" {
	    if {![info exists itk_component(extrudeView)]} {
		buildExtrudeEditView
	    }
	    initExtrudeEditView $odata
	}
	"grip" {
	    if {![info exists itk_component(gripView)]} {
		buildGripEditView
	    }
	    initGripEditView $odata
	}
	"half" {
	    if {![info exists itk_component(halfView)]} {
		buildHalfEditView
	    }
	    initHalfEditView $odata
	}
	"hyp" {
	    if {![info exists itk_component(hypView)]} {
		buildHypEditView
	    }
	    initHypEditView $odata
	}
	"part" {
	    if {![info exists itk_component(partView)]} {
		buildPartEditView
	    }
	    initPartEditView $odata
	}
	"pipe" {
	    if {![info exists itk_component(pipeView)]} {
		buildPipeEditView
	    }
	    initPipeEditView $odata
	}
	"rpc" {
	    if {![info exists itk_component(rpcView)]} {
		buildRpcEditView
	    }
	    initRpcEditView $odata
	}
	"rhc" {
	    if {![info exists itk_component(rhcView)]} {
		buildRhcEditView
	    }
	    initRhcEditView $odata
	}
	"sketch" {
	    if {![info exists itk_component(sketchView)]} {
		buildSketchEditView
	    }
	    initSketchEditView $odata
	}
	"sph" {
	    if {![info exists itk_component(sphView)]} {
		buildSphereEditView
	    }
	    initSphereEditView $odata
	}
	"superell" {
	    if {![info exists itk_component(superellView)]} {
		buildSuperellEditView
	    }
	    initSuperellEditView $odata
	}
	"tgc" {
	    if {![info exists itk_component(tgcView)]} {
		buildTgcEditView
	    }
	    initTgcEditView $odata
	}
	"tor" {
	    if {![info exists itk_component(torView)]} {
		buildTorusEditView
	    }
	    initTorusEditView $odata
	}
    }
}


################################### Object Edit via Mouse Section ###################################

::itcl::body Archer::beginObjRotate {} {
    set obj $mSelectedObjPath

    if {$obj == ""} {
	set mDefaultBindingMode $VIEW_ROTATE_MODE
	beginViewRotate
	return
    }

    if {$GeometryEditFrame::mEditClass != $GeometryEditFrame::EDIT_CLASS_ROT} {
	initEdit
    }

    $itk_component(ged) init_button_no_op 2

    foreach dname {ul ur ll lr} {
	set win [$itk_component(ged) component $dname]

	if {$GeometryEditFrame::mEditCommand != ""} {
	    if {$GeometryEditFrame::mEditParam2 != 0} {
		bind $win <1> "$itk_component(ged) pane_$GeometryEditFrame::mEditCommand\_mode $dname $obj $GeometryEditFrame::mEditParam1 $GeometryEditFrame::mEditParam2 %x %y; break"
	    } else {
		bind $win <1> "$itk_component(ged) pane_$GeometryEditFrame::mEditCommand\_mode $dname $obj $GeometryEditFrame::mEditParam1 %x %y; break"
	    }
	} else {
	    bind $win <1> "$itk_component(ged) pane_orotate_mode $dname $obj %x %y; break"
	}

	bind $win <ButtonRelease-1> "[::itcl::code $this endObjRotate $dname $obj]; break"
    }

    $itk_component(ged) rect lwidth 0
}


::itcl::body Archer::beginObjScale {} {
    set obj $mSelectedObjPath

    if {$obj == ""} {
	set mDefaultBindingMode $VIEW_ROTATE_MODE
	beginViewRotate
	return
    }

    if {$GeometryEditFrame::mEditClass != $GeometryEditFrame::EDIT_CLASS_SCALE} {
	initEdit
    }

    $itk_component(ged) init_button_no_op 2

    foreach dname {ul ur ll lr} {
	set win [$itk_component(ged) component $dname]

	if {$GeometryEditFrame::mEditCommand != ""} {
	    bind $win <1> "$itk_component(ged) pane_$GeometryEditFrame::mEditCommand\_mode $dname $obj $GeometryEditFrame::mEditParam1 %x %y; break"
	} else {
	    bind $win <1> "$itk_component(ged) pane_oscale_mode $dname $obj %x %y; break"
	}

	bind $win <ButtonRelease-1> "[::itcl::code $this endObjScale $dname $obj]; break"
    }

    $itk_component(ged) rect lwidth 0
}


::itcl::body Archer::beginObjTranslate {} {
    set obj $mSelectedObjPath

    if {$obj == ""} {
	set mDefaultBindingMode $VIEW_ROTATE_MODE
	beginViewRotate
	return
    }

    if {$GeometryEditFrame::mEditClass != $GeometryEditFrame::EDIT_CLASS_TRANS} {
	initEdit
    }

    $itk_component(ged) init_button_no_op 2
    set ::GeometryEditFrame::mEditLastTransMode $OBJECT_TRANSLATE_MODE

    foreach dname {ul ur ll lr} {
	set win [$itk_component(ged) component $dname]

	if {$GeometryEditFrame::mEditCommand != ""} {
	    bind $win <1> "$itk_component(ged) pane_$GeometryEditFrame::mEditCommand\_mode $dname $obj $GeometryEditFrame::mEditParam1 %x %y; break"
	} else {
	    bind $win <1> "$itk_component(ged) pane_otranslate_mode $dname $obj %x %y; break"
	}

	bind $win <ButtonRelease-1> "[::itcl::code $this endObjTranslate $dname $obj %x %y]; break"
    }

    $itk_component(ged) rect lwidth 0
}


::itcl::body Archer::beginObjCenter {} {
    set obj $mSelectedObjPath

    if {$obj == ""} {
	set mDefaultBindingMode $VIEW_ROTATE_MODE
	beginViewRotate
	return
    }

    if {$GeometryEditFrame::mEditClass != $GeometryEditFrame::EDIT_CLASS_TRANS} {
	initEdit
    }

    $itk_component(ged) init_button_no_op 2
    set ::GeometryEditFrame::mEditLastTransMode $OBJECT_CENTER_MODE

    foreach dname {ul ur ll lr} {
	set win [$itk_component(ged) component $dname]
	bind $win <1> "[::itcl::code $this handleObjCenter $dname $obj %x %y]; break"
	bind $win <ButtonRelease-1> "[::itcl::code $this endObjCenter $obj]; break"
    }

    $itk_component(ged) rect lwidth 0
}


::itcl::body Archer::endObjCenter {_obj} {
    set mNeedSave 1
    updateSaveMode
    initEdit 0

    set center [$itk_component(ged) ocenter $_obj]
    addHistory "ocenter $_obj $center"
}


::itcl::body Archer::endObjRotate {dname obj} {
    $itk_component(ged) pane_idle_mode $dname
    set mNeedSave 1
    updateSaveMode
    initEdit 0

    #XXX Need code to track overall transformation
    if {[info exists itk_component(ged)]} {
	#addHistory "orotate obj rx ry rz"
    }
}


::itcl::body Archer::endObjScale {dname obj} {
    $itk_component(ged) pane_idle_mode $dname
    set mNeedSave 1
    updateSaveMode
    initEdit 0

    #XXX Need code to track overall transformation
    if {[info exists itk_component(ged)]} {
	#addHistory "oscale obj sf"
    }
}


::itcl::body Archer::endObjTranslate {_dm _obj _mx _my} {
    $itk_component(ged) pane_idle_mode $_dm
    handleObjCenter $_dm $_obj $_mx $_my 
    endObjCenter $_obj
}


::itcl::body Archer::handleObjCenter {_dm _obj _mx _my} {
    set ocenter [gedCmd ocenter $_obj]
    set ocenter [vscale $ocenter [gedCmd local2base]]
    set ovcenter [eval gedCmd pane_m2v_point $_dm $ocenter]

    # This is the updated view center (i.e. we keep the original view Z)
    set vcenter [gedCmd pane_screen2view $_dm $_mx $_my]

    set vx [lindex $vcenter 0]
    set vy [lindex $vcenter 1]

    set vl [gedCmd pane_snap_view $_dm $vx $vy]
    set vx [lindex $vl 0]
    set vy [lindex $vl 1]
    set vcenter [list $vx $vy [lindex $ovcenter 2]]

    set ocenter [vscale [eval gedCmd pane_v2m_point $_dm $vcenter] [gedCmd base2local]]

    set ret [catch {
	if {$GeometryEditFrame::mEditCommand != ""} {
	    gedCmd $GeometryEditFrame::mEditCommand $_obj $GeometryEditFrame::mEditParam1 $ocenter
	} else {
	    eval gedCmd ocenter $_obj $ocenter
	}
    } msg]

    redrawObj $_obj 0
    initEdit 0

    if {$ret} {
	putString $msg
    }
}


################################### Object Views Section ###################################


::itcl::body Archer::buildArb4EditView {} {
    set parent $itk_component(objEditView)
    itk_component add arb4View {
	Arb4EditFrame $parent.arb4view \
	    -units "mm"
    } {}
}


::itcl::body Archer::buildArb5EditView {} {
    set parent $itk_component(objEditView)
    itk_component add arb5View {
	Arb5EditFrame $parent.arb5view \
	    -units "mm"
    } {}
}


::itcl::body Archer::buildArb6EditView {} {
    set parent $itk_component(objEditView)
    itk_component add arb6View {
	Arb6EditFrame $parent.arb6view \
	    -units "mm"
    } {}
}


::itcl::body Archer::buildArb7EditView {} {
    set parent $itk_component(objEditView)
    itk_component add arb7View {
	Arb7EditFrame $parent.arb7view \
	    -units "mm"
    } {}
}


::itcl::body Archer::buildArb8EditView {} {
    set parent $itk_component(objEditView)
    itk_component add arb8View {
	Arb8EditFrame $parent.arb8view \
	    -units "mm"
    } {}
}


::itcl::body Archer::buildBotEditView {} {
    #XXX Not ready yet
    return

    set parent $itk_component(objEditView)
    itk_component add botView {
	BotEditFrame $parent.botview \
	    -units "mm"
    } {}
}


::itcl::body Archer::buildCombEditView {} {
    set parent $itk_component(objEditView)
    itk_component add combView {
	CombEditFrame $parent.combview \
	    -units "mm"
    } {}
}


::itcl::body Archer::buildDbAttrView {} {
    set parent [$itk_component(vpane) childsite attrView]
    $parent configure \
	-borderwidth 1 \
	-relief sunken

    itk_component add dbAttrView {
	::iwidgets::scrolledframe $parent.dbattrview \
	    -vscrollmode dynamic \
	    -hscrollmode dynamic \
	    -background $LABEL_BACKGROUND_COLOR
    } {}

    set parent [$itk_component(dbAttrView) childsite]

    itk_component add dbnamekey {
	::ttk::label $parent.namekey \
	    -font $mFontTextBold \
	    -text "Database:" -anchor e
    } {}

    itk_component add dbnameval {
	::ttk::label $parent.nameval \
	    -font $mFontText \
	    -textvariable [::itcl::scope mDbName] \
	    -anchor w \
	    -relief flat
	#	    -fg #7e7e7e
    } {}

    itk_component add dbtitlekey {
	::ttk::label $parent.titlekey \
	    -font $mFontTextBold \
	    -text "Title:" -anchor e
    } {}

    itk_component add dbtitleval {
	::ttk::label $parent.titleval \
	    -font $mFontText \
	    -textvariable [::itcl::scope mDbTitle] \
	    -anchor w \
	    -relief flat
	#	    -fg #7e7e7e
    } {}

    itk_component add dbunitskey {
	::ttk::label $parent.unitskey \
	    -font $mFontTextBold \
	    -text "Units:" -anchor e
    } {}

    itk_component add dbunitsval {
	::ttk::label $parent.unitsval \
	    -font $mFontText \
	    -textvariable [::itcl::scope mDbUnits] \
	    -anchor w \
	    -relief flat
	#	    -fg #7e7e7e
    } {}

    set i 0
    grid $itk_component(dbnamekey) $itk_component(dbnameval) \
	-row $i -sticky new
    incr i
    grid $itk_component(dbtitlekey) $itk_component(dbtitleval) \
	-row $i -sticky new
    incr i
    grid $itk_component(dbunitskey) $itk_component(dbunitsval) \
	-row $i -sticky new
    grid columnconfigure $itk_component(dbAttrView) 1 -weight 1
}


::itcl::body Archer::buildEhyEditView {} {
    set parent $itk_component(objEditView)
    itk_component add ehyView {
	EhyEditFrame $parent.ehyview \
	    -units "mm"
    } {}
}


::itcl::body Archer::buildEllEditView {} {
    set parent $itk_component(objEditView)
    itk_component add ellView {
	EllEditFrame $parent.ellview \
	    -units "mm"
    } {}
}


::itcl::body Archer::buildEpaEditView {} {
    set parent $itk_component(objEditView)
    itk_component add epaView {
	EpaEditFrame $parent.epaview \
	    -units "mm"
    } {}
}


::itcl::body Archer::buildEtoEditView {} {
    set parent $itk_component(objEditView)
    itk_component add etoView {
	EtoEditFrame $parent.etoview \
	    -units "mm"
    } {}
}


::itcl::body Archer::buildExtrudeEditView {} {
    set parent $itk_component(objEditView)
    itk_component add extrudeView {
	ExtrudeEditFrame $parent.extrudeview \
	    -units "mm"
    } {}
}


::itcl::body Archer::buildGripEditView {} {
    set parent $itk_component(objEditView)
    itk_component add gripView {
	GripEditFrame $parent.gripview \
	    -units "mm"
    } {}
}


::itcl::body Archer::buildHalfEditView {} {
    set parent $itk_component(objEditView)
    itk_component add halfView {
	HalfEditFrame $parent.halfview \
	    -units "mm"
    } {}
}


::itcl::body Archer::buildHypEditView {} {
    set parent $itk_component(objEditView)
    itk_component add hypView {
	HypEditFrame $parent.hypview \
	    -units "mm"
    } {}
}


::itcl::body Archer::buildObjAttrView {} {
    set parent [$itk_component(vpane) childsite attrView]
    itk_component add objAttrView {
	::ttk::frame $parent.objattrview
    } {}

    itk_component add objAttrText {
	::iwidgets::scrolledtext $itk_component(objAttrView).objattrtext \
	    -vscrollmode dynamic \
	    -hscrollmode dynamic \
	    -wrap none \
	    -state disabled \
	    -borderwidth 1 \
	    -relief sunken \
	    -background $LABEL_BACKGROUND_COLOR
    } {}

    pack $itk_component(objAttrText) -expand yes -fill both
}


::itcl::body Archer::buildObjEditView {} {
    set parent [$itk_component(vpane) childsite attrView]
    itk_component add objEditView {
	::ttk::frame $parent.objeditview \
	    -borderwidth 1 \
	    -relief sunken
    } {}
}


::itcl::body Archer::buildObjToolView {} {
    set parent [$itk_component(vpane) childsite attrView]
    itk_component add objToolView {
	::ttk::frame $parent.objtoolview \
	    -borderwidth 1 \
	    -relief sunken
    } {}

    set parent $itk_component(objToolView)
    itk_component add compPickF {
	::ttk::labelframe $parent.compPickF \
	    -text "Comp Pick Modes" \
	    -labelanchor n
    } {}

    set parent $itk_component(compPickF)
    itk_component add compPickTreeSelectRB {
	::ttk::radiobutton $parent.compPickTreeSelectRB \
	    -command [::itcl::code $this initCompPick] \
	    -text "Tree Select" \
	    -value $COMP_PICK_TREE_SELECT_MODE \
	    -variable [::itcl::scope mCompPickMode]
    } {}

    itk_component add compPickNameRB {
	::ttk::radiobutton $parent.compPickNameRB \
	    -command [::itcl::code $this initCompPick] \
	    -text "Get Object Name" \
	    -value $COMP_PICK_NAME_MODE \
	    -variable [::itcl::scope mCompPickMode]
    } {}

    itk_component add compPickEraseRB {
	::ttk::radiobutton $parent.compPickEraseRB \
	    -command [::itcl::code $this initCompPick] \
	    -text "Erase Object" \
	    -value $COMP_PICK_ERASE_MODE \
	    -variable [::itcl::scope mCompPickMode]
    } {}

    itk_component add compPickBotSplitRB {
	::ttk::radiobutton $parent.compPickBotSplitRB \
	    -command [::itcl::code $this initCompPick] \
	    -text "Bot Split" \
	    -value $COMP_PICK_BOT_SPLIT_MODE \
	    -variable [::itcl::scope mCompPickMode]
    } {}

    itk_component add compPickBotSyncRB {
	::ttk::radiobutton $parent.compPickBotSyncRB \
	    -command [::itcl::code $this initCompPick] \
	    -text "Bot Sync" \
	    -value $COMP_PICK_BOT_SYNC_MODE \
	    -variable [::itcl::scope mCompPickMode]
    } {}

    itk_component add compPickBotFlipRB {
	::ttk::radiobutton $parent.compPickBotFlipRB \
	    -command [::itcl::code $this initCompPick] \
	    -text "Bot Flip" \
	    -value $COMP_PICK_BOT_FLIP_MODE \
	    -variable [::itcl::scope mCompPickMode]
    } {}

    grid $itk_component(compPickTreeSelectRB) -sticky w
    grid $itk_component(compPickNameRB) -sticky w
    grid $itk_component(compPickEraseRB) -sticky w
    grid $itk_component(compPickBotSplitRB) -sticky w
    grid $itk_component(compPickBotSyncRB) -sticky w
    grid $itk_component(compPickBotFlipRB) -sticky w


    set parent $itk_component(objToolView)
    itk_component add botToolsF {
	::ttk::labelframe $parent.botToolsF \
	    -text "Bot Tools" \
	    -labelanchor n
    } {}

    set parent $itk_component(botToolsF)
    itk_component add botSplitAllB {
	::ttk::button $parent.botSplitAllB \
	    -text "Split All Bots" \
	    -command [::itcl::code $this bot_split_all_wrapper]
    } {}

    itk_component add botSyncAllB {
	::ttk::button $parent.botSyncAllB \
	    -text "Sync All Bots" \
	    -command [::itcl::code $this bot_sync_all_wrapper]
    } {}

    itk_component add botFlipCheckAllB {
	::ttk::button $parent.botFlipCheckAllB \
	    -text "Flip Check All Bots" \
	    -command [::itcl::code $this bot_flip_check_all_wrapper]
    } {}

    itk_component add botFixAllB {
	::ttk::button $parent.botFixAllB \
	    -text "Fix All Bots" \
	    -command [::itcl::code $this bot_fix_all_wrapper]
    } {}

    grid $itk_component(botSplitAllB) -sticky ew
    grid $itk_component(botSyncAllB) -sticky ew
    grid $itk_component(botFlipCheckAllB) -sticky ew
    grid $itk_component(botFixAllB) -sticky ew
    grid columnconfigure $itk_component(botToolsF) 0 -weight 1


    set i 0
    grid $itk_component(compPickF) -row $i -pady 4 -sticky ew
    incr i
    grid $itk_component(botToolsF) -row $i -pady 4 -sticky ew
    incr i
    grid rowconfigure $itk_component(objToolView) $i -weight 1
    grid columnconfigure $itk_component(objToolView) 0 -weight 1
}


::itcl::body Archer::buildObjViewToolbar {} {
    set parent [$itk_component(vpane) childsite attrView]
    itk_component add objViewToolbar {
	::iwidgets::toolbar $parent.objViewToolbar \
	    -helpvariable [::itcl::scope mStatusStr] \
	    -balloonfont "{CG Times} 8" \
	    -balloonbackground \#ffffdd \
	    -borderwidth 1 \
	    -orient horizontal \
	    -background $LABEL_BACKGROUND_COLOR
    } {
	# XXX If uncommented, the following line hoses things
	#usual
    }

    $itk_component(objViewToolbar) add radiobutton objEditView \
	-helpstr "Object edit mode" \
	-balloonstr "Object edit mode" \
	-variable [::itcl::scope mObjViewMode] \
	-value $OBJ_EDIT_VIEW_MODE \
	-command [::itcl::code $this initObjEditView]

    $itk_component(objViewToolbar) add radiobutton objAttrView \
	-helpstr "Object text mode" \
	-balloonstr "Object text mode" \
	-variable [::itcl::scope mObjViewMode] \
	-value $OBJ_ATTR_VIEW_MODE \
	-command [::itcl::code $this initObjAttrView]

    $itk_component(objViewToolbar) add radiobutton objToolView \
	-helpstr "Tool view mode" \
	-balloonstr "Tool view mode" \
	-variable [::itcl::scope mObjViewMode] \
	-value $OBJ_TOOL_VIEW_MODE \
	-command [::itcl::code $this initObjToolView]
}


::itcl::body Archer::buildPartEditView {} {
    set parent $itk_component(objEditView)
    itk_component add partView {
	PartEditFrame $parent.partview \
	    -units "mm"
    } {}
}


::itcl::body Archer::buildPipeEditView {} {
    set parent $itk_component(objEditView)
    itk_component add pipeView {
     	PipeEditFrame $parent.pipeview \
	    -units "mm"
    } {}
}


::itcl::body Archer::buildRhcEditView {} {
    set parent $itk_component(objEditView)
    itk_component add rhcView {
	RhcEditFrame $parent.rhcview \
	    -units "mm"
    } {}
}


::itcl::body Archer::buildRpcEditView {} {
    set parent $itk_component(objEditView)
    itk_component add rpcView {
	RpcEditFrame $parent.rpcview \
	    -units "mm"
    } {}
}


::itcl::body Archer::buildSketchEditView {} {
    #XXX Not ready yet
    return

    #     set parent $itk_component(objEditView)
    #     itk_component add sketchView {
    # 	SketchEditFrame $parent.sketchview \
	# 	    -units "mm"
    #     } {}
}


::itcl::body Archer::buildSphereEditView {} {
    set parent $itk_component(objEditView)
    itk_component add sphView {
	SphereEditFrame $parent.sphview \
	    -units "mm"
    } {}
}


::itcl::body Archer::buildSuperellEditView {} {
    set parent $itk_component(objEditView)
    itk_component add superellView {
	SuperellEditFrame $parent.superellview \
	    -units "mm"
    } {}
}


::itcl::body Archer::buildTgcEditView {} {
    set parent $itk_component(objEditView)
    itk_component add tgcView {
	TgcEditFrame $parent.tgcview \
	    -units "mm"
    } {}
}


::itcl::body Archer::buildTorusEditView {} {
    set parent $itk_component(objEditView)
    itk_component add torView {
	TorusEditFrame $parent.torview \
	    -units "mm"
    } {}
}


::itcl::body Archer::buildInvalidObjEditView {} {
    set parent $itk_component(objEditView)
    itk_component add invalidView {
	::ttk::label $parent.invalidview \
	    -anchor center
    } {}
}


::itcl::body Archer::initArb4EditView {odata} {
    $itk_component(arb4View) configure \
	-geometryObject $mSelectedObj \
	-geometryObjectPath $mSelectedObjPath \
	-geometryChangedCallback [::itcl::code $this updateObjEditView] \
	-mged $itk_component(ged) \
	-labelFont $mFontText \
	-boldLabelFont $mFontTextBold \
	-entryFont $mFontText
    $itk_component(arb4View) initGeometry $odata

    pack $itk_component(arb4View) \
	-expand yes \
	-fill both
}


::itcl::body Archer::initArb5EditView {odata} {
    $itk_component(arb5View) configure \
	-geometryObject $mSelectedObj \
	-geometryObjectPath $mSelectedObjPath \
	-geometryChangedCallback [::itcl::code $this updateObjEditView] \
	-mged $itk_component(ged) \
	-labelFont $mFontText \
	-boldLabelFont $mFontTextBold \
	-entryFont $mFontText
    $itk_component(arb5View) initGeometry $odata

    pack $itk_component(arb5View) \
	-expand yes \
	-fill both
}


::itcl::body Archer::initArb6EditView {odata} {
    $itk_component(arb6View) configure \
	-geometryObject $mSelectedObj \
	-geometryObjectPath $mSelectedObjPath \
	-geometryChangedCallback [::itcl::code $this updateObjEditView] \
	-mged $itk_component(ged) \
	-labelFont $mFontText \
	-boldLabelFont $mFontTextBold \
	-entryFont $mFontText
    $itk_component(arb6View) initGeometry $odata

    pack $itk_component(arb6View) \
	-expand yes \
	-fill both
}


::itcl::body Archer::initArb7EditView {odata} {
    $itk_component(arb7View) configure \
	-geometryObject $mSelectedObj \
	-geometryObjectPath $mSelectedObjPath \
	-geometryChangedCallback [::itcl::code $this updateObjEditView] \
	-mged $itk_component(ged) \
	-labelFont $mFontText \
	-boldLabelFont $mFontTextBold \
	-entryFont $mFontText
    $itk_component(arb7View) initGeometry $odata

    pack $itk_component(arb7View) \
	-expand yes \
	-fill both
}


::itcl::body Archer::initArb8EditView {odata} {
    $itk_component(arb8View) configure \
	-geometryObject $mSelectedObj \
	-geometryObjectPath $mSelectedObjPath \
	-geometryChangedCallback [::itcl::code $this updateObjEditView] \
	-mged $itk_component(ged) \
	-labelFont $mFontText \
	-boldLabelFont $mFontTextBold \
	-entryFont $mFontText
    $itk_component(arb8View) initGeometry $odata

    pack $itk_component(arb8View) \
	-expand yes \
	-fill both
}


::itcl::body Archer::initBotEditView {odata} {
    #XXX Not ready yet
    return

    #     $itk_component(botView) configure \
	# 	-geometryObject $mSelectedObj \
	#       -geometryObjectPath $mSelectedObjPath \
	# 	-geometryChangedCallback [::itcl::code $this updateObjEditView] \
	# 	-mged $itk_component(ged) \
	# 	-labelFont $mFontText \
	# 	-boldLabelFont $mFontTextBold \
	# 	-entryFont $mFontText
    #     $itk_component(botView) initGeometry $odata

    #     pack $itk_component(botView) \
	# 	-expand yes \
	# 	-fill both
}


::itcl::body Archer::initCombEditView {odata} {
    $itk_component(combView) configure \
	-geometryObject $mSelectedObj \
	-geometryObjectPath $mSelectedObjPath \
	-geometryChangedCallback [::itcl::code $this updateCombEditView] \
	-mged $itk_component(ged) \
	-labelFont $mFontText \
	-boldLabelFont $mFontTextBold \
	-entryFont $mFontText
    $itk_component(combView) initGeometry $odata

    pack $itk_component(combView) \
	-expand yes \
	-fill both
}


::itcl::body Archer::initDbAttrView {name} {
    catch {pack forget $itk_component(dbAttrView)}
    catch {pack forget $itk_component(objViewToolbar)}
    catch {pack forget $itk_component(objAttrView)}
    catch {pack forget $itk_component(objEditView)}
    catch {pack forget $itk_component(noWizard)}
    set mNoWizardActive 0

    # delete the previous wizard instance
    if {$mWizardClass != ""} {
	::destroy $itk_component($mWizardClass)
	::destroy $itk_component(wizardUpdate)
	set mWizardClass ""
	set mWizardTop ""
	set mWizardState ""
    }

    set mDbName $name
    set mPrevObjViewMode $OBJ_ATTR_VIEW_MODE
    set mPrevSelectedObjPath ""
    set mPrevSelectedObj ""
    set mSelectedObjPath ""
    set mSelectedObj ""
    set mSelectedObjType ""
    set mPasteActive 0

    # The scrollmode options are needed so that the
    # scrollbars dynamically appear/disappear. Sheesh!
    update
    after idle $itk_component(dbAttrView) configure \
	-hscrollmode dynamic \
	-vscrollmode dynamic

    pack $itk_component(dbAttrView) -expand yes -fill both
}


::itcl::body Archer::initEhyEditView {odata} {
    $itk_component(ehyView) configure \
	-geometryObject $mSelectedObj \
	-geometryObjectPath $mSelectedObjPath \
	-geometryChangedCallback [::itcl::code $this updateObjEditView] \
	-mged $itk_component(ged) \
	-labelFont $mFontText \
	-boldLabelFont $mFontTextBold \
	-entryFont $mFontText
    $itk_component(ehyView) initGeometry $odata

    pack $itk_component(ehyView) \
	-expand yes \
	-fill both
}


::itcl::body Archer::initEllEditView {odata} {
    $itk_component(ellView) configure \
	-geometryObject $mSelectedObj \
	-geometryObjectPath $mSelectedObjPath \
	-geometryChangedCallback [::itcl::code $this updateObjEditView] \
	-mged $itk_component(ged) \
	-labelFont $mFontText \
	-boldLabelFont $mFontTextBold \
	-entryFont $mFontText
    $itk_component(ellView) initGeometry $odata

    pack $itk_component(ellView) \
	-expand yes \
	-fill both
}


::itcl::body Archer::initEpaEditView {odata} {
    $itk_component(epaView) configure \
	-geometryObject $mSelectedObj \
	-geometryObjectPath $mSelectedObjPath \
	-geometryChangedCallback [::itcl::code $this updateObjEditView] \
	-mged $itk_component(ged) \
	-labelFont $mFontText \
	-boldLabelFont $mFontTextBold \
	-entryFont $mFontText
    $itk_component(epaView) initGeometry $odata

    pack $itk_component(epaView) \
	-expand yes \
	-fill both
}


::itcl::body Archer::initEtoEditView {odata} {
    $itk_component(etoView) configure \
	-geometryObject $mSelectedObj \
	-geometryObjectPath $mSelectedObjPath \
	-geometryChangedCallback [::itcl::code $this updateObjEditView] \
	-mged $itk_component(ged) \
	-labelFont $mFontText \
	-boldLabelFont $mFontTextBold \
	-entryFont $mFontText
    $itk_component(etoView) initGeometry $odata

    pack $itk_component(etoView) \
	-expand yes \
	-fill both
}


::itcl::body Archer::initExtrudeEditView {odata} {
    $itk_component(extrudeView) configure \
	-geometryObject $mSelectedObj \
	-geometryObjectPath $mSelectedObjPath \
	-geometryChangedCallback [::itcl::code $this updateObjEditView] \
	-mged $itk_component(ged) \
	-labelFont $mFontText \
	-boldLabelFont $mFontTextBold \
	-entryFont $mFontText
    $itk_component(extrudeView) initGeometry $odata

    pack $itk_component(extrudeView) \
	-expand yes \
	-fill both
}


::itcl::body Archer::initGripEditView {odata} {
    $itk_component(gripView) configure \
	-geometryObject $mSelectedObj \
	-geometryObjectPath $mSelectedObjPath \
	-geometryChangedCallback [::itcl::code $this updateObjEditView] \
	-mged $itk_component(ged) \
	-labelFont $mFontText \
	-boldLabelFont $mFontTextBold \
	-entryFont $mFontText
    $itk_component(gripView) initGeometry $odata

    pack $itk_component(gripView) \
	-expand yes \
	-fill both
}


::itcl::body Archer::initHalfEditView {odata} {
    $itk_component(halfView) configure \
	-geometryObject $mSelectedObj \
	-geometryObjectPath $mSelectedObjPath \
	-geometryChangedCallback [::itcl::code $this updateObjEditView] \
	-mged $itk_component(ged) \
	-labelFont $mFontText \
	-boldLabelFont $mFontTextBold \
	-entryFont $mFontText
    $itk_component(halfView) initGeometry $odata

    pack $itk_component(halfView) \
	-expand yes \
	-fill both
}


::itcl::body Archer::initHypEditView {odata} {
    $itk_component(hypView) configure \
	-geometryObject $mSelectedObj \
	-geometryObjectPath $mSelectedObjPath \
	-geometryChangedCallback [::itcl::code $this updateObjEditView] \
	-mged $itk_component(ged) \
	-labelFont $mFontText \
	-boldLabelFont $mFontTextBold \
	-entryFont $mFontText
    $itk_component(hypView) initGeometry $odata

    pack $itk_component(hypView) \
	-expand yes \
	-fill both
}


::itcl::body Archer::initNoWizard {parent msg} {
    if {![info exists itk_component(noWizard)]} {
	itk_component add noWizard {
	    ::ttk::label $parent.noWizard
	} {}
    }

    $itk_component(noWizard) configure -text $msg

    pack $itk_component(objViewToolbar) -expand no -fill x -anchor n
    pack $itk_component(noWizard) -expand yes -fill both -anchor n

    set mWizardClass ""
    set mWizardTop ""
    set mWizardState ""
    set mNoWizardActive 1
}


::itcl::body Archer::initObjAttrView {} {
    if {$mSelectedObj == ""} {
	return
    }

    set mPrevObjViewMode $mObjViewMode

    catch {pack forget $itk_component(dbAttrView)}
    catch {pack forget $itk_component(objViewToolbar)}
    catch {pack forget $itk_component(objAttrView)}
    catch {pack forget $itk_component(objEditView)}
    catch {pack forget $itk_component(objToolView)}
    catch {pack forget $itk_component(noWizard)}
    set mNoWizardActive 0

    # delete the previous wizard instance
    if {$mWizardClass != ""} {
	::destroy $itk_component($mWizardClass)
	::destroy $itk_component(wizardUpdate)
	set mWizardClass ""
	set mWizardTop ""
	set mWizardState ""
    }

    $itk_component(objAttrText) configure \
	-state normal
    $itk_component(objAttrText) delete 1.0 end
    set odata [$itk_component(ged) l $mSelectedObj]
    $itk_component(objAttrText) insert end "$odata"

    # The scrollmode options are needed so that the
    # scrollbars dynamically appear/disappear. Sheesh!
    update
    after idle $itk_component(objAttrText) configure \
	-state disabled \
	-hscrollmode dynamic \
	-vscrollmode dynamic

    pack $itk_component(objViewToolbar) -expand no -fill both -anchor n
    pack $itk_component(objAttrView) -expand yes -fill both -anchor n
}


::itcl::body Archer::initObjEditView {} {
    if {$mSelectedObj == ""} {
	return
    }

    # If the required wizard is already loaded,
    # initialize and return
    if {$mWizardClass != "" &&
	$mPrevSelectedObj == $mSelectedObj} {
	#XXX place holder for code to initialize the wizard
	return
    }

    set mPrevObjViewMode $mObjViewMode

    catch {pack forget $itk_component(dbAttrView)}
    catch {pack forget $itk_component(objViewToolbar)}
    catch {pack forget $itk_component(objAttrView)}
    catch {pack forget $itk_component(objEditView)}
    catch {pack forget $itk_component(objToolView)}
    catch {pack forget $itk_component(noWizard)}
    set mNoWizardActive 0


    # delete the previous wizard instance
    if {$mWizardClass != ""} {
	::destroy $itk_component($mWizardClass)
	::destroy $itk_component(wizardUpdate)
	set mWizardClass ""
	set mWizardTop ""
	set mWizardState ""
    }

    if {[catch {$itk_component(ged) attr get $mSelectedObj WizardTop} mWizardTop]} {
	set mWizardTop ""
    } else {
	if {[catch {$itk_component(ged) attr get $mWizardTop WizardClass} mWizardClass]} {
	    set mWizardClass ""
	}
    }

    if {$mWizardClass == ""} {
	# free the current primitive view if any
	set _slaves [pack slaves $itk_component(objEditView)]
	catch {eval pack forget $_slaves}

	initEdit

	pack $itk_component(objViewToolbar) -expand no -fill x -anchor n
	pack $itk_component(objEditView) -expand yes -fill both -anchor n
    } else {
	if {[pluginQuery $mWizardClass] == -1} {
	    # the wizard plugin has not been loaded
	    initObjWizard $mSelectedObj 0
	} else {
	    initObjWizard $mSelectedObj 1
	}
    }
}


::itcl::body Archer::initObjToolView {} {
    if {$mSelectedObj == ""} {
	return
    }

    set mPrevObjViewMode $mObjViewMode

    catch {pack forget $itk_component(dbAttrView)}
    catch {pack forget $itk_component(objViewToolbar)}
    catch {pack forget $itk_component(objAttrView)}
    catch {pack forget $itk_component(objEditView)}
    catch {pack forget $itk_component(objToolView)}
    catch {pack forget $itk_component(noWizard)}
    set mNoWizardActive 0

    # delete the previous wizard instance
    if {$mWizardClass != ""} {
	::destroy $itk_component($mWizardClass)
	::destroy $itk_component(wizardUpdate)
	set mWizardClass ""
	set mWizardTop ""
	set mWizardState ""
    }

    pack $itk_component(objViewToolbar) -expand no -fill both -anchor n
    pack $itk_component(objToolView) -expand yes -fill both -anchor n
}


## - initObjWizard
#
# Note - Before we get here, any previous wizard instances are destroyed
#        and mWizardClass has been initialized to the name of the wizard class.
#        Also, mWizardState is initialized to "".
#
::itcl::body Archer::initObjWizard {obj wizardLoaded} {
    set parent [$itk_component(vpane) childsite attrView]

    if {[catch {$itk_component(ged) attr get $mWizardTop WizardState} mWizardState]} {
	set wizardStateFound 0
    } else {
	set wizardStateFound 1
    }

    if {!$wizardLoaded ||
	!$wizardStateFound} {

	if {!$wizardLoaded} {
	    set msg "The $mWizardClass wizard has not been loaded."
	} elseif {!$wizardTopFound} {
	    set msg "The \"WizardTop\" attribute has not been set."
	} else {
	    set msg "The \"WizardState\" attribute has not been set."
	}

	initNoWizard $parent $msg
    } else {
	if {[catch {$itk_component(ged) attr get $mWizardTop WizardOrigin} wizOrigin]} {
	    set wizOrigin [gedCmd center]
	    set wizUnits [gedCmd units -s]
	} elseif {[catch {$itk_component(ged) attr get $mWizardTop WizardUnits} wizUnits]} {
	    set wizUnits mm
	}

	set fail [catch {$mWizardClass $parent.\#auto $this $mWizardTop $mWizardState $wizOrigin $wizUnits} wiz]

	if {$fail} {
	    initNoWizard $parent "Failed to initialize the $mWizardClass wizard."
	} else {
	    # try to create a new wizard instance
	    itk_component add $mWizardClass {
		set wiz $wiz
	    } {}

	    set action [$itk_component($mWizardClass) getWizardAction]

	    # create the update button
	    itk_component add wizardUpdate {
		::ttk::button $parent.wizardUpdate \
		    -text "Update" \
		    -command [::itcl::code $this invokeWizardUpdate \
				  $itk_component($mWizardClass) $action \
				  $mWizardTop ""]
	    } {}

	    pack $itk_component(objViewToolbar) -expand no -fill x -anchor n
	    pack $itk_component($mWizardClass) -expand yes -fill both -anchor n
	    pack $itk_component(wizardUpdate) -expand no -fill none -anchor s
	}
    }
}


::itcl::body Archer::initPartEditView {odata} {
    $itk_component(partView) configure \
	-geometryObject $mSelectedObj \
	-geometryObjectPath $mSelectedObjPath \
	-geometryChangedCallback [::itcl::code $this updateObjEditView] \
	-mged $itk_component(ged) \
	-labelFont $mFontText \
	-boldLabelFont $mFontTextBold \
	-entryFont $mFontText
    $itk_component(partView) initGeometry $odata

    pack $itk_component(partView) \
	-expand yes \
	-fill both
}


::itcl::body Archer::initPipeEditView {odata} {
    $itk_component(pipeView) configure \
	-geometryObject $mSelectedObj \
	-geometryObjectPath $mSelectedObjPath \
	-geometryChangedCallback [::itcl::code $this updateObjEditView] \
	-mged $itk_component(ged) \
	-labelFont $mFontText \
	-boldLabelFont $mFontTextBold \
	-entryFont $mFontText
    $itk_component(pipeView) initGeometry $odata

    pack $itk_component(pipeView) \
	-expand yes \
	-fill both
}


::itcl::body Archer::initRhcEditView {odata} {
    $itk_component(rhcView) configure \
	-geometryObject $mSelectedObj \
	-geometryObjectPath $mSelectedObjPath \
	-geometryChangedCallback [::itcl::code $this updateObjEditView] \
	-mged $itk_component(ged) \
	-labelFont $mFontText \
	-boldLabelFont $mFontTextBold \
	-entryFont $mFontText
    $itk_component(rhcView) initGeometry $odata

    pack $itk_component(rhcView) \
	-expand yes \
	-fill both
}


::itcl::body Archer::initRpcEditView {odata} {
    $itk_component(rpcView) configure \
	-geometryObject $mSelectedObj \
	-geometryObjectPath $mSelectedObjPath \
	-geometryChangedCallback [::itcl::code $this updateObjEditView] \
	-mged $itk_component(ged) \
	-labelFont $mFontText \
	-boldLabelFont $mFontTextBold \
	-entryFont $mFontText
    $itk_component(rpcView) initGeometry $odata

    pack $itk_component(rpcView) \
	-expand yes \
	-fill both
}


::itcl::body Archer::initSketchEditView {odata} {
    #XXX Not ready yet
    return

    $itk_component(sketchView) configure \
	-geometryObject $mSelectedObj \
	-geometryObjectPath $mSelectedObjPath \
	-geometryChangedCallback [::itcl::code $this updateObjEditView] \
	-mged $itk_component(ged) \
	-labelFont $mFontText \
	-boldLabelFont $mFontTextBold \
	-entryFont $mFontText
    $itk_component(sketchView) initGeometry $odata

    pack $itk_component(sketchView) \
	-expand yes \
	-fill both
}


::itcl::body Archer::initSphereEditView {odata} {
    $itk_component(sphView) configure \
	-geometryObject $mSelectedObj \
	-geometryObjectPath $mSelectedObjPath \
	-geometryChangedCallback [::itcl::code $this updateObjEditView] \
	-mged $itk_component(ged) \
	-labelFont $mFontText \
	-boldLabelFont $mFontTextBold \
	-entryFont $mFontText
    $itk_component(sphView) initGeometry $odata

    pack $itk_component(sphView) \
	-expand yes \
	-fill both
}


::itcl::body Archer::initSuperellEditView {odata} {
    $itk_component(superellView) configure \
	-geometryObject $mSelectedObj \
	-geometryObjectPath $mSelectedObjPath \
	-geometryChangedCallback [::itcl::code $this updateObjEditView] \
	-mged $itk_component(ged) \
	-labelFont $mFontText \
	-boldLabelFont $mFontTextBold \
	-entryFont $mFontText
    $itk_component(superellView) initGeometry $odata

    pack $itk_component(superellView) \
	-expand yes \
	-fill both
}


::itcl::body Archer::initTgcEditView {odata} {
    $itk_component(tgcView) configure \
	-geometryObject $mSelectedObj \
	-geometryObjectPath $mSelectedObjPath \
	-geometryChangedCallback [::itcl::code $this updateObjEditView] \
	-mged $itk_component(ged) \
	-labelFont $mFontText \
	-boldLabelFont $mFontTextBold \
	-entryFont $mFontText
    $itk_component(tgcView) initGeometry $odata

    pack $itk_component(tgcView) \
	-expand yes \
	-fill both
}


::itcl::body Archer::initTorusEditView {odata} {
    $itk_component(torView) configure \
	-geometryObject $mSelectedObj \
	-geometryObjectPath $mSelectedObjPath \
	-geometryChangedCallback [::itcl::code $this updateObjEditView] \
	-mged $itk_component(ged) \
	-labelFont $mFontText \
	-boldLabelFont $mFontTextBold \
	-entryFont $mFontText
    $itk_component(torView) initGeometry $odata

    pack $itk_component(torView) \
	-expand yes \
	-fill both
}


::itcl::body Archer::initInvalidObjEditView {_oname} {
    $itk_component(invalidView) configure \
	-text "$_oname does not exist"
    pack $itk_component(invalidView) \
	-expand yes \
	-fill both
}


::itcl::body Archer::updateObjEdit {updateObj needInit needSave} {
    set renderData [gedCmd how -b $mSelectedObjPath]
    set renderMode [lindex $renderData 0]
    set renderTrans [lindex $renderData 1]
    gedCmd configure -autoViewEnable 0
    gedCmd kill $mSelectedObj
    gedCmd cp $updateObj $mSelectedObj
    gedCmd unhide $mSelectedObj
    gedCmd attr rm $mSelectedObj previous
    gedCmd attr rm $mSelectedObj next

    if {$needInit} {
	initEdit
    }

    if {$needSave} {
	set mNeedSave 1
	updateSaveMode
    }

    render $mSelectedObjPath $renderMode $renderTrans 0
    gedCmd configure -autoViewEnable 1
}


::itcl::body Archer::updateObjEditView {} {
    set mNeedSave 1
    updateSaveMode
    redrawObj $mSelectedObjPath
}


::itcl::body Archer::updateCombEditView {} {
    updateObjEditView
    syncTree
    initEdit
}


################################### Plugins Section ###################################

::itcl::body Archer::buildUtilityMenu {} {
    if {$ArcherCore::inheritFromToplevel} {
	# Utility
	itk_component add utilityMenu {
	    ::menu $itk_component(menubar).utilityMenu \
		-tearoff 0
	} {
	    #	rename -font -menuFont menuFont MenuFont
	    #	keep -font
	    keep -background
	}

	$itk_component(menubar) insert "Help" cascade \
	    -label "Utilities" \
	    -menu $itk_component(utilityMenu)
    } else {
	set mb [$itk_component(menubar) insert end menubutton \
		    utilities -text "Utilities"]
	set itk_component(utilityMenu) $mb.menu
    }
}


::itcl::body Archer::buildWizardMenu {} {
    $itk_component(primaryToolbar) insert rotate menubutton wizards \
	-balloonstr "Wizard Plugins" \
	-helpstr "Wizard Plugins" \
	-relief flat

    set parent [$itk_component(primaryToolbar) component wizards]
    itk_component add wizardMenu {
	::menu $parent.menu \
	    -tearoff 0
    } {
	keep -background
    }

    $parent configure \
	-menu $itk_component(wizardMenu) \
	-activebackground [$parent cget -background]
}


::itcl::body Archer::buildWizardObj {dialog wizard action oname} {
    $dialog deactivate

    set name [$wizard getWizardTop]
    set origin [$wizard getWizardOrigin]

    if {[llength $origin] != 3 ||
	![string is double [lindex $origin 0]] ||
	![string is double [lindex $origin 1]] ||
	![string is double [lindex $origin 2]]} {
	set origin {0.0 0.0 0.0}
    }

    if {$name != ""} {
	$wizard setWizardTop $name
	$wizard setWizardOrigin $origin
	invokeWizardUpdate $wizard $action $oname $name
    }

    ::itcl::delete object $wizard
    ::itcl::delete object $dialog
}


::itcl::body Archer::invokeUtilityDialog {class wname w} {
    set instance [::itcl::find object -class $class]
    if {$instance != ""} {
	raise [winfo toplevel [namespace tail $instance]]
	return
    }

    #    set dialog $itk_interior.utilityDialog
    #    ::iwidgets::dialog $dialog
    set dialog [::iwidgets::dialog $itk_interior.utility_\#auto \
		    -modality none \
		    -title "$wname Dialog" \
		    -background $SystemButtonFace]

    $dialog hide 0
    $dialog hide 1
    $dialog hide 3
    $dialog configure \
	-thickness 2 \
	-buttonboxpady 0

    # Turn of the default button
    bind $dialog <Return> {}
    #    $dialog buttonconfigure 0 \
	-defaultring no
    #    $dialog buttonconfigure 2 \
	-defaultring yes \
	-defaultringpad 1 \
	-borderwidth 1 \
	-pady 0

    # ITCL can be nasty
    set win [$dialog component bbox component OK component hull]
    after idle "$win configure -relief flat"

    set parent [$dialog childsite]
    #set utility [$class $parent.\#auto $this]
    if {[catch {$class $parent.\#auto $this} utility]} {
	rename $dialog ""
	return
    }

    $dialog configure -background $LABEL_BACKGROUND_COLOR

    set row 0
    grid $utility -row $row -stick nsew
    grid rowconfigure $parent $row -weight 1
    grid columnconfigure $parent 0 -weight 1

    $dialog buttonconfigure Cancel \
	-borderwidth 1 \
	-pady 0 \
	-text "Dismiss" \
	-command "$dialog deactivate; ::itcl::delete object $dialog"

    wm protocol $dialog WM_DELETE_WINDOW "$dialog deactivate; ::itcl::delete object $dialog"
    #    wm geometry $dialog "500x500"

    # Event bindings
    #    bind $dialog <Enter> "raise $dialog"
    #    bind $dialog <Configure> "raise $dialog"
    #    bind $dialog <FocusOut> "raise $dialog"

    $dialog center $w
    ::update
    $dialog activate
}


::itcl::body Archer::invokeWizardDialog {class action wname} {
    gedCmd make_name -s 1
    set name [string tolower $class]
    regsub wizard $name "" name
    #XXX Temporary special case for TankWizardI
    #if {$class == "TankWizardI"} {
    #set name "simpleTank"
    #} else {
    #set name [gedCmd make_name $name]
    #}
    set name [gedCmd make_name $name]
    set oname $name
    set origin [gedCmd center]
    set units [gedCmd units -s]

    set dialog $itk_interior.wizardDialog
    ::iwidgets::dialog $dialog \
	-modality application \
	-title "$wname Dialog" \
	-background $SystemButtonFace

    $dialog hide 1
    $dialog hide 3
    $dialog configure \
	-thickness 2 \
	-buttonboxpady 0
    $dialog buttonconfigure 0 \
	-defaultring yes \
	-defaultringpad 1 \
	-borderwidth 1 \
	-pady 0
    $dialog buttonconfigure 2 \
	-borderwidth 1 \
	-pady 0

    # ITCL can be nasty
    #    set win [$dialog component bbox component OK component hull]
    #    after idle "$win configure -relief flat"
    set win [$dialog component bbox component Cancel component hull]
    after idle "$win configure -relief flat"

    set parent [$dialog childsite]
    set wizard [$class $parent.\#auto $this $name "" $origin $units]

    $dialog configure -background $LABEL_BACKGROUND_COLOR

    set row 0
    grid $wizard -row $row -stick nsew
    grid rowconfigure $parent $row -weight 1
    grid columnconfigure $parent 0 -weight 1

    $dialog buttonconfigure OK \
	-command [::itcl::code $this buildWizardObj $dialog $wizard $action $oname]
    $dialog buttonconfigure Cancel \
	-command "$dialog deactivate; ::itcl::delete object $dialog"

    wm protocol $dialog WM_DELETE_WINDOW "$dialog deactivate; ::itcl::delete object $dialog"
    wm geometry $dialog "400x400"
    $dialog center [namespace tail $this]
    ::update
    $dialog activate
}


::itcl::body Archer::invokeWizardUpdate {wizard action oname name} {
    if {$name == ""} {
	set name [$wizard getWizardTop]
    }

    #XXX Temporary special case for TankWizardI
    if {[namespace tail [$wizard info class]] != "TankWizardI"} {
	# Here we have the case where the name is being
	# changed to an object that already exists.
	if {$oname != $name && ![catch {gedCmd get_type $name} stuff]} {
	    ::sdialogs::Stddlgs::errordlg "User Error" \
		"$name already exists!"
	    return
	}
    }

    gedCmd erase $oname
    gedCmd killtree -a $oname
    gedCmd configure -autoViewEnable 0
    set obj [$wizard $action]
    gedCmd configure -autoViewEnable 1

    set mNeedSave 1
    updateSaveMode

    set xmlAction [$wizard getWizardXmlAction]
    if {$xmlAction != ""} {
	set xml [$wizard $xmlAction]
	foreach callback $wizardXmlCallbacks {
	    $callback $xml
	}
    }

    syncTree
}


::itcl::body Archer::pluginGetMinAllowableRid {} {
    set maxRid 0
    foreach {rid rname} [$itk_component(ged) rmap] {
	if {$maxRid < $rid} {
	    set maxRid $rid
	}
    }

    return [expr {$maxRid + 1}]
}


::itcl::body Archer::pluginUpdateProgressBar {percent} {
    set mProgressBarWidth [winfo width $itk_component(progress)]
    set mProgressBarHeight [winfo height $itk_component(progress)]

    set mProgress $percent
    $itk_component(progress) delete progressBar
    if {$mProgress != 0} {
	set x [expr {$mProgressBarWidth * $mProgress}]
	$itk_component(progress) create rectangle 0 0 $x $mProgressBarHeight \
	    -tags progressBar \
	    -fill blue
    }

    ::update idletasks
}


::itcl::body Archer::pluginUpdateSaveMode {mode} {
    if {1 <= $mode} {
	set mode 1
    } else {
	set mode 0
    }

    set mNeedSave $mode
    updateSaveMode
}


::itcl::body Archer::pluginUpdateStatusBar {msg} {
    set mStatusStr $msg
    ::update idletasks
}


::itcl::body Archer::updateUtilityMenu {} {
    foreach dialog [::itcl::find object -class ::iwidgets::Dialog] {
	if {[regexp {utility_dialog} $dialog]} {
	    catch {rename $dialog ""}
	}
    }

    # Look for appropriate utility plugins
    set uplugins {}
    foreach plugin $::Archer::plugins {
	set majorType [$plugin get -majorType]
	if {$majorType != $pluginMajorTypeUtility} {
	    continue
	}

	set minorType [$plugin get -minorType]
	if {[info exists itk_component(ged)] &&
	    ($minorType == $pluginMinorTypeAll ||
	     $minorType == $pluginMinorTypeMged)} {
	    lappend uplugins $plugin
	}
    }

    if {$uplugins == {}} {
	if {$ArcherCore::inheritFromToplevel} {
	    if {[info exists itk_component(utilityMenu)]} {
		$itk_component(menubar) delete "Utilities"
		set umenu $itk_component(utilityMenu)
		itk_component delete utilityMenu
		rename $umenu ""
	    }
	} else {
	    if {[info exists itk_component(utilityMenu)]} {
		$itk_component(menubar) delete utilities
		unset itk_component(utilityMenu)
	    }
	}

	return
    }

    if {![info exists itk_component(utilityMenu)]} {
	buildUtilityMenu
    }

    $itk_component(utilityMenu) delete 0 end

    foreach plugin $uplugins {
	set class [$plugin get -class]
	set wname [$plugin get -name]

	$itk_component(utilityMenu) add command \
	    -label $wname \
	    -command [::itcl::code $this invokeUtilityDialog $class $wname [namespace tail $this]]
    }
}


::itcl::body Archer::updateWizardMenu {} {
    # Look for appropriate wizard plugins
    set wplugins {}
    foreach plugin $::Archer::plugins {
	set majorType [$plugin get -majorType]
	if {$majorType != $pluginMajorTypeWizard} {
	    continue
	}


	set minorType [$plugin get -minorType]
	if {[info exists itk_component(ged)] &&
	    ($minorType == $pluginMinorTypeAll ||
	     $minorType == $pluginMinorTypeMged)} {
	    lappend wplugins $plugin
	}
    }

    $itk_component(wizardMenu) delete 0 end

    if {$wplugins == {}} {
	$itk_component(primaryToolbar) itemconfigure wizards -state disabled

	return
    }

    $itk_component(primaryToolbar) itemconfigure wizards -state normal

    foreach plugin $wplugins {
	set class [$plugin get -class]
	set wname [$plugin get -name]
	set action [$plugin get -action]

	$itk_component(wizardMenu) add command \
	    -label $wname \
	    -command [::itcl::code $this invokeWizardDialog $class $action $wname]
    }
}


################################### Preferences Section ###################################

::itcl::body Archer::applyDisplayPreferences {} {
    updateDisplaySettings
    doLighting
}


::itcl::body Archer::applyDisplayPreferencesIfDiff {} {
    if {$mZClipBackMaxPref != $mZClipBackMax ||
	$mZClipFrontMaxPref != $mZClipFrontMax ||
	$mZClipBackPref != $mZClipBack ||
	$mZClipFrontPref != $mZClipFront} {
	set mZClipBackMax $mZClipBackMaxPref
	set mZClipFrontMax $mZClipFrontMaxPref
	set mZClipBack $mZClipBackPref
	set mZClipFront $mZClipFrontPref
	updateDisplaySettings
    }

    if {$mLightingModePref != $mLightingMode} {
	set mLightingMode $mLightingModePref
	doLighting
    }
}


::itcl::body Archer::applyGeneralPreferences {} {
    switch -- $mBindingMode {
	"Default" {
	    initDefaultBindings
	}
	"BRL-CAD" {
	    initBrlcadBindings
	}
    }

    backgroundColor $mBackgroundColor
    $itk_component(rtcntrl) configure -color [cadwidgets::Ged::get_rgb_color $mFBBackgroundColor]
    gedCmd configure -measuringStickColor $mMeasuringStickColor
    gedCmd configure -measuringStickMode $mMeasuringStickMode
    gedCmd configure -primitiveLabelColor $mPrimitiveLabelColor
    gedCmd configure -scaleColor $mScaleColor
    gedCmd configure -viewingParamsColor $mViewingParamsColor

    $itk_component(ged) fontsize $mDisplayFontSize
}


::itcl::body Archer::applyGeneralPreferencesIfDiff {} {
    if {$mBindingModePref != $mBindingMode} {
	set mBindingMode $mBindingModePref
	switch -- $mBindingMode {
	    "Default" {
		initDefaultBindings
	    }
	    "BRL-CAD" {
		initBrlcadBindings
	    }
	}
    }

    if {$mMeasuringStickModePref != $mMeasuringStickMode} {
	set mMeasuringStickMode $mMeasuringStickModePref
    }

    if {$mBackgroundColor != $mBackgroundColorPref} {
	set mBackgroundColor $mBackgroundColorPref
	backgroundColor $mBackgroundColor

    }

    if {$mFBBackgroundColor != $mFBBackgroundColorPref} {
	set mFBBackgroundColor $mFBBackgroundColorPref
    }

    if {$mDisplayFontSize != $mDisplayFontSizePref} {
	set mDisplayFontSize $mDisplayFontSizePref
    }

    if {$mPrimitiveLabelColor != $mPrimitiveLabelColorPref} {
	set mPrimitiveLabelColor $mPrimitiveLabelColorPref
    }

    if {$mViewingParamsColor != $mViewingParamsColorPref} {
	set mViewingParamsColor $mViewingParamsColorPref
    }

    if {$mScaleColor != $mScaleColorPref} {
	set mScaleColor $mScaleColorPref
    }

    if {$mMeasuringStickColor != $mMeasuringStickColorPref} {
	set mMeasuringStickColor $mMeasuringStickColorPref
    }

    set lflag 0
    set cflag 0
    set tflag 0
    if {$mTreeAttrColumns != $mTreeAttrColumnsPref} {
	set mTreeAttrColumns $mTreeAttrColumnsPref
	set cflag 1
    }

    if {$mEnableListView != $mEnableListViewPref} {
	set mEnableListView $mEnableListViewPref
	set lflag 1
    }

    if {$mEnableListViewAllAffected != $mEnableListViewAllAffectedPref} {
	set mEnableListViewAllAffected $mEnableListViewAllAffectedPref
	set tflag 1
    }

    if {$mEnableAffectedNodeHighlight != $mEnableAffectedNodeHighlightPref} {
	set mEnableAffectedNodeHighlight $mEnableAffectedNodeHighlightPref
	set tflag 1
    }

    if {$lflag} {
	setTreeView 1

	if {$cflag && $mTreeAttrColumns == {}} {
	    set twidth [expr {[winfo width $itk_component(newtree)] - 4}]
	    set c0width [$itk_component(newtree) column \#0 -width]

	    if {$c0width < $twidth} {
		$itk_component(newtree) column \#0 -width $twidth
	    }
	}
    } elseif {$cflag} {
	rebuildTree

	if {$mTreeAttrColumns == {}} {
	    set twidth [expr {[winfo width $itk_component(newtree)] - 4}]
	    set c0width [$itk_component(newtree) column \#0 -width]

	    if {$c0width < $twidth} {
		$itk_component(newtree) column \#0 -width $twidth
	    }
	}
    } elseif {$tflag} {
	handleTreeSelect
    }

    if {$mSeparateCommandWindow != $mSeparateCommandWindowPref} {
	set mSeparateCommandWindow $mSeparateCommandWindowPref

	if {$mSeparateCommandWindow} {
	    rename $itk_component(advancedTabs) ""
	} else {
	    rename $itk_component(sepcmdT) ""

	    #This should have been killed by the previous statement
	    rename $itk_component(${mSepCmdPrefix}modesmenu) ""
	}

	$itk_component(hpane) delete bottomView
	buildCommandViewNew 0
	pack $itk_component(advancedTabs) -fill both -expand yes
	$itk_component(hpane) fraction $mHPaneFraction1 $mHPaneFraction2

	activateMenusEtc
	updateSaveMode

	$itk_component(ged) set_outputHandler "$itk_component(cmd) putstring"
    }

    if {$mEnableBigEPref != $mEnableBigE} {
	set mEnableBigE $mEnableBigEPref
    }

    set units [gedCmd units -s]
    if {$units != $mDbUnits} {
	units $mDbUnits
    }
}


::itcl::body Archer::applyGridPreferences {} {
    eval gedCmd grid anchor $mGridAnchor
    eval gedCmd grid color [getRgbColor $mGridColor]
    gedCmd grid mrh $mGridMrh
    gedCmd grid mrv $mGridMrv
    gedCmd grid rh $mGridRh
    gedCmd grid rv $mGridRv
}


::itcl::body Archer::applyGridPreferencesIfDiff {} {
    set X [lindex $mGridAnchor 0]
    set Y [lindex $mGridAnchor 1]
    set Z [lindex $mGridAnchor 2]
    if {$mGridAnchorXPref != $X ||
	$mGridAnchorYPref != $Y ||
	$mGridAnchorZPref != $Z} {
	set mGridAnchor "$mGridAnchorXPref $mGridAnchorYPref $mGridAnchorZPref"
	eval gedCmd grid anchor $mGridAnchor
    }

    if {$mGridColor != $mGridColorPref} {
	set mGridColor $mGridColorPref
	eval gedCmd grid color [getRgbColor $mGridColor]
    }

    if {$mGridMrh != $mGridMrhPref} {
	set mGridMrh $mGridMrhPref
	gedCmd grid mrh $mGridMrh
    }

    if {$mGridMrv != $mGridMrvPref} {
	set mGridMrv $mGridMrvPref
	gedCmd grid mrv $mGridMrv
    }

    if {$mGridRh != $mGridRhPref} {
	set mGridRh $mGridRhPref
	gedCmd grid rh $mGridRh
    }

    if {$mGridRv != $mGridRvPref} {
	set mGridRv $mGridRvPref
	gedCmd grid rv $mGridRv
    }
}


::itcl::body Archer::applyGroundPlanePreferencesIfDiff {} {
    if {$mGroundPlaneSize != $mGroundPlaneSizePref ||
	$mGroundPlaneInterval != $mGroundPlaneIntervalPref ||
	$mGroundPlaneMajorColor != $mGroundPlaneMajorColorPref ||
	$mGroundPlaneMinorColor != $mGroundPlaneMinorColorPref} {

	set mGroundPlaneSize $mGroundPlaneSizePref
	set mGroundPlaneInterval $mGroundPlaneIntervalPref
	set mGroundPlaneMajorColor $mGroundPlaneMajorColorPref
	set mGroundPlaneMinorColor $mGroundPlaneMinorColorPref

	buildGroundPlane
	showGroundPlane
    }
}


::itcl::body Archer::applyModelAxesPreferences {} {
    switch -- $mModelAxesSize {
	"Small" {
	    gedCmd configure -modelAxesSize 0.2
	}
	"Medium" {
	    gedCmd configure -modelAxesSize 0.4
	}
	"Large" {
	    gedCmd configure -modelAxesSize 0.8
	}
	"X-Large" {
	    gedCmd configure -modelAxesSize 1.6
	}
	"View (1x)" {
	    gedCmd configure -modelAxesSize 2.0
	}
	"View (2x)" {
	    gedCmd configure -modelAxesSize 4.0
	}
	"View (4x)" {
	    gedCmd configure -modelAxesSize 8.0
	}
	"View (8x)" {
	    gedCmd configure -modelAxesSize 16.0
	}
    }

    gedCmd configure -modelAxesPosition $mModelAxesPosition
    gedCmd configure -modelAxesLineWidth $mModelAxesLineWidth
    gedCmd configure -modelAxesColor $mModelAxesColor
    gedCmd configure -modelAxesLabelColor $mModelAxesLabelColor

    gedCmd configure -modelAxesTickInterval $mModelAxesTickInterval
    gedCmd configure -modelAxesTicksPerMajor $mModelAxesTicksPerMajor
    gedCmd configure -modelAxesTickThreshold $mModelAxesTickThreshold
    gedCmd configure -modelAxesTickLength $mModelAxesTickLength
    gedCmd configure -modelAxesTickMajorLength $mModelAxesTickMajorLength
    gedCmd configure -modelAxesTickColor $mModelAxesTickColor
    gedCmd configure -modelAxesTickMajorColor $mModelAxesTickMajorColor
}


::itcl::body Archer::applyModelAxesPreferencesIfDiff {} {
    if {$mModelAxesSizePref != $mModelAxesSize} {
	set mModelAxesSize $mModelAxesSizePref

	switch -- $mModelAxesSize {
	    "Small" {
		gedCmd configure -modelAxesSize 0.2
	    }
	    "Medium" {
		gedCmd configure -modelAxesSize 0.4
	    }
	    "Large" {
		gedCmd configure -modelAxesSize 0.8
	    }
	    "X-Large" {
		gedCmd configure -modelAxesSize 1.6
	    }
	    "View (1x)" {
		gedCmd configure -modelAxesSize 2.0
	    }
	    "View (2x)" {
		gedCmd configure -modelAxesSize 4.0
	    }
	    "View (4x)" {
		gedCmd configure -modelAxesSize 8.0
	    }
	    "View (8x)" {
		gedCmd configure -modelAxesSize 16.0
	    }
	}
    }

    set X [lindex $mModelAxesPosition 0]
    set Y [lindex $mModelAxesPosition 1]
    set Z [lindex $mModelAxesPosition 2]
    if {$mModelAxesPositionXPref != $X ||
	$mModelAxesPositionYPref != $Y ||
	$mModelAxesPositionZPref != $Z} {
	set mModelAxesPosition \
	    "$mModelAxesPositionXPref $mModelAxesPositionYPref $mModelAxesPositionZPref"
	gedCmd configure -modelAxesPosition $mModelAxesPosition
    }

    if {$mModelAxesLineWidthPref != $mModelAxesLineWidth} {
	set mModelAxesLineWidth $mModelAxesLineWidthPref
	gedCmd configure -modelAxesLineWidth $mModelAxesLineWidth
    }

    if {$mModelAxesColorPref != $mModelAxesColor} {
	set mModelAxesColor $mModelAxesColorPref
    }

    if {$mModelAxesLabelColorPref != $mModelAxesLabelColor} {
	set mModelAxesLabelColor $mModelAxesLabelColorPref
    }

    if {$mModelAxesTickIntervalPref != $mModelAxesTickInterval} {
	set mModelAxesTickInterval $mModelAxesTickIntervalPref
	gedCmd configure -modelAxesTickInterval $mModelAxesTickInterval
    }

    if {$mModelAxesTicksPerMajorPref != $mModelAxesTicksPerMajor} {
	set mModelAxesTicksPerMajor $mModelAxesTicksPerMajorPref
	gedCmd configure -modelAxesTicksPerMajor $mModelAxesTicksPerMajor
    }

    if {$mModelAxesTickThresholdPref != $mModelAxesTickThreshold} {
	set mModelAxesTickThreshold $mModelAxesTickThresholdPref
	gedCmd configure -modelAxesTickThreshold $mModelAxesTickThreshold
    }

    if {$mModelAxesTickLengthPref != $mModelAxesTickLength} {
	set mModelAxesTickLength $mModelAxesTickLengthPref
	gedCmd configure -modelAxesTickLength $mModelAxesTickLength
    }

    if {$mModelAxesTickMajorLengthPref != $mModelAxesTickMajorLength} {
	set mModelAxesTickMajorLength $mModelAxesTickMajorLengthPref
	gedCmd configure -modelAxesTickMajorLength $mModelAxesTickMajorLength
    }

    if {$mModelAxesTickColorPref != $mModelAxesTickColor} {
	set mModelAxesTickColor $mModelAxesTickColorPref
    }

    if {$mModelAxesTickMajorColorPref != $mModelAxesTickMajorColor} {
	set mModelAxesTickMajorColor $mModelAxesTickMajorColorPref
    }
}


::itcl::body Archer::applyPreferences {} {
    $itk_component(ged) refresh_off

    # Apply preferences to the cad widget.
    applyDisplayPreferences
    applyGeneralPreferences
    applyGridPreferences
    applyModelAxesPreferences
    applyViewAxesPreferences

    $itk_component(ged) refresh_on
    $itk_component(ged) refresh
}


::itcl::body Archer::applyPreferencesIfDiff {} {
    gedCmd refresh_off

    applyDisplayPreferencesIfDiff
    applyGeneralPreferencesIfDiff
    applyGridPreferencesIfDiff
    applyGroundPlanePreferencesIfDiff
    applyModelAxesPreferencesIfDiff
    applyViewAxesPreferencesIfDiff

    ::update

    gedCmd refresh_on
    gedCmd refresh
}


::itcl::body Archer::applyViewAxesPreferences {} {
    # sanity
    set offset 0.0
    switch -- $mViewAxesSize {
	"Small" {
	    set offset 0.85
	    gedCmd configure -viewAxesSize 0.2
	}
	"Medium" {
	    set offset 0.75
	    gedCmd configure -viewAxesSize 0.4
	}
	"Large" {
	    set offset 0.55
	    gedCmd configure -viewAxesSize 0.8
	}
	"X-Large" {
	    set offset 0.0
	    gedCmd configure -viewAxesSize 1.6
	}
    }

    switch -- $mViewAxesPosition {
	default -
	"Center" {
	    gedCmd configure -viewAxesPosition {0 0 0}
	}
	"Upper Left" {
	    gedCmd configure -viewAxesPosition "-$offset $offset 0"
	}
	"Upper Right" {
	    gedCmd configure -viewAxesPosition "$offset $offset 0"
	}
	"Lower Left" {
	    gedCmd configure -viewAxesPosition "-$offset -$offset 0"
	}
	"Lower Right" {
	    gedCmd configure -viewAxesPosition "$offset -$offset 0"
	}
    }

    if {$mViewAxesColor == "Triple"} {
	gedCmd configure -viewAxesTripleColor 1
    } else {
	gedCmd configure -viewAxesTripleColor 0
	gedCmd configure -viewAxesColor $mViewAxesColor
    }

    gedCmd configure -viewAxesLineWidth $mViewAxesLineWidth
    gedCmd configure -viewAxesLabelColor $mViewAxesLabelColor
}


::itcl::body Archer::applyViewAxesPreferencesIfDiff {} {

    set positionNotSet 1
    if {$mViewAxesSizePref != $mViewAxesSize} {
	set mViewAxesSize $mViewAxesSizePref

	# sanity
	set offset 0.0
	switch -- $mViewAxesSize {
	    "Small" {
		set offset 0.85
		gedCmd configure -viewAxesSize 0.2
	    }
	    "Medium" {
		set offset 0.75
		gedCmd configure -viewAxesSize 0.4
	    }
	    "Large" {
		set offset 0.55
		gedCmd configure -viewAxesSize 0.8
	    }
	    "X-Large" {
		set offset 0.0
		gedCmd configure -viewAxesSize 1.6
	    }
	}

	set positionNotSet 0
	set mViewAxesPosition $mViewAxesPositionPref

	switch -- $mViewAxesPosition {
	    default -
	    "Center" {
		gedCmd configure -viewAxesPosition {0 0 0}
	    }
	    "Upper Left" {
		gedCmd configure -viewAxesPosition "-$offset $offset 0"
	    }
	    "Upper Right" {
		gedCmd configure -viewAxesPosition "$offset $offset 0"
	    }
	    "Lower Left" {
		gedCmd configure -viewAxesPosition "-$offset -$offset 0"
	    }
	    "Lower Right" {
		gedCmd configure -viewAxesPosition "$offset -$offset 0"
	    }
	}
    }

    if {$positionNotSet &&
	$mViewAxesPositionPref != $mViewAxesPosition} {
	set mViewAxesPosition $mViewAxesPositionPref

	# sanity
	set offset 0.0
	switch -- $mViewAxesSize {
	    "Small" {
		set offset 0.85
	    }
	    "Medium" {
		set offset 0.75
	    }
	    "Large" {
		set offset 0.55
	    }
	    "X-Large" {
		set offset 0.0
	    }
	}

	switch -- $mViewAxesPosition {
	    default -
	    "Center" {
		gedCmd configure -viewAxesPosition {0 0 0}
	    }
	    "Upper Left" {
		gedCmd configure -viewAxesPosition "-$offset $offset 0"
	    }
	    "Upper Right" {
		gedCmd configure -viewAxesPosition "$offset $offset 0"
	    }
	    "Lower Left" {
		gedCmd configure -viewAxesPosition "-$offset -$offset 0"
	    }
	    "Lower Right" {
		gedCmd configure -viewAxesPosition "$offset -$offset 0"
	    }
	}
    }

    if {$mViewAxesLineWidthPref != $mViewAxesLineWidth} {
	set mViewAxesLineWidth $mViewAxesLineWidthPref
	gedCmd configure -viewAxesLineWidth $mViewAxesLineWidth
    }

    if {$mViewAxesColorPref != $mViewAxesColor} {
	set mViewAxesColor $mViewAxesColorPref
    }

    if {$mViewAxesLabelColorPref != $mViewAxesLabelColor} {
	set mViewAxesLabelColor $mViewAxesLabelColorPref
    }
}


::itcl::body Archer::cancelPreferences {} {

    # Handling special case for zclip prefences (i.e. put zclip planes back where they were)
    if {$mZClipBackMaxPref != $mZClipBackMax ||
	$mZClipFrontMaxPref != $mZClipFrontMax ||
	$mZClipBackPref != $mZClipBack ||
	$mZClipFrontPref != $mZClipFront} {
	set mZClipBackMaxPref $mZClipBackMax
	set mZClipFrontMaxPref $mZClipFrontMax
	set mZClipBackPref $mZClipBack
	set mZClipFrontPref $mZClipFront
	updateDisplaySettings
    }
}

::itcl::body Archer::doPreferences {} {
    # update preference variables
    set mBackgroundColorPref $mBackgroundColor
    set mBindingModePref $mBindingMode
    set mEnableBigEPref $mEnableBigE
    set mFBBackgroundColorPref $mFBBackgroundColor
    set mDisplayFontSizePref $mDisplayFontSize
    set mMeasuringStickColorPref $mMeasuringStickColor
    set mMeasuringStickModePref $mMeasuringStickMode
    set mPrimitiveLabelColorPref $mPrimitiveLabelColor
    set mScaleColorPref $mScaleColor
    set mViewingParamsColorPref $mViewingParamsColor
    set mTreeAttrColumnsPref $mTreeAttrColumns
    set mEnableListViewPref $mEnableListView
    set mEnableListViewAllAffectedPref $mEnableListViewAllAffected
    set mEnableAffectedNodeHighlightPref $mEnableAffectedNodeHighlight
    set mSeparateCommandWindowPref $mSeparateCommandWindow
    set mDbUnits [gedCmd units -s]

    set mGridAnchorXPref [lindex $mGridAnchor 0]
    set mGridAnchorYPref [lindex $mGridAnchor 1]
    set mGridAnchorZPref [lindex $mGridAnchor 2]
    set mGridColorPref $mGridColor
    set mGridMrhPref $mGridMrh
    set mGridMrvPref $mGridMrv
    set mGridRhPref $mGridRh
    set mGridRvPref $mGridRv

    set mGroundPlaneSizePref $mGroundPlaneSize
    set mGroundPlaneIntervalPref $mGroundPlaneInterval
    set mGroundPlaneMajorColorPref $mGroundPlaneMajorColor
    set mGroundPlaneMinorColorPref $mGroundPlaneMinorColor

    set mViewAxesSizePref $mViewAxesSize
    set mViewAxesPositionPref $mViewAxesPosition
    set mViewAxesLineWidthPref $mViewAxesLineWidth
    set mViewAxesColorPref $mViewAxesColor
    set mViewAxesLabelColorPref $mViewAxesLabelColor

    set mModelAxesSizePref $mModelAxesSize
    set mModelAxesPositionXPref [lindex $mModelAxesPosition 0]
    set mModelAxesPositionYPref [lindex $mModelAxesPosition 1]
    set mModelAxesPositionZPref [lindex $mModelAxesPosition 2]
    set mModelAxesLineWidthPref $mModelAxesLineWidth
    set mModelAxesColorPref $mModelAxesColor
    set mModelAxesLabelColorPref $mModelAxesLabelColor

    set mModelAxesTickIntervalPref $mModelAxesTickInterval
    set mModelAxesTicksPerMajorPref $mModelAxesTicksPerMajor
    set mModelAxesTickThresholdPref $mModelAxesTickThreshold
    set mModelAxesTickLengthPref $mModelAxesTickLength
    set mModelAxesTickMajorLengthPref $mModelAxesTickMajorLength
    set mModelAxesTickColorPref $mModelAxesTickColor
    set mModelAxesTickMajorColorPref $mModelAxesTickMajorColor

    set mZClipBackMaxPref $mZClipBackMax
    set mZClipFrontMaxPref $mZClipFrontMax
    set mZClipBackPref $mZClipBack
    set mZClipFrontPref $mZClipFront
    set mLightingModePref $mLightingMode

    $itk_component(preferencesDialog) center [namespace tail $this]
    ::update
    if {[$itk_component(preferencesDialog) activate]} {
	applyPreferencesIfDiff
    }
}


::itcl::body Archer::readPreferences {} {
    global env
    global no_tree_decorate

    if {$mViewOnly} {
	return
    }

    if {[info exists env(HOME)]} {
	set home $env(HOME)
    } else {
	set home .
    }

    readPreferencesInit

    # Read in the preferences file.
    if {![catch {open [file join $home $mPrefFile] r} pfile]} {
	set lines [split [read $pfile] "\n"]
	close $pfile

	foreach line $lines {
	    catch {eval $line}
	}
    }

    backgroundColor $mBackgroundColor

    if {!$mDelayCommandViewBuild} {
	::update
	initMode
    }
}


::itcl::body Archer::readPreferencesInit {} {
    set mPrefFile ".archerrc"
}


::itcl::body Archer::writePreferences {} {
    global env

    if {$mViewOnly} {
	return
    }

    if {[info exists env(HOME)]} {
	set home $env(HOME)
    } else {
	set home .
    }

    updateHPaneFractions
    updateVPaneFractions

    # Write the preferences file.
    if {![catch {open [file join $home $mPrefFile] w} pfile]} {
	writePreferencesHeader $pfile
	writePreferencesBody $pfile
	close $pfile
    } else {
	putString "Failed to write the preferences file:\n$pfile"
    }
}


::itcl::body Archer::writePreferencesHeader {_pfile} {
    puts $_pfile "# Archer's Preferences File"
    puts $_pfile "# Version 1.0.0"
    puts $_pfile "#"
    puts $_pfile "# DO NOT EDIT THIS FILE"
    puts $_pfile "#"
    puts $_pfile "# This file is created and updated by Archer."
    puts $_pfile "#"
}


::itcl::body Archer::writePreferencesBody {_pfile} {
    global no_tree_decorate

    if {[info exists no_tree_decorate]} {
	puts $_pfile "set no_tree_decorate $no_tree_decorate"
    }

    puts $_pfile "set mBackgroundColor \"$mBackgroundColor\""
    puts $_pfile "set mBindingMode $mBindingMode"
    puts $_pfile "set mEnableBigE $mEnableBigE"
    puts $_pfile "set mFBBackgroundColor \"$mFBBackgroundColor\""
    puts $_pfile "set mDisplayFontSize \"$mDisplayFontSize\""
    puts $_pfile "set mMeasuringStickColor \"$mMeasuringStickColor\""
    puts $_pfile "set mMeasuringStickMode $mMeasuringStickMode"
    puts $_pfile "set mPrimitiveLabelColor \"$mPrimitiveLabelColor\""
    puts $_pfile "set mScaleColor \"$mScaleColor\""
    puts $_pfile "set mViewingParamsColor \"$mViewingParamsColor\""
    puts $_pfile "set mTreeAttrColumns \"$mTreeAttrColumns\""
    puts $_pfile "set mEnableListView $mEnableListView"
    puts $_pfile "set mEnableListViewAllAffected $mEnableListViewAllAffected"
    puts $_pfile "set mEnableAffectedNodeHighlight $mEnableAffectedNodeHighlight"
    puts $_pfile "set mSeparateCommandWindow $mSeparateCommandWindow"

    puts $_pfile "set mGridAnchor \"$mGridAnchor\""
    puts $_pfile "set mGridColor \"$mGridColor\""
    puts $_pfile "set mGridMrh \"$mGridMrh\""
    puts $_pfile "set mGridMrv \"$mGridMrv\""
    puts $_pfile "set mGridRh \"$mGridRh\""
    puts $_pfile "set mGridRv \"$mGridRv\""

    puts $_pfile "set mGroundPlaneMajorColor \"$mGroundPlaneMajorColor\""
    puts $_pfile "set mGroundPlaneMinorColor \"$mGroundPlaneMinorColor\""
    puts $_pfile "set mGroundPlaneInterval \"$mGroundPlaneInterval\""
    puts $_pfile "set mGroundPlaneSize \"$mGroundPlaneSize\""

    puts $_pfile "set mViewAxesSize \"$mViewAxesSize\""
    puts $_pfile "set mViewAxesPosition \"$mViewAxesPosition\""
    puts $_pfile "set mViewAxesLineWidth $mViewAxesLineWidth"
    puts $_pfile "set mViewAxesColor \"$mViewAxesColor\""
    puts $_pfile "set mViewAxesLabelColor \"$mViewAxesLabelColor\""

    puts $_pfile "set mModelAxesSize \"$mModelAxesSize\""
    puts $_pfile "set mModelAxesPosition \"$mModelAxesPosition\""
    puts $_pfile "set mModelAxesLineWidth $mModelAxesLineWidth"
    puts $_pfile "set mModelAxesColor \"$mModelAxesColor\""
    puts $_pfile "set mModelAxesLabelColor \"$mModelAxesLabelColor\""

    puts $_pfile "set mModelAxesTickInterval $mModelAxesTickInterval"
    puts $_pfile "set mModelAxesTicksPerMajor $mModelAxesTicksPerMajor"
    puts $_pfile "set mModelAxesTickThreshold $mModelAxesTickThreshold"
    puts $_pfile "set mModelAxesTickLength $mModelAxesTickLength"
    puts $_pfile "set mModelAxesTickMajorLength $mModelAxesTickMajorLength"
    puts $_pfile "set mModelAxesTickColor \"$mModelAxesTickColor\""
    puts $_pfile "set mModelAxesTickMajorColor \"$mModelAxesTickMajorColor\""

    puts $_pfile "set mLastSelectedDir \"$mLastSelectedDir\""
    puts $_pfile "set mZClipBackMax $mZClipBackMax"
    puts $_pfile "set mZClipFrontMax $mZClipFrontMax"
    puts $_pfile "set mZClipBack $mZClipBack"
    puts $_pfile "set mZClipFront $mZClipFront"
    puts $_pfile "set mLightingMode $mLightingMode"

    puts $_pfile "set mHPaneFraction1 $mHPaneFraction1"
    puts $_pfile "set mHPaneFraction2 $mHPaneFraction2"
    puts $_pfile "set mVPaneFraction1 $mVPaneFraction1"
    puts $_pfile "set mVPaneFraction2 $mVPaneFraction2"
    puts $_pfile "set mVPaneFraction3 $mVPaneFraction3"
    puts $_pfile "set mVPaneFraction4 $mVPaneFraction4"
    puts $_pfile "set mVPaneFraction5 $mVPaneFraction5"
    puts $_pfile "set mVPaneToggle1 $mVPaneToggle1"
    puts $_pfile "set mVPaneToggle3 $mVPaneToggle3"
    puts $_pfile "set mVPaneToggle5 $mVPaneToggle5"

    puts $_pfile "set mWindowGeometry [winfo geometry [namespace tail $this]]"

    puts $_pfile "set mShowViewAxes $mShowViewAxes"
    puts $_pfile "set mShowModelAxes $mShowModelAxes"
    puts $_pfile "set mShowGroundPlane $mShowGroundPlane"
    puts $_pfile "set mShowPrimitiveLabels $mShowPrimitiveLabels"
    puts $_pfile "set mShowViewingParams $mShowViewingParams"
    puts $_pfile "set mShowScale $mShowScale"
    puts $_pfile "set mLighting $mLighting"
    puts $_pfile "set mShowGrid $mShowGrid"
    puts $_pfile "set mSnapGrid $mSnapGrid"
    puts $_pfile "set mShowADC $mShowADC"
}


::itcl::body Archer::affectedNodeHighlightCallback {} {
    if {!$mEnableAffectedNodeHighlightPref} {
	set mEnableListViewAllAffectedPref 0
    }
}


::itcl::body Archer::listViewAllAffectedCallback {} {
    if {$mEnableListViewAllAffectedPref} {
	set mEnableAffectedNodeHighlightPref 1
    }
}


################################### Primitive Creation Section ###################################

::itcl::body Archer::createObj {type} {
    gedCmd make_name -s 1

    switch -- $type {
	"arb4" {
	    set name [gedCmd make_name "arb4."]
	    createArb4 $name
	}
	"arb5" {
	    set name [gedCmd make_name "arb5."]
	    createArb5 $name
	}
	"arb6" {
	    set name [gedCmd make_name "arb6."]
	    createArb6 $name
	}
	"arb7" {
	    set name [gedCmd make_name "arb7."]
	    createArb7 $name
	}
	"arb8" {
	    set name [gedCmd make_name "arb8."]
	    createArb8 $name
	}
	"arbn" {
	    set name [gedCmd make_name "arbn."]
	    vmake $name arbn
	}
	"ars" {
	    set name [gedCmd make_name "ars."]
	    vmake $name ars
	}
	"binunif" {
	    #XXX Not ready yet
	    return
	}
	"bot" {
	    set name [gedCmd make_name "bot."]
	    vmake $name bot

	    #XXX Not ready yet
	    #	    return

	    #	    set name [gedCmd make_name "bot."]
	    #	    createBot $name
	}
	"comb" {
	    set name [gedCmd make_name "comb."]
	    createComb $name
	}
	"ehy" {
	    set name [gedCmd make_name "ehy."]
	    createEhy $name
	}
	"ell" {
	    set name [gedCmd make_name "ell."]
	    createEll $name
	}
	"ell1" {
	    set name [gedCmd make_name "ell1."]
	    vmake $name ell1
	}
	"epa" {
	    set name [gedCmd make_name "epa."]
	    createEpa $name
	}
	"eto" {
	    set name [gedCmd make_name "eto."]
	    createEto $name
	}
	"extrude" {
	    set name [gedCmd make_name "extrude."]
	    vmake $name extrude

	    #XXX Not ready yet
	    #	    return

	    #	    set name [gedCmd make_name "extrude."]
	    #	    createExtrude $name
	}
	"grip" {
	    set name [gedCmd make_name "grip."]
	    createGrip $name
	}
	"half" {
	    set name [gedCmd make_name "half."]
	    createHalf $name
	}
	"hyp" {
	    set name [gedCmd make_name "hyp."]
	    createHyp $name
	}
	"metaball" {
	    set name [gedCmd make_name "metaball."]
	    vmake $name metaball
	}
	"nmg" {
	    set name [gedCmd make_name "nmg."]
	    vmake $name nmg
	}
	"part" {
	    set name [gedCmd make_name "part."]
	    createPart $name
	}
	"pipe" {
	    set name [gedCmd make_name "pipe."]
	    createPipe $name
	    #vmake $name pipe
	}
	"rcc" {
	    set name [gedCmd make_name "rcc."]
	    vmake $name rcc
	}
	"rec" {
	    set name [gedCmd make_name "rec."]
	    vmake $name rec
	}
	"rhc" {
	    set name [gedCmd make_name "rhc."]
	    createRhc $name
	}
	"rpc" {
	    set name [gedCmd make_name "rpc."]
	    createRpc $name
	}
	"rpp" {
	    set name [gedCmd make_name "rpp."]
	    createArb8 $name
	}
	"sketch" {
	    set name [gedCmd make_name "sketch."]
	    vmake $name sketch
	    #	    set name [gedCmd make_name "sketch."]
	    #	    createSketch $name
	}
	"sph" {
	    set name [gedCmd make_name "sph."]
	    createSphere $name
	}
	"superell" {
	    set name [gedCmd make_name "ell."]
	    createSuperell $name
	}
	"tec" {
	    set name [gedCmd make_name "tec."]
	    vmake $name tec
	}
	"tgc" {
	    set name [gedCmd make_name "tgc."]
	    createTgc $name
	}
	"tor" {
	    set name [gedCmd make_name "tor."]
	    createTorus $name
	}
	"trc" {
	    set name [gedCmd make_name "trc."]
	    gedCmd vmake $name trc
	}
	default {
	    return
	}
    }

    fillTree {} $name $mEnableListView
    $itk_component(ged) draw $name
    selectTreePath $name
    #    updateTreeDrawLists

    set mNeedSave 1
    updateSaveMode
}


::itcl::body Archer::createArb4 {name} {
    if {![info exists itk_component(arb4View)]} {
	buildArb4EditView
	$itk_component(arb4View) configure \
	    -mged $itk_component(ged)
    }
    $itk_component(arb4View) createGeometry $name
}


::itcl::body Archer::createArb5 {name} {
    if {![info exists itk_component(arb5View)]} {
	buildArb5EditView
	$itk_component(arb5View) configure \
	    -mged $itk_component(ged)
    }
    $itk_component(arb5View) createGeometry $name
}


::itcl::body Archer::createArb6 {name} {
    if {![info exists itk_component(arb6View)]} {
	buildArb6EditView
	$itk_component(arb6View) configure \
	    -mged $itk_component(ged)
    }
    $itk_component(arb6View) createGeometry $name
}


::itcl::body Archer::createArb7 {name} {
    if {![info exists itk_component(arb7View)]} {
	buildArb7EditView
	$itk_component(arb7View) configure \
	    -mged $itk_component(ged)
    }
    $itk_component(arb7View) createGeometry $name
}


::itcl::body Archer::createArb8 {name} {
    if {![info exists itk_component(arb8View)]} {
	buildArb8EditView
	$itk_component(arb8View) configure \
	    -mged $itk_component(ged)
    }
    $itk_component(arb8View) createGeometry $name
}


::itcl::body Archer::createBot {name} {
    #XXX Not ready yet
    return

    if {![info exists itk_component(botView)]} {
	buildBotEditView
	$itk_component(botView) configure \
	    -mged $itk_component(ged)
    }
    $itk_component(botView) createGeometry $name
}


::itcl::body Archer::createComb {name} {
    if {![info exists itk_component(combView)]} {
	buildCombEditView
	$itk_component(combView) configure \
	    -mged $itk_component(ged)
    }
    $itk_component(combView) createGeometry $name
}


::itcl::body Archer::createEhy {name} {
    if {![info exists itk_component(ehyView)]} {
	buildEhyEditView
	$itk_component(ehyView) configure \
	    -mged $itk_component(ged)
    }
    $itk_component(ehyView) createGeometry $name
}


::itcl::body Archer::createEll {name} {
    if {![info exists itk_component(ellView)]} {
	buildEllEditView
	$itk_component(ellView) configure \
	    -mged $itk_component(ged)
    }
    $itk_component(ellView) createGeometry $name
}


::itcl::body Archer::createEpa {name} {
    if {![info exists itk_component(epaView)]} {
	buildEpaEditView
	$itk_component(epaView) configure \
	    -mged $itk_component(ged)
    }
    $itk_component(epaView) createGeometry $name
}


::itcl::body Archer::createEto {name} {
    if {![info exists itk_component(etoView)]} {
	buildEtoEditView
	$itk_component(etoView) configure \
	    -mged $itk_component(ged)
    }
    $itk_component(etoView) createGeometry $name
}


::itcl::body Archer::createExtrude {name} {
    #XXX Not ready yet
    return

    if {![info exists itk_component(extrudeView)]} {
	buildExtrudeEditView
	$itk_component(extrudeView) configure \
	    -mged $itk_component(ged)
    }
    $itk_component(extrudeView) createGeometry $name
}


::itcl::body Archer::createGrip {name} {
    if {![info exists itk_component(gripView)]} {
	buildGripEditView
	$itk_component(gripView) configure \
	    -mged $itk_component(ged)
    }
    $itk_component(gripView) createGeometry $name
}


::itcl::body Archer::createHalf {name} {
    if {![info exists itk_component(halfView)]} {
	buildHalfEditView
	$itk_component(halfView) configure \
	    -mged $itk_component(ged)
    }
    $itk_component(halfView) createGeometry $name
}


::itcl::body Archer::createHyp {name} {
    if {![info exists itk_component(hypView)]} {
	buildHypEditView
	$itk_component(hypView) configure \
	    -mged $itk_component(ged)
    }
    $itk_component(hypView) createGeometry $name
}


::itcl::body Archer::createPart {name} {
    if {![info exists itk_component(partView)]} {
	buildPartEditView
	$itk_component(partView) configure \
	    -mged $itk_component(ged)
    }
    $itk_component(partView) createGeometry $name
}


::itcl::body Archer::createPipe {name} {
    if {![info exists itk_component(pipeView)]} {
	buildPipeEditView
	$itk_component(pipeView) configure \
	    -mged $itk_component(ged)
    }
    $itk_component(pipeView) createGeometry $name
}


::itcl::body Archer::createRhc {name} {
    if {![info exists itk_component(rhcView)]} {
	buildRhcEditView
	$itk_component(rhcView) configure \
	    -mged $itk_component(ged)
    }
    $itk_component(rhcView) createGeometry $name
}


::itcl::body Archer::createRpc {name} {
    if {![info exists itk_component(rpcView)]} {
	buildRpcEditView
	$itk_component(rpcView) configure \
	    -mged $itk_component(ged)
    }
    $itk_component(rpcView) createGeometry $name
}


::itcl::body Archer::createSketch {name} {
    if {![info exists itk_component(sketchView)]} {
	buildSketchEditView
	$itk_component(sketchView) configure \
	    -mged $itk_component(ged)
    }
    $itk_component(sketchView) createGeometry $name
}


::itcl::body Archer::createSphere {name} {
    if {![info exists itk_component(sphView)]} {
	buildSphereEditView
	$itk_component(sphView) configure \
	    -mged $itk_component(ged)
    }
    $itk_component(sphView) createGeometry $name
}


::itcl::body Archer::createSuperell {name} {
    if {![info exists itk_component(superellView)]} {
	buildSuperellEditView
	$itk_component(superellView) configure \
	    -mged $itk_component(ged)
    }
    $itk_component(superellView) createGeometry $name
}


::itcl::body Archer::createTgc {name} {
    if {![info exists itk_component(tgcView)]} {
	buildTgcEditView
	$itk_component(tgcView) configure \
	    -mged $itk_component(ged)
    }
    $itk_component(tgcView) createGeometry $name
}


::itcl::body Archer::createTorus {name} {
    if {![info exists itk_component(torView)]} {
	buildTorusEditView
	$itk_component(torView) configure \
	    -mged $itk_component(ged)
    }
    $itk_component(torView) createGeometry $name
}


################################### Begin Object Edit Management ###################################

::itcl::body Archer::revert {} {
    set mNeedSave 0
    Load $mTarget

    set mNeedSave 0
    updateSaveMode
}



################################### End Object Edit Management ###################################


################################### End Protected Section ###################################


if {$Archer::methodImpls != ""} {
    foreach impl $::Archer::methodImpls {
	eval $impl
    }
}


Archer::initArcher

if {$Archer::corePluginInit != ""} {
    foreach cpi $::Archer::corePluginInit {
	eval $cpi
    }
}


# Local Variables:
# mode: Tcl
# tab-width: 8
# c-basic-offset: 4
# tcl-indent-level: 4
# indent-tabs-mode: t
# End:
# ex: shiftwidth=4 tabstop=8<|MERGE_RESOLUTION|>--- conflicted
+++ resolved
@@ -2141,7 +2141,7 @@
 
 proc Archer::get_html_man_data {cmdname} {
     global archer_help_data
-    set help_fd [open [file join [bu_brlcad_data "doc/html"] mann en $cmdname.html]]
+    set help_fd [open [file join [bu_brlcad_data "html"] mann en $cmdname.html]]
     set archer_help_data [read $help_fd]
     close $help_fd
 }
@@ -2164,7 +2164,7 @@
     if {[catch {regexp {(home://blank)(.+)} $origurl match prefix tempurl} msg]} {
 	tk_messageBox -message "html_help_display: regexp failed, msg - $msg"
     }
-    set url [bu_brlcad_data "doc/html"]
+    set url [bu_brlcad_data "html"]
     append url $tempurl
     get_html_data $url
     $htmlviewer reset
@@ -2173,7 +2173,7 @@
 
 
 proc Archer::mkHelpTkImage {file} {
-    set fullpath [file join [bu_brlcad_data "doc/html"] manuals mged $file]
+    set fullpath [file join [bu_brlcad_data "html"] manuals mged $file]
     set name [image create photo -file $fullpath]
     return [list $name [list image delete $name]]
 }
@@ -2217,8 +2217,8 @@
     set tlparent [$itk_component(archerHelp) childsite]
 
 
-    if {[file exists [file join [bu_brlcad_data "doc/html"] books en BRL-CAD_Tutorial_Series-VolumeI.html]] &&
-        [file exists [file join [bu_brlcad_data "doc/html"] toc.html]] } {
+    if {[file exists [file join [bu_brlcad_data "html"] books en BRL-CAD_Tutorial_Series-VolumeI.html]] &&
+        [file exists [file join [bu_brlcad_data "html"] toc.html]] } {
 
 	# Table of Contents
 	itk_component add archerHelpToC {
@@ -2231,7 +2231,7 @@
 	set docstoclist [::hv3::hv3 $docstoc.htmlview -width 250 -requestcmd Archer::html_help_display]
 	set docstochtml [$docstoclist html]
 	$docstochtml configure -parsemode html 
-	set help_fd [lindex [list [file join [bu_brlcad_data "doc/html"] toc.html]] 0]
+	set help_fd [lindex [list [file join [bu_brlcad_data "html"] toc.html]] 0]
 	get_html_data $help_fd
 	$docstochtml parse $archer_help_data
 
@@ -2259,7 +2259,7 @@
 	set htmlviewer [$hv3htmlviewer html]
 	$htmlviewer configure -parsemode html
 	$htmlviewer configure -imagecmd Archer::mkHelpTkImage
-	set help_fd [lindex [list [file join [bu_brlcad_data "doc/html"] books en BRL-CAD_Tutorial_Series-VolumeI.html]] 0]
+	set help_fd [lindex [list [file join [bu_brlcad_data "html"] books en BRL-CAD_Tutorial_Series-VolumeI.html]] 0]
 	get_html_data $help_fd
 	$htmlviewer parse $archer_help_data
 
@@ -2888,10 +2888,7 @@
 
     # Build manual browser
     ManBrowser $itk_interior.archerMan -parentName Archer
-<<<<<<< HEAD
-=======
     $itk_interior.archerMan center
->>>>>>> 4a0bdedb
 
     if {0} {
     buildMouseOverridesDialog
@@ -3435,10 +3432,10 @@
 	-command [::itcl::code $this doAe -90 0]
     $itk_component(${_prefix}stdviewsmenu) add command \
 	-label "Top" \
-	-command [::itcl::code $this doAe 270 90]
+	-command [::itcl::code $this doAe 0 90]
     $itk_component(${_prefix}stdviewsmenu) add command \
 	-label "Bottom" \
-	-command [::itcl::code $this doAe 270 -90]
+	-command [::itcl::code $this doAe 0 -90]
     $itk_component(${_prefix}stdviewsmenu) add separator
     $itk_component(${_prefix}stdviewsmenu) add command \
 	-label "35, 25" \
@@ -4792,9 +4789,9 @@
     $itk_component(menubar) menuconfigure .display.standard.starboard \
 	-command [::itcl::code $this doAe -90 0]
     $itk_component(menubar) menuconfigure .display.standard.top \
-	-command [::itcl::code $this doAe 270 90]
+	-command [::itcl::code $this doAe 0 90]
     $itk_component(menubar) menuconfigure .display.standard.bottom \
-	-command [::itcl::code $this doAe 270 -90]
+	-command [::itcl::code $this doAe 0 -90]
     $itk_component(menubar) menuconfigure .display.standard.35, 25 \
 	-command [::itcl::code $this doAe 35 25]
     $itk_component(menubar) menuconfigure .display.standard.45, 45 \
